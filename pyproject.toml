--- conflicted
+++ resolved
@@ -17,18 +17,12 @@
 
 [tool.poetry.dependencies]
 python = ">=3.9,<4.0"
-<<<<<<< HEAD
-numpy = ">=1.24.1"
+numpy = ">=1.26"
 pandas = [
-    { version = ">=1.5.3", python = ">=3.9,<3.12" },
-    { version = ">=2.2.0", python = ">=3.12" }
+    { version = ">=2.0", python = ">=3.9,<3.12" },
+    { version = ">=2.2", python = ">=3.12" }
 ]
-pillow = "^10.2.0"
-=======
-numpy = "^1.26"
-pandas = ">=2.0,<3.0"
-pillow = "^9.4.0"
->>>>>>> 1371c561
+pillow = ">=10.0"
 opencv-python-headless = "^4.7.0.68"
 tqdm = "^4.64.1"
 jmespath = "^1.0.1"
@@ -56,7 +50,7 @@
 coverage = "^7.4"
 # mypy-related
 mypy = "^1.8.0"
-types-pillow = "^10.2.0"
+types-pillow = ">=10.0"
 types-pyyaml = "^6.0.1"
 pyarrow-stubs = "^10.0.1.7"
 # linting
@@ -74,13 +68,8 @@
 ipykernel = "^6.27.1"
 nbmake = "^1.4.6"
 # packages required by various optional pieces of the codebase
-<<<<<<< HEAD
-torch = "^2.2.0"
-torchvision = "^0.17.0"
-=======
 torch = "^2.2"
 torchvision = "^0.17"
->>>>>>> 1371c561
 pyarrow = ">=13.0.0"
 openai = "^1.0.0"
 together = "^0.2.11"
