[project]
name = "pixeltable"
dynamic = ["version"]
description = "AI Data Infrastructure: Declarative, Multimodal, and Incremental"
authors = [{ name = "Pixeltable, Inc.", email = "contact@pixeltable.com" }]
requires-python = ">=3.10"
readme = "README.md"
license = "Apache-2.0"
keywords = [
    "data-science",
    "machine-learning",
    "database",
    "ai",
    "computer-vision",
    "chatbot",
    "ml",
    "artificial-intelligence",
    "feature-engineering",
    "multimodal",
    "mlops",
    "feature-store",
    "vector-database",
    "llm",
    "genai",
]
classifiers = [
    "Intended Audience :: Developers",
    "Intended Audience :: Science/Research",
    "License :: OSI Approved :: Apache Software License",
    "Operating System :: MacOS",
    "Operating System :: Microsoft :: Windows",
    "Operating System :: POSIX :: Linux",
    "Programming Language :: Python :: 3.10",
    "Programming Language :: Python :: 3.11",
    "Programming Language :: Python :: 3.12",
    "Programming Language :: Python :: 3.13",
    "Topic :: Database",
    "Topic :: Scientific/Engineering :: Artificial Intelligence",
    "Topic :: Software Development :: Libraries :: Python Modules",
]
dependencies = [
    "numpy>=1.25",
    "pandas>=2.0",
    "pillow>=9.3.0",
    "pillow-heif>=0.15.0",
    "tqdm>=4.64",
    "toml>=0.10",
    "jsonschema>=4.1.0",
    "jmespath>=1.0.1",
    "more-itertools>=10.2",
    "cloudpickle>=2.2.1",
    "psycopg[binary]>=3.1.18",
    "psutil>=5.9.5",
    "sqlalchemy>=2.0.23",
    "pgvector>=0.4.0",
    "av>=10.0.0",
    "beautifulsoup4>=4.10",
    "lxml>=5.1",
    "requests>=2.31.0",
    "httpx>=0.27",
    "httpcore>=1.0.3",
    "nest_asyncio>=1.5",
    "pyyaml>=6.0.1",
    "jinja2>=3.1.3",
    "tenacity>=8.2",
    "puremagic>=1.20",
    "pymupdf>=1.24.1",
    "ftfy>=6.2.0",
    "pydantic>=2.7.4",
<<<<<<< HEAD
    "pyarrow>=19",
    "pixeltable-pgserver==0.3.1",
=======
    "pyarrow>=13.0.0",
    "pixeltable-pgserver==0.4.0",
>>>>>>> 5b60f54b
    "tzlocal>=5.0",
]

[project.urls]
homepage = "https://pixeltable.com/"
repository = "https://github.com/pixeltable/pixeltable"
documentation = "https://docs.pixeltable.com/"

[project.entry-points."mkdocstrings.python.templates"]
extension-name = "tool.doc_plugins.mkdocstrings:get_templates_path"

[build-system]
requires = ["hatchling", "uv-dynamic-versioning>=0.8.2"]
build-backend = "hatchling.build"

[tool.hatch.version]
source = "uv-dynamic-versioning"

[tool.uv]
required-version = ">=0.8"
default-groups = ["dev", "test"]
override-dependencies = ["sse-starlette>=2.0"]  # Required because 'fiftyone' hard-codes 'sse-starlette<1'

[tool.uv-dynamic-versioning]
vcs = "git"
style = "pep440"
bump = true

[dependency-groups]
dev = [
    "mypy>=1.16",
    "boto3-stubs==1.36.23",
    "pandas-stubs>=2.0",
    "pyarrow-stubs>=19",
    "types-beautifulsoup4>=4.2",
    "types-jmespath>=1.0",
    "types-jsonschema>=4.1.0",
    "types-pillow>=10.0",
    "types-pycocotools>=2.0",
    "types-pyyaml>=6.0.1,<7",
    "types-requests>=2.31.0",
    "types-sqlalchemy-utils~=1.1",
    "types-toml>=0.10",
    "types-tqdm~=4.64",
    "ruff>=0.9.3,<0.10",
    "notebook>=7.1.0,<8",
    "mkdocs>=1.6.0,<2",
    "mkdocs-material>=9.5.23,<10",
    "mkdocstrings-python>=1.10.2,<2",
    "black>=24.4",
    "pydoclint>=0.7",
    "pycocotools>=2.0.10",
    "ipykernel>=6.27.1,<7",
    "tabulate>=0.9",
    "nbmake>=1.5,<2",
    "mistune>=3.0.2,<4",
    "pyiceberg>=0.6.0",
    "torch~=2.7",
    "torchaudio~=2.7",
    "torchvision>=0.22,<0.23",
    "openai>=1.86.0",
    "anthropic>=0.53.0",
    "together>=1.5.26",
    "fireworks-ai>=0.17.6",
    "mistralai>=1.8.2",
    "replicate>=1.0.7,<2",
    "google-genai>=1.25.0",
    "groq>=0.26.0",
    "boto3==1.36.23",
    "botocore==1.36.23",
    "spacy>=3.8.7",
    "sentencepiece>=0.2.0",
    "tiktoken>=0.9",
    "sentence-transformers~=4.0",
    "transformers~=4.52",
    "timm>=1.0.11,<2",
    "datasets>=3.2.0",
    "openpyxl>=3.1",
    "openai-whisper>=20250625",
    "whisperx>=3.3.4 ; python_version < '3.13' and (sys_platform != 'darwin' or platform_machine != 'x86_64')",
    "label-studio-sdk>=1.0.18",
    "ollama>=0.5.1",
    "llama-cpp-python>=0.3.16 ; sys_platform == 'linux'",
    "mcp>=1.9.4",
    "pixeltable-yolox==0.4.2 ; python_version < '3.13' or sys_platform != 'win32'",
    "fiftyone>=1.7",
    "lancedb>=0.20",
    "google-cloud-storage>=2.18.0",
    "sqlalchemy-cockroachdb>=2.0.3",
    "psycopg2-binary>=2.9.10"
]
test = [
    "pytest>=8.4",
    "pytest-xdist[psutil]>=3.8",
    "pytest-rerunfailures>=15.1",
    "coverage>=7.9",
    "filelock>=3.13",
]
extra-dev = [
    # This is for dependencies that will be installed locally for devs (via `make install`), but not in CI.
    "llama-cpp-python>=0.3.16 ; sys_platform != 'win32'"
]

[tool.hatch.build.targets.sdist]
exclude = [
    ".pytest_cache",
    ".pytype",
    "docs",
    "local",
    "tests",
    "tool",
]

[tool.hatch.build.targets.wheel]
exclude = [
    ".pytest_cache",
    ".pytype",
    "docs",
    "local",
    "tests",
    "tool",
]

[tool.isort]
force_single_line = false
line_length = 120
multi_line_output = 3  # For ruff compatibility
split_on_trailing_comma = false

[tool.mypy]
allow_redefinition = true
disable_error_code = "no-any-unimported, no-any-return"
disallow_any_unimported = true
check_untyped_defs = true
disallow_incomplete_defs = true
disallow_untyped_defs = true
follow_imports = "silent"
plugins = "pydantic.mypy, pixeltable.mypy"
show_error_codes = true
strict_optional = false
warn_return_any = true
warn_unused_ignores = true

[tool.pytest.ini_options]
addopts = '-v -m "not remote_api and not expensive" --strict-markers'
markers = [
    "expensive: marks tests as expensive to run",
    "remote_api: marks tests as calling a remote API (such as OpenAI)",
]
filterwarnings = [
    "ignore:The `dict` method is deprecated; use `model_dump` instead.:DeprecationWarning",
    "ignore:Pydantic V1 style `@validator` validators are deprecated.:DeprecationWarning",
    "ignore:Pydantic V1 style `@root_validator` validators are deprecated.:DeprecationWarning",
    "ignore:`allow_reuse` is deprecated and will be ignored:DeprecationWarning",
    "ignore:Support for class-based `config` is deprecated:DeprecationWarning",
    # This warning is from Whisper:
    "ignore:FP16 is not supported on CPU:UserWarning",
    # These four warnings are all from WhisperX:
    "ignore:Deprecated call to `pkg_resources:DeprecationWarning",
    "ignore:The get_cmap function was deprecated in Matplotlib 3.7:DeprecationWarning",
    "ignore:pkg_resources is deprecated as an API:",
    "ignore:torchaudio._backend.set_audio_backend:UserWarning",
    # This warning is from `lxml` (when it calls out to `beautifulsoup4`):
    "ignore:The 'strip_cdata' option of HTMLParser:DeprecationWarning",
    # This one is raised by mongoengine, which is required by fiftyone:
    "ignore:No uuidRepresentation is specified! Falling back to 'pythonLegacy' which is the default for pymongo 3.x:DeprecationWarning",
    # This one is raised by huggingface-hub:
    "ignore:`resume_download` is deprecated and will be removed:FutureWarning",
    # LabelStudio:
    "ignore:invalid escape sequence:DeprecationWarning",
    # swigvarlink:
    "ignore:.*builtin type .* has no __module__ attribute.*:DeprecationWarning",
    # Generated by our own code in async eval:
    "ignore::pytest.PytestUnraisableExceptionWarning",
]

[tool.ruff]
exclude = ["*.ipynb"]  # For now, exclude notebooks
line-length = 120

[tool.ruff.lint]
select = ["B", "C", "E", "F", "ICN", "N", "PL", "PYI", "RUF", "SIM", "TD002", "W"]
ignore = [
    "B023",  # Function definition does not bind to loop variable (appears to generate false positives)
    "B027",  # Empty method in abstract base class (I'm not sure why this should be a problem)
    "B905",  # `zip()` without an explicit `strict=` parameter
    # A bunch of rules that are just plain fussy about code complexity:
    "C901", "PLR0904", "PLR0911", "PLR0912", "PLR0913", "PLR0914", "PLR0915", "PLR0916", "PLR0917", "PLR1702",
    "E711",  # None comparison (x == None); needed for Pandas/Pixeltable expressions
    "E712",  # Equality comparisons to `False` (x == False); needed for Pandas/Pixeltable expressions
    "N801",  # Class name should use CapWords convention (we intentionally violate this for aggregate functions)
    "PLC0415",  # Allow imports within functions (I don't see how this linting rule could ever work)
    "PLC1901",  # Allow empty string comparisons
    "PLC2701",  # Allow private name imports
    "PLE0605",  # Invalid format for __all__ (appears to generate false positives)
    "PLR2004",  # Permit "magic values" (numbers that are not defined as constants)
    "PLR6201",  # Don't require set literal for membership tests
    "PLR6301",  # Class method (not sure what to do yet)
    "PLW0108",  # Lambda may be unnecessary (gives false positives, e.g., for an arity-reducing lambda)
    "PLW3201",  # Dunder method has no special meaning (conflicts with _repr_html_)
    "PYI041",  # Use `float` instead of `int | float` (just seems like a questionable idea)
    "SIM105",  # Don't prefer `contextlib.suppress()`
    "SIM108",  # Don't prefer use of ternary if/else operator
    "TD002"  # Don't require author for TODOs
]
preview = true

[tool.ruff.lint.flake8-builtins]
builtins-ignorelist = ["format", "input"]

[tool.ruff.lint.isort]
combine-as-imports = true
known-first-party = ["pixeltable"]
split-on-trailing-comma = false

[tool.ruff.format]
line-ending = "lf"
quote-style = "single"
skip-magic-trailing-comma = true<|MERGE_RESOLUTION|>--- conflicted
+++ resolved
@@ -67,13 +67,8 @@
     "pymupdf>=1.24.1",
     "ftfy>=6.2.0",
     "pydantic>=2.7.4",
-<<<<<<< HEAD
     "pyarrow>=19",
-    "pixeltable-pgserver==0.3.1",
-=======
-    "pyarrow>=13.0.0",
     "pixeltable-pgserver==0.4.0",
->>>>>>> 5b60f54b
     "tzlocal>=5.0",
 ]
 
