[build-system]
requires = ["poetry-core"]
build-backend = "poetry.core.masonry.api"

[tool.poetry]
name = "pixeltable"
version = "0.2.5"
description = "Pixeltable: The Multimodal AI Data Plane"
authors = ["Marcel Kornacker <marcelk@gmail.com>"]
readme = "README.md"
exclude = [
    ".pytype",
    ".pytest_cache",
    "pixeltable/.pytest_cache",
    "pixeltable/tests/data"
]

[tool.poetry.dependencies]
python = ">=3.9,<4.0"
numpy = ">=1.26"
pandas = ">=2.0,<3.0"
pillow = ">=10.0"
opencv-python-headless = "^4.7.0.68"
tqdm = "^4.64.1"
jmespath = "^1.0.1"
regex = "^2022.10.31"
cloudpickle = "^2.2.1"
psycopg2-binary = "^2.9.5"
psutil = "^5.9.5"
sqlalchemy = {extras = ["mypy"], version = "^2.0.23"}
sqlalchemy-utils = "^0.41.1"
pgvector = "^0.2.1"
av = ">=10.0.0"
beautifulsoup4 = "^4.0.0"
requests = "^2.31.0"
pyyaml = "^6.0.1"
jinja2 = "^3.1.3"
tenacity = "^8.2"
pgserver = "0.1.2"
mistune = "^3.0.2"
pymupdf = "^1.24.1"
ftfy = "^6.2.0"

[tool.poetry.group.dev]
optional = true

[tool.poetry.group.dev.dependencies]
# pytest-related
pytest = "^7.2.1"
pytest-xdist = {extras = ["psutil"], version = "^3.3.1"}
coverage = "^7.4"
# mypy-related
mypy = "^1.8.0"
types-pillow = ">=10.0"
types-pyyaml = "^6.0.1"
pyarrow-stubs = "^10.0.1.7"
# linting
pylint = "^3.1.0"
ruff = "^0.3.1"
# jupyter
notebook = "^7.1.0"
# mkdocs-related
mkdocs = "^1.5.3"
mkdocstrings = {extras = ["python"], version = "^0.24.0"}
mkdocs-material = "^9.5.3"
mkdocs-jupyter = "^0.24"
# other
pycocotools = "^2.0.7"
ipykernel = "^6.27.1"
nbmake = "^1.4.6"
# packages required by various optional pieces of the codebase
torch = "^2.2"
torchvision = "^0.17"
pyarrow = ">=13.0.0"
<<<<<<< HEAD
openai = "^1.0.0"
together = "^1.1"
=======
openai = "^1.10.0"
together = "^1.0.1"
>>>>>>> 844f3068
fireworks-ai = "^0.13.0"
boto3 = "^1.17"
spacy = "^3.0"
en-core-web-sm = {url = "https://github.com/explosion/spacy-models/releases/download/en_core_web_sm-3.7.1/en_core_web_sm-3.7.1-py3-none-any.whl"}
tiktoken = ">=0.3"
sentence-transformers = "^2.0.0"
transformers = "^4.20"
datasets = ">=2.15.0"
openpyxl = ">=3.1"  # Excel (.xlsx) support
# setuptools >= 69.2 has known issues with Github Actions
setuptools = "~69.1"

[tool.mypy]
plugins = "sqlalchemy.ext.mypy.plugin"
disallow_untyped_defs = true
disallow_any_unimported = true
no_implicit_optional = true
check_untyped_defs = true
warn_return_any = true
warn_unused_ignores = true
show_error_codes = true

[tool.pylint.main]
max-line-length = 120

[tool.pylint."messages control"]
# Disable various Pylint messages that seem pointless or annoying.
# If Pylint is bugging you about something that seems like it should be excluded,
# propose it as a new exclusion by adding it to this list as part of the PR.
# C0114: Missing module docstring (missing-module-docstring)
# C0116: Missing function or method docstring (missing-function-docstring)
# C0415: Import outside toplevel
# E1121: Too many positional arguments for method call (too-many-function-args)
# R0401: Cyclic import
# R0801: Similar lines in 2 files
# R0902: Too many instance attributes
# R0913: Too many arguments
# R0914: Too many local variables
# W0511: TODO
disable = ["C0114","C0116","C0415","E1121","R0401","R0801","R0902","R0913","R0914","W0511"]

[tool.pytest.ini_options]
addopts = "-v -m \"not remote_api\""
markers = [
    "remote_api: marks tests as calling a remote API (such as OpenAI)"
]

[tool.ruff]
line-length = 120

[tool.ruff.lint]
select = ["F", "E", "W", "C", "I", "N", "B", "A", "ICN", "PYI", "SIM", "TD002", "PL", "RUF"]
ignore = ["PLC0415", "PLR0904", "PLR0912", "PLR0913", "PLR0914", "PLR0915", "PLR2004"]
preview = true

[tool.ruff.lint.isort]
known-first-party = ["pixeltable"]

[tool.ruff.format]
quote-style = "preserve"<|MERGE_RESOLUTION|>--- conflicted
+++ resolved
@@ -72,13 +72,8 @@
 torch = "^2.2"
 torchvision = "^0.17"
 pyarrow = ">=13.0.0"
-<<<<<<< HEAD
-openai = "^1.0.0"
+openai = "^1.10.0"
 together = "^1.1"
-=======
-openai = "^1.10.0"
-together = "^1.0.1"
->>>>>>> 844f3068
 fireworks-ai = "^0.13.0"
 boto3 = "^1.17"
 spacy = "^3.0"
