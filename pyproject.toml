[project]
name = "pixeltable"
dynamic = ["version"]
description = "AI Data Infrastructure: Declarative, Multimodal, and Incremental"
authors = [{ name = "Pixeltable, Inc.", email = "contact@pixeltable.com" }]
requires-python = ">=3.10"
readme = "README.md"
license = "Apache-2.0"
keywords = [
    "data-science",
    "machine-learning",
    "database",
    "ai",
    "computer-vision",
    "chatbot",
    "ml",
    "artificial-intelligence",
    "feature-engineering",
    "multimodal",
    "mlops",
    "feature-store",
    "vector-database",
    "llm",
    "genai",
]
classifiers = [
    "Intended Audience :: Developers",
    "Intended Audience :: Science/Research",
    "License :: OSI Approved :: Apache Software License",
    "Operating System :: MacOS",
    "Operating System :: Microsoft :: Windows",
    "Operating System :: POSIX :: Linux",
    "Programming Language :: Python :: 3.10",
    "Programming Language :: Python :: 3.11",
    "Programming Language :: Python :: 3.12",
    "Programming Language :: Python :: 3.13",
    "Topic :: Database",
    "Topic :: Scientific/Engineering :: Artificial Intelligence",
    "Topic :: Software Development :: Libraries :: Python Modules",
]
dependencies = [
    "numpy>=1.25",
    "pandas>=2.0",
    "pillow>=9.3.0",
    "pillow-heif>=0.15.0",
    "tqdm>=4.64",
    "toml>=0.10",
    "jsonschema>=4.1.0",
    "jmespath>=1.0.1",
    "more-itertools>=10.2",
    "cloudpickle>=2.2.1",
    "psycopg[binary]>=3.1.18",
    "psutil>=5.9.5",
    "sqlalchemy>=2.0.23",
    "pgvector>=0.4.0",
    "av>=10.0.0",
    "beautifulsoup4>=4.10",
    "lxml>=5.1",
    "requests>=2.31.0",
    "httpx>=0.27",
    "httpcore>=1.0.3",
    "nest_asyncio>=1.5",
    "pyyaml>=6.0.1",
    "jinja2>=3.1.3",
    "tenacity>=8.2",
    "puremagic>=1.20",
    "pymupdf>=1.24.1",
    "ftfy>=6.2.0",
    "pydantic>=2.7.4",
    "pyarrow>=19",
    "pixeltable-pgserver==0.4.0",
    "tzlocal>=5.0",
]

[project.urls]
homepage = "https://pixeltable.com/"
repository = "https://github.com/pixeltable/pixeltable"
documentation = "https://docs.pixeltable.com/"

[project.entry-points."mkdocstrings.python.templates"]
extension-name = "tool.doc_plugins.mkdocstrings:get_templates_path"

[build-system]
requires = ["hatchling", "uv-dynamic-versioning>=0.8.2"]
build-backend = "hatchling.build"

[tool.hatch.version]
source = "uv-dynamic-versioning"

[tool.uv]
required-version = ">=0.8"
default-groups = ["dev", "test"]
override-dependencies = [
    "numpy>=2.2",  # Required because 'whisperx' hard-codes 'numpy<2.1'
    "sse-starlette>=2.0",  # Required because 'fiftyone' hard-codes 'sse-starlette<1'
]

[tool.uv-dynamic-versioning]
vcs = "git"
style = "pep440"
bump = true

[dependency-groups]
dev = [
    "mypy>=1.16",
    "boto3-stubs==1.36.23",
    "pandas-stubs>=2.0",
    "pyarrow-stubs>=19",
    "types-beautifulsoup4>=4.2",
    "types-jmespath>=1.0",
    "types-jsonschema>=4.1.0",
    "types-pillow>=10.0",
    "types-pycocotools>=2.0",
    "types-pyyaml>=6.0.1,<7",
    "types-requests>=2.31.0",
    "types-sqlalchemy-utils~=1.1",
    "types-toml>=0.10",
    "types-tqdm~=4.64",
    "ruff>=0.9.3,<0.10",
    "notebook>=7.1.0,<8",
    "mkdocs>=1.6.0,<2",
    "mkdocs-material>=9.5.23,<10",
    "mkdocstrings-python>=1.10.2,<2",
    "black>=24.4",
    "pydoclint>=0.7",
    "docstring-parser-fork<0.0.14",  # pin to avoid breaking changes in 0.0.14
    "pycocotools>=2.0.10",
    "ipykernel>=6.27.1,<7",
    "tabulate>=0.9",
    "nbmake>=1.5,<2",
    "mistune>=3.0.2,<4",
    "pyiceberg>=0.6.0",
    "torch~=2.7",
    "torchaudio~=2.7",
    "torchvision>=0.22",
    "openai>=1.86.0",
    "anthropic>=0.53.0",
    "together>=1.5.26",
    "fireworks-ai>=0.17.6",
    "mistralai>=1.8.2",
    "replicate>=1.0.7,<2",
    "google-genai>=1.25.0",
    "groq>=0.26.0",
    "boto3==1.36.23",
    "botocore==1.36.23",
    "spacy>=3.8.7",
    "sentencepiece>=0.2.0",
    "tiktoken>=0.9",
    "sentence-transformers~=4.0",
    "transformers~=4.52",
    "timm>=1.0.11,<2",
    "datasets>=3.2.0",
    "openpyxl>=3.1",
    "openai-whisper>=20250625",
    "whisperx>=3.7",
    "label-studio-sdk>=1.0.18",
    "ollama>=0.5.1",
    "llama-cpp-python>=0.3.16 ; sys_platform == 'linux'",
    "mcp>=1.9.4",
    "pixeltable-yolox==0.4.2 ; python_version < '3.13' or sys_platform != 'win32'",
    "fiftyone>=1.7",
    "lancedb>=0.20",
    "google-cloud-storage>=2.18.0",
    "sqlalchemy-cockroachdb>=2.0.3",
    "psycopg2-binary>=2.9.10",
<<<<<<< HEAD
    "azure-storage-blob==12.19.0",  # Latest stable as of early 2024
    "azure-identity==1.15.0",  # Latest stable as of early 2024
=======
    "diffusers>=0.34",
    "accelerate>=1.10",
>>>>>>> ea8c64bc
]
test = [
    "pytest>=8.4",
    "pytest-xdist[psutil]>=3.8",
    "pytest-rerunfailures>=15.1",
    "coverage>=7.9",
    "filelock>=3.13",
]
extra-dev = [
    # This is for dependencies that will be installed locally for devs (via `make install`), but not in CI.
    "llama-cpp-python>=0.3.16 ; sys_platform != 'win32'"
]

[tool.hatch.build.targets.sdist]
exclude = [
    ".pytest_cache",
    ".pytype",
    "docs",
    "local",
    "tests",
    "tool",
]

[tool.hatch.build.targets.wheel]
exclude = [
    ".pytest_cache",
    ".pytype",
    "docs",
    "local",
    "tests",
    "tool",
]

[tool.isort]
force_single_line = false
line_length = 120
multi_line_output = 3  # For ruff compatibility
split_on_trailing_comma = false

[tool.mypy]
allow_redefinition = true
disable_error_code = "no-any-unimported, no-any-return"
disallow_any_unimported = true
check_untyped_defs = true
disallow_incomplete_defs = true
disallow_untyped_defs = true
follow_imports = "silent"
plugins = "pydantic.mypy, pixeltable.mypy"
show_error_codes = true
strict_optional = false
warn_return_any = true
warn_unused_ignores = true

[tool.pytest.ini_options]
addopts = '-v -m "not remote_api and not expensive" --strict-markers'
markers = [
    "expensive: marks tests as expensive to run",
    "remote_api: marks tests as calling a remote API (such as OpenAI)",
]
filterwarnings = [
    "ignore:The `dict` method is deprecated; use `model_dump` instead.:DeprecationWarning",
    "ignore:Pydantic V1 style `@validator` validators are deprecated.:DeprecationWarning",
    "ignore:Pydantic V1 style `@root_validator` validators are deprecated.:DeprecationWarning",
    "ignore:`allow_reuse` is deprecated and will be ignored:DeprecationWarning",
    "ignore:Support for class-based `config` is deprecated:DeprecationWarning",
    # This warning is from Whisper:
    "ignore:FP16 is not supported on CPU:UserWarning",
    # These four warnings are all from WhisperX:
    "ignore:Deprecated call to `pkg_resources:DeprecationWarning",
    "ignore:The get_cmap function was deprecated in Matplotlib 3.7:DeprecationWarning",
    "ignore:pkg_resources is deprecated as an API:",
    "ignore:torchaudio._backend.set_audio_backend:UserWarning",
    # This warning is from `lxml` (when it calls out to `beautifulsoup4`):
    "ignore:The 'strip_cdata' option of HTMLParser:DeprecationWarning",
    # This one is raised by mongoengine, which is required by fiftyone:
    "ignore:No uuidRepresentation is specified! Falling back to 'pythonLegacy' which is the default for pymongo 3.x:DeprecationWarning",
    # This one is raised by huggingface-hub:
    "ignore:`resume_download` is deprecated and will be removed:FutureWarning",
    # LabelStudio:
    "ignore:invalid escape sequence:DeprecationWarning",
    # swigvarlink:
    "ignore:.*builtin type .* has no __module__ attribute.*:DeprecationWarning",
    # Generated by our own code in async eval:
    "ignore::pytest.PytestUnraisableExceptionWarning",
]

[tool.ruff]
exclude = ["*.ipynb"]  # For now, exclude notebooks
line-length = 120

[tool.ruff.lint]
select = ["B", "C", "E", "F", "ICN", "N", "PL", "PYI", "RUF", "SIM", "TD002", "W"]
ignore = [
    "B023",  # Function definition does not bind to loop variable (appears to generate false positives)
    "B027",  # Empty method in abstract base class (I'm not sure why this should be a problem)
    "B905",  # `zip()` without an explicit `strict=` parameter
    # A bunch of rules that are just plain fussy about code complexity:
    "C901", "PLR0904", "PLR0911", "PLR0912", "PLR0913", "PLR0914", "PLR0915", "PLR0916", "PLR0917", "PLR1702",
    "E711",  # None comparison (x == None); needed for Pandas/Pixeltable expressions
    "E712",  # Equality comparisons to `False` (x == False); needed for Pandas/Pixeltable expressions
    "N801",  # Class name should use CapWords convention (we intentionally violate this for aggregate functions)
    "PLC0415",  # Allow imports within functions (I don't see how this linting rule could ever work)
    "PLC1901",  # Allow empty string comparisons
    "PLC2701",  # Allow private name imports
    "PLE0605",  # Invalid format for __all__ (appears to generate false positives)
    "PLR2004",  # Permit "magic values" (numbers that are not defined as constants)
    "PLR6201",  # Don't require set literal for membership tests
    "PLR6301",  # Class method (not sure what to do yet)
    "PLW0108",  # Lambda may be unnecessary (gives false positives, e.g., for an arity-reducing lambda)
    "PLW3201",  # Dunder method has no special meaning (conflicts with _repr_html_)
    "PYI041",  # Use `float` instead of `int | float` (just seems like a questionable idea)
    "SIM105",  # Don't prefer `contextlib.suppress()`
    "SIM108",  # Don't prefer use of ternary if/else operator
    "TD002"  # Don't require author for TODOs
]
preview = true

[tool.ruff.lint.flake8-builtins]
builtins-ignorelist = ["format", "input"]

[tool.ruff.lint.isort]
combine-as-imports = true
known-first-party = ["pixeltable"]
split-on-trailing-comma = false

[tool.ruff.format]
line-ending = "lf"
quote-style = "single"
skip-magic-trailing-comma = true<|MERGE_RESOLUTION|>--- conflicted
+++ resolved
@@ -163,13 +163,10 @@
     "google-cloud-storage>=2.18.0",
     "sqlalchemy-cockroachdb>=2.0.3",
     "psycopg2-binary>=2.9.10",
-<<<<<<< HEAD
+    "diffusers>=0.34",
+    "accelerate>=1.10",
     "azure-storage-blob==12.19.0",  # Latest stable as of early 2024
     "azure-identity==1.15.0",  # Latest stable as of early 2024
-=======
-    "diffusers>=0.34",
-    "accelerate>=1.10",
->>>>>>> ea8c64bc
 ]
 test = [
     "pytest>=8.4",
