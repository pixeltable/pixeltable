--- conflicted
+++ resolved
@@ -163,11 +163,8 @@
     "google-cloud-storage>=2.18.0",
     "sqlalchemy-cockroachdb>=2.0.3",
     "psycopg2-binary>=2.9.10",
-<<<<<<< HEAD
-=======
     "azure-storage-blob==12.19.0",  # Latest stable as of early 2024
     "azure-identity==1.15.0",  # Latest stable as of early 2024
->>>>>>> c3a2042c
 ]
 test = [
     "pytest>=8.4",
