[project]
name = "pixeltable"
dynamic = ["version"]
description = "AI Data Infrastructure: Declarative, Multimodal, and Incremental"
authors = [{ name = "Pixeltable, Inc.", email = "contact@pixeltable.com" }]
requires-python = ">=3.10"
readme = "README.md"
license = "Apache-2.0"
keywords = [
    "data-science",
    "machine-learning",
    "database",
    "ai",
    "computer-vision",
    "chatbot",
    "ml",
    "artificial-intelligence",
    "feature-engineering",
    "multimodal",
    "mlops",
    "feature-store",
    "vector-database",
    "llm",
    "genai",
]
classifiers = [
    "Intended Audience :: Developers",
    "Intended Audience :: Science/Research",
    "License :: OSI Approved :: Apache Software License",
    "Operating System :: MacOS",
    "Operating System :: Microsoft :: Windows",
    "Operating System :: POSIX :: Linux",
    "Programming Language :: Python :: 3.10",
    "Programming Language :: Python :: 3.11",
    "Programming Language :: Python :: 3.12",
    "Programming Language :: Python :: 3.13",
    "Topic :: Database",
    "Topic :: Scientific/Engineering :: Artificial Intelligence",
    "Topic :: Software Development :: Libraries :: Python Modules",
]
dependencies = [
    "numpy>=1.25",
    "pandas>=2.0",
    "pillow>=9.3.0",
    "pillow-heif>=0.15.0",
    "tqdm>=4.64",
    "toml>=0.10",
    "jsonschema>=4.1.0",
    "jmespath>=1.0.1",
    "more-itertools>=10.2",
    "cloudpickle>=2.2.1",
    "psycopg[binary]>=3.1.18",
    "psutil>=5.9.5",
    "sqlalchemy>=2.0.23",
    "pgvector>=0.4.0",
    "av>=10.0.0",
    "beautifulsoup4>=4.10",
    "lxml>=5.1",
    "requests>=2.31.0",
    "httpx>=0.27",
    "httpcore>=1.0.3",
    "nest_asyncio>=1.5",
    "pyyaml>=6.0.1",
    "jinja2>=3.1.3",
    "tenacity>=8.2",
    "puremagic>=1.20",
    "pymupdf>=1.24.1",
    "ftfy>=6.2.0",
    "pydantic>=2.7.4",
    "pyarrow>=19",
    "pixeltable-pgserver==0.4.0",
    "tzlocal>=5.0",
]

[project.urls]
homepage = "https://pixeltable.com/"
repository = "https://github.com/pixeltable/pixeltable"
documentation = "https://docs.pixeltable.com/"

[project.entry-points."mkdocstrings.python.templates"]
extension-name = "tool.doc_plugins.mkdocstrings:get_templates_path"

[build-system]
requires = ["hatchling", "uv-dynamic-versioning>=0.8.2"]
build-backend = "hatchling.build"

[tool.hatch.version]
source = "uv-dynamic-versioning"

[tool.uv]
required-version = ">=0.8"
default-groups = ["dev", "test"]
override-dependencies = [
    "numpy>=2.2",  # Required because 'whisperx' hard-codes 'numpy<2.1'
    "sse-starlette>=2.0",  # Required because 'fiftyone' hard-codes 'sse-starlette<1'
]

[tool.uv-dynamic-versioning]
vcs = "git"
style = "pep440"
bump = true

[dependency-groups]
dev = [
    "mypy>=1.16",
    "boto3-stubs==1.36.23",
    "pandas-stubs>=2.0",
    "pyarrow-stubs>=19",
    "types-beautifulsoup4>=4.2",
    "types-jmespath>=1.0",
    "types-jsonschema>=4.1.0",
    "types-pillow>=10.0",
    "types-pycocotools>=2.0",
    "types-pyyaml>=6.0.1,<7",
    "types-requests>=2.31.0",
    "types-sqlalchemy-utils~=1.1",
    "types-toml>=0.10",
    "types-tqdm~=4.64",
    "ruff>=0.9.3,<0.10",
    "notebook>=7.1.0,<8",
    "mkdocs>=1.6.0,<2",
    "mkdocs-material>=9.5.23,<10",
    "mkdocstrings-python>=1.10.2,<2",
    "black>=24.4",
    "pydoclint>=0.7",
    "docstring-parser-fork<0.0.14",  # pin to avoid breaking changes in 0.0.14
    "pycocotools>=2.0.10",
    "ipykernel>=6.27.1,<7",
    "tabulate>=0.9",
    "nbmake>=1.5,<2",
    "mistune>=3.0.2,<4",
    "pyiceberg>=0.6.0",
    "torch~=2.7",
    "torchaudio~=2.7",
    "torchvision>=0.22",
    "openai>=1.86.0",
    "anthropic>=0.53.0",
    "together>=1.5.26",
    "fireworks-ai>=0.17.6",
    "mistralai>=1.8.2",
    "replicate>=1.0.7,<2",
    "google-genai>=1.25.0",
    "groq>=0.26.0",
    "boto3==1.36.23",
    "botocore==1.36.23",
    "spacy>=3.8.7",
    "sentencepiece>=0.2.0",
    "tiktoken>=0.9",
    "sentence-transformers~=4.0",
    "transformers~=4.52",
    "timm>=1.0.11,<2",
    "datasets>=3.2.0",
    "openpyxl>=3.1",
    "openai-whisper>=20250625",
    "whisperx>=3.7",
    "label-studio-sdk>=1.0.18",
    "ollama>=0.5.1",
    "llama-cpp-python>=0.3.16 ; sys_platform == 'linux'",
    "mcp>=1.9.4",
    "pixeltable-yolox==0.4.2 ; python_version < '3.13' or sys_platform != 'win32'",
    "fiftyone>=1.7",
    "lancedb>=0.20",
    "google-cloud-storage>=2.18.0",
    "sqlalchemy-cockroachdb>=2.0.3",
    "psycopg2-binary>=2.9.10",
    "diffusers>=0.34",
    "accelerate>=1.10",
<<<<<<< HEAD
    "azure-storage-blob>=12.20.0",
    "azure-identity>=1.16.0",
=======
    "twelvelabs>=1.0",
>>>>>>> c9c0bcbc
]
test = [
    "pytest>=8.4",
    "pytest-xdist[psutil]>=3.8",
    "pytest-rerunfailures>=15.1",
    "coverage>=7.9",
    "filelock>=3.13",
]
extra-dev = [
    # This is for dependencies that will be installed locally for devs (via `make install`), but not in CI.
    "llama-cpp-python>=0.3.16 ; sys_platform != 'win32'"
]

[tool.hatch.build.hooks.version]
path = "pixeltable/_version.py"
template = "__version__: str = '{version}'\n"

[tool.hatch.build.targets.sdist]
exclude = [
    ".pytest_cache",
    ".pytype",
    "docs",
    "local",
    "tests",
    "tool",
]

[tool.hatch.build.targets.wheel]
exclude = [
    ".pytest_cache",
    ".pytype",
    "docs",
    "local",
    "tests",
    "tool",
]

[tool.isort]
force_single_line = false
line_length = 120
multi_line_output = 3  # For ruff compatibility
split_on_trailing_comma = false

[tool.mypy]
allow_redefinition = true
disable_error_code = "no-any-unimported, no-any-return"
disallow_any_unimported = true
check_untyped_defs = true
disallow_incomplete_defs = true
disallow_untyped_defs = true
follow_imports = "silent"
plugins = "pydantic.mypy, pixeltable.mypy"
show_error_codes = true
strict_optional = false
warn_return_any = true
warn_unused_ignores = true

[tool.pytest.ini_options]
addopts = '-v -m "not remote_api and not expensive" --strict-markers'
markers = [
    "expensive: marks tests as expensive to run",
    "remote_api: marks tests as calling a remote API (such as OpenAI)",
]
filterwarnings = [
    "ignore:The `dict` method is deprecated; use `model_dump` instead.:DeprecationWarning",
    "ignore:Pydantic V1 style `@validator` validators are deprecated.:DeprecationWarning",
    "ignore:Pydantic V1 style `@root_validator` validators are deprecated.:DeprecationWarning",
    "ignore:`allow_reuse` is deprecated and will be ignored:DeprecationWarning",
    "ignore:Support for class-based `config` is deprecated:DeprecationWarning",
    # This warning is from Whisper:
    "ignore:FP16 is not supported on CPU:UserWarning",
    # These four warnings are all from WhisperX:
    "ignore:Deprecated call to `pkg_resources:DeprecationWarning",
    "ignore:The get_cmap function was deprecated in Matplotlib 3.7:DeprecationWarning",
    "ignore:pkg_resources is deprecated as an API:",
    "ignore:torchaudio._backend.set_audio_backend:UserWarning",
    # This warning is from `lxml` (when it calls out to `beautifulsoup4`):
    "ignore:The 'strip_cdata' option of HTMLParser:DeprecationWarning",
    # This one is raised by mongoengine, which is required by fiftyone:
    "ignore:No uuidRepresentation is specified! Falling back to 'pythonLegacy' which is the default for pymongo 3.x:DeprecationWarning",
    # This one is raised by huggingface-hub:
    "ignore:`resume_download` is deprecated and will be removed:FutureWarning",
    # LabelStudio:
    "ignore:invalid escape sequence:DeprecationWarning",
    # swigvarlink:
    "ignore:.*builtin type .* has no __module__ attribute.*:DeprecationWarning",
    # Generated by our own code in async eval:
    "ignore::pytest.PytestUnraisableExceptionWarning",
]

[tool.ruff]
exclude = ["*.ipynb"]  # For now, exclude notebooks
line-length = 120

[tool.ruff.lint]
select = ["B", "C", "E", "F", "ICN", "N", "PL", "PYI", "RUF", "SIM", "TD002", "W"]
ignore = [
    "B023",  # Function definition does not bind to loop variable (appears to generate false positives)
    "B027",  # Empty method in abstract base class (I'm not sure why this should be a problem)
    "B905",  # `zip()` without an explicit `strict=` parameter
    # A bunch of rules that are just plain fussy about code complexity:
    "C901", "PLR0904", "PLR0911", "PLR0912", "PLR0913", "PLR0914", "PLR0915", "PLR0916", "PLR0917", "PLR1702",
    "E711",  # None comparison (x == None); needed for Pandas/Pixeltable expressions
    "E712",  # Equality comparisons to `False` (x == False); needed for Pandas/Pixeltable expressions
    "N801",  # Class name should use CapWords convention (we intentionally violate this for aggregate functions)
    "PLC0415",  # Allow imports within functions (I don't see how this linting rule could ever work)
    "PLC1901",  # Allow empty string comparisons
    "PLC2701",  # Allow private name imports
    "PLE0605",  # Invalid format for __all__ (appears to generate false positives)
    "PLR0402",  # Allow `import x.y as y` instead of `from x import y` (needed to avoid circular imports)
    "PLR2004",  # Permit "magic values" (numbers that are not defined as constants)
    "PLR6201",  # Don't require set literal for membership tests
    "PLR6301",  # Class method (not sure what to do yet)
    "PLW0108",  # Lambda may be unnecessary (gives false positives, e.g., for an arity-reducing lambda)
    "PLW3201",  # Dunder method has no special meaning (conflicts with _repr_html_)
    "PYI041",  # Use `float` instead of `int | float` (just seems like a questionable idea)
    "SIM105",  # Don't prefer `contextlib.suppress()`
    "SIM108",  # Don't prefer use of ternary if/else operator
    "TD002"  # Don't require author for TODOs
]
preview = true

[tool.ruff.lint.flake8-builtins]
builtins-ignorelist = ["format", "input"]

[tool.ruff.lint.isort]
combine-as-imports = true
known-first-party = ["pixeltable"]
split-on-trailing-comma = false

[tool.ruff.format]
line-ending = "lf"
quote-style = "single"
skip-magic-trailing-comma = true<|MERGE_RESOLUTION|>--- conflicted
+++ resolved
@@ -165,12 +165,9 @@
     "psycopg2-binary>=2.9.10",
     "diffusers>=0.34",
     "accelerate>=1.10",
-<<<<<<< HEAD
     "azure-storage-blob>=12.20.0",
     "azure-identity>=1.16.0",
-=======
     "twelvelabs>=1.0",
->>>>>>> c9c0bcbc
 ]
 test = [
     "pytest>=8.4",
