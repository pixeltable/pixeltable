--- conflicted
+++ resolved
@@ -89,11 +89,8 @@
 transformers = "^4.20"
 datasets = ">=2.15.0"
 openpyxl = ">=3.1"  # Excel (.xlsx) support
-<<<<<<< HEAD
+whisperx = {git = "https://github.com/m-bain/whisperX.git", rev = "f2da2f8"}
 label-studio-sdk = "^0.0.32"
-=======
-whisperx = {git = "https://github.com/m-bain/whisperX.git", rev = "f2da2f8"}
->>>>>>> cab695b0
 
 [tool.poetry-dynamic-versioning]
 enable = true
@@ -140,15 +137,12 @@
 filterwarnings = [
     "ignore:The `dict` method is deprecated; use `model_dump` instead.:DeprecationWarning",
     "ignore:Pydantic V1 style `@validator` validators are deprecated.:DeprecationWarning",
-<<<<<<< HEAD
     "ignore:Pydantic V1 style `@root_validator` validators are deprecated.:DeprecationWarning",
-    "ignore:`allow_reuse` is deprecated and will be ignored:DeprecationWarning"
-=======
+    "ignore:`allow_reuse` is deprecated and will be ignored:DeprecationWarning",
     "ignore:Deprecated call to `pkg_resources:DeprecationWarning",
     "ignore:The get_cmap function was deprecated in Matplotlib 3.7:DeprecationWarning",
     "ignore:pkg_resources is deprecated as an API:",
     "ignore:torchaudio._backend.set_audio_backend:UserWarning"
->>>>>>> cab695b0
 ]
 
 [tool.ruff]
