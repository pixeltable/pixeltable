[build-system]
requires = ["poetry-core", "poetry-dynamic-versioning>=1.3.0,<2.0.0"]
build-backend = "poetry_dynamic_versioning.backend"

[tool.poetry]
name = "pixeltable"
version = "0.0.0"
description = "Pixeltable: The Multimodal AI Data Plane"
authors = ["Marcel Kornacker <marcelk@gmail.com>"]
readme = "README.md"
exclude = [
    ".pytype",
    ".pytest_cache",
    "tests",
    "docs",
]

[tool.poetry.dependencies]
python = ">=3.9,<4.0"
numpy = ">=1.25"
pandas = ">=2.0,<3.0"
pillow = ">=9.3.0"
opencv-python-headless = "^4.7.0.68"
tqdm = "^4.64.1"
jmespath = "^1.0.1"
<<<<<<< HEAD
regex = "^2022.10.31"
more-itertools = "^10.2"
=======
>>>>>>> da82957d
cloudpickle = "^2.2.1"
psycopg2-binary = "^2.9.5"
psutil = "^5.9.5"
sqlalchemy = {extras = ["mypy"], version = "^2.0.23"}
sqlalchemy-utils = "^0.41.1"
pgvector = "^0.2.1"
av = ">=10.0.0"
beautifulsoup4 = "^4.0.0"
requests = "^2.31.0"
pyyaml = "^6.0.1"
jinja2 = "^3.1.3"
tenacity = "^8.2"
pgserver = "0.1.2"
mistune = "^3.0.2"
pymupdf = "^1.24.1"
ftfy = "^6.2.0"

[tool.poetry.group.dev]
optional = true

[tool.poetry.group.dev.dependencies]
# pytest-related
pytest = "^7.2.1"
pytest-xdist = {extras = ["psutil"], version = "^3.3.1"}
coverage = "^7.4"
# mypy-related
mypy = "^1.8.0"
types-pillow = ">=10.0"
types-pyyaml = "^6.0.1"
pyarrow-stubs = "^10.0.1.7"
# linting
pylint = "^3.1.0"
ruff = "^0.3.1"
# jupyter
notebook = "^7.1.0"
# mkdocs-related
mkdocs = "^1.5.3"
mkdocstrings = {extras = ["python"], version = "^0.24.0"}
mkdocs-material = "^9.5.3"
mkdocs-jupyter = "^0.24"
# other
pycocotools = "^2.0.7"
ipykernel = "^6.27.1"
nbmake = "^1.4.6"
# packages required by various optional pieces of the codebase
torch = "^2.2"
torchvision = "^0.17"
pyarrow = ">=13.0.0"
openai = "^1.10.0"
together = "^1.1"
fireworks-ai = "^0.13.0"
boto3 = "^1.17"
spacy = "^3.0"
en-core-web-sm = {url = "https://github.com/explosion/spacy-models/releases/download/en_core_web_sm-3.7.1/en_core_web_sm-3.7.1-py3-none-any.whl"}
tiktoken = ">=0.3"
sentence-transformers = "^2.0.0"
transformers = "^4.20"
datasets = ">=2.15.0"
label-studio-sdk = "^0.0.32"
# setuptools >= 69.2 has known issues with Github Actions
setuptools = "~69.1"

[tool.poetry-dynamic-versioning]
enable = true
vcs = "git"
dirty = true

[tool.poetry-dynamic-versioning.substitution]
files = ["pixeltable/__version__.py"]

[tool.mypy]
plugins = "sqlalchemy.ext.mypy.plugin"
disallow_untyped_defs = true
disallow_any_unimported = true
no_implicit_optional = true
check_untyped_defs = true
warn_return_any = true
warn_unused_ignores = true
show_error_codes = true

[tool.pylint.main]
max-line-length = 120

[tool.pylint."messages control"]
# Disable various Pylint messages that seem pointless or annoying.
# If Pylint is bugging you about something that seems like it should be excluded,
# propose it as a new exclusion by adding it to this list as part of the PR.
# C0114: Missing module docstring (missing-module-docstring)
# C0116: Missing function or method docstring (missing-function-docstring)
# C0415: Import outside toplevel
# E1121: Too many positional arguments for method call (too-many-function-args)
# R0401: Cyclic import
# R0801: Similar lines in 2 files
# R0902: Too many instance attributes
# R0913: Too many arguments
# R0914: Too many local variables
# W0511: TODO
disable = ["C0114","C0116","C0415","E1121","R0401","R0801","R0902","R0913","R0914","W0511"]

[tool.pytest.ini_options]
addopts = "-v -m \"not remote_api\""
markers = [
    "remote_api: marks tests as calling a remote API (such as OpenAI)"
]
filterwarnings = [
    "ignore:The `dict` method is deprecated; use `model_dump` instead.:DeprecationWarning",
    "ignore:Pydantic V1 style `@validator` validators are deprecated.:DeprecationWarning"
]

[tool.ruff]
line-length = 120

[tool.ruff.lint]
select = ["F", "E", "W", "C", "I", "N", "B", "A", "ICN", "PYI", "SIM", "TD002", "PL", "RUF"]
ignore = ["PLC0415", "PLR0904", "PLR0912", "PLR0913", "PLR0914", "PLR0915", "PLR2004"]
preview = true

[tool.ruff.lint.isort]
known-first-party = ["pixeltable"]

[tool.ruff.format]
quote-style = "preserve"<|MERGE_RESOLUTION|>--- conflicted
+++ resolved
@@ -23,11 +23,7 @@
 opencv-python-headless = "^4.7.0.68"
 tqdm = "^4.64.1"
 jmespath = "^1.0.1"
-<<<<<<< HEAD
-regex = "^2022.10.31"
 more-itertools = "^10.2"
-=======
->>>>>>> da82957d
 cloudpickle = "^2.2.1"
 psycopg2-binary = "^2.9.5"
 psutil = "^5.9.5"
