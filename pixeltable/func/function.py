--- conflicted
+++ resolved
@@ -44,12 +44,9 @@
     # parameter names as the original function. Each parameter is going to be of type sql.ColumnElement.
     _to_sql: Callable[..., Optional[sql.ColumnElement]]
 
-<<<<<<< HEAD
     _resource_pool: Callable[..., Optional[str]]
 
 
-=======
->>>>>>> e8e216ef
     def __init__(
         self,
         signatures: list[Signature],
@@ -99,15 +96,13 @@
         assert not self.is_polymorphic
         return len(self.signature.parameters)
 
-<<<<<<< HEAD
     @property
     @abc.abstractmethod
     def is_async(self) -> bool:
         pass
-=======
+
     def _docstring(self) -> Optional[str]:
         return None
->>>>>>> e8e216ef
 
     def help_str(self) -> str:
         docstring = self._docstring()
@@ -197,7 +192,6 @@
         """Override this to do custom validation of the arguments"""
         assert not self.is_polymorphic
 
-<<<<<<< HEAD
     def _get_callable_args(self, callable: Callable, kwargs: dict[str, Any]) -> dict[str, Any]:
         """Return the kwargs to pass to callable, given kwargs passed to this function"""
         bound_args = self.signature.py_signature.bind(**kwargs).arguments
@@ -218,10 +212,7 @@
         kw_args = self._get_callable_args(self._resource_pool, kwargs)
         return self._resource_pool(**kw_args)
 
-    def call_return_type(self, kwargs: dict[str, Any]) -> ts.ColumnType:
-=======
     def call_return_type(self, args: Sequence[Any], kwargs: dict[str, Any]) -> ts.ColumnType:
->>>>>>> e8e216ef
         """Return the type of the value returned by calling this function with the given arguments"""
         assert not self.is_polymorphic
         if self._conditional_return_type is None:
@@ -306,12 +297,8 @@
 
         return ExprTemplate(call, new_signature)
 
-<<<<<<< HEAD
-    def exec(self, *args: Any, **kwargs: Any) -> Any:
-=======
     @abc.abstractmethod
     def exec(self, args: Sequence[Any], kwargs: dict[str, Any]) -> Any:
->>>>>>> e8e216ef
         """Execute the function with the given arguments and return the result."""
         raise NotImplementedError()
 
