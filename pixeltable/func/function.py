--- conflicted
+++ resolved
@@ -62,7 +62,6 @@
         """Override this to do custom validation of the arguments"""
         pass
 
-<<<<<<< HEAD
     def call_return_type(self, kwargs: dict[str, Any]) -> ts.ColumnType:
         """Return the type of the value returned by calling this function with the given arguments"""
         if self._call_return_type is None:
@@ -74,12 +73,11 @@
             if param.name in bound_args.arguments:
                 kw_args[param.name] = bound_args.arguments[param.name]
         return self._call_return_type(**kw_args)
-=======
+
     @abc.abstractmethod
     def exec(self, *args: Any, **kwargs: Any) -> Any:
         """Execute the function with the given arguments and return the result."""
         pass
->>>>>>> 856295fb
 
     def __eq__(self, other: object) -> bool:
         if not isinstance(other, self.__class__):
