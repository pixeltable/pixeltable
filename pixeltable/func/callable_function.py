--- conflicted
+++ resolved
@@ -24,13 +24,8 @@
         assert py_fn is not None
         self.py_fn = py_fn
         self.self_name = self_name
-<<<<<<< HEAD
+        self.batch_size = batch_size
         super().__init__(signature, self_path=self_path)
-=======
-        self.batch_size = batch_size
-        py_signature = inspect.signature(self.py_fn)
-        super().__init__(signature, py_signature, self_path=self_path)
->>>>>>> 23a10dca
 
     @property
     def is_batched(self) -> bool:
