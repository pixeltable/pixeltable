from __future__ import annotations

import inspect
from typing import Any, Callable, Optional, Sequence
from uuid import UUID

import cloudpickle  # type: ignore[import-untyped]

import pixeltable.exceptions as excs

from .function import Function
from .signature import Signature


class CallableFunction(Function):
    """Pixeltable Function backed by a Python Callable.

    CallableFunctions come in two flavors:
    - references to lambdas and functions defined in notebooks, which are pickled and serialized to the store
    - functions that are defined in modules are serialized via the default mechanism
    """

    def __init__(
        self,
        signatures: list[Signature],
        py_fns: list[Callable],
        self_path: Optional[str] = None,
        self_name: Optional[str] = None,
        batch_size: Optional[int] = None,
        is_method: bool = False,
        is_property: bool = False
    ):
        assert len(signatures) > 0
        assert len(signatures) == len(py_fns)
        if self_path is None and len(signatures) > 1:
            raise excs.Error('Multiple signatures are only allowed for module UDFs (not locally defined UDFs)')
        self.py_fns = py_fns
        self.self_name = self_name
        self.batch_size = batch_size
        self.__doc__ = self.py_fns[0].__doc__
        super().__init__(signatures, self_path=self_path, is_method=is_method, is_property=is_property)

    def _update_as_overload_resolution(self, signature_idx: int) -> None:
        assert len(self.py_fns) > signature_idx
        self.py_fns = [self.py_fns[signature_idx]]

    @property
    def is_batched(self) -> bool:
        return self.batch_size is not None

<<<<<<< HEAD
    def _docstring(self) -> Optional[str]:
        return inspect.getdoc(self.py_fn)

    def exec(self, *args: Any, **kwargs: Any) -> Any:
=======
    @property
    def py_fn(self) -> Callable:
        assert not self.is_polymorphic
        return self.py_fns[0]

    def exec(self, args: Sequence[Any], kwargs: dict[str, Any]) -> Any:
        assert not self.is_polymorphic
>>>>>>> 10f5c1c4
        if self.is_batched:
            # Pack the batched parameters into singleton lists
            constant_param_names = [p.name for p in self.signature.constant_parameters]
            batched_args = [[arg] for arg in args]
            constant_kwargs = {k: v for k, v in kwargs.items() if k in constant_param_names}
            batched_kwargs = {k: [v] for k, v in kwargs.items() if k not in constant_param_names}
            result = self.py_fn(*batched_args, **constant_kwargs, **batched_kwargs)
            assert len(result) == 1
            return result[0]
        else:
            return self.py_fn(*args, **kwargs)

    def exec_batch(self, args: list[Any], kwargs: dict[str, Any]) -> list:
        """Execute the function with the given arguments and return the result.
        The arguments are expected to be batched: if the corresponding parameter has type T,
        then the argument should have type T if it's a constant parameter, or list[T] if it's
        a batched parameter.
        """
        assert self.is_batched
        assert not self.is_polymorphic
        # Unpack the constant parameters
        constant_param_names = [p.name for p in self.signature.constant_parameters]
        constant_kwargs = {k: v[0] for k, v in kwargs.items() if k in constant_param_names}
        batched_kwargs = {k: v for k, v in kwargs.items() if k not in constant_param_names}
        return self.py_fn(*args, **constant_kwargs, **batched_kwargs)

    # TODO(aaron-siegel): Implement conditional batch sizing
    def get_batch_size(self, *args: Any, **kwargs: Any) -> Optional[int]:
        return self.batch_size

    @property
    def display_name(self) -> str:
        return self.self_name

    @property
    def name(self) -> str:
        return self.self_name

<<<<<<< HEAD
=======
    def overload(self, fn: Callable) -> CallableFunction:
        if self.self_path is None:
            raise excs.Error('`overload` can only be used with module UDFs (not locally defined UDFs)')
        if self.is_batched:
            raise excs.Error('`overload` cannot be used with batched functions')
        if self.is_method or self.is_property:
            raise excs.Error('`overload` cannot be used with `is_method` or `is_property`')
        if self._has_resolved_fns:
            raise excs.Error('New `overload` not allowed after the UDF has already been called')
        if self._conditional_return_type is not None:
            raise excs.Error('New `overload` not allowed after a conditional return type has been specified')
        sig = Signature.create(fn)
        self.signatures.append(sig)
        self.py_fns.append(fn)
        return self

    def help_str(self) -> str:
        res = super().help_str()
        res += '\n\n' + inspect.getdoc(self.py_fns[0])
        return res

>>>>>>> 10f5c1c4
    def _as_dict(self) -> dict:
        if self.self_path is None:
            # this is not a module function
            assert not self.is_method and not self.is_property
            from .function_registry import FunctionRegistry
            id = FunctionRegistry.get().create_stored_function(self)
            return {'id': id.hex}
        return super()._as_dict()

    @classmethod
    def _from_dict(cls, d: dict) -> Function:
        if 'id' in d:
            from .function_registry import FunctionRegistry
            return FunctionRegistry.get().get_stored_function(UUID(hex=d['id']))
        return super()._from_dict(d)

    def to_store(self) -> tuple[dict, bytes]:
        assert not self.is_polymorphic  # multi-signature UDFs not allowed for stored fns
        md = {
            'signature': self.signature.as_dict(),
            'batch_size': self.batch_size,
        }
        return md, cloudpickle.dumps(self.py_fn)

    @classmethod
    def from_store(cls, name: Optional[str], md: dict, binary_obj: bytes) -> Function:
        py_fn = cloudpickle.loads(binary_obj)
        assert callable(py_fn)
        sig = Signature.from_dict(md['signature'])
        batch_size = md['batch_size']
        return CallableFunction([sig], [py_fn], self_name=name, batch_size=batch_size)

    def validate_call(self, bound_args: dict[str, Any]) -> None:
        from pixeltable import exprs

        assert not self.is_polymorphic
        if self.is_batched:
            signature = self.signatures[0]
            for param in signature.constant_parameters:
                if param.name in bound_args and isinstance(bound_args[param.name], exprs.Expr):
                    raise ValueError(
                        f'{self.display_name}(): '
                        f'parameter {param.name} must be a constant value, not a Pixeltable expression'
                    )

    def __repr__(self) -> str:
        return f'<Pixeltable UDF {self.name}>'<|MERGE_RESOLUTION|>--- conflicted
+++ resolved
@@ -48,12 +48,9 @@
     def is_batched(self) -> bool:
         return self.batch_size is not None
 
-<<<<<<< HEAD
     def _docstring(self) -> Optional[str]:
-        return inspect.getdoc(self.py_fn)
+        return inspect.getdoc(self.py_fns[0])
 
-    def exec(self, *args: Any, **kwargs: Any) -> Any:
-=======
     @property
     def py_fn(self) -> Callable:
         assert not self.is_polymorphic
@@ -61,7 +58,6 @@
 
     def exec(self, args: Sequence[Any], kwargs: dict[str, Any]) -> Any:
         assert not self.is_polymorphic
->>>>>>> 10f5c1c4
         if self.is_batched:
             # Pack the batched parameters into singleton lists
             constant_param_names = [p.name for p in self.signature.constant_parameters]
@@ -100,8 +96,6 @@
     def name(self) -> str:
         return self.self_name
 
-<<<<<<< HEAD
-=======
     def overload(self, fn: Callable) -> CallableFunction:
         if self.self_path is None:
             raise excs.Error('`overload` can only be used with module UDFs (not locally defined UDFs)')
@@ -118,12 +112,6 @@
         self.py_fns.append(fn)
         return self
 
-    def help_str(self) -> str:
-        res = super().help_str()
-        res += '\n\n' + inspect.getdoc(self.py_fns[0])
-        return res
-
->>>>>>> 10f5c1c4
     def _as_dict(self) -> dict:
         if self.self_path is None:
             # this is not a module function
