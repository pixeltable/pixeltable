--- conflicted
+++ resolved
@@ -61,16 +61,13 @@
     def set_conn(self, conn: Optional[sql.engine.Connection]) -> None:
         self.conn = conn
 
-<<<<<<< HEAD
     @property
     def is_async(self) -> bool:
         return True
 
     async def aexec(self, *args: Any, **kwargs: Any) -> Any:
-=======
-    def exec(self, args: Sequence[Any], kwargs: dict[str, Any]) -> Any:
-        assert not self.is_polymorphic
->>>>>>> e8e216ef
+    #def exec(self, args: Sequence[Any], kwargs: dict[str, Any]) -> Any:
+        #assert not self.is_polymorphic
         bound_args = self.signature.py_signature.bind(*args, **kwargs).arguments
         # apply defaults, otherwise we might have Parameters left over
         bound_args.update(
