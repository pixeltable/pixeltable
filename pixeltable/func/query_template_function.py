--- conflicted
+++ resolved
@@ -5,15 +5,9 @@
 
 import sqlalchemy as sql
 
-<<<<<<< HEAD
-import pixeltable
-import pixeltable.exceptions as excs
-import pixeltable.exprs as exprs
-import pixeltable.type_system as ts
-=======
 import pixeltable as pxt
+from pixeltable import exprs
 
->>>>>>> f6a3d82c
 from .function import Function
 from .signature import Signature
 
@@ -30,7 +24,6 @@
         py_params = list(py_sig.parameters.values())
         params = Signature.create_parameters(py_params=py_params, param_types=param_types)
         # invoke template_callable with parameter expressions to construct a DataFrame with parameters
-        import pixeltable.exprs as exprs
         var_exprs = [exprs.Variable(param.name, param.col_type) for param in params]
         template_df = template_callable(*var_exprs)
         from pixeltable import DataFrame
@@ -53,7 +46,6 @@
         self.conn: Optional[sql.engine.Connection] = None
 
         # convert defaults to Literals
-        import pixeltable.exprs as exprs
         self.defaults: dict[str, exprs.Literal] = {}  # key: param name, value: default value converted to a Literal
         param_types = self.template_df.parameters()
         for param in [p for p in self.signature.parameters.values() if p.has_default()]:
