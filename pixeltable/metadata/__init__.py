import dataclasses
import importlib
import os
import pkgutil
from typing import Callable

import sqlalchemy as sql
import sqlalchemy.orm as orm

from .schema import SystemInfo, SystemInfoMd

# current version of the metadata; this is incremented whenever the metadata schema changes
<<<<<<< HEAD
VERSION = 30
=======
VERSION = 29
>>>>>>> e90dc304


def create_system_info(engine: sql.engine.Engine) -> None:
    """Create the system metadata record"""
    system_md = SystemInfoMd(schema_version=VERSION)
    record = SystemInfo(md=dataclasses.asdict(system_md))
    with orm.Session(engine, future=True) as session:
        session.add(record)
        session.flush()
        session.commit()


# conversion functions for upgrading the metadata schema from one version to the following
# key: old schema version
converter_cbs: dict[int, Callable[[sql.engine.Engine], None]] = {}


def register_converter(version: int) -> Callable[[Callable[[sql.engine.Engine], None]], None]:
    def decorator(fn: Callable[[sql.engine.Engine], None]) -> None:
        global converter_cbs
        assert version not in converter_cbs
        converter_cbs[version] = fn

    return decorator


# load all converter modules
for _, modname, _ in pkgutil.iter_modules([os.path.dirname(__file__) + '/converters']):
    importlib.import_module('pixeltable.metadata.converters.' + modname)


def upgrade_md(engine: sql.engine.Engine) -> None:
    """Upgrade the metadata schema to the current version"""
    with orm.Session(engine) as session:
        system_info = session.query(SystemInfo).one().md
        md_version = system_info['schema_version']
        assert isinstance(md_version, int)
        if md_version == VERSION:
            return
        while md_version < VERSION:
            if md_version not in converter_cbs:
                raise RuntimeError(f'No metadata converter for version {md_version}')
            from pixeltable.env import Env

            Env.get().console_logger.info(f'Converting metadata from version {md_version} to {md_version + 1}')
            converter_cbs[md_version](engine)
            md_version += 1
        # update system info
        conn = session.connection()
        system_info_md = SystemInfoMd(schema_version=VERSION)
        conn.execute(SystemInfo.__table__.update().values(md=dataclasses.asdict(system_info_md)))
        session.commit()<|MERGE_RESOLUTION|>--- conflicted
+++ resolved
@@ -10,11 +10,7 @@
 from .schema import SystemInfo, SystemInfoMd
 
 # current version of the metadata; this is incremented whenever the metadata schema changes
-<<<<<<< HEAD
 VERSION = 30
-=======
-VERSION = 29
->>>>>>> e90dc304
 
 
 def create_system_info(engine: sql.engine.Engine) -> None:
