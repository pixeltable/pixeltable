--- conflicted
+++ resolved
@@ -2,11 +2,7 @@
 # rather than as a comment, so that the existence of a description can be enforced by
 # the unit tests when new versions are added.
 VERSION_NOTES = {
-<<<<<<< HEAD
-    36: 'Add support for sample methods on DataFrames',
-=======
     36: 'Added Table.lock_dummy',
->>>>>>> f43b451c
     35: 'Track reference_tbl in ColumnRef',
     34: 'Set default value for is_pk field in column metadata to False',
     33: 'Add is_replica field to table metadata',
