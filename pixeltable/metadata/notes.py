--- conflicted
+++ resolved
@@ -2,11 +2,8 @@
 # rather than as a comment, so that the existence of a description can be enforced by
 # the unit tests when new versions are added.
 VERSION_NOTES = {
-<<<<<<< HEAD
-    20: 'Separate InlineArray and InlineList',
-=======
+    21: 'Separate InlineArray and InlineList',
     20: 'Store DB timestamps in UTC',
->>>>>>> 4b9610b7
     19: 'UDF renames; ImageMemberAccess removal',
     18: 'Restructured index metadata',
     17: 'Renamed remotes to external_stores',
