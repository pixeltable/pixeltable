# Descriptive notes for each new metadata version. These are stored in a Python dict
# rather than as a comment, so that the existence of a description can be enforced by
# the unit tests when new versions are added.
VERSION_NOTES = {
<<<<<<< HEAD
    30: 'Store default values and constant arguments as literals',
=======
    29: 'Add user and additional_md fields to metadata structs',
    28: 'Enable view creation from DataFrame with select clause',
>>>>>>> e90dc304
    27: 'Enable pxt.query parameterization of limit clauses',
    26: 'Rename clip_text and clip_image to clip',
    25: 'Functions with multiple signatures',
    24: 'Added TableMd/IndexMd.indexed_col_tbl_id',
    23: 'DataFrame.from_clause',
    22: 'TableMd/ColumnMd.media_validation',
    21: 'Separate InlineArray and InlineList',
    20: 'Store DB timestamps in UTC',
    19: 'UDF renames; ImageMemberAccess removal',
    18: 'Restructured index metadata',
    17: 'Renamed remotes to external_stores',
    16: 'Query functions; deferred Expr deserialization',
    15: 'Remotes in table metadata',
}<|MERGE_RESOLUTION|>--- conflicted
+++ resolved
@@ -2,12 +2,9 @@
 # rather than as a comment, so that the existence of a description can be enforced by
 # the unit tests when new versions are added.
 VERSION_NOTES = {
-<<<<<<< HEAD
     30: 'Store default values and constant arguments as literals',
-=======
     29: 'Add user and additional_md fields to metadata structs',
     28: 'Enable view creation from DataFrame with select clause',
->>>>>>> e90dc304
     27: 'Enable pxt.query parameterization of limit clauses',
     26: 'Rename clip_text and clip_image to clip',
     25: 'Functions with multiple signatures',
