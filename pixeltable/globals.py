import dataclasses
import logging
from typing import Any, Optional, Union

import pandas as pd
import sqlalchemy as sql
from sqlalchemy.util.preloaded import orm

import pixeltable.exceptions as excs
from pixeltable import catalog, func, DataFrame
from pixeltable.catalog import Catalog
from pixeltable.env import Env
from pixeltable.exprs import Predicate
from pixeltable.iterators import ComponentIterator
from pixeltable.metadata import schema

_logger = logging.getLogger('pixeltable')


def init() -> None:
    """Initializes the Pixeltable environment."""
    _ = Catalog.get()


def create_table(
    path_str: str,
    schema: dict[str, Any],
    *,
    primary_key: Optional[Union[str, list[str]]] = None,
    num_retained_versions: int = 10,
    comment: str = '',
) -> catalog.InsertableTable:
    """Create a new `InsertableTable`.

    Args:
        path_str: Path to the table.
        schema: dictionary mapping column names to column types, value expressions, or to column specifications.
        num_retained_versions: Number of versions of the table to retain.

    Returns:
        The newly created table.

    Raises:
        Error: if the path already exists or is invalid.

    Examples:
        Create a table with an int and a string column:

        >>> table = cl.create_table('my_table', schema={'col1': IntType(), 'col2': StringType()})
    """
    path = catalog.Path(path_str)
    Catalog.get().paths.check_is_valid(path, expected=None)
    dir = Catalog.get().paths[path.parent]

    if len(schema) == 0:
        raise excs.Error(f'Table schema is empty: `{path_str}`')

    if primary_key is None:
        primary_key = []
    elif isinstance(primary_key, str):
        primary_key = [primary_key]
    else:
        if not isinstance(primary_key, list) or not all(isinstance(pk, str) for pk in primary_key):
            raise excs.Error('primary_key must be a single column name or a list of column names')

    tbl = catalog.InsertableTable.create(
        dir._id,
        path.name,
        schema,
        primary_key=primary_key,
        num_retained_versions=num_retained_versions,
        comment=comment,
    )
    Catalog.get().paths[path] = tbl
    _logger.info(f'Created table `{path_str}`.')
    return tbl


def create_view(
    path_str: str,
    base: Union[catalog.Table, DataFrame],
    *,
    schema: Optional[dict[str, Any]] = None,
    filter: Optional[Predicate] = None,
    is_snapshot: bool = False,
    iterator: Optional[tuple[type[ComponentIterator], dict[str, Any]]] = None,
    num_retained_versions: int = 10,
    comment: str = '',
    ignore_errors: bool = False,
) -> catalog.View:
    """Create a new `View`.

    Args:
        path_str: Path to the view.
        base: Table (i.e., table or view or snapshot) or DataFrame to base the view on.
        schema: dictionary mapping column names to column types, value expressions, or to column specifications.
        filter: Predicate to filter rows of the base table.
        is_snapshot: Whether the view is a snapshot.
        iterator: The iterator to use for this view. If specified, then this view will be a one-to-many view of
            the base table.
        num_retained_versions: Number of versions of the view to retain.
        ignore_errors: if True, fail silently if the path already exists or is invalid.

    Returns:
        The newly created view.

    Raises:
        Error: if the path already exists or is invalid.

    Examples:
        Create a view with an additional int and a string column and a filter:

        >>> view = cl.create_view(
            'my_view', base, schema={'col3': IntType(), 'col4': StringType()}, filter=base.col1 > 10)

        Create a table snapshot:

        >>> snapshot_view = cl.create_view('my_snapshot_view', base, is_snapshot=True)

        Create an immutable view with additional computed columns and a filter:

        >>> snapshot_view = cl.create_view(
            'my_snapshot', base, schema={'col3': base.col2 + 1}, filter=base.col1 > 10, is_snapshot=True)
    """
    if isinstance(base, catalog.Table):
        tbl_version_path = base._tbl_version_path
    elif isinstance(base, DataFrame):
        base._validate_mutable('create_view')
        tbl_version_path = base.tbl
        if base.where_clause is not None and filter is not None:
            raise excs.Error(
                'Cannot specify a `filter` directly if one is already declared in a `DataFrame.where` clause'
            )
        filter = base.where_clause
    else:
        raise excs.Error('`base` must be an instance of `Table` or `DataFrame`')
    assert isinstance(base, catalog.Table) or isinstance(base, DataFrame)
    path = catalog.Path(path_str)
    try:
        Catalog.get().paths.check_is_valid(path, expected=None)
    except Exception as e:
        if ignore_errors:
            return
        else:
            raise e
    dir = Catalog.get().paths[path.parent]

    if schema is None:
        schema = {}
    if iterator is None:
        iterator_class, iterator_args = None, None
    else:
        iterator_class, iterator_args = iterator

    view = catalog.View.create(
        dir._id,
        path.name,
        base=tbl_version_path,
        schema=schema,
        predicate=filter,
        is_snapshot=is_snapshot,
        iterator_cls=iterator_class,
        iterator_args=iterator_args,
        num_retained_versions=num_retained_versions,
        comment=comment,
    )
    Catalog.get().paths[path] = view
    _logger.info(f'Created view `{path_str}`.')
    return view


def get_table(path: str) -> catalog.Table:
    """Get a handle to a table (including views and snapshots).

    Args:
        path: Path to the table.

    Returns:
        A `InsertableTable` or `View` object.

    Raises:
        Error: If the path does not exist or does not designate a table.

    Examples:
        Get handle for a table in the top-level directory:

        >>> table = cl.get_table('my_table')

        For a table in a subdirectory:

        >>> table = cl.get_table('subdir.my_table')

        For a snapshot in the top-level directory:

        >>> table = cl.get_table('my_snapshot')
    """
    p = catalog.Path(path)
    Catalog.get().paths.check_is_valid(p, expected=catalog.Table)
    obj = Catalog.get().paths[p]
    return obj


def move(path: str, new_path: str) -> None:
    """Move a schema object to a new directory and/or rename a schema object.

    Args:
        path: absolute path to the existing schema object.
        new_path: absolute new path for the schema object.

    Raises:
        Error: If path does not exist or new_path already exists.

    Examples:
        Move a table to a different directory:

        >>>> cl.move('dir1.my_table', 'dir2.my_table')

        Rename a table:

        >>>> cl.move('dir1.my_table', 'dir1.new_name')
    """
    p = catalog.Path(path)
    Catalog.get().paths.check_is_valid(p, expected=catalog.SchemaObject)
    new_p = catalog.Path(new_path)
    Catalog.get().paths.check_is_valid(new_p, expected=None)
    obj = Catalog.get().paths[p]
    Catalog.get().paths.move(p, new_p)
    new_dir = Catalog.get().paths[new_p.parent]
    obj._move(new_p.name, new_dir._id)


def drop_table(path: str, force: bool = False, ignore_errors: bool = False) -> None:
    """Drop a table.

    Args:
        path: Path to the table.
        force: If `True`, will also drop all views or sub-views of this table.
        ignore_errors: Whether to ignore errors if the table does not exist.

    Raises:
        Error: If the path does not exist or does not designate a table and ignore_errors is False.

    Examples:
        >>> cl.drop_table('my_table')
    """
    cat = Catalog.get()
    path_obj = catalog.Path(path)
    try:
        cat.paths.check_is_valid(path_obj, expected=catalog.Table)
    except Exception as e:
        if ignore_errors:
            _logger.info(f'Skipped table `{path}` (does not exist).')
            return
        else:
            raise e
<<<<<<< HEAD
    tbl = Catalog.get().paths[path_obj]
    if len(Catalog.get().tbl_dependents[tbl._id]) > 0:
        dependent_paths = [dep.path for dep in Catalog.get().tbl_dependents[tbl._id]]
        raise excs.Error(f'Table {path} has dependents: {", ".join(dependent_paths)}')
=======
    tbl = cat.paths[path_obj]
    assert isinstance(tbl, catalog.Table)
    if len(cat.tbl_dependents[tbl._id]) > 0:
        dependent_paths = [get_path(dep) for dep in cat.tbl_dependents[tbl._id]]
        if force:
            for dependent_path in dependent_paths:
                drop_table(dependent_path, force=True)
        else:
            raise excs.Error(f'Table {path} has dependents: {", ".join(dependent_paths)}')
>>>>>>> e93ff341
    tbl._drop()
    del cat.paths[path_obj]
    _logger.info(f'Dropped table `{path}`.')


def list_tables(dir_path: str = '', recursive: bool = True) -> list[str]:
    """List the tables in a directory.

    Args:
        dir_path: Path to the directory. Defaults to the root directory.
        recursive: Whether to list tables in subdirectories as well.

    Returns:
        A list of table paths.

    Raises:
        Error: If the path does not exist or does not designate a directory.

    Examples:
        List tables in top-level directory:

        >>> cl.list_tables()
        ['my_table', ...]

        List tables in 'dir1':

        >>> cl.list_tables('dir1')
        [...]
    """
    assert dir_path is not None
    path = catalog.Path(dir_path, empty_is_valid=True)
    Catalog.get().paths.check_is_valid(path, expected=catalog.Dir)
    return [str(p) for p in Catalog.get().paths.get_children(path, child_type=catalog.Table, recursive=recursive)]


def create_dir(path_str: str, ignore_errors: bool = False) -> catalog.Dir:
    """Create a directory.

    Args:
        path_str: Path to the directory.
        ignore_errors: if True, silently returns on error

    Raises:
        Error: If the path already exists or the parent is not a directory.

    Examples:
        >>> cl.create_dir('my_dir')

        Create a subdirectory:

        >>> cl.create_dir('my_dir.sub_dir')
    """
    try:
        path = catalog.Path(path_str)
        Catalog.get().paths.check_is_valid(path, expected=None)
        parent = Catalog.get().paths[path.parent]
        assert parent is not None
        with orm.Session(Env.get().engine, future=True) as session:
            dir_md = schema.DirMd(name=path.name)
            dir_record = schema.Dir(parent_id=parent._id, md=dataclasses.asdict(dir_md))
            session.add(dir_record)
            session.flush()
            assert dir_record.id is not None
            dir = catalog.Dir(dir_record.id, parent._id, path.name)
            Catalog.get().paths[path] = dir
            session.commit()
            _logger.info(f'Created directory `{path_str}`.')
            print(f'Created directory `{path_str}`.')
            return dir
    except excs.Error as e:
        if ignore_errors:
            return
        else:
            raise e


def drop_dir(path_str: str, force: bool = False, ignore_errors: bool = False) -> None:
    """Remove a directory.

    Args:
        path_str: Path to the directory.

    Raises:
        Error: If the path does not exist or does not designate a directory or if the directory is not empty.

    Examples:
        >>> cl.drop_dir('my_dir')

        Remove a subdirectory:

        >>> cl.drop_dir('my_dir.sub_dir')
    """
    cat = Catalog.get()
    path = catalog.Path(path_str)

    try:
        cat.paths.check_is_valid(path, expected=catalog.Dir)
    except Exception as e:
        if ignore_errors:
            _logger.info(f'Skipped directory `{path}` (does not exist).')
            return
        else:
            raise e

    children = cat.paths.get_children(path, child_type=None, recursive=True)

    if len(children) > 0 and not force:
        raise excs.Error(f'Directory `{path_str}` is not empty.')

    if force:
        for child in children:
            assert isinstance(child, catalog.Path)
            # We need to check that the child is still in `cat.paths`, since it is possible it was
            # already deleted as a dependent of a preceding child in the iteration.
            try:
                obj = cat.paths[child]
            except excs.Error:
                continue
            if isinstance(obj, catalog.Dir):
                drop_dir(str(child), force=True)
            else:
                assert isinstance(obj, catalog.Table)
                assert not obj._is_dropped  # else it should have been removed from `cat.paths` already
                drop_table(str(child), force=True)

    with Env.get().engine.begin() as conn:
        dir = Catalog.get().paths[path]
        conn.execute(sql.delete(schema.Dir.__table__).where(schema.Dir.id == dir._id))
    del Catalog.get().paths[path]
    _logger.info(f'Removed directory `{path_str}`.')


def list_dirs(path_str: str = '', recursive: bool = True) -> list[str]:
    """List the directories in a directory.

    Args:
        path_str: Path to the directory.
        recursive: Whether to list subdirectories recursively.

    Returns:
        List of directory paths.

    Raises:
        Error: If the path does not exist or does not designate a directory.

    Examples:
        >>> cl.list_dirs('my_dir', recursive=True)
        ['my_dir', 'my_dir.sub_dir1']
    """
    path = catalog.Path(path_str, empty_is_valid=True)
    Catalog.get().paths.check_is_valid(path, expected=catalog.Dir)
    return [str(p) for p in Catalog.get().paths.get_children(path, child_type=catalog.Dir, recursive=recursive)]


def list_functions() -> pd.DataFrame:
    """Returns information about all registered functions.

    Returns:
        Pandas DataFrame with columns 'Path', 'Name', 'Parameters', 'Return Type', 'Is Agg', 'Library'
    """
    functions = func.FunctionRegistry.get().list_functions()
    paths = ['.'.join(f.self_path.split('.')[:-1]) for f in functions]
    names = [f.name for f in functions]
    params = [
        ', '.join([param_name + ': ' + str(param_type) for param_name, param_type in f.signature.parameters.items()])
        for f in functions
    ]
    pd_df = pd.DataFrame(
        {
            'Path': paths,
            'Function Name': names,
            'Parameters': params,
            'Return Type': [str(f.signature.get_return_type()) for f in functions],
        }
    )
    pd_df = pd_df.style.set_properties(**{'text-align': 'left'}).set_table_styles(
        [dict(selector='th', props=[('text-align', 'center')])]
    )  # center-align headings
    return pd_df.hide(axis='index')


def configure_logging(
    *,
    to_stdout: Optional[bool] = None,
    level: Optional[int] = None,
    add: Optional[str] = None,
    remove: Optional[str] = None,
) -> None:
    """Configure logging.

    Args:
        to_stdout: if True, also log to stdout
        level: default log level
        add: comma-separated list of 'module name:log level' pairs; ex.: add='video:10'
        remove: comma-separated list of module names
    """
    return Env.get().configure_logging(to_stdout=to_stdout, level=level, add=add, remove=remove)<|MERGE_RESOLUTION|>--- conflicted
+++ resolved
@@ -253,22 +253,15 @@
             return
         else:
             raise e
-<<<<<<< HEAD
-    tbl = Catalog.get().paths[path_obj]
-    if len(Catalog.get().tbl_dependents[tbl._id]) > 0:
-        dependent_paths = [dep.path for dep in Catalog.get().tbl_dependents[tbl._id]]
-        raise excs.Error(f'Table {path} has dependents: {", ".join(dependent_paths)}')
-=======
     tbl = cat.paths[path_obj]
     assert isinstance(tbl, catalog.Table)
     if len(cat.tbl_dependents[tbl._id]) > 0:
-        dependent_paths = [get_path(dep) for dep in cat.tbl_dependents[tbl._id]]
+        dependent_paths = [dep.path for dep in cat.tbl_dependents[tbl._id]]
         if force:
             for dependent_path in dependent_paths:
                 drop_table(dependent_path, force=True)
         else:
             raise excs.Error(f'Table {path} has dependents: {", ".join(dependent_paths)}')
->>>>>>> e93ff341
     tbl._drop()
     del cat.paths[path_obj]
     _logger.info(f'Dropped table `{path}`.')
