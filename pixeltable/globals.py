--- conflicted
+++ resolved
@@ -493,13 +493,8 @@
     if isinstance(table, catalog.Table):
         # if we're dropping a table by handle, we first need to get the current path, then drop the S lock on
         # the Table record, and then get X locks in the correct order (first containing directory, then table)
-<<<<<<< HEAD
         with Catalog.get().begin_xact(for_write=False):
             tbl_path = table._path()
-=======
-        with Env.get().begin_xact():
-            tbl_path = table._path
->>>>>>> e7793771
     else:
         assert isinstance(table, str)
         tbl_path = table
