import dataclasses
import logging
from typing import Any, Optional, Union

import pandas as pd
import sqlalchemy as sql
from pandas.io.formats.style import Styler
from sqlalchemy.util.preloaded import orm

import pixeltable.exceptions as excs
import pixeltable.exprs as exprs
from pixeltable import catalog, func, DataFrame
from pixeltable.catalog import Catalog
from pixeltable.env import Env
from pixeltable.iterators import ComponentIterator
from pixeltable.metadata import schema

_logger = logging.getLogger('pixeltable')


def init() -> None:
    """Initializes the Pixeltable environment."""
    _ = Catalog.get()


def create_table(
    path_str: str,
    schema: dict[str, Any],
    *,
    primary_key: Optional[Union[str, list[str]]] = None,
    num_retained_versions: int = 10,
    comment: str = '',
) -> catalog.InsertableTable:
    """Create a new `InsertableTable`.

    Args:
        path_str: Path to the table.
        primary_key: A column or columns that will be the primary key of the table.
        schema: A dictionary mapping column names to column types, value expressions, or to column specifications.
        num_retained_versions: Number of versions of the table to retain.
        comment: Optional comment for the table.

    Returns:
        The newly created table.

    Raises:
        Error: if the path already exists or is invalid.

    Examples:
        Create a table with an int and a string column:

        >>> table = cl.create_table('my_table', schema={'col1': IntType(), 'col2': StringType()})
    """
    path = catalog.Path(path_str)
    Catalog.get().paths.check_is_valid(path, expected=None)
    dir = Catalog.get().paths[path.parent]

    if len(schema) == 0:
        raise excs.Error(f'Table schema is empty: `{path_str}`')

    if primary_key is None:
        primary_key = []
    elif isinstance(primary_key, str):
        primary_key = [primary_key]
    else:
        if not isinstance(primary_key, list) or not all(isinstance(pk, str) for pk in primary_key):
            raise excs.Error('primary_key must be a single column name or a list of column names')

    tbl = catalog.InsertableTable.create(
        dir._id,
        path.name,
        schema,
        primary_key=primary_key,
        num_retained_versions=num_retained_versions,
        comment=comment,
    )
    Catalog.get().paths[path] = tbl
    _logger.info(f'Created table `{path_str}`.')
    return tbl


def create_view(
    path_str: str,
    base: Union[catalog.Table, DataFrame],
    *,
    schema: Optional[dict[str, Any]] = None,
    filter: Optional[exprs.Expr] = None,
    is_snapshot: bool = False,
    iterator: Optional[tuple[type[ComponentIterator], dict[str, Any]]] = None,
    num_retained_versions: int = 10,
    comment: str = '',
    ignore_errors: bool = False,
) -> Optional[catalog.View]:
    """Create a new `View`.

    Args:
        path_str: Path to the view.
        base: Table (i.e., table or view or snapshot) or DataFrame to base the view on.
        schema: dictionary mapping column names to column types, value expressions, or to column specifications.
        filter: predicate to filter rows of the base table.
        is_snapshot: Whether the view is a snapshot.
        iterator: The iterator to use for this view. If specified, then this view will be a one-to-many view of
            the base table.
        num_retained_versions: Number of versions of the view to retain.
        comment: Optional comment for the view.
        ignore_errors: if True, fail silently if the path already exists or is invalid.

    Returns:
        The newly created view. If the path already exists or is invalid and `ignore_errors=True`, returns `None`.

    Raises:
        Error: if the path already exists or is invalid and `ignore_errors=False`.

    Examples:
        Create a view with an additional int and a string column and a filter:

        >>> view = cl.create_view(
            'my_view', base, schema={'col3': IntType(), 'col4': StringType()}, filter=base.col1 > 10)

        Create a table snapshot:

        >>> snapshot_view = cl.create_view('my_snapshot_view', base, is_snapshot=True)

        Create an immutable view with additional computed columns and a filter:

        >>> snapshot_view = cl.create_view(
            'my_snapshot', base, schema={'col3': base.col2 + 1}, filter=base.col1 > 10, is_snapshot=True)
    """
    if isinstance(base, catalog.Table):
        tbl_version_path = base._tbl_version_path
    elif isinstance(base, DataFrame):
        base._validate_mutable('create_view')
        tbl_version_path = base.tbl
        if base.where_clause is not None and filter is not None:
            raise excs.Error(
                'Cannot specify a `filter` directly if one is already declared in a `DataFrame.where` clause'
            )
        filter = base.where_clause
    else:
        raise excs.Error('`base` must be an instance of `Table` or `DataFrame`')
    assert isinstance(base, catalog.Table) or isinstance(base, DataFrame)
    path = catalog.Path(path_str)
    try:
        Catalog.get().paths.check_is_valid(path, expected=None)
    except Exception as e:
        if ignore_errors:
            return None
        else:
            raise e
    dir = Catalog.get().paths[path.parent]

    if schema is None:
        schema = {}
    if iterator is None:
        iterator_class, iterator_args = None, None
    else:
        iterator_class, iterator_args = iterator

    view = catalog.View.create(
        dir._id,
        path.name,
        base=tbl_version_path,
        schema=schema,
        predicate=filter,
        is_snapshot=is_snapshot,
        iterator_cls=iterator_class,
        iterator_args=iterator_args,
        num_retained_versions=num_retained_versions,
        comment=comment,
    )
    Catalog.get().paths[path] = view
    _logger.info(f'Created view `{path_str}`.')
    return view


def get_table(path: str) -> catalog.Table:
    """Get a handle to a table (including views and snapshots).

    Args:
        path: Path to the table.

    Returns:
        A `InsertableTable` or `View` object.

    Raises:
        Error: If the path does not exist or does not designate a table.

    Examples:
        Get handle for a table in the top-level directory:

        >>> table = cl.get_table('my_table')

        For a table in a subdirectory:

        >>> table = cl.get_table('subdir.my_table')

        For a snapshot in the top-level directory:

        >>> table = cl.get_table('my_snapshot')
    """
    p = catalog.Path(path)
    Catalog.get().paths.check_is_valid(p, expected=catalog.Table)
    obj = Catalog.get().paths[p]
    assert isinstance(obj, catalog.Table)
    return obj


def move(path: str, new_path: str) -> None:
    """Move a schema object to a new directory and/or rename a schema object.

    Args:
        path: absolute path to the existing schema object.
        new_path: absolute new path for the schema object.

    Raises:
        Error: If path does not exist or new_path already exists.

    Examples:
        Move a table to a different directory:

        >>>> cl.move('dir1.my_table', 'dir2.my_table')

        Rename a table:

        >>>> cl.move('dir1.my_table', 'dir1.new_name')
    """
    p = catalog.Path(path)
    Catalog.get().paths.check_is_valid(p, expected=catalog.SchemaObject)
    new_p = catalog.Path(new_path)
    Catalog.get().paths.check_is_valid(new_p, expected=None)
    obj = Catalog.get().paths[p]
    Catalog.get().paths.move(p, new_p)
    new_dir = Catalog.get().paths[new_p.parent]
    obj._move(new_p.name, new_dir._id)


def drop_table(path: str, force: bool = False, ignore_errors: bool = False) -> None:
    """Drop a table.

    Args:
        path: Path to the table.
        force: If `True`, will also drop all views or sub-views of this table.
        ignore_errors: Whether to ignore errors if the table does not exist.

    Raises:
        Error: If the path does not exist or does not designate a table and ignore_errors is False.

    Examples:
        >>> cl.drop_table('my_table')
    """
    cat = Catalog.get()
    path_obj = catalog.Path(path)
    try:
        cat.paths.check_is_valid(path_obj, expected=catalog.Table)
    except Exception as e:
        if ignore_errors or force:
            _logger.info(f'Skipped table `{path}` (does not exist).')
            return
        else:
            raise e
<<<<<<< HEAD
    tbl = Catalog.get().paths[path_obj]
    assert isinstance(tbl, catalog.Table)
    if len(Catalog.get().tbl_dependents[tbl._id]) > 0:
        dependent_paths = [get_path(dep) for dep in Catalog.get().tbl_dependents[tbl._id]]
        raise excs.Error(f'Table {path} has dependents: {", ".join(dependent_paths)}')
=======
    tbl = cat.paths[path_obj]
    assert isinstance(tbl, catalog.Table)
    if len(cat.tbl_dependents[tbl._id]) > 0:
        dependent_paths = [dep.path for dep in cat.tbl_dependents[tbl._id]]
        if force:
            for dependent_path in dependent_paths:
                drop_table(dependent_path, force=True)
        else:
            raise excs.Error(f'Table {path} has dependents: {", ".join(dependent_paths)}')
>>>>>>> d84bfe5c
    tbl._drop()
    del cat.paths[path_obj]
    _logger.info(f'Dropped table `{path}`.')


def list_tables(dir_path: str = '', recursive: bool = True) -> list[str]:
    """List the tables in a directory.

    Args:
        dir_path: Path to the directory. Defaults to the root directory.
        recursive: Whether to list tables in subdirectories as well.

    Returns:
        A list of table paths.

    Raises:
        Error: If the path does not exist or does not designate a directory.

    Examples:
        List tables in top-level directory:

        >>> cl.list_tables()
        ['my_table', ...]

        List tables in 'dir1':

        >>> cl.list_tables('dir1')
        [...]
    """
    assert dir_path is not None
    path = catalog.Path(dir_path, empty_is_valid=True)
    Catalog.get().paths.check_is_valid(path, expected=catalog.Dir)
    return [str(p) for p in Catalog.get().paths.get_children(path, child_type=catalog.Table, recursive=recursive)]


def create_dir(path_str: str, ignore_errors: bool = False) -> catalog.Dir:
    """Create a directory.

    Args:
        path_str: Path to the directory.
        ignore_errors: if True, silently returns on error

    Raises:
        Error: If the path already exists or the parent is not a directory.

    Examples:
        >>> cl.create_dir('my_dir')

        Create a subdirectory:

        >>> cl.create_dir('my_dir.sub_dir')
    """
    try:
        path = catalog.Path(path_str)
        Catalog.get().paths.check_is_valid(path, expected=None)
        parent = Catalog.get().paths[path.parent]
        assert parent is not None
        with orm.Session(Env.get().engine, future=True) as session:
            dir_md = schema.DirMd(name=path.name)
            dir_record = schema.Dir(parent_id=parent._id, md=dataclasses.asdict(dir_md))
            session.add(dir_record)
            session.flush()
            assert dir_record.id is not None
<<<<<<< HEAD
            Catalog.get().paths[path] = catalog.Dir(dir_record.id, parent._id, path.name)  # type: ignore
=======
            dir = catalog.Dir(dir_record.id, parent._id, path.name)
            Catalog.get().paths[path] = dir
>>>>>>> d84bfe5c
            session.commit()
            _logger.info(f'Created directory `{path_str}`.')
            print(f'Created directory `{path_str}`.')
            return dir
    except excs.Error as e:
        if ignore_errors:
            return
        else:
            raise e


def drop_dir(path_str: str, force: bool = False, ignore_errors: bool = False) -> None:
    """Remove a directory.

    Args:
        path_str: Path to the directory.

    Raises:
        Error: If the path does not exist or does not designate a directory or if the directory is not empty.

    Examples:
        >>> cl.drop_dir('my_dir')

        Remove a subdirectory:

        >>> cl.drop_dir('my_dir.sub_dir')
    """
    cat = Catalog.get()
    path = catalog.Path(path_str)

    try:
        cat.paths.check_is_valid(path, expected=catalog.Dir)
    except Exception as e:
        if ignore_errors or force:
            _logger.info(f'Skipped directory `{path}` (does not exist).')
            return
        else:
            raise e

    children = cat.paths.get_children(path, child_type=None, recursive=True)

    if len(children) > 0 and not force:
        raise excs.Error(f'Directory `{path_str}` is not empty.')

    for child in children:
        assert isinstance(child, catalog.Path)
        # We need to check that the child is still in `cat.paths`, since it is possible it was
        # already deleted as a dependent of a preceding child in the iteration.
        try:
            obj = cat.paths[child]
        except excs.Error:
            continue
        if isinstance(obj, catalog.Dir):
            drop_dir(str(child), force=True)
        else:
            assert isinstance(obj, catalog.Table)
            assert not obj._is_dropped  # else it should have been removed from `cat.paths` already
            drop_table(str(child), force=True)

    with Env.get().engine.begin() as conn:
        dir = Catalog.get().paths[path]
        conn.execute(sql.delete(schema.Dir.__table__).where(schema.Dir.id == dir._id))
    del Catalog.get().paths[path]
    _logger.info(f'Removed directory `{path_str}`.')


def list_dirs(path_str: str = '', recursive: bool = True) -> list[str]:
    """List the directories in a directory.

    Args:
        path_str: Path to the directory.
        recursive: Whether to list subdirectories recursively.

    Returns:
        List of directory paths.

    Raises:
        Error: If the path does not exist or does not designate a directory.

    Examples:
        >>> cl.list_dirs('my_dir', recursive=True)
        ['my_dir', 'my_dir.sub_dir1']
    """
    path = catalog.Path(path_str, empty_is_valid=True)
    Catalog.get().paths.check_is_valid(path, expected=catalog.Dir)
    return [str(p) for p in Catalog.get().paths.get_children(path, child_type=catalog.Dir, recursive=recursive)]


def list_functions() -> Styler:
    """Returns information about all registered functions.

    Returns:
        Pandas DataFrame with columns 'Path', 'Name', 'Parameters', 'Return Type', 'Is Agg', 'Library'
    """
    functions = func.FunctionRegistry.get().list_functions()
    paths = ['.'.join(f.self_path.split('.')[:-1]) for f in functions]
    names = [f.name for f in functions]
    params = [
        ', '.join([param_name + ': ' + str(param_type) for param_name, param_type in f.signature.parameters.items()])
        for f in functions
    ]
    pd_df = pd.DataFrame(
        {
            'Path': paths,
            'Function Name': names,
            'Parameters': params,
            'Return Type': [str(f.signature.get_return_type()) for f in functions],
        }
    )
    pd_df = pd_df.style.set_properties(**{'text-align': 'left'}).set_table_styles(  # type: ignore
        [dict(selector='th', props=[('text-align', 'center')])]
    )  # center-align headings
    return pd_df.hide(axis='index')


def configure_logging(
    *,
    to_stdout: Optional[bool] = None,
    level: Optional[int] = None,
    add: Optional[str] = None,
    remove: Optional[str] = None,
) -> None:
    """Configure logging.

    Args:
        to_stdout: if True, also log to stdout
        level: default log level
        add: comma-separated list of 'module name:log level' pairs; ex.: add='video:10'
        remove: comma-separated list of module names
    """
    return Env.get().configure_logging(to_stdout=to_stdout, level=level, add=add, remove=remove)<|MERGE_RESOLUTION|>--- conflicted
+++ resolved
@@ -258,13 +258,6 @@
             return
         else:
             raise e
-<<<<<<< HEAD
-    tbl = Catalog.get().paths[path_obj]
-    assert isinstance(tbl, catalog.Table)
-    if len(Catalog.get().tbl_dependents[tbl._id]) > 0:
-        dependent_paths = [get_path(dep) for dep in Catalog.get().tbl_dependents[tbl._id]]
-        raise excs.Error(f'Table {path} has dependents: {", ".join(dependent_paths)}')
-=======
     tbl = cat.paths[path_obj]
     assert isinstance(tbl, catalog.Table)
     if len(cat.tbl_dependents[tbl._id]) > 0:
@@ -274,7 +267,6 @@
                 drop_table(dependent_path, force=True)
         else:
             raise excs.Error(f'Table {path} has dependents: {", ".join(dependent_paths)}')
->>>>>>> d84bfe5c
     tbl._drop()
     del cat.paths[path_obj]
     _logger.info(f'Dropped table `{path}`.')
@@ -338,12 +330,8 @@
             session.add(dir_record)
             session.flush()
             assert dir_record.id is not None
-<<<<<<< HEAD
-            Catalog.get().paths[path] = catalog.Dir(dir_record.id, parent._id, path.name)  # type: ignore
-=======
             dir = catalog.Dir(dir_record.id, parent._id, path.name)
             Catalog.get().paths[path] = dir
->>>>>>> d84bfe5c
             session.commit()
             _logger.info(f'Created directory `{path_str}`.')
             print(f'Created directory `{path_str}`.')
