from __future__ import annotations

import logging
import os
from pathlib import Path
from typing import TYPE_CHECKING, Any, Iterable, Iterator, Literal, Optional, Union

import pandas as pd
from pandas.io.formats.style import Styler

from pixeltable import DataFrame, catalog, exceptions as excs, exprs, func, share
from pixeltable.catalog import Catalog, TableVersionPath
from pixeltable.catalog.insertable_table import OnErrorParameter
from pixeltable.env import Env
from pixeltable.iterators import ComponentIterator

if TYPE_CHECKING:
    import datasets  # type: ignore[import-untyped]

    RowData = list[dict[str, Any]]
    TableDataSource = Union[
        str,
        os.PathLike,
        Path,  # OS paths, filenames, URLs
        Iterator[dict[str, Any]],  # iterator producing dictionaries of values
        RowData,  # list of dictionaries
        DataFrame,  # Pixeltable DataFrame
        pd.DataFrame,  # pandas DataFrame
        'datasets.Dataset',
        'datasets.DatasetDict',  # Huggingface datasets
    ]


_logger = logging.getLogger('pixeltable')


def init() -> None:
    """Initializes the Pixeltable environment."""
    _ = Catalog.get()


def create_table(
    path_str: str,
    schema: Optional[dict[str, Any]] = None,
    *,
    source: Optional[TableDataSource] = None,
    source_format: Optional[Literal['csv', 'excel', 'parquet', 'json']] = None,
    schema_overrides: Optional[dict[str, Any]] = None,
    on_error: Literal['abort', 'ignore'] = 'abort',
    primary_key: Optional[Union[str, list[str]]] = None,
    num_retained_versions: int = 10,
    comment: str = '',
    media_validation: Literal['on_read', 'on_write'] = 'on_write',
    if_exists: Literal['error', 'ignore', 'replace', 'replace_force'] = 'error',
    extra_args: Optional[dict[str, Any]] = None,  # Additional arguments to data source provider
) -> catalog.Table:
    """Create a new base table.

    Args:
        path_str: Path to the table.
        schema: A dictionary that maps column names to column types
        source: A data source from which a table schema can be inferred and data imported
        source_format: A hint to the format of the source data
        schema_overrides: If specified, then columns in `schema_overrides` will be given the specified types
        on_error: Determines the behavior if an error occurs while evaluating a computed column or detecting an
            invalid media file (such as a corrupt image) for one of the inserted rows.

            - If `on_error='abort'`, then an exception will be raised and the rows will not be inserted.
            - If `on_error='ignore'`, then execution will continue and the rows will be inserted. Any cells
                with errors will have a `None` value for that cell, with information about the error stored in the
                corresponding `tbl.col_name.errortype` and `tbl.col_name.errormsg` fields.
        primary_key: An optional column name or list of column names to use as the primary key(s) of the
            table.
        num_retained_versions: Number of versions of the table to retain.
        comment: An optional comment; its meaning is user-defined.
        media_validation: Media validation policy for the table.

            - `'on_read'`: validate media files at query time
            - `'on_write'`: validate media files during insert/update operations
        if_exists: Directive regarding how to handle if the path already exists.
            Must be one of the following:

            - `'error'`: raise an error
            - `'ignore'`: do nothing and return the existing table handle
            - `'replace'`: if the existing table has no views, drop and replace it with a new one
            - `'replace_force'`: drop the existing table and all its views, and create a new one
        extra_args: Additional arguments to pass to the source data provider

    Returns:
        A handle to the newly created table, or to an already existing table at the path when `if_exists='ignore'`.
            Please note the schema of the existing table may not match the schema provided in the call.

    Raises:
        Error: if

            - the path is invalid, or
            - the path already exists and `if_exists='error'`, or
            - the path already exists and is not a table, or
            - an error occurs while attempting to create the table, or
            - an error occurs while attempting to import data from the source.

    Examples:
        Create a table with an int and a string column:

        >>> tbl = pxt.create_table('my_table', schema={'col1': pxt.Int, 'col2': pxt.String})

        Create a table from a select statement over an existing table `orig_table` (this will create a new table
        containing the exact contents of the query):

        >>> tbl1 = pxt.get_table('orig_table')
        ... tbl2 = pxt.create_table('new_table', tbl1.where(tbl1.col1 < 10).select(tbl1.col2))

        Create a table if does not already exist, otherwise get the existing table:

        >>> tbl = pxt.create_table('my_table', schema={'col1': pxt.Int, 'col2': pxt.String}, if_exists='ignore')

        Create a table with an int and a float column, and replace any existing table:

        >>> tbl = pxt.create_table('my_table', schema={'col1': pxt.Int, 'col2': pxt.Float}, if_exists='replace')

        Create a table from a CSV file:

        >>> tbl = pxt.create_table('my_table', source='data.csv')
    """
    from pixeltable.io.table_data_conduit import DFTableDataConduit, UnkTableDataConduit
    from pixeltable.io.utils import normalize_primary_key_parameter

    if (schema is None) == (source is None):
        raise excs.Error('Must provide either a `schema` or a `source`')

    if schema is not None and (len(schema) == 0 or not isinstance(schema, dict)):
        raise excs.Error('`schema` must be a non-empty dictionary')

    path_obj = catalog.Path(path_str)
    if_exists_ = catalog.IfExistsParam.validated(if_exists, 'if_exists')
    media_validation_ = catalog.MediaValidation.validated(media_validation, 'media_validation')
    primary_key: Optional[list[str]] = normalize_primary_key_parameter(primary_key)
    table: catalog.Table = None
    tds = None
    data_source = None
    if source is not None:
        tds = UnkTableDataConduit(source, source_format=source_format, extra_fields=extra_args)
        tds.check_source_format()
        data_source = tds.specialize()
        data_source.src_schema_overrides = schema_overrides
        data_source.src_pk = primary_key
        data_source.infer_schema()
        schema = data_source.pxt_schema
        primary_key = data_source.pxt_pk
        is_direct_df = data_source.is_direct_df()
    else:
        is_direct_df = False

    if len(schema) == 0 or not isinstance(schema, dict):
        raise excs.Error(
            'Unable to create a proper schema from supplied `source`. Please use appropriate `schema_overrides`.'
        )

    table = Catalog.get().create_table(
        path_obj,
        schema,
        data_source.pxt_df if isinstance(data_source, DFTableDataConduit) else None,
        if_exists=if_exists_,
        primary_key=primary_key,
        comment=comment,
        media_validation=media_validation_,
        num_retained_versions=num_retained_versions,
    )
    if data_source is not None and not is_direct_df:
        fail_on_exception = OnErrorParameter.fail_on_exception(on_error)
        table.insert_table_data_source(data_source=data_source, fail_on_exception=fail_on_exception)

    return table


def create_view(
    path: str,
    base: Union[catalog.Table, DataFrame],
    *,
    additional_columns: Optional[dict[str, Any]] = None,
    is_snapshot: bool = False,
    iterator: Optional[tuple[type[ComponentIterator], dict[str, Any]]] = None,
    num_retained_versions: int = 10,
    comment: str = '',
    media_validation: Literal['on_read', 'on_write'] = 'on_write',
    if_exists: Literal['error', 'ignore', 'replace', 'replace_force'] = 'error',
) -> Optional[catalog.Table]:
    """Create a view of an existing table object (which itself can be a view or a snapshot or a base table).

    Args:
        path: A name for the view; can be either a simple name such as `my_view`, or a pathname such as
            `dir1.my_view`.
        base: [`Table`][pixeltable.Table] (i.e., table or view or snapshot) or [`DataFrame`][pixeltable.DataFrame] to
            base the view on.
        additional_columns: If specified, will add these columns to the view once it is created. The format
            of the `additional_columns` parameter is identical to the format of the `schema_or_df` parameter in
            [`create_table`][pixeltable.create_table].
        is_snapshot: Whether the view is a snapshot. Setting this to `True` is equivalent to calling
            [`create_snapshot`][pixeltable.create_snapshot].
        iterator: The iterator to use for this view. If specified, then this view will be a one-to-many view of
            the base table.
        num_retained_versions: Number of versions of the view to retain.
        comment: Optional comment for the view.
        media_validation: Media validation policy for the view.

            - `'on_read'`: validate media files at query time
            - `'on_write'`: validate media files during insert/update operations
        if_exists: Directive regarding how to handle if the path already exists.
            Must be one of the following:

            - `'error'`: raise an error
            - `'ignore'`: do nothing and return the existing view handle
            - `'replace'`: if the existing view has no dependents, drop and replace it with a new one
            - `'replace_force'`: drop the existing view and all its dependents, and create a new one

    Returns:
        A handle to the [`Table`][pixeltable.Table] representing the newly created view. If the path already
            exists and `if_exists='ignore'`, returns a handle to the existing view. Please note the schema
            or the base of the existing view may not match those provided in the call.

    Raises:
        Error: if

            - the path is invalid, or
            - the path already exists and `if_exists='error'`, or
            - the path already exists and is not a view, or
            - an error occurs while attempting to create the view.

    Examples:
        Create a view `my_view` of an existing table `my_table`, filtering on rows where `col1` is greater than 10:

        >>> tbl = pxt.get_table('my_table')
        ... view = pxt.create_view('my_view', tbl.where(tbl.col1 > 10))

        Create a view `my_view` of an existing table `my_table`, filtering on rows where `col1` is greater than 10,
        and if it not already exist. Otherwise, get the existing view named `my_view`:

        >>> tbl = pxt.get_table('my_table')
        ... view = pxt.create_view('my_view', tbl.where(tbl.col1 > 10), if_exists='ignore')

        Create a view `my_view` of an existing table `my_table`, filtering on rows where `col1` is greater than 100,
        and replace any existing view named `my_view`:

        >>> tbl = pxt.get_table('my_table')
        ... view = pxt.create_view('my_view', tbl.where(tbl.col1 > 100), if_exists='replace_force')
    """
    tbl_version_path: TableVersionPath
    select_list: Optional[list[tuple[exprs.Expr, Optional[str]]]] = None
    where: Optional[exprs.Expr] = None
    if isinstance(base, catalog.Table):
        tbl_version_path = base._tbl_version_path
        sample_clause = None
    elif isinstance(base, DataFrame):
        base._validate_mutable('create_view', allow_select=True)
        if len(base._from_clause.tbls) > 1:
            raise excs.Error('Cannot create a view of a join')
        tbl_version_path = base._from_clause.tbls[0]
        where = base.where_clause
        sample_clause = base.sample_clause
        select_list = base.select_list
        if sample_clause is not None and not is_snapshot and not sample_clause.is_repeatable:
            raise excs.Error('Non-snapshot views cannot be created with non-fractional or stratified sampling')
    else:
        raise excs.Error('`base` must be an instance of `Table` or `DataFrame`')
    assert isinstance(base, (catalog.Table, DataFrame))

    path_obj = catalog.Path(path)
    if_exists_ = catalog.IfExistsParam.validated(if_exists, 'if_exists')
    media_validation_ = catalog.MediaValidation.validated(media_validation, 'media_validation')

    if additional_columns is None:
        additional_columns = {}
    else:
        # additional columns should not be in the base table
        for col_name in additional_columns:
            if col_name in [c.name for c in tbl_version_path.columns()]:
                raise excs.Error(
                    f'Column {col_name!r} already exists in the base table '
                    f'{tbl_version_path.get_column(col_name).tbl.name}.'
                )

    return Catalog.get().create_view(
        path_obj,
        tbl_version_path,
        select_list=select_list,
        where=where,
        sample_clause=sample_clause,
        additional_columns=additional_columns,
        is_snapshot=is_snapshot,
        iterator=iterator,
        num_retained_versions=num_retained_versions,
        comment=comment,
        media_validation=media_validation_,
        if_exists=if_exists_,
    )


def create_snapshot(
    path_str: str,
    base: Union[catalog.Table, DataFrame],
    *,
    additional_columns: Optional[dict[str, Any]] = None,
    iterator: Optional[tuple[type[ComponentIterator], dict[str, Any]]] = None,
    num_retained_versions: int = 10,
    comment: str = '',
    media_validation: Literal['on_read', 'on_write'] = 'on_write',
    if_exists: Literal['error', 'ignore', 'replace', 'replace_force'] = 'error',
) -> Optional[catalog.Table]:
    """Create a snapshot of an existing table object (which itself can be a view or a snapshot or a base table).

    Args:
        path_str: A name for the snapshot; can be either a simple name such as `my_snapshot`, or a pathname such as
            `dir1.my_snapshot`.
        base: [`Table`][pixeltable.Table] (i.e., table or view or snapshot) or [`DataFrame`][pixeltable.DataFrame] to
            base the snapshot on.
        additional_columns: If specified, will add these columns to the snapshot once it is created. The format
            of the `additional_columns` parameter is identical to the format of the `schema_or_df` parameter in
            [`create_table`][pixeltable.create_table].
        iterator: The iterator to use for this snapshot. If specified, then this snapshot will be a one-to-many view of
            the base table.
        num_retained_versions: Number of versions of the view to retain.
        comment: Optional comment for the snapshot.
        media_validation: Media validation policy for the snapshot.

            - `'on_read'`: validate media files at query time
            - `'on_write'`: validate media files during insert/update operations
        if_exists: Directive regarding how to handle if the path already exists.
            Must be one of the following:

            - `'error'`: raise an error
            - `'ignore'`: do nothing and return the existing snapshot handle
            - `'replace'`: if the existing snapshot has no dependents, drop and replace it with a new one
            - `'replace_force'`: drop the existing snapshot and all its dependents, and create a new one

    Returns:
        A handle to the [`Table`][pixeltable.Table] representing the newly created snapshot.
            Please note the schema or base of the existing snapshot may not match those provided in the call.

    Raises:
        Error: if

            - the path is invalid, or
            - the path already exists and `if_exists='error'`, or
            - the path already exists and is not a snapshot, or
            - an error occurs while attempting to create the snapshot.

    Examples:
        Create a snapshot `my_snapshot` of a table `my_table`:

        >>> tbl = pxt.get_table('my_table')
        ... snapshot = pxt.create_snapshot('my_snapshot', tbl)

        Create a snapshot `my_snapshot` of a view `my_view` with additional int column `col3`,
        if `my_snapshot` does not already exist:

        >>> view = pxt.get_table('my_view')
        ... snapshot = pxt.create_snapshot(
        ...     'my_snapshot', view, additional_columns={'col3': pxt.Int}, if_exists='ignore'
        ... )

        Create a snapshot `my_snapshot` on a table `my_table`, and replace any existing snapshot named `my_snapshot`:

        >>> tbl = pxt.get_table('my_table')
        ... snapshot = pxt.create_snapshot('my_snapshot', tbl, if_exists='replace_force')
    """
    return create_view(
        path_str,
        base,
        additional_columns=additional_columns,
        iterator=iterator,
        is_snapshot=True,
        num_retained_versions=num_retained_versions,
        comment=comment,
        media_validation=media_validation,
        if_exists=if_exists,
    )


def create_replica(destination: str, source: Union[str, catalog.Table]) -> Optional[catalog.Table]:
    """
    Create a replica of a table. Can be used either to create a remote replica of a local table, or to create a local
    replica of a remote table. A given table can have at most one replica per Pixeltable instance.

    Args:
        destination: Path where the replica will be created. Can be either a local path such as `'my_dir.my_table'`, or
            a remote URI such as `'pxt://username/mydir.my_table'`.
        source: Path to the source table, or (if the source table is a local table) a handle to the source table.
    """
    remote_dest = destination.startswith('pxt://')
    remote_source = isinstance(source, str) and source.startswith('pxt://')
    if remote_dest == remote_source:
        raise excs.Error('Exactly one of `destination` or `source` must be a remote URI.')

    if remote_dest:
        if isinstance(source, str):
            source = get_table(source)
        share.push_replica(destination, source)
        return None
    else:
        assert isinstance(source, str)
        return share.pull_replica(destination, source)


def get_table(path: str) -> catalog.Table:
    """Get a handle to an existing table, view, or snapshot.

    Args:
        path: Path to the table.

    Returns:
        A handle to the [`Table`][pixeltable.Table].

    Raises:
        Error: If the path does not exist or does not designate a table object.

    Examples:
        Get handle for a table in the top-level directory:

        >>> tbl = pxt.get_table('my_table')

        For a table in a subdirectory:

        >>> tbl = pxt.get_table('subdir.my_table')

        Handles to views and snapshots are retrieved in the same way:

        >>> tbl = pxt.get_table('my_snapshot')
    """
    path_obj = catalog.Path(path)
    tbl = Catalog.get().get_table(path_obj)
    return tbl


def move(path: str, new_path: str) -> None:
    """Move a schema object to a new directory and/or rename a schema object.

    Args:
        path: absolute path to the existing schema object.
        new_path: absolute new path for the schema object.

    Raises:
        Error: If path does not exist or new_path already exists.

    Examples:
        Move a table to a different directory:

        >>>> pxt.move('dir1.my_table', 'dir2.my_table')

        Rename a table:

        >>>> pxt.move('dir1.my_table', 'dir1.new_name')
    """
    if path == new_path:
        raise excs.Error('move(): source and destination cannot be identical')
    path_obj, new_path_obj = catalog.Path(path), catalog.Path(new_path)
    if path_obj.is_ancestor(new_path_obj):
        raise excs.Error(f'move(): cannot move {path!r} into its own subdirectory')
    cat = Catalog.get()
    cat.move(path_obj, new_path_obj)


def drop_table(
    table: Union[str, catalog.Table], force: bool = False, if_not_exists: Literal['error', 'ignore'] = 'error'
) -> None:
    """Drop a table, view, or snapshot.

    Args:
        table: Fully qualified name, or handle, of the table to be dropped.
        force: If `True`, will also drop all views and sub-views of this table.
        if_not_exists: Directive regarding how to handle if the path does not exist.
            Must be one of the following:

            - `'error'`: raise an error
            - `'ignore'`: do nothing and return

    Raises:
        Error: if the qualified name

            - is invalid, or
            - does not exist and `if_not_exists='error'`, or
            - does not designate a table object, or
            - designates a table object but has dependents and `force=False`.

    Examples:
        Drop a table by its fully qualified name:
        >>> pxt.drop_table('subdir.my_table')

        Drop a table by its handle:
        >>> t = pxt.get_table('subdir.my_table')
        ... pxt.drop_table(t)

        Drop a table if it exists, otherwise do nothing:
        >>> pxt.drop_table('subdir.my_table', if_not_exists='ignore')

        Drop a table and all its dependents:
        >>> pxt.drop_table('subdir.my_table', force=True)
    """
    tbl_path: str
    if isinstance(table, catalog.Table):
        # if we're dropping a table by handle, we first need to get the current path, then drop the S lock on
        # the Table record, and then get X locks in the correct order (first containing directory, then table)
<<<<<<< HEAD
        with Env.get().begin_xact():
            tbl_path = table._path
=======
        with Catalog.get().begin_xact(for_write=False):
            tbl_path = table._path()
>>>>>>> 65da3ac3
    else:
        assert isinstance(table, str)
        tbl_path = table

    path_obj = catalog.Path(tbl_path)
    if_not_exists_ = catalog.IfNotExistsParam.validated(if_not_exists, 'if_not_exists')
    Catalog.get().drop_table(path_obj, force=force, if_not_exists=if_not_exists_)


def list_tables(dir_path: str = '', recursive: bool = True) -> list[str]:
    """List the [`Table`][pixeltable.Table]s in a directory.

    Args:
        dir_path: Path to the directory. Defaults to the root directory.
        recursive: If `False`, returns only those tables that are directly contained in specified directory; if
            `True`, returns all tables that are descendants of the specified directory, recursively.

    Returns:
        A list of [`Table`][pixeltable.Table] paths.

    Raises:
        Error: If the path does not exist or does not designate a directory.

    Examples:
        List tables in top-level directory:

        >>> pxt.list_tables()

        List tables in 'dir1':

        >>> pxt.list_tables('dir1')
    """
    path_obj = catalog.Path(dir_path, empty_is_valid=True)  # validate format
    cat = Catalog.get()
    contents = cat.get_dir_contents(path_obj, recursive=recursive)
    return [str(p) for p in _extract_paths(contents, parent=path_obj, entry_type=catalog.Table)]


def create_dir(
    path: str, if_exists: Literal['error', 'ignore', 'replace', 'replace_force'] = 'error', parents: bool = False
) -> Optional[catalog.Dir]:
    """Create a directory.

    Args:
        path: Path to the directory.
        if_exists: Directive regarding how to handle if the path already exists.
            Must be one of the following:

            - `'error'`: raise an error
            - `'ignore'`: do nothing and return the existing directory handle
            - `'replace'`: if the existing directory is empty, drop it and create a new one
            - `'replace_force'`: drop the existing directory and all its children, and create a new one
        parents: Create missing parent directories.

    Returns:
        A handle to the newly created directory, or to an already existing directory at the path when
            `if_exists='ignore'`. Please note the existing directory may not be empty.

    Raises:
        Error: If

            - the path is invalid, or
            - the path already exists and `if_exists='error'`, or
            - the path already exists and is not a directory, or
            - an error occurs while attempting to create the directory.

    Examples:
        >>> pxt.create_dir('my_dir')

        Create a subdirectory:

        >>> pxt.create_dir('my_dir.sub_dir')

        Create a subdirectory only if it does not already exist, otherwise do nothing:

        >>> pxt.create_dir('my_dir.sub_dir', if_exists='ignore')

        Create a directory and replace if it already exists:

        >>> pxt.create_dir('my_dir', if_exists='replace_force')

        Create a subdirectory along with its ancestors:

        >>> pxt.create_dir('parent1.parent2.sub_dir', parents=True)
    """
    path_obj = catalog.Path(path)
    if_exists_ = catalog.IfExistsParam.validated(if_exists, 'if_exists')
    return Catalog.get().create_dir(path_obj, if_exists=if_exists_, parents=parents)


def drop_dir(path: str, force: bool = False, if_not_exists: Literal['error', 'ignore'] = 'error') -> None:
    """Remove a directory.

    Args:
        path: Name or path of the directory.
        force: If `True`, will also drop all tables and subdirectories of this directory, recursively, along
            with any views or snapshots that depend on any of the dropped tables.
        if_not_exists: Directive regarding how to handle if the path does not exist.
            Must be one of the following:

            - `'error'`: raise an error
            - `'ignore'`: do nothing and return

    Raises:
        Error: If the path

            - is invalid, or
            - does not exist and `if_not_exists='error'`, or
            - is not designate a directory, or
            - is a direcotory but is not empty and `force=False`.

    Examples:
        Remove a directory, if it exists and is empty:
        >>> pxt.drop_dir('my_dir')

        Remove a subdirectory:

        >>> pxt.drop_dir('my_dir.sub_dir')

        Remove an existing directory if it is empty, but do nothing if it does not exist:

        >>> pxt.drop_dir('my_dir.sub_dir', if_not_exists='ignore')

        Remove an existing directory and all its contents:

        >>> pxt.drop_dir('my_dir', force=True)
    """
    path_obj = catalog.Path(path)  # validate format
    if_not_exists_ = catalog.IfNotExistsParam.validated(if_not_exists, 'if_not_exists')
    Catalog.get().drop_dir(path_obj, if_not_exists=if_not_exists_, force=force)


def ls(path: str = '') -> pd.DataFrame:
    from pixeltable.metadata import schema

    cat = Catalog.get()
    path_obj = catalog.Path(path, empty_is_valid=True)
    dir_entries = cat.get_dir_contents(path_obj)
    rows: list[list[str]] = []
    with Env.get().begin_xact():
        for name, entry in dir_entries.items():
            if name.startswith('_'):
                continue
            if entry.dir is not None:
                kind = 'dir'
                version = ''
                base = ''
            else:
                assert entry.table is not None
                assert isinstance(entry.table, schema.Table)
                tbl = cat.get_table_by_id(entry.table.id)
                tvp = tbl._tbl_version_path
                tv = tvp.tbl_version.get()
                version = tv.version
                if tvp.is_snapshot():
                    kind = 'snapshot'
                    version = ''
                    if tbl._id != tvp.tbl_id():
                        # pure snapshot
                        base_tbl = Catalog.get().get_table_by_id(tvp.tbl_id())
                        base = f'{base_tbl._path}:{tv.version}'
                    else:
                        assert tvp.base is not None
                        base_tbl = Catalog.get().get_table_by_id(tvp.base.tbl_id())
                        base_tv = tvp.base.tbl_version.get()
                        base = f'{base_tbl._path}:{base_tv.version}'
                elif tvp.is_view():
                    kind = 'view'
                    version = str(tv.version)
                    assert tvp.base is not None
                    base_tbl = Catalog.get().get_table_by_id(tvp.base.tbl_id())
                    base = base_tbl._path
                else:
                    kind = 'table'
                    version = str(tv.version)
                    assert tvp.base is None
                    base = ''
                if base.startswith('_'):
                    base = '<anonymous base table>'
                if tv.is_replica:
                    kind = f'replica-{kind}'
            rows.append([name, kind, version, base])

    rows = sorted(rows, key=lambda x: x[0])
    df = pd.DataFrame(
        {
            'Name': [row[0] for row in rows],
            'Kind': [row[1] for row in rows],
            'Version': [row[2] for row in rows],
            'Base': [row[3] for row in rows],
        },
        index=([''] * len(rows)),
    )
    return df


def _extract_paths(
    dir_entries: dict[str, Catalog.DirEntry],
    parent: catalog.Path,
    entry_type: Optional[type[catalog.SchemaObject]] = None,
) -> list[catalog.Path]:
    """Convert nested dir_entries structure to a flattened list of paths."""
    matches: list[str]
    if entry_type is None:
        matches = list(dir_entries.keys())
    elif entry_type is catalog.Dir:
        matches = [name for name, entry in dir_entries.items() if entry.dir is not None]
    else:
        matches = [name for name, entry in dir_entries.items() if entry.table is not None]

    # Filter out system paths
    matches = [name for name in matches if catalog.is_valid_identifier(name)]
    result = [parent.append(name) for name in matches]

    for name, entry in dir_entries.items():
        if len(entry.dir_entries) > 0 and catalog.is_valid_identifier(name):
            result.extend(_extract_paths(entry.dir_entries, parent=parent.append(name), entry_type=entry_type))
    return result


def list_dirs(path: str = '', recursive: bool = True) -> list[str]:
    """List the directories in a directory.

    Args:
        path: Name or path of the directory.
        recursive: If `True`, lists all descendants of this directory recursively.

    Returns:
        List of directory paths.

    Raises:
        Error: If `path_str` does not exist or does not designate a directory.

    Examples:
        >>> cl.list_dirs('my_dir', recursive=True)
        ['my_dir', 'my_dir.sub_dir1']
    """
    path_obj = catalog.Path(path, empty_is_valid=True)  # validate format
    cat = Catalog.get()
    contents = cat.get_dir_contents(path_obj, recursive=recursive)
    return [str(p) for p in _extract_paths(contents, parent=path_obj, entry_type=catalog.Dir)]


def list_functions() -> Styler:
    """Returns information about all registered functions.

    Returns:
        Pandas DataFrame with columns 'Path', 'Name', 'Parameters', 'Return Type', 'Is Agg', 'Library'
    """
    functions = func.FunctionRegistry.get().list_functions()
    paths = ['.'.join(f.self_path.split('.')[:-1]) for f in functions]
    names = [f.name for f in functions]
    params = [
        ', '.join(
            [param_name + ': ' + str(param_type) for param_name, param_type in f.signatures[0].parameters.items()]
        )
        for f in functions
    ]
    pd_df = pd.DataFrame(
        {
            'Path': paths,
            'Function Name': names,
            'Parameters': params,
            'Return Type': [str(f.signatures[0].get_return_type()) for f in functions],
        }
    )
    pd_df = pd_df.style.set_properties(None, **{'text-align': 'left'}).set_table_styles(
        [{'selector': 'th', 'props': [('text-align', 'center')]}]
    )  # center-align headings
    return pd_df.hide(axis='index')


def tools(*args: Union[func.Function, func.tools.Tool]) -> func.tools.Tools:
    """
    Specifies a collection of UDFs to be used as LLM tools. Pixeltable allows any UDF to be used as an input into an
    LLM tool-calling API. To use one or more UDFs as tools, wrap them in a `pxt.tools` call and pass the return value
    to an LLM API.

    The UDFs can be specified directly or wrapped inside a [pxt.tool()][pixeltable.tool] invocation. If a UDF is
    specified directly, the tool name will be the (unqualified) UDF name, and the tool description will consist of the
    entire contents of the UDF docstring. If a UDF is wrapped in a `pxt.tool()` invocation, then the name and/or
    description may be customized.

    Args:
        args: The UDFs to use as tools.

    Returns:
        A `Tools` instance that can be passed to an LLM tool-calling API or invoked to generate tool results.

    Examples:
        Create a tools instance with a single UDF:

        >>> tools = pxt.tools(stock_price)

        Create a tools instance with several UDFs:

        >>> tools = pxt.tools(stock_price, weather_quote)

        Create a tools instance, some of whose UDFs have customized metadata:

        >>> tools = pxt.tools(
        ...     stock_price,
        ...     pxt.tool(weather_quote, description='Returns information about the weather in a particular location.'),
        ...     pxt.tool(traffic_quote, name='traffic_conditions'),
        ... )
    """
    return func.tools.Tools(tools=[arg if isinstance(arg, func.tools.Tool) else tool(arg) for arg in args])


def tool(fn: func.Function, name: Optional[str] = None, description: Optional[str] = None) -> func.tools.Tool:
    """
    Specifies a Pixeltable UDF to be used as an LLM tool with customizable metadata. See the documentation for
    [pxt.tools()][pixeltable.tools] for more details.

    Args:
        fn: The UDF to use as a tool.
        name: The name of the tool. If not specified, then the unqualified name of the UDF will be used by default.
        description: The description of the tool. If not specified, then the entire contents of the UDF docstring
            will be used by default.

    Returns:
        A `Tool` instance that can be passed to an LLM tool-calling API.
    """
    if isinstance(fn, func.AggregateFunction):
        raise excs.Error('Aggregator UDFs cannot be used as tools')

    return func.tools.Tool(fn=fn, name=name, description=description)


def configure_logging(
    *,
    to_stdout: Optional[bool] = None,
    level: Optional[int] = None,
    add: Optional[str] = None,
    remove: Optional[str] = None,
) -> None:
    """Configure logging.

    Args:
        to_stdout: if True, also log to stdout
        level: default log level
        add: comma-separated list of 'module name:log level' pairs; ex.: add='video:10'
        remove: comma-separated list of module names
    """
    return Env.get().configure_logging(to_stdout=to_stdout, level=level, add=add, remove=remove)


def array(elements: Iterable) -> exprs.Expr:
    return exprs.Expr.from_array(elements)<|MERGE_RESOLUTION|>--- conflicted
+++ resolved
@@ -499,13 +499,8 @@
     if isinstance(table, catalog.Table):
         # if we're dropping a table by handle, we first need to get the current path, then drop the S lock on
         # the Table record, and then get X locks in the correct order (first containing directory, then table)
-<<<<<<< HEAD
-        with Env.get().begin_xact():
-            tbl_path = table._path
-=======
         with Catalog.get().begin_xact(for_write=False):
             tbl_path = table._path()
->>>>>>> 65da3ac3
     else:
         assert isinstance(table, str)
         tbl_path = table
@@ -663,21 +658,21 @@
                 if tvp.is_snapshot():
                     kind = 'snapshot'
                     version = ''
-                    if tbl._id != tvp.tbl_id():
+                    if tbl._id != tvp.tbl_id:
                         # pure snapshot
-                        base_tbl = Catalog.get().get_table_by_id(tvp.tbl_id())
-                        base = f'{base_tbl._path}:{tv.version}'
+                        base_tbl = Catalog.get().get_table_by_id(tvp.tbl_id)
+                        base = f'{base_tbl._path()}:{tv.version}'
                     else:
                         assert tvp.base is not None
-                        base_tbl = Catalog.get().get_table_by_id(tvp.base.tbl_id())
+                        base_tbl = Catalog.get().get_table_by_id(tvp.base.tbl_id)
                         base_tv = tvp.base.tbl_version.get()
-                        base = f'{base_tbl._path}:{base_tv.version}'
+                        base = f'{base_tbl._path()}:{base_tv.version}'
                 elif tvp.is_view():
                     kind = 'view'
                     version = str(tv.version)
                     assert tvp.base is not None
-                    base_tbl = Catalog.get().get_table_by_id(tvp.base.tbl_id())
-                    base = base_tbl._path
+                    base_tbl = Catalog.get().get_table_by_id(tvp.base.tbl_id)
+                    base = base_tbl._path()
                 else:
                     kind = 'table'
                     version = str(tv.version)
