--- conflicted
+++ resolved
@@ -10,10 +10,6 @@
 
 import pixeltable.exceptions as excs
 import pixeltable.exprs as exprs
-<<<<<<< HEAD
-import pixeltable.type_system as ts
-=======
->>>>>>> 94cdd795
 from pixeltable import DataFrame, catalog, func
 from pixeltable.catalog import Catalog
 from pixeltable.dataframe import DataFrameResultSet
