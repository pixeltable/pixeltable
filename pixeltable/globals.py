--- conflicted
+++ resolved
@@ -470,8 +470,7 @@
     if path == new_path:
         raise excs.Error('move(): source and destination cannot be identical')
     cat = Catalog.get()
-<<<<<<< HEAD
-    with Env.get().begin():
+    with Env.get().begin_xact():
         path_obj, new_path_obj = catalog.Path(path), catalog.Path(new_path)
         if path_obj.is_ancestor(new_path_obj):
             raise excs.Error(f'move(): cannot move {path!r} into its own subdirectory')
@@ -499,15 +498,6 @@
     #     dest_dir = cat.get_schema_object(dest_dir_path, expected=catalog.Dir, raise_if_not_exists=True)
     #     _ = cat.get_schema_object(new_path, raise_if_exists=True)
     #     obj._move(new_p.name, dest_dir._id)
-=======
-    with Env.get().begin_xact():
-        obj = cat.get_schema_object(path, raise_if_not_exists=True)
-        new_p = catalog.Path(new_path)
-        dest_dir_path = str(new_p.parent)
-        dest_dir = cat.get_schema_object(dest_dir_path, expected=catalog.Dir, raise_if_not_exists=True)
-        _ = cat.get_schema_object(new_path, raise_if_exists=True)
-        obj._move(new_p.name, dest_dir._id)
->>>>>>> 2e551a52
 
 
 def drop_table(
@@ -548,14 +538,7 @@
     """
     cat = Catalog.get()
     tbl: Optional[catalog.Table]
-<<<<<<< HEAD
-    if isinstance(table, catalog.Table):
-        with Env.get().begin():
-            table = cat.get_tbl_path(table._id)
-    with Env.get().begin():
-=======
     with Env.get().begin_xact():
->>>>>>> 2e551a52
         if isinstance(table, str):
             path_obj = catalog.Path(table)  # validate path
             if_not_exists_ = catalog.IfNotExistsParam.validated(if_not_exists, 'if_not_exists')
@@ -730,19 +713,12 @@
     _ = catalog.Path(path)  # validate format
     cat = Catalog.get()
     if_not_exists_ = catalog.IfNotExistsParam.validated(if_not_exists, 'if_not_exists')
-<<<<<<< HEAD
     path_obj = catalog.Path(path)
-    with Env.get().begin():
+    with Env.get().begin_xact():
         _, _, schema_obj = cat.prepare_dir_op(
             drop_dir_path=str(path_obj.parent),
             drop_name=path_obj.name,
             drop_expected=catalog.Dir,
-=======
-    with Env.get().begin_xact():
-        dir = cat.get_schema_object(
-            path,
-            expected=catalog.Dir,
->>>>>>> 2e551a52
             raise_if_not_exists=if_not_exists_ == catalog.IfNotExistsParam.ERROR and not force,
         )
         if schema_obj is None:
