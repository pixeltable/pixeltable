from __future__ import annotations

import logging
import os
from pathlib import Path
from typing import TYPE_CHECKING, Any, Iterable, Literal, NamedTuple, Union

import pandas as pd
import pydantic
from pandas.io.formats.style import Styler

from pixeltable import DataFrame, catalog, exceptions as excs, exprs, func, share, type_system as ts
from pixeltable.func import public_api
from pixeltable.catalog import Catalog, TableVersionPath
from pixeltable.catalog.insertable_table import OnErrorParameter
from pixeltable.config import Config
from pixeltable.env import Env
from pixeltable.io.table_data_conduit import DFTableDataConduit, TableDataConduit
from pixeltable.iterators import ComponentIterator

if TYPE_CHECKING:
    import datasets  # type: ignore[import-untyped]

    RowData = list[dict[str, Any]]
    TableDataSource = Union[
        str,
        os.PathLike,
        Path,  # OS paths, filenames, URLs
        Iterable[dict[str, Any]],  # dictionaries of values
        Iterable[pydantic.BaseModel],  # Pydantic model instances
        DataFrame,  # Pixeltable DataFrame
        pd.DataFrame,  # pandas DataFrame
        datasets.Dataset,
        datasets.DatasetDict,  # Huggingface datasets
    ]


_logger = logging.getLogger('pixeltable')


<<<<<<< HEAD
@public_api
def init(config_overrides: Optional[dict[str, Any]] = None) -> None:
=======
def init(config_overrides: dict[str, Any] | None = None) -> None:
>>>>>>> 7e3a2219
    """Initializes the Pixeltable environment."""
    if config_overrides is None:
        config_overrides = {}
    Config.init(config_overrides)
    _ = Catalog.get()


@public_api
def create_table(
    path: str,
    schema: dict[str, Any] | None = None,
    *,
    source: TableDataSource | None = None,
    source_format: Literal['csv', 'excel', 'parquet', 'json'] | None = None,
    schema_overrides: dict[str, Any] | None = None,
    create_default_idxs: bool = True,
    on_error: Literal['abort', 'ignore'] = 'abort',
    primary_key: str | list[str] | None = None,
    num_retained_versions: int = 10,
    comment: str = '',
    media_validation: Literal['on_read', 'on_write'] = 'on_write',
    if_exists: Literal['error', 'ignore', 'replace', 'replace_force'] = 'error',
    extra_args: dict[str, Any] | None = None,  # Additional arguments to data source provider
) -> catalog.Table:
    """Create a new base table. Exactly one of `schema` or `source` must be provided.

    If a `schema` is provided, then an empty table will be created with the specified schema.

    If a `source` is provided, then Pixeltable will attempt to infer a data source format and table schema from the
    contents of the specified data, and the data will be imported from the specified source into the new table. The
    source format and/or schema can be specified directly via the `source_format` and `schema_overrides` parameters.

    Args:
        path: Pixeltable path (qualified name) of the table, such as `'my_table'` or `'my_dir.my_subdir.my_table'`.
        schema: Schema for the new table, mapping column names to Pixeltable types.
        source: A data source (file, URL, DataFrame, or list of rows) to import from.
        source_format: Must be used in conjunction with a `source`.
            If specified, then the given format will be used to read the source data. (Otherwise,
            Pixeltable will attempt to infer the format from the source data.)
        schema_overrides: Must be used in conjunction with a `source`.
            If specified, then columns in `schema_overrides` will be given the specified types.
            (Pixeltable will attempt to infer the types of any columns not specified.)
        create_default_idxs: If True, creates a B-tree index on every scalar and media column that is not computed,
            except for boolean columns.
        on_error: Determines the behavior if an error occurs while evaluating a computed column or detecting an
            invalid media file (such as a corrupt image) for one of the inserted rows.

            - If `on_error='abort'`, then an exception will be raised and the rows will not be inserted.
            - If `on_error='ignore'`, then execution will continue and the rows will be inserted. Any cells
                with errors will have a `None` value for that cell, with information about the error stored in the
                corresponding `tbl.col_name.errortype` and `tbl.col_name.errormsg` fields.
        primary_key: An optional column name or list of column names to use as the primary key(s) of the
            table.
        num_retained_versions: Number of versions of the table to retain.
        comment: An optional comment; its meaning is user-defined.
        media_validation: Media validation policy for the table.

            - `'on_read'`: validate media files at query time
            - `'on_write'`: validate media files during insert/update operations
        if_exists: Determines the behavior if a table already exists at the specified path location.

            - `'error'`: raise an error
            - `'ignore'`: do nothing and return the existing table handle
            - `'replace'`: if the existing table has no views or snapshots, drop and replace it with a new one;
                raise an error if the existing table has views or snapshots
            - `'replace_force'`: drop the existing table and all its views and snapshots, and create a new one
        extra_args: Must be used in conjunction with a `source`. If specified, then additional arguments will be
            passed along to the source data provider.

    Returns:
        A handle to the newly created table, or to an already existing table at the path when `if_exists='ignore'`.
            Please note the schema of the existing table may not match the schema provided in the call.

    Raises:
        Error: if

            - the path is invalid, or
            - the path already exists and `if_exists='error'`, or
            - the path already exists and is not a table, or
            - an error occurs while attempting to create the table, or
            - an error occurs while attempting to import data from the source.

    Examples:
        Create a table with an int and a string column:

        >>> tbl = pxt.create_table('my_table', schema={'col1': pxt.Int, 'col2': pxt.String})

        Create a table from a select statement over an existing table `orig_table` (this will create a new table
        containing the exact contents of the query):

        >>> tbl1 = pxt.get_table('orig_table')
        ... tbl2 = pxt.create_table('new_table', tbl1.where(tbl1.col1 < 10).select(tbl1.col2))

        Create a table if it does not already exist, otherwise get the existing table:

        >>> tbl = pxt.create_table('my_table', schema={'col1': pxt.Int, 'col2': pxt.String}, if_exists='ignore')

        Create a table with an int and a float column, and replace any existing table:

        >>> tbl = pxt.create_table('my_table', schema={'col1': pxt.Int, 'col2': pxt.Float}, if_exists='replace')

        Create a table from a CSV file:

        >>> tbl = pxt.create_table('my_table', source='data.csv')
    """
    from pixeltable.io.table_data_conduit import UnkTableDataConduit
    from pixeltable.io.utils import normalize_primary_key_parameter

    if (schema is None) == (source is None):
        raise excs.Error('Either a `schema` or a `source` must be provided (but not both)')

    if schema is not None and (len(schema) == 0 or not isinstance(schema, dict)):
        raise excs.Error('`schema` must be a non-empty dictionary')

    path_obj = catalog.Path.parse(path)
    if_exists_ = catalog.IfExistsParam.validated(if_exists, 'if_exists')
    media_validation_ = catalog.MediaValidation.validated(media_validation, 'media_validation')
    primary_key: list[str] | None = normalize_primary_key_parameter(primary_key)
    data_source: TableDataConduit | None = None
    if source is not None:
        if isinstance(source, str) and source.strip().startswith('pxt://'):
            raise excs.Error(
                'create_table(): Creating a table directly from a cloud URI is not supported.'
                ' Please replicate the table locally first using `pxt.replicate()`:\n'
                "replica_tbl = pxt.replicate('pxt://path/to/remote_table', 'local_replica_name')\n"
                "pxt.create_table('new_table_name', source=replica_tbl)"
            )
        tds = UnkTableDataConduit(source, source_format=source_format, extra_fields=extra_args)
        tds.check_source_format()
        data_source = tds.specialize()
        src_schema_overrides: dict[str, ts.ColumnType] = {}
        if schema_overrides is not None:
            for col_name, py_type in schema_overrides.items():
                col_type = ts.ColumnType.normalize_type(py_type, nullable_default=True, allow_builtin_types=False)
                if col_type is None:
                    raise excs.Error(f'Invalid type for column {col_name!r} in `schema_overrides`: {py_type}')
                src_schema_overrides[col_name] = col_type
        data_source.src_schema_overrides = src_schema_overrides
        data_source.src_pk = primary_key
        data_source.infer_schema()
        schema = data_source.pxt_schema
        primary_key = data_source.pxt_pk
        is_direct_df = data_source.is_direct_df()
    else:
        is_direct_df = False

    if len(schema) == 0 or not isinstance(schema, dict):
        raise excs.Error(
            'Unable to create a proper schema from supplied `source`. Please use appropriate `schema_overrides`.'
        )

    tbl, was_created = Catalog.get().create_table(
        path_obj,
        schema,
        if_exists=if_exists_,
        primary_key=primary_key,
        comment=comment,
        media_validation=media_validation_,
        num_retained_versions=num_retained_versions,
        create_default_idxs=create_default_idxs,
    )

    # TODO: combine data loading with table creation into a single transaction
    if was_created:
        fail_on_exception = OnErrorParameter.fail_on_exception(on_error)
        if isinstance(data_source, DFTableDataConduit):
            df = data_source.pxt_df
            with Catalog.get().begin_xact(tbl=tbl._tbl_version_path, for_write=True, lock_mutable_tree=True):
                tbl._tbl_version.get().insert(None, df, fail_on_exception=fail_on_exception)
        elif data_source is not None and not is_direct_df:
            tbl.insert_table_data_source(data_source=data_source, fail_on_exception=fail_on_exception)

    return tbl


@public_api
def create_view(
    path: str,
    base: catalog.Table | DataFrame,
    *,
    additional_columns: dict[str, Any] | None = None,
    is_snapshot: bool = False,
    create_default_idxs: bool = False,
    iterator: tuple[type[ComponentIterator], dict[str, Any]] | None = None,
    num_retained_versions: int = 10,
    comment: str = '',
    media_validation: Literal['on_read', 'on_write'] = 'on_write',
    if_exists: Literal['error', 'ignore', 'replace', 'replace_force'] = 'error',
) -> catalog.Table | None:
    """Create a view of an existing table object (which itself can be a view or a snapshot or a base table).

    Args:
        path: A name for the view; can be either a simple name such as `my_view`, or a pathname such as
            `dir1.my_view`.
        base: [`Table`][pixeltable.Table] (i.e., table or view or snapshot) or [`DataFrame`][pixeltable.DataFrame] to
            base the view on.
        additional_columns: If specified, will add these columns to the view once it is created. The format
            of the `additional_columns` parameter is identical to the format of the `schema_or_df` parameter in
            [`create_table`][pixeltable.create_table].
        is_snapshot: Whether the view is a snapshot. Setting this to `True` is equivalent to calling
            [`create_snapshot`][pixeltable.create_snapshot].
        create_default_idxs: Whether to create default indexes on the view's columns (the base's columns are excluded).
            Cannot be `True` for snapshots.
        iterator: The iterator to use for this view. If specified, then this view will be a one-to-many view of
            the base table.
        num_retained_versions: Number of versions of the view to retain.
        comment: Optional comment for the view.
        media_validation: Media validation policy for the view.

            - `'on_read'`: validate media files at query time
            - `'on_write'`: validate media files during insert/update operations
        if_exists: Directive regarding how to handle if the path already exists.
            Must be one of the following:

            - `'error'`: raise an error
            - `'ignore'`: do nothing and return the existing view handle
            - `'replace'`: if the existing view has no dependents, drop and replace it with a new one
            - `'replace_force'`: drop the existing view and all its dependents, and create a new one

    Returns:
        A handle to the [`Table`][pixeltable.Table] representing the newly created view. If the path already
            exists and `if_exists='ignore'`, returns a handle to the existing view. Please note the schema
            or the base of the existing view may not match those provided in the call.

    Raises:
        Error: if

            - the path is invalid, or
            - the path already exists and `if_exists='error'`, or
            - the path already exists and is not a view, or
            - an error occurs while attempting to create the view.

    Examples:
        Create a view `my_view` of an existing table `my_table`, filtering on rows where `col1` is greater than 10:

        >>> tbl = pxt.get_table('my_table')
        ... view = pxt.create_view('my_view', tbl.where(tbl.col1 > 10))

        Create a view `my_view` of an existing table `my_table`, filtering on rows where `col1` is greater than 10,
        and if it not already exist. Otherwise, get the existing view named `my_view`:

        >>> tbl = pxt.get_table('my_table')
        ... view = pxt.create_view('my_view', tbl.where(tbl.col1 > 10), if_exists='ignore')

        Create a view `my_view` of an existing table `my_table`, filtering on rows where `col1` is greater than 100,
        and replace any existing view named `my_view`:

        >>> tbl = pxt.get_table('my_table')
        ... view = pxt.create_view('my_view', tbl.where(tbl.col1 > 100), if_exists='replace_force')
    """
    if is_snapshot and create_default_idxs is True:
        raise excs.Error('Cannot create default indexes on a snapshot')
    tbl_version_path: TableVersionPath
    select_list: list[tuple[exprs.Expr, str | None]] | None = None
    where: exprs.Expr | None = None
    if isinstance(base, catalog.Table):
        tbl_version_path = base._tbl_version_path
        sample_clause = None
    elif isinstance(base, DataFrame):
        base._validate_mutable_op_sequence('create_view', allow_select=True)
        tbl_version_path = base._from_clause.tbls[0]
        where = base.where_clause
        sample_clause = base.sample_clause
        select_list = base.select_list
        if sample_clause is not None and not is_snapshot and not sample_clause.is_repeatable:
            raise excs.Error('Non-snapshot views cannot be created with non-fractional or stratified sampling')
    else:
        raise excs.Error('`base` must be an instance of `Table` or `DataFrame`')
    assert isinstance(base, (catalog.Table, DataFrame))

    if tbl_version_path.is_replica():
        raise excs.Error('Cannot create a view or snapshot on top of a replica')

    path_obj = catalog.Path.parse(path)
    if_exists_ = catalog.IfExistsParam.validated(if_exists, 'if_exists')
    media_validation_ = catalog.MediaValidation.validated(media_validation, 'media_validation')

    if additional_columns is None:
        additional_columns = {}
    else:
        # additional columns should not be in the base table
        for col_name in additional_columns:
            if col_name in [c.name for c in tbl_version_path.columns()]:
                raise excs.Error(
                    f'Column {col_name!r} already exists in the base table '
                    f'{tbl_version_path.get_column(col_name).get_tbl().name}.'
                )

    return Catalog.get().create_view(
        path_obj,
        tbl_version_path,
        select_list=select_list,
        where=where,
        sample_clause=sample_clause,
        additional_columns=additional_columns,
        is_snapshot=is_snapshot,
        create_default_idxs=create_default_idxs,
        iterator=iterator,
        num_retained_versions=num_retained_versions,
        comment=comment,
        media_validation=media_validation_,
        if_exists=if_exists_,
    )


@public_api
def create_snapshot(
    path_str: str,
    base: catalog.Table | DataFrame,
    *,
    additional_columns: dict[str, Any] | None = None,
    iterator: tuple[type[ComponentIterator], dict[str, Any]] | None = None,
    num_retained_versions: int = 10,
    comment: str = '',
    media_validation: Literal['on_read', 'on_write'] = 'on_write',
    if_exists: Literal['error', 'ignore', 'replace', 'replace_force'] = 'error',
) -> catalog.Table | None:
    """Create a snapshot of an existing table object (which itself can be a view or a snapshot or a base table).

    Args:
        path_str: A name for the snapshot; can be either a simple name such as `my_snapshot`, or a pathname such as
            `dir1.my_snapshot`.
        base: [`Table`][pixeltable.Table] (i.e., table or view or snapshot) or [`DataFrame`][pixeltable.DataFrame] to
            base the snapshot on.
        additional_columns: If specified, will add these columns to the snapshot once it is created. The format
            of the `additional_columns` parameter is identical to the format of the `schema_or_df` parameter in
            [`create_table`][pixeltable.create_table].
        iterator: The iterator to use for this snapshot. If specified, then this snapshot will be a one-to-many view of
            the base table.
        num_retained_versions: Number of versions of the view to retain.
        comment: Optional comment for the snapshot.
        media_validation: Media validation policy for the snapshot.

            - `'on_read'`: validate media files at query time
            - `'on_write'`: validate media files during insert/update operations
        if_exists: Directive regarding how to handle if the path already exists.
            Must be one of the following:

            - `'error'`: raise an error
            - `'ignore'`: do nothing and return the existing snapshot handle
            - `'replace'`: if the existing snapshot has no dependents, drop and replace it with a new one
            - `'replace_force'`: drop the existing snapshot and all its dependents, and create a new one

    Returns:
        A handle to the [`Table`][pixeltable.Table] representing the newly created snapshot.
            Please note the schema or base of the existing snapshot may not match those provided in the call.

    Raises:
        Error: if

            - the path is invalid, or
            - the path already exists and `if_exists='error'`, or
            - the path already exists and is not a snapshot, or
            - an error occurs while attempting to create the snapshot.

    Examples:
        Create a snapshot `my_snapshot` of a table `my_table`:

        >>> tbl = pxt.get_table('my_table')
        ... snapshot = pxt.create_snapshot('my_snapshot', tbl)

        Create a snapshot `my_snapshot` of a view `my_view` with additional int column `col3`,
        if `my_snapshot` does not already exist:

        >>> view = pxt.get_table('my_view')
        ... snapshot = pxt.create_snapshot(
        ...     'my_snapshot', view, additional_columns={'col3': pxt.Int}, if_exists='ignore'
        ... )

        Create a snapshot `my_snapshot` on a table `my_table`, and replace any existing snapshot named `my_snapshot`:

        >>> tbl = pxt.get_table('my_table')
        ... snapshot = pxt.create_snapshot('my_snapshot', tbl, if_exists='replace_force')
    """
    return create_view(
        path_str,
        base,
        additional_columns=additional_columns,
        iterator=iterator,
        is_snapshot=True,
        num_retained_versions=num_retained_versions,
        comment=comment,
        media_validation=media_validation,
        if_exists=if_exists,
    )


@public_api
def publish(
    source: str | catalog.Table,
    destination_uri: str,
    bucket_name: str | None = None,
    access: Literal['public', 'private'] = 'private',
) -> None:
    """
    Publishes a replica of a local Pixeltable table to Pixeltable cloud. A given table can be published to at most one
    URI per Pixeltable cloud database.

    Args:
        source: Path or table handle of the local table to be published.
        destination_uri: Remote URI where the replica will be published, such as `'pxt://org_name/my_dir/my_table'`.
        bucket_name: The name of the bucket to use to store replica's data. The bucket must be registered with
            Pixeltable cloud. If no `bucket_name` is provided, the default storage bucket for the destination
            database will be used.
        access: Access control for the replica.

            - `'public'`: Anyone can access this replica.
            - `'private'`: Only the host organization can access.
    """
    if not destination_uri.startswith('pxt://'):
        raise excs.Error("`destination_uri` must be a remote Pixeltable URI with the prefix 'pxt://'")

    if isinstance(source, str):
        source = get_table(source)

    share.push_replica(destination_uri, source, bucket_name, access)


@public_api
def replicate(remote_uri: str, local_path: str) -> catalog.Table:
    """
    Retrieve a replica from Pixeltable cloud as a local table. This will create a full local copy of the replica in a
    way that preserves the table structure of the original source data. Once replicated, the local table can be
    queried offline just as any other Pixeltable table.

    Args:
        remote_uri: Remote URI of the table to be replicated, such as `'pxt://org_name/my_dir/my_table'` or
            `'pxt://org_name/my_dir/my_table:5'` (with version 5).
        local_path: Local table path where the replica will be created, such as `'my_new_dir.my_new_tbl'`. It can be
            the same or different from the cloud table name.

    Returns:
        A handle to the newly created local replica table.
    """
    if not remote_uri.startswith('pxt://'):
        raise excs.Error("`remote_uri` must be a remote Pixeltable URI with the prefix 'pxt://'")

    return share.pull_replica(local_path, remote_uri)


@public_api
def get_table(path: str, if_not_exists: Literal['error', 'ignore'] = 'error') -> catalog.Table | None:
    """Get a handle to an existing table, view, or snapshot.

    Args:
        path: Path to the table.
        if_not_exists: Directive regarding how to handle if the path does not exist.
            Must be one of the following:

            - `'error'`: raise an error
            - `'ignore'`: do nothing and return `None`

    Returns:
        A handle to the [`Table`][pixeltable.Table].

    Raises:
        Error: If the path does not exist or does not designate a table object.

    Examples:
        Get handle for a table in the top-level directory:

        >>> tbl = pxt.get_table('my_table')

        For a table in a subdirectory:

        >>> tbl = pxt.get_table('subdir.my_table')

        Handles to views and snapshots are retrieved in the same way:

        >>> tbl = pxt.get_table('my_snapshot')

        Get a handle to a specific version of a table:

        >>> tbl = pxt.get_table('my_table:722')
    """
    if_not_exists_ = catalog.IfNotExistsParam.validated(if_not_exists, 'if_not_exists')
    path_obj = catalog.Path.parse(path, allow_versioned_path=True)
    tbl = Catalog.get().get_table(path_obj, if_not_exists_)
    return tbl


@public_api
def move(
    path: str,
    new_path: str,
    *,
    if_exists: Literal['error', 'ignore'] = 'error',
    if_not_exists: Literal['error', 'ignore'] = 'error',
) -> None:
    """Move a schema object to a new directory and/or rename a schema object.

    Args:
        path: absolute path to the existing schema object.
        new_path: absolute new path for the schema object.
        if_exists: Directive regarding how to handle if a schema object already exists at the new path.
            Must be one of the following:

            - `'error'`: raise an error
            - `'ignore'`: do nothing and return
        if_not_exists: Directive regarding how to handle if the source path does not exist.
            Must be one of the following:

            - `'error'`: raise an error
            - `'ignore'`: do nothing and return

    Raises:
        Error: If path does not exist or new_path already exists.

    Examples:
        Move a table to a different directory:

        >>>> pxt.move('dir1.my_table', 'dir2.my_table')

        Rename a table:

        >>>> pxt.move('dir1.my_table', 'dir1.new_name')
    """
    if_exists_ = catalog.IfExistsParam.validated(if_exists, 'if_exists')
    if if_exists_ not in (catalog.IfExistsParam.ERROR, catalog.IfExistsParam.IGNORE):
        raise excs.Error("`if_exists` must be one of 'error' or 'ignore'")
    if_not_exists_ = catalog.IfNotExistsParam.validated(if_not_exists, 'if_not_exists')
    if path == new_path:
        raise excs.Error('move(): source and destination cannot be identical')
    path_obj, new_path_obj = catalog.Path.parse(path), catalog.Path.parse(new_path)
    if path_obj.is_ancestor(new_path_obj):
        raise excs.Error(f'move(): cannot move {path!r} into its own subdirectory')
    Catalog.get().move(path_obj, new_path_obj, if_exists_, if_not_exists_)


@public_api
def drop_table(
    table: str | catalog.Table, force: bool = False, if_not_exists: Literal['error', 'ignore'] = 'error'
) -> None:
    """Drop a table, view, snapshot, or replica.

    Args:
        table: Fully qualified name or table handle of the table to be dropped; or a remote URI of a cloud replica to
            be deleted.
        force: If `True`, will also drop all views and sub-views of this table.
        if_not_exists: Directive regarding how to handle if the path does not exist.
            Must be one of the following:

            - `'error'`: raise an error
            - `'ignore'`: do nothing and return

    Raises:
        Error: if the qualified name

            - is invalid, or
            - does not exist and `if_not_exists='error'`, or
            - does not designate a table object, or
            - designates a table object but has dependents and `force=False`.

    Examples:
        Drop a table by its fully qualified name:
        >>> pxt.drop_table('subdir.my_table')

        Drop a table by its handle:
        >>> t = pxt.get_table('subdir.my_table')
        ... pxt.drop_table(t)

        Drop a table if it exists, otherwise do nothing:
        >>> pxt.drop_table('subdir.my_table', if_not_exists='ignore')

        Drop a table and all its dependents:
        >>> pxt.drop_table('subdir.my_table', force=True)
    """
    tbl_path: str
    if isinstance(table, catalog.Table):
        # if we're dropping a table by handle, we first need to get the current path, then drop the S lock on
        # the Table record, and then get X locks in the correct order (first containing directory, then table)
        with Catalog.get().begin_xact(for_write=False):
            tbl_path = table._path()
    else:
        assert isinstance(table, str)
        tbl_path = table

    if_not_exists_ = catalog.IfNotExistsParam.validated(if_not_exists, 'if_not_exists')

    if tbl_path.startswith('pxt://'):
        # Remote table
        if force:
            raise excs.Error('Cannot use `force=True` with a cloud replica URI.')
        # TODO: Handle if_not_exists properly
        share.delete_replica(tbl_path)
    else:
        # Local table
        path_obj = catalog.Path.parse(tbl_path)
        Catalog.get().drop_table(path_obj, force=force, if_not_exists=if_not_exists_)


@public_api
def get_dir_contents(dir_path: str = '', recursive: bool = True) -> 'DirContents':
    """Get the contents of a Pixeltable directory.

    Args:
        dir_path: Path to the directory. Defaults to the root directory.
        recursive: If `False`, returns only those tables and directories that are directly contained in specified
            directory; if `True`, returns all tables and directories that are descendants of the specified directory,
            recursively.

    Returns:
        A [`DirContents`][pixeltable.DirContents] object representing the contents of the specified directory.

    Raises:
        Error: If the path does not exist or does not designate a directory.

    Examples:
        Get contents of top-level directory:

        >>> pxt.get_dir_contents()

        Get contents of 'dir1':

        >>> pxt.get_dir_contents('dir1')
    """
    path_obj = catalog.Path.parse(dir_path, allow_empty_path=True)
    catalog_entries = Catalog.get().get_dir_contents(path_obj, recursive=recursive)
    dirs: list[str] = []
    tables: list[str] = []
    _assemble_dir_contents(dir_path, catalog_entries, dirs, tables)
    dirs.sort()
    tables.sort()
    return DirContents(dirs, tables)


def _assemble_dir_contents(
    dir_path: str, catalog_entries: dict[str, Catalog.DirEntry], dirs: list[str], tables: list[str]
) -> None:
    for name, entry in catalog_entries.items():
        if name.startswith('_'):
            continue  # Skip system paths
        path = f'{dir_path}.{name}' if len(dir_path) > 0 else name
        if entry.dir is not None:
            dirs.append(path)
            if entry.dir_entries is not None:
                _assemble_dir_contents(path, entry.dir_entries, dirs, tables)
        else:
            assert entry.table is not None
            assert not entry.dir_entries
            tables.append(path)


@public_api
def list_tables(dir_path: str = '', recursive: bool = True) -> list[str]:
    """List the [`Table`][pixeltable.Table]s in a directory.

    Args:
        dir_path: Path to the directory. Defaults to the root directory.
        recursive: If `False`, returns only those tables that are directly contained in specified directory; if
            `True`, returns all tables that are descendants of the specified directory, recursively.

    Returns:
        A list of [`Table`][pixeltable.Table] paths.

    Raises:
        Error: If the path does not exist or does not designate a directory.

    Examples:
        List tables in top-level directory:

        >>> pxt.list_tables()

        List tables in 'dir1':

        >>> pxt.list_tables('dir1')
    """
    return _list_tables(dir_path, recursive=recursive, allow_system_paths=False)


def _list_tables(dir_path: str = '', recursive: bool = True, allow_system_paths: bool = False) -> list[str]:
    path_obj = catalog.Path.parse(dir_path, allow_empty_path=True, allow_system_path=allow_system_paths)
    contents = Catalog.get().get_dir_contents(path_obj, recursive=recursive)
    return [str(p) for p in _extract_paths(contents, parent=path_obj, entry_type=catalog.Table)]


@public_api
def create_dir(
    path: str, *, if_exists: Literal['error', 'ignore', 'replace', 'replace_force'] = 'error', parents: bool = False
) -> catalog.Dir | None:
    """Create a directory.

    Args:
        path: Path to the directory.
        if_exists: Directive regarding how to handle if the path already exists.
            Must be one of the following:

            - `'error'`: raise an error
            - `'ignore'`: do nothing and return the existing directory handle
            - `'replace'`: if the existing directory is empty, drop it and create a new one
            - `'replace_force'`: drop the existing directory and all its children, and create a new one
        parents: Create missing parent directories.

    Returns:
        A handle to the newly created directory, or to an already existing directory at the path when
            `if_exists='ignore'`. Please note the existing directory may not be empty.

    Raises:
        Error: If

            - the path is invalid, or
            - the path already exists and `if_exists='error'`, or
            - the path already exists and is not a directory, or
            - an error occurs while attempting to create the directory.

    Examples:
        >>> pxt.create_dir('my_dir')

        Create a subdirectory:

        >>> pxt.create_dir('my_dir.sub_dir')

        Create a subdirectory only if it does not already exist, otherwise do nothing:

        >>> pxt.create_dir('my_dir.sub_dir', if_exists='ignore')

        Create a directory and replace if it already exists:

        >>> pxt.create_dir('my_dir', if_exists='replace_force')

        Create a subdirectory along with its ancestors:

        >>> pxt.create_dir('parent1.parent2.sub_dir', parents=True)
    """
    path_obj = catalog.Path.parse(path)
    if_exists_ = catalog.IfExistsParam.validated(if_exists, 'if_exists')
    return Catalog.get().create_dir(path_obj, if_exists=if_exists_, parents=parents)


@public_api
def drop_dir(path: str, force: bool = False, if_not_exists: Literal['error', 'ignore'] = 'error') -> None:
    """Remove a directory.

    Args:
        path: Name or path of the directory.
        force: If `True`, will also drop all tables and subdirectories of this directory, recursively, along
            with any views or snapshots that depend on any of the dropped tables.
        if_not_exists: Directive regarding how to handle if the path does not exist.
            Must be one of the following:

            - `'error'`: raise an error
            - `'ignore'`: do nothing and return

    Raises:
        Error: If the path

            - is invalid, or
            - does not exist and `if_not_exists='error'`, or
            - is not designate a directory, or
            - is a direcotory but is not empty and `force=False`.

    Examples:
        Remove a directory, if it exists and is empty:
        >>> pxt.drop_dir('my_dir')

        Remove a subdirectory:

        >>> pxt.drop_dir('my_dir.sub_dir')

        Remove an existing directory if it is empty, but do nothing if it does not exist:

        >>> pxt.drop_dir('my_dir.sub_dir', if_not_exists='ignore')

        Remove an existing directory and all its contents:

        >>> pxt.drop_dir('my_dir', force=True)
    """
    path_obj = catalog.Path.parse(path)  # validate format
    if_not_exists_ = catalog.IfNotExistsParam.validated(if_not_exists, 'if_not_exists')
    Catalog.get().drop_dir(path_obj, if_not_exists=if_not_exists_, force=force)


@public_api
def ls(path: str = '') -> pd.DataFrame:
    """
    List the contents of a Pixeltable directory.

    This function returns a Pandas DataFrame representing a human-readable listing of the specified directory,
    including various attributes such as version and base table, as appropriate.

    To get a programmatic list of the directory's contents, use [get_dir_contents()][pixeltable.get_dir_contents]
    instead.
    """
    from pixeltable.catalog import retry_loop
    from pixeltable.metadata import schema

    cat = Catalog.get()
    path_obj = catalog.Path.parse(path, allow_empty_path=True)
    dir_entries = cat.get_dir_contents(path_obj)

    @retry_loop(for_write=False)
    def op() -> list[list[str]]:
        rows: list[list[str]] = []
        for name, entry in dir_entries.items():
            if name.startswith('_'):
                continue
            if entry.dir is not None:
                kind = 'dir'
                version = ''
                base = ''
            else:
                assert entry.table is not None
                assert isinstance(entry.table, schema.Table)
                tbl = cat.get_table_by_id(entry.table.id)
                md = tbl.get_metadata()
                base = md['base'] or ''
                if base.startswith('_'):
                    base = '<anonymous base table>'
                if md['is_replica']:
                    kind = 'replica'
                elif md['is_snapshot']:
                    kind = 'snapshot'
                elif md['is_view']:
                    kind = 'view'
                else:
                    kind = 'table'
                version = '' if kind == 'snapshot' else str(md['version'])
            rows.append([name, kind, version, base])
        return rows

    rows = op()

    rows = sorted(rows, key=lambda x: x[0])
    df = pd.DataFrame(
        {
            'Name': [row[0] for row in rows],
            'Kind': [row[1] for row in rows],
            'Version': [row[2] for row in rows],
            'Base': [row[3] for row in rows],
        },
        index=([''] * len(rows)),
    )
    return df


def _extract_paths(
    dir_entries: dict[str, Catalog.DirEntry], parent: catalog.Path, entry_type: type[catalog.SchemaObject] | None = None
) -> list[catalog.Path]:
    """Convert nested dir_entries structure to a flattened list of paths."""
    matches: list[str]
    if entry_type is None:
        matches = list(dir_entries.keys())
    elif entry_type is catalog.Dir:
        matches = [name for name, entry in dir_entries.items() if entry.dir is not None]
    else:
        matches = [name for name, entry in dir_entries.items() if entry.table is not None]

    # Filter out system paths
    matches = [name for name in matches if catalog.is_valid_identifier(name)]
    result = [parent.append(name) for name in matches]

    for name, entry in dir_entries.items():
        if len(entry.dir_entries) > 0 and catalog.is_valid_identifier(name):
            result.extend(_extract_paths(entry.dir_entries, parent=parent.append(name), entry_type=entry_type))
    return result


@public_api
def list_dirs(path: str = '', recursive: bool = True) -> list[str]:
    """List the directories in a directory.

    Args:
        path: Name or path of the directory.
        recursive: If `True`, lists all descendants of this directory recursively.

    Returns:
        List of directory paths.

    Raises:
        Error: If `path_str` does not exist or does not designate a directory.

    Examples:
        >>> cl.list_dirs('my_dir', recursive=True)
        ['my_dir', 'my_dir.sub_dir1']
    """
    path_obj = catalog.Path.parse(path, allow_empty_path=True)  # validate format
    cat = Catalog.get()
    contents = cat.get_dir_contents(path_obj, recursive=recursive)
    return [str(p) for p in _extract_paths(contents, parent=path_obj, entry_type=catalog.Dir)]


@public_api
def list_functions() -> Styler:
    """Returns information about all registered functions.

    Returns:
        Pandas DataFrame with columns 'Path', 'Name', 'Parameters', 'Return Type', 'Is Agg', 'Library'
    """
    functions = func.FunctionRegistry.get().list_functions()
    paths = ['.'.join(f.self_path.split('.')[:-1]) for f in functions]
    names = [f.name for f in functions]
    params = [
        ', '.join(
            [param_name + ': ' + str(param_type) for param_name, param_type in f.signatures[0].parameters.items()]
        )
        for f in functions
    ]
    pd_df = pd.DataFrame(
        {
            'Path': paths,
            'Function Name': names,
            'Parameters': params,
            'Return Type': [str(f.signatures[0].get_return_type()) for f in functions],
        }
    )
    pd_df = pd_df.style.set_properties(None, **{'text-align': 'left'}).set_table_styles(
        [{'selector': 'th', 'props': [('text-align', 'center')]}]
    )  # center-align headings
    return pd_df.hide(axis='index')


@public_api
def tools(*args: func.Function | func.tools.Tool) -> func.tools.Tools:
    """
    Specifies a collection of UDFs to be used as LLM tools. Pixeltable allows any UDF to be used as an input into an
    LLM tool-calling API. To use one or more UDFs as tools, wrap them in a `pxt.tools` call and pass the return value
    to an LLM API.

    The UDFs can be specified directly or wrapped inside a [pxt.tool()][pixeltable.tool] invocation. If a UDF is
    specified directly, the tool name will be the (unqualified) UDF name, and the tool description will consist of the
    entire contents of the UDF docstring. If a UDF is wrapped in a `pxt.tool()` invocation, then the name and/or
    description may be customized.

    Args:
        args: The UDFs to use as tools.

    Returns:
        A `Tools` instance that can be passed to an LLM tool-calling API or invoked to generate tool results.

    Examples:
        Create a tools instance with a single UDF:

        >>> tools = pxt.tools(stock_price)

        Create a tools instance with several UDFs:

        >>> tools = pxt.tools(stock_price, weather_quote)

        Create a tools instance, some of whose UDFs have customized metadata:

        >>> tools = pxt.tools(
        ...     stock_price,
        ...     pxt.tool(weather_quote, description='Returns information about the weather in a particular location.'),
        ...     pxt.tool(traffic_quote, name='traffic_conditions'),
        ... )
    """
    return func.tools.Tools(tools=[arg if isinstance(arg, func.tools.Tool) else tool(arg) for arg in args])


<<<<<<< HEAD
@public_api
def tool(fn: func.Function, name: Optional[str] = None, description: Optional[str] = None) -> func.tools.Tool:
=======
def tool(fn: func.Function, name: str | None = None, description: str | None = None) -> func.tools.Tool:
>>>>>>> 7e3a2219
    """
    Specifies a Pixeltable UDF to be used as an LLM tool with customizable metadata. See the documentation for
    [pxt.tools()][pixeltable.tools] for more details.

    Args:
        fn: The UDF to use as a tool.
        name: The name of the tool. If not specified, then the unqualified name of the UDF will be used by default.
        description: The description of the tool. If not specified, then the entire contents of the UDF docstring
            will be used by default.

    Returns:
        A `Tool` instance that can be passed to an LLM tool-calling API.
    """
    if isinstance(fn, func.AggregateFunction):
        raise excs.Error('Aggregator UDFs cannot be used as tools')

    return func.tools.Tool(fn=fn, name=name, description=description)


@public_api
def configure_logging(
    *, to_stdout: bool | None = None, level: int | None = None, add: str | None = None, remove: str | None = None
) -> None:
    """Configure logging.

    Args:
        to_stdout: if True, also log to stdout
        level: default log level
        add: comma-separated list of 'module name:log level' pairs; ex.: add='video:10'
        remove: comma-separated list of module names
    """
    return Env.get().configure_logging(to_stdout=to_stdout, level=level, add=add, remove=remove)


@public_api
def array(elements: Iterable) -> exprs.Expr:
    return exprs.Expr.from_array(elements)


class DirContents(NamedTuple):
    """
    Represents the contents of a Pixeltable directory.
    """

    dirs: list[str]
    """List of directory paths contained in this directory."""
    tables: list[str]
    """List of table paths contained in this directory."""<|MERGE_RESOLUTION|>--- conflicted
+++ resolved
@@ -38,12 +38,8 @@
 _logger = logging.getLogger('pixeltable')
 
 
-<<<<<<< HEAD
-@public_api
-def init(config_overrides: Optional[dict[str, Any]] = None) -> None:
-=======
+@public_api
 def init(config_overrides: dict[str, Any] | None = None) -> None:
->>>>>>> 7e3a2219
     """Initializes the Pixeltable environment."""
     if config_overrides is None:
         config_overrides = {}
@@ -993,12 +989,8 @@
     return func.tools.Tools(tools=[arg if isinstance(arg, func.tools.Tool) else tool(arg) for arg in args])
 
 
-<<<<<<< HEAD
-@public_api
-def tool(fn: func.Function, name: Optional[str] = None, description: Optional[str] = None) -> func.tools.Tool:
-=======
+@public_api
 def tool(fn: func.Function, name: str | None = None, description: str | None = None) -> func.tools.Tool:
->>>>>>> 7e3a2219
     """
     Specifies a Pixeltable UDF to be used as an LLM tool with customizable metadata. See the documentation for
     [pxt.tools()][pixeltable.tools] for more details.
