--- conflicted
+++ resolved
@@ -6,16 +6,11 @@
 import pandas as pd
 from pandas.io.formats.style import Styler
 
-<<<<<<< HEAD
-from pixeltable import DataFrame, catalog, exceptions as excs, exprs, func, share
-from pixeltable.catalog import Catalog
-=======
 import pixeltable.env as env
 import pixeltable.exceptions as excs
 import pixeltable.exprs as exprs
 from pixeltable import DataFrame, catalog, func, share
 from pixeltable.catalog import Catalog, IfExistsParam, IfNotExistsParam
->>>>>>> a719ed65
 from pixeltable.dataframe import DataFrameResultSet
 from pixeltable.env import Env
 from pixeltable.iterators import ComponentIterator
@@ -51,21 +46,6 @@
     if if_exists == IfExistsParam.IGNORE:
         return obj
 
-<<<<<<< HEAD
-    # if_exists='ignore' return the handle to the existing object.
-    assert isinstance(existing_path, expected_obj_type)
-    if if_exists == catalog.IfExistsParam.IGNORE:
-        return existing_path
-
-    # Check if the existing object has dependents. If so, cannot replace it
-    # unless if_exists='replace_force'.
-    has_dependents = existing_path._has_dependents
-    if if_exists == catalog.IfExistsParam.REPLACE and has_dependents:
-        raise excs.Error(
-            f'{obj_type_str} {path_str!r} already exists and has dependents. '
-            f"Use `if_exists='replace_force'` to replace it."
-        )
-=======
     # drop the existing schema object
     if isinstance(obj, catalog.Dir):
         dir_contents = cat.get_dir_contents(obj._id)
@@ -74,7 +54,6 @@
                 f'Directory {path!r} already exists and is not empty. Use `if_exists="replace_force"` to replace it.'
             )
         _drop_dir(obj._id, path, force=True)
->>>>>>> a719ed65
     else:
         assert isinstance(obj, catalog.Table)
         _drop_table(obj, force=if_exists == IfExistsParam.REPLACE_FORCE, is_replace=True)
@@ -147,53 +126,6 @@
     path = catalog.Path(path_str)
     cat = Catalog.get()
 
-<<<<<<< HEAD
-    if cat.paths.get_object(path) is not None:
-        # The table already exists. Handle it as per user directive.
-        if_exists_ = catalog.IfExistsParam.validated(if_exists, 'if_exists')
-        existing_table = _get_or_drop_existing_path(path_str, catalog.InsertableTable, False, if_exists_)
-        if existing_table is not None:
-            assert isinstance(existing_table, catalog.Table)
-            return existing_table
-
-    dir_ = cat.paths[path.parent]
-
-    df: Optional[DataFrame] = None
-    if isinstance(schema_or_df, dict):
-        schema = schema_or_df
-    elif isinstance(schema_or_df, DataFrame):
-        df = schema_or_df
-        schema = df.schema
-    elif isinstance(schema_or_df, DataFrameResultSet):
-        raise excs.Error(
-            '`schema_or_df` must be either a schema dictionary or a Pixeltable DataFrame. '
-            '(Is there an extraneous call to `collect()`?)'
-        )
-    else:
-        raise excs.Error('`schema_or_df` must be either a schema dictionary or a Pixeltable DataFrame.')
-
-    if len(schema) == 0:
-        raise excs.Error(f'Table schema is empty: `{path_str}`')
-
-    if primary_key is None:
-        primary_key = []
-    elif isinstance(primary_key, str):
-        primary_key = [primary_key]
-    elif not isinstance(primary_key, list) or not all(isinstance(pk, str) for pk in primary_key):
-        raise excs.Error('primary_key must be a single column name or a list of column names')
-
-    tbl = catalog.InsertableTable._create(
-        dir_._id,
-        path.name,
-        schema,
-        df,
-        primary_key=primary_key,
-        num_retained_versions=num_retained_versions,
-        comment=comment,
-        media_validation=catalog.MediaValidation.validated(media_validation, 'media_validation'),
-    )
-    cat.paths[path] = tbl
-=======
     with env.Env.get().begin_xact():
         if_exists_ = catalog.IfExistsParam.validated(if_exists, 'if_exists')
         existing = _handle_path_collision(path_str, catalog.InsertableTable, False, if_exists_)
@@ -219,7 +151,6 @@
 
         if len(schema) == 0:
             raise excs.Error(f'Table schema is empty: `{path_str}`')
->>>>>>> a719ed65
 
         if primary_key is None:
             primary_key = []
@@ -327,56 +258,11 @@
         select_list = base.select_list
     else:
         raise excs.Error('`base` must be an instance of `Table` or `DataFrame`')
-    assert isinstance(base, (catalog.Table, DataFrame))
+    assert isinstance(base, catalog.Table) or isinstance(base, DataFrame)
 
     path = catalog.Path(path_str)
     cat = Catalog.get()
 
-<<<<<<< HEAD
-    if cat.paths.get_object(path) is not None:
-        # The view already exists. Handle it as per user directive.
-        if_exists_ = catalog.IfExistsParam.validated(if_exists, 'if_exists')
-        existing_path = _get_or_drop_existing_path(path_str, catalog.View, is_snapshot, if_exists_)
-        if existing_path is not None:
-            assert isinstance(existing_path, catalog.View)
-            return existing_path
-
-    dir_ = cat.paths[path.parent]
-
-    if additional_columns is None:
-        additional_columns = {}
-    else:
-        # additional columns should not be in the base table
-        for col_name in additional_columns:
-            if col_name in [c.name for c in tbl_version_path.columns()]:
-                raise excs.Error(
-                    f'Column {col_name!r} already exists in the base table '
-                    f'{tbl_version_path.get_column(col_name).tbl.name}.'
-                )
-    if iterator is None:
-        iterator_class, iterator_args = None, None
-    else:
-        iterator_class, iterator_args = iterator
-
-    view = catalog.View._create(
-        dir_._id,
-        path.name,
-        base=tbl_version_path,
-        select_list=select_list,
-        additional_columns=additional_columns,
-        predicate=where,
-        is_snapshot=is_snapshot,
-        iterator_cls=iterator_class,
-        iterator_args=iterator_args,
-        num_retained_versions=num_retained_versions,
-        comment=comment,
-        media_validation=catalog.MediaValidation.validated(media_validation, 'media_validation'),
-    )
-    cat.paths[path] = view
-    _logger.info(f'Created view `{path_str}`.')
-    FileCache.get().emit_eviction_warnings()
-    return view
-=======
     with Env.get().begin_xact():
         if_exists_ = catalog.IfExistsParam.validated(if_exists, 'if_exists')
         existing = _handle_path_collision(path_str, catalog.View, is_snapshot, if_exists_)
@@ -419,7 +305,6 @@
         FileCache.get().emit_eviction_warnings()
         cat.add_tbl(view)
         return view
->>>>>>> a719ed65
 
 
 def create_snapshot(
@@ -481,12 +366,7 @@
         if `my_snapshot` does not already exist:
 
         >>> view = pxt.get_table('my_view')
-        ... snapshot = pxt.create_snapshot(
-        ...     'my_snapshot',
-        ...     view,
-        ...     additional_columns={'col3': pxt.Int},
-        ...     if_exists='ignore'
-        ... )
+        ... snapshot = pxt.create_snapshot('my_snapshot', view, additional_columns={'col3': pxt.Int}, if_exists='ignore')
 
         Create a snapshot `my_snapshot` on a table `my_table`, and replace any existing snapshot named `my_snapshot`:
 
@@ -603,14 +483,6 @@
         >>> pxt.drop_table('subdir.my_table', force=True)
     """
     cat = Catalog.get()
-<<<<<<< HEAD
-    if isinstance(table, str):
-        tbl_path_obj = catalog.Path(table)
-        tbl = cat.paths.get_object(tbl_path_obj)
-        if tbl is None:
-            if_not_exists_ = catalog.IfNotExistsParam.validated(if_not_exists, 'if_not_exists')
-            if if_not_exists_ == catalog.IfNotExistsParam.IGNORE or force:
-=======
     tbl: Optional[catalog.Table]
     with Env.get().begin_xact():
         if isinstance(table, str):
@@ -625,7 +497,6 @@
                 ),
             )
             if tbl is None:
->>>>>>> a719ed65
                 _logger.info(f'Skipped table `{table}` (does not exist).')
                 return
         else:
@@ -704,8 +575,8 @@
             - `'replace_force'`: drop the existing directory and all its children, and create a new one
 
     Returns:
-        A handle to the newly created directory, or to an already existing directory at the path
-            when `if_exists='ignore'`. Please note the existing directory may not be empty.
+        A handle to the newly created directory, or to an already existing directory at the path when `if_exists='ignore'`.
+            Please note the existing directory may not be empty.
 
     Raises:
         Error: If
@@ -733,30 +604,6 @@
     path_obj = catalog.Path(path)
     cat = Catalog.get()
 
-<<<<<<< HEAD
-    if cat.paths.get_object(path):
-        # The directory already exists. Handle it as per user directive.
-        if_exists_ = catalog.IfExistsParam.validated(if_exists, 'if_exists')
-        existing_path = _get_or_drop_existing_path(path_str, catalog.Dir, False, if_exists_)
-        if existing_path is not None:
-            assert isinstance(existing_path, catalog.Dir)
-            return existing_path
-
-    parent = cat.paths[path.parent]
-    assert parent is not None
-    with orm.Session(Env.get().engine, future=True) as session:
-        dir_md = schema.DirMd(name=path.name, user=None, additional_md={})
-        dir_record = schema.Dir(parent_id=parent._id, md=dataclasses.asdict(dir_md))
-        session.add(dir_record)
-        session.flush()
-        assert dir_record.id is not None
-        assert isinstance(dir_record.id, UUID)
-        dir_ = catalog.Dir(dir_record.id, parent._id, path.name)
-        cat.paths[path] = dir_
-        session.commit()
-        Env.get().console_logger.info(f'Created directory `{path_str}`.')
-        return dir_
-=======
     with env.Env.get().begin_xact():
         if_exists_ = catalog.IfExistsParam.validated(if_exists, 'if_exists')
         existing = _handle_path_collision(path, catalog.Dir, False, if_exists_)
@@ -769,7 +616,6 @@
         dir = catalog.Dir._create(parent._id, path_obj.name)
         Env.get().console_logger.info(f'Created directory {path!r}.')
         return dir
->>>>>>> a719ed65
 
 
 def drop_dir(path: str, force: bool = False, if_not_exists: Literal['error', 'ignore'] = 'error') -> None:
@@ -811,20 +657,6 @@
     """
     _ = catalog.Path(path)  # validate format
     cat = Catalog.get()
-<<<<<<< HEAD
-    path = catalog.Path(path_str)
-    obj = cat.paths.get_object(path)
-    if obj is None:
-        if_not_exists_ = catalog.IfNotExistsParam.validated(if_not_exists, 'if_not_exists')
-        if if_not_exists_ == catalog.IfNotExistsParam.IGNORE or force:
-            _logger.info(f'Skipped directory `{path_str}` (does not exist).')
-            return
-        else:
-            raise excs.Error(f'Directory `{path_str}` does not exist.')
-
-    if not isinstance(obj, catalog.Dir):
-        raise excs.Error(f'{path} needs to be a {catalog.Dir._display_name()} but is a {type(obj)._display_name()}')
-=======
     if_not_exists_ = catalog.IfNotExistsParam.validated(if_not_exists, 'if_not_exists')
     with Env.get().begin_xact():
         dir = cat.get_schema_object(
@@ -836,16 +668,8 @@
             _logger.info(f'Directory {path!r} does not exist, skipped drop_dir().')
             return
         _drop_dir(dir._id, path, force=force)
->>>>>>> a719ed65
-
-
-<<<<<<< HEAD
-    with Env.get().engine.begin() as conn:
-        dir_ = Catalog.get().paths[path]
-        conn.execute(sql.delete(schema.Dir.__table__).where(schema.Dir.id == dir_._id))
-    del Catalog.get().paths[path]
-    _logger.info(f'Removed directory `{path_str}`.')
-=======
+
+
 def _drop_dir(dir_id: UUID, path: str, force: bool = False) -> None:
     cat = Catalog.get()
     dir_entries = cat.get_dir_contents(dir_id, recursive=False)
@@ -884,7 +708,6 @@
     for name, entry in [(name, entry) for name, entry in dir_entries.items() if len(entry.dir_entries) > 0]:
         result.extend(_extract_paths(entry.dir_entries, prefix=_join_path(prefix, name), entry_type=entry_type))
     return result
->>>>>>> a719ed65
 
 
 def publish_snapshot(dest_uri: str, table: catalog.Table) -> None:
@@ -943,7 +766,7 @@
         }
     )
     pd_df = pd_df.style.set_properties(None, **{'text-align': 'left'}).set_table_styles(
-        [{'selector': 'th', 'props': [('text-align', 'center')]}]
+        [dict(selector='th', props=[('text-align', 'center')])]
     )  # center-align headings
     return pd_df.hide(axis='index')
 
