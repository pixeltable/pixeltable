--- conflicted
+++ resolved
@@ -70,11 +70,8 @@
     path: Optional[pxt.catalog.TableVersionPath]  # only set for live tables; needed to resolve computed cols
     base: Optional[TableVersionHandle]  # only set for views
     predicate: Optional[exprs.Expr]
-<<<<<<< HEAD
     sample_clause: Optional['SampleClause']
-    mutable_views: list[TableVersionHandle]  # target for data operation propagation (only set for live tables)
-=======
->>>>>>> f43b451c
+
     iterator_cls: Optional[type[ComponentIterator]]
     iterator_args: Optional[exprs.InlineDict]
     num_iterator_cols: int
@@ -145,12 +142,8 @@
 
         predicate_dict = None if self.view_md is None or self.view_md.predicate is None else self.view_md.predicate
         self.predicate = exprs.Expr.from_dict(predicate_dict) if predicate_dict is not None else None
-<<<<<<< HEAD
         sample_dict = None if self.view_md is None or self.view_md.sample_clause is None else self.view_md.sample_clause
         self.sample_clause = SampleClause.from_dict(sample_dict) if sample_dict is not None else None
-        self.mutable_views = mutable_views
-=======
->>>>>>> f43b451c
 
         # component view-specific initialization
         self.iterator_cls = None
