--- conflicted
+++ resolved
@@ -1231,11 +1231,6 @@
                 )
             )
 
-<<<<<<< HEAD
-=======
-        # delete newly-added data
-        self.delete_media(tbl_version=self.version)
->>>>>>> f3c49c6a
         conn.execute(sql.delete(self.store_tbl.sa_tbl).where(self.store_tbl.sa_tbl.c.v_min == self.version))
 
         # revert new deletions
@@ -1315,7 +1310,7 @@
         # delete newly-added data
         # Do this at the end, after all DB operations have completed.
         # TODO: The transaction could still fail. Really this should be done via PendingTableOps.
-        MediaStore.get().delete(self.id, tbl_version=old_version)
+        self.delete_media(tbl_version=old_version)
         _logger.info(f'TableVersion {self.name}: reverted to version {self.version}')
 
     def _init_external_stores(self) -> None:
