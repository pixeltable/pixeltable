--- conflicted
+++ resolved
@@ -6,11 +6,7 @@
 import logging
 import time
 import uuid
-<<<<<<< HEAD
-from typing import TYPE_CHECKING, Any, Iterable, Literal, Optional
-=======
-from typing import TYPE_CHECKING, Any, Iterable, Optional, Iterator
->>>>>>> 38ed34af
+from typing import TYPE_CHECKING, Any, Iterable, Iterator, Literal, Optional
 from uuid import UUID
 
 import sqlalchemy as sql
