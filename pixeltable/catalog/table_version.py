--- conflicted
+++ resolved
@@ -50,44 +50,20 @@
     """
 
     id: UUID
-<<<<<<< HEAD
-    tbl_md: schema.TableMd
-=======
     name: str
->>>>>>> bcac1251
     version: int
     comment: str
     num_retained_versions: int
     schema_version: int
     view_md: Optional[schema.ViewMd]
-<<<<<<< HEAD
-    base: Optional['TableVersion']
-    is_snapshot: bool
-    effective_version: Optional[int]
-    path: Optional['pxt.catalog.TableVersionPath']
-=======
     is_snapshot: bool
     effective_version: Optional[int]
     path: Optional[pxt.catalog.TableVersionPath]
     base: Optional[TableVersion]
->>>>>>> bcac1251
     next_col_id: int
     next_idx_id: int
     next_rowid: int
     predicate: Optional[exprs.Expr]
-<<<<<<< HEAD
-    mutable_views: List['TableVersion']
-    iterator_cls: Optional[type[ComponentIterator]]
-    iterator_args: Optional[exprs.InlineDict]
-    num_iterator_cols: int
-    cols: list[Column]
-    cols_by_name: dict[str, Column]
-    cols_by_id: dict[int, Column]
-    idx_md: dict[int, schema.IndexMd]
-    idxs_by_name: dict[str, 'TableVersion.IndexInfo']
-    external_stores: dict[str, pxt.io.ExternalStore]
-    store_tbl: 'store.StoreBase'
-=======
     mutable_views: List[TableVersion]
     iterator_cls: Optional[Type[ComponentIterator]]
     iterator_args: Optional[exprs.InlineDict]
@@ -105,7 +81,7 @@
     idxs_by_name: dict[str, TableVersion.IndexInfo]
 
     external_stores: dict[str, pxt.io.ExternalStore]
->>>>>>> bcac1251
+    store_tbl: 'store.StoreBase'
 
     @dataclasses.dataclass
     class IndexInfo:
@@ -181,19 +157,11 @@
         cat.tbl_versions[(self.id, self.effective_version)] = self
 
         # init schema after we determined whether we're a component view, and before we create the store table
-<<<<<<< HEAD
-        self.cols = []  # contains complete history of columns, incl dropped ones
-        self.cols_by_name = {}  # contains only user-facing (named) columns visible in this version
-        self.cols_by_id = {}  # contains only columns visible in this version, both system and user
-        self.idx_md = tbl_md.index_md  # needed for _create_tbl_md()
-        self.idxs_by_name = {}  # contains only actively maintained indices
-=======
         self.cols = []
         self.cols_by_name = {}
         self.cols_by_id = {}
         self.idx_md = tbl_md.index_md
         self.idxs_by_name = {}
->>>>>>> bcac1251
         self.external_stores = {}
 
         self._init_schema(tbl_md, schema_version_md)
@@ -873,11 +841,7 @@
         return update_targets
 
     def propagate_update(
-<<<<<<< HEAD
-            self, plan: Optional['exec.ExecNode'], where_clause: Optional[sql.ColumnElement],
-=======
             self, plan: Optional[exec.ExecNode], where_clause: Optional[sql.ColumnElement],
->>>>>>> bcac1251
             recomputed_view_cols: List[Column], base_versions: List[Optional[int]], conn: sql.engine.Connection,
             timestamp: float, cascade: bool, show_progress: bool = True
     ) -> UpdateStatus:
