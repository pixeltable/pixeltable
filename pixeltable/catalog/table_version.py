from __future__ import annotations

import copy
import dataclasses
import importlib
import itertools
import logging
import time
import uuid
from typing import TYPE_CHECKING, Any, Callable, Iterable, Iterator, Literal
from uuid import UUID

import jsonschema.exceptions
import sqlalchemy as sql
from sqlalchemy import exc as sql_exc

import pixeltable.exceptions as excs
import pixeltable.exprs as exprs
import pixeltable.index as index
import pixeltable.type_system as ts
from pixeltable.env import Env
from pixeltable.iterators import ComponentIterator
from pixeltable.metadata import schema
from pixeltable.utils.filecache import FileCache
from pixeltable.utils.object_stores import ObjectOps

from ..func.globals import resolve_symbol
from .column import Column
from .globals import _POS_COLUMN_NAME, _ROWID_COLUMN_NAME, MediaValidation, QColumnId, is_valid_identifier
from .tbl_ops import DeleteTableMdOp, DeleteTableMediaFilesOp, DropStoreTableOp, TableOp
from .update_status import RowCountStats, UpdateStatus

if TYPE_CHECKING:
    from pixeltable import exec, store
    from pixeltable.catalog.table_version_handle import TableVersionHandle
    from pixeltable.dataframe import DataFrame
    from pixeltable.io import ExternalStore
    from pixeltable.plan import SampleClause

    from .table_version_path import TableVersionPath

_logger = logging.getLogger('pixeltable')


@dataclasses.dataclass(frozen=True)
class TableVersionMd:
    """
    Complete set of md records for a specific TableVersion instance.
    """

    tbl_md: schema.TableMd
    version_md: schema.VersionMd
    schema_version_md: schema.TableSchemaVersionMd

    @property
    def is_pure_snapshot(self) -> bool:
        return (
            self.tbl_md.view_md is not None
            and self.tbl_md.view_md.is_snapshot
            and self.tbl_md.view_md.predicate is None
            and len(self.schema_version_md.columns) == 0
        )

    def as_dict(self) -> dict:
        from .catalog import md_dict_factory

        return dataclasses.asdict(self, dict_factory=md_dict_factory)


class TableVersion:
    """
    TableVersion represents a particular version of a table/view along with its physical representation:
    - the physical representation is a store table with indices
    - the version can be mutable or a snapshot
    - tables and their recursive views form a tree, and a mutable TableVersion also records its own
      mutable views in order to propagate updates
    - each view TableVersion records its base:
      * the base is correct only for mutable views (snapshot versions form a DAG, not a tree)
      * the base is useful for getting access to the StoreTable and the base id
      * TODO: create a separate hierarchy of objects that records the version-independent tree of tables/views, and
        have TableVersions reference those
    - mutable TableVersions record their TableVersionPath, which is needed for expr evaluation in updates

    Instances of TableVersion should not be stored as member variables (ie, used across transaction boundaries).
    Use a TableVersionHandle instead.

    Only TableVersion and Catalog interact directly with stored metadata. Everything else needs to go through these
    two classes.
    """

    id: UUID

    # record metadata stored in catalog
    _tbl_md: schema.TableMd
    _version_md: schema.VersionMd
    _schema_version_md: schema.TableSchemaVersionMd

    effective_version: int | None
    path: 'TableVersionPath' | None  # only set for live tables; needed to resolve computed cols
    base: TableVersionHandle | None  # only set for views
    predicate: exprs.Expr | None
    sample_clause: 'SampleClause' | None

    iterator_cls: type[ComponentIterator] | None
    iterator_args: exprs.InlineDict | None
    num_iterator_cols: int

    # target for data operation propagation (only set for non-snapshots, and only records non-snapshot views)
    mutable_views: frozenset[TableVersionHandle]

    # contains complete history of columns, incl dropped ones
    cols: list[Column]
    # contains only user-facing (named) columns visible in this version
    cols_by_name: dict[str, Column]
    # contains only columns visible in this version, both system and user
    cols_by_id: dict[int, Column]

    # True if this TableVersion instance can have indices:
    # - live version of a mutable table
    # - the most recent version of a replica
    supports_idxs: bool

    # only populated with indices visible in this TableVersion instance
    idxs: dict[int, TableVersion.IndexInfo]  # key: index id
    idxs_by_name: dict[str, TableVersion.IndexInfo]
    idxs_by_col: dict[QColumnId, list[TableVersion.IndexInfo]]

    external_stores: dict[str, ExternalStore]
    store_tbl: 'store.StoreBase' | None

    is_initialized: bool  # True if init() has been called

    # used by Catalog to invalidate cached instances at the end of a transaction;
    # True if this instance reflects the state of stored metadata in the context of this transaction and
    # it is the instance cached in Catalog
    is_validated: bool

    @dataclasses.dataclass
    class IndexInfo:
        id: int
        name: str
        idx: index.IndexBase
        col: Column
        val_col: Column
        undo_col: Column

    def __init__(
        self,
        id: UUID,
        tbl_md: schema.TableMd,
        version_md: schema.VersionMd,
        effective_version: int | None,
        schema_version_md: schema.TableSchemaVersionMd,
        mutable_views: list[TableVersionHandle],
        base_path: 'TableVersionPath' | None = None,
        base: TableVersionHandle | None = None,
    ):
        self.is_validated = True  # a freshly constructed instance is always valid
        self.is_initialized = False
        self.id = id
        self._tbl_md = copy.deepcopy(tbl_md)
        self._version_md = copy.deepcopy(version_md)
        self._schema_version_md = copy.deepcopy(schema_version_md)
        self.effective_version = effective_version
        assert not (self.is_view and base is None)
        self.base = base
        self.store_tbl = None

        # mutable tables need their TableVersionPath for expr eval during updates
        from .table_version_handle import TableVersionHandle
        from .table_version_path import TableVersionPath

        if self.is_snapshot:
            self.path = None
        else:
            self_handle = TableVersionHandle(id, self.effective_version)
            if self.is_view:
                assert base_path is not None
            self.path = TableVersionPath(self_handle, base=base_path)

        # view-specific initialization
        from pixeltable import exprs
        from pixeltable.plan import SampleClause

        predicate_dict = None if self.view_md is None or self.view_md.predicate is None else self.view_md.predicate
        self.predicate = exprs.Expr.from_dict(predicate_dict) if predicate_dict is not None else None
        sample_dict = None if self.view_md is None or self.view_md.sample_clause is None else self.view_md.sample_clause
        self.sample_clause = SampleClause.from_dict(sample_dict) if sample_dict is not None else None

        # component view-specific initialization
        self.iterator_cls = None
        self.iterator_args = None
        self.num_iterator_cols = 0
        if self.view_md is not None and self.view_md.iterator_class_fqn is not None:
            module_name, class_name = tbl_md.view_md.iterator_class_fqn.rsplit('.', 1)
            module = importlib.import_module(module_name)
            self.iterator_cls = getattr(module, class_name)
            self.iterator_args = exprs.InlineDict.from_dict(tbl_md.view_md.iterator_args)
            output_schema, _ = self.iterator_cls.output_schema(**self.iterator_args.to_kwargs())
            self.num_iterator_cols = len(output_schema)
            assert tbl_md.view_md.iterator_args is not None

        self.mutable_views = frozenset(mutable_views)
        assert self.is_mutable or len(self.mutable_views) == 0

        self.cols = []
        self.cols_by_name = {}
        self.cols_by_id = {}
        self.idxs = {}
        self.idxs_by_name = {}
        self.idxs_by_col = {}
        self.supports_idxs = self.effective_version is None or (
            self.is_replica and self.effective_version == self.tbl_md.current_version
        )
        self.external_stores = {}

    def __hash__(self) -> int:
        return hash(self.id)

    def create_snapshot_copy(self) -> TableVersion:
        """Create a snapshot copy of this TableVersion"""
        assert not self.is_snapshot
        base = self.path.base.tbl_version if self.is_view else None
        return TableVersion(self.id, self.tbl_md, self.version_md, self.version, self.schema_version_md, [], base=base)

    @property
    def versioned_name(self) -> str:
        if self.effective_version is None:
            return self.name
        else:
            return f'{self.name}:{self.effective_version}'

    def __repr__(self) -> str:
        return (
            f'TableVersion(id={self.id!r}, name={self.name!r}, '
            f'version={self.version}, effective_version={self.effective_version})'
        )

    @property
    def handle(self) -> 'TableVersionHandle':
        from .table_version_handle import TableVersionHandle

        return TableVersionHandle(self.id, self.effective_version, self)

    @classmethod
    def create_initial_md(
        cls,
        name: str,
        cols: list[Column],
        num_retained_versions: int,
        comment: str,
        media_validation: MediaValidation,
        create_default_idxs: bool,
        view_md: schema.ViewMd | None = None,
    ) -> TableVersionMd:
        from .table_version_handle import TableVersionHandle

        user = Env.get().user
        timestamp = time.time()

        tbl_id = uuid.uuid4()
        tbl_id_str = str(tbl_id)
        tbl_handle = TableVersionHandle(tbl_id, None)
        column_ids = itertools.count(0)
        index_ids = itertools.count(0)

        # assign ids, create metadata
        column_md: dict[int, schema.ColumnMd] = {}
        schema_col_md: dict[int, schema.SchemaColumn] = {}
        for pos, col in enumerate(cols):
            col.tbl_handle = tbl_handle
            col.id = next(column_ids)
            col.schema_version_add = 0
            if col.is_computed:
                col.check_value_expr()
            col_md, sch_md = col.to_md(pos)
            assert sch_md is not None
            column_md[col.id] = col_md
            schema_col_md[col.id] = sch_md

        index_md: dict[int, schema.IndexMd] = {}
        if create_default_idxs and (view_md is None or not view_md.is_snapshot):
            index_cols: list[Column] = []
            for col in (c for c in cols if cls._is_btree_indexable(c)):
                idx = index.BtreeIndex()
                val_col, undo_col = cls._create_index_columns(col, idx, 0, tbl_handle, id_cb=lambda: next(column_ids))
                index_cols.extend([val_col, undo_col])

                idx_id = next(index_ids)
                idx_cls = type(idx)
                md = schema.IndexMd(
                    id=idx_id,
                    name=f'idx{idx_id}',
                    indexed_col_id=col.id,
                    indexed_col_tbl_id=tbl_id_str,
                    index_val_col_id=val_col.id,
                    index_val_undo_col_id=undo_col.id,
                    schema_version_add=0,
                    schema_version_drop=None,
                    class_fqn=idx_cls.__module__ + '.' + idx_cls.__name__,
                    init_args=idx.as_dict(),
                )
                index_md[idx_id] = md

            for col in index_cols:
                col_md, _ = col.to_md()
                column_md[col.id] = col_md

            assert all(column_md[id].id == id for id in column_md)
            assert all(index_md[id].id == id for id in index_md)

            cols.extend(index_cols)

        tbl_md = schema.TableMd(
            tbl_id=tbl_id_str,
            name=name,
            user=user,
            is_replica=False,
            current_version=0,
            current_schema_version=0,
            next_col_id=next(column_ids),
            next_idx_id=next(index_ids),
            next_row_id=0,
            view_sn=0,
            column_md=column_md,
            index_md=index_md,
            external_stores=[],
            view_md=view_md,
            additional_md={},
        )

        table_version_md = schema.VersionMd(
            tbl_id=tbl_id_str,
            created_at=timestamp,
            version=0,
            schema_version=0,
            user=user,
            update_status=None,
            additional_md={},
        )

        schema_version_md = schema.TableSchemaVersionMd(
            tbl_id=tbl_id_str,
            schema_version=0,
            preceding_schema_version=None,
            columns=schema_col_md,
            num_retained_versions=num_retained_versions,
            comment=comment,
            media_validation=media_validation.name.lower(),
            additional_md={},
        )
        return TableVersionMd(tbl_md, table_version_md, schema_version_md)

    def exec_op(self, op: TableOp) -> None:
        assert op.delete_table_md_op is None  # that needs to get handled by Catalog

        if op.create_store_table_op is not None:
            # this needs to be called outside of a transaction
            self.store_tbl.create()

        elif op.create_index_op is not None:
            idx_info = self.idxs[op.create_index_op.idx_id]
            with Env.get().begin_xact():
                self.store_tbl.create_index(idx_info.id)

        elif op.load_view_op is not None:
            from pixeltable.catalog import Catalog
            from pixeltable.plan import Planner

            from .table_version_path import TableVersionPath

            # clear out any remaining media files from an aborted previous attempt
            self.delete_media()
            view_path = TableVersionPath.from_dict(op.load_view_op.view_path)
            plan, _ = Planner.create_view_load_plan(view_path)
            _, row_counts = self.store_tbl.insert_rows(plan, v_min=self.version)
            status = UpdateStatus(row_count_stats=row_counts)
            Catalog.get().store_update_status(self.id, self.version, status)
            _logger.debug(f'Loaded view {self.name} with {row_counts.num_rows} rows')

        elif op.drop_store_table_op is not None:
            with Env.get().begin_xact():
                self.store_tbl.drop()

        elif op.delete_table_media_files_op:
            self.delete_media()
            FileCache.get().clear(tbl_id=self.id)

    @classmethod
<<<<<<< HEAD
    def create_replica(cls, md: TableVersionMd) -> TableVersion:
=======
    def create_replica(cls, md: TableVersionCompleteMd, create_store_tbl: bool = True) -> TableVersion:
>>>>>>> a8cb043f
        from .catalog import Catalog, TableVersionPath

        assert Env.get().in_xact
        assert md.tbl_md.is_replica
        tbl_id = UUID(md.tbl_md.tbl_id)
        _logger.info(f'Creating replica table version {tbl_id}:{md.version_md.version}.')
        view_md = md.tbl_md.view_md
        base_path = TableVersionPath.from_md(view_md.base_versions) if view_md is not None else None
        base = base_path.tbl_version if base_path is not None else None
        tbl_version = cls(
            tbl_id,
            md.tbl_md,
            md.version_md,
            md.version_md.version,
            md.schema_version_md,
            [],
            base_path=base_path,
            base=base,
        )
        cat = Catalog.get()
        # We're creating a new TableVersion replica, so we should never have seen this particular
        # TableVersion instance before.
        # Actually this isn't true, because we might be re-creating a dropped replica.
        # TODO: Understand why old TableVersions are kept around even for a dropped table.
        # assert tbl_version.effective_version is not None
        # assert (tbl_version.id, tbl_version.effective_version) not in cat._tbl_versions
        cat._tbl_versions[tbl_version.id, tbl_version.effective_version] = tbl_version
        tbl_version.init()
        if create_store_tbl:
            tbl_version.store_tbl.create()
        return tbl_version

    def delete_media(self, tbl_version: int | None = None) -> None:
        # Assemble a set of column destinations and delete objects from all of them
        # None is a valid column destination which refers to the default object location
        destinations = {col.destination for col in self.cols if col.is_stored}
        for dest in destinations:
            ObjectOps.delete(dest, self.id, tbl_version=tbl_version)

    def drop(self) -> list[TableOp]:
        id_str = str(self.id)
        ops = [
            TableOp(
                tbl_id=id_str,
                op_sn=0,
                num_ops=3,
                needs_xact=False,
                delete_table_media_files_op=DeleteTableMediaFilesOp(),
            ),
            TableOp(tbl_id=id_str, op_sn=1, num_ops=3, needs_xact=False, drop_store_table_op=DropStoreTableOp()),
            TableOp(tbl_id=id_str, op_sn=2, num_ops=3, needs_xact=True, delete_table_md_op=DeleteTableMdOp()),
        ]
        return ops

    def init(self) -> None:
        """
        Initialize schema-related in-memory metadata separately, now that this TableVersion instance is visible
        in Catalog.
        """
        from .catalog import Catalog

        cat = Catalog.get()
        assert (self.id, self.effective_version) in cat._tbl_versions
        self._init_schema()
        if self.is_mutable:
            cat.record_column_dependencies(self)
        # init external stores; this needs to happen after the schema is created
        self._init_external_stores()
        self.is_initialized = True

    def _init_schema(self) -> None:
        from pixeltable.store import StoreComponentView, StoreTable, StoreView

        from .catalog import Catalog

        # initialize IndexBase instances and collect sa_col_types
        idxs: dict[int, index.IndexBase] = {}
        val_col_idxs: dict[int, index.IndexBase] = {}  # key: id of value column
        undo_col_idxs: dict[int, index.IndexBase] = {}  # key: id of undo column
        for md in self.tbl_md.index_md.values():
            cls_name = md.class_fqn.rsplit('.', 1)[-1]
            cls = getattr(index, cls_name)
            idx = cls.from_dict(md.init_args)
            idxs[md.id] = idx
            val_col_idxs[md.index_val_col_id] = idx
            undo_col_idxs[md.index_val_undo_col_id] = idx

        # initialize Columns
        self.cols = []
        self.cols_by_name = {}
        self.cols_by_id = {}
        # Sort columns in column_md by the position specified in col_md.id to guarantee that all references
        # point backward.
        sorted_column_md = sorted(self.tbl_md.column_md.values(), key=lambda item: item.id)
        for col_md in sorted_column_md:
            col_type = ts.ColumnType.from_dict(col_md.col_type)
            schema_col_md = self.schema_version_md.columns.get(col_md.id)
            media_val = (
                MediaValidation[schema_col_md.media_validation.upper()]
                if schema_col_md is not None and schema_col_md.media_validation is not None
                else None
            )

            stores_cellmd: bool | None = None  # None: determined by the column properties (in the Column c'tor)
            sa_col_type: sql.types.TypeEngine | None = None
            if col_md.id in val_col_idxs:
                idx = val_col_idxs[col_md.id]
                # for index value columns, the index gets to override the default
                stores_cellmd = idx.records_value_errors()
                sa_col_type = idx.get_index_sa_type(col_type)
            elif col_md.id in undo_col_idxs:
                idx = undo_col_idxs[col_md.id]
                # for index undo columns, we never store cellmd
                stores_cellmd = False
                sa_col_type = idx.get_index_sa_type(col_type)

            col = Column(
                col_id=col_md.id,
                name=schema_col_md.name if schema_col_md is not None else None,
                col_type=col_type,
                is_pk=col_md.is_pk,
                is_iterator_col=self.is_component_view and col_md.id < self.num_iterator_cols + 1,
                stored=col_md.stored,
                media_validation=media_val,
                sa_col_type=sa_col_type,
                schema_version_add=col_md.schema_version_add,
                schema_version_drop=col_md.schema_version_drop,
                stores_cellmd=stores_cellmd,
                value_expr_dict=col_md.value_expr,
                tbl_handle=self.handle,
                destination=col_md.destination,
            )

            self.cols.append(col)
            # populate lookup structures before Expr.from_dict()
            if col_md.schema_version_add <= self.schema_version and (
                col_md.schema_version_drop is None or col_md.schema_version_drop > self.schema_version
            ):
                if col.name is not None:
                    self.cols_by_name[col.name] = col
                self.cols_by_id[col.id] = col

        if self.supports_idxs:
            # create IndexInfo for indices visible in current_version
            visible_idxs = [
                md
                for md in self.tbl_md.index_md.values()
                if md.schema_version_add <= self.schema_version
                and (md.schema_version_drop is None or md.schema_version_drop > self.schema_version)
            ]
            for md in visible_idxs:
                idx = idxs[md.id]
                indexed_col_id = QColumnId(UUID(md.indexed_col_tbl_id), md.indexed_col_id)
                idx_col = self._lookup_column(indexed_col_id)
                info = self.IndexInfo(
                    id=md.id,
                    name=md.name,
                    idx=idx,
                    col=idx_col,
                    val_col=self.cols_by_id[md.index_val_col_id],
                    undo_col=self.cols_by_id[md.index_val_undo_col_id],
                )
                self.idxs[md.id] = info
                self.idxs_by_name[md.name] = info
                self.idxs_by_col.setdefault(indexed_col_id, []).append(info)

        # create value exprs, now that we have all lookup structures in place
        tvp: TableVersionPath | None = None
        if self.effective_version is not None:
            # for snapshot TableVersion instances, we need to retarget the column value_exprs to the snapshot;
            # otherwise they'll incorrectly refer to the live table. So, construct a full TableVersionPath to
            # use for retargeting.
            tvp = Catalog.get().construct_tvp(
                self.id, self.effective_version, self.tbl_md.ancestor_ids, self.version_md.created_at
            )
        for col in self.cols_by_id.values():
            col.init_value_expr(tvp)

        # create the sqlalchemy schema, after instantiating all Columns
        if self.is_component_view:
            self.store_tbl = StoreComponentView(self)
        elif self.is_view:
            self.store_tbl = StoreView(self)
        else:
            self.store_tbl = StoreTable(self)

    def _lookup_column(self, id: QColumnId) -> Column | None:
        """
        Look up the column with the given table id and column id, searching through the ancestors of this TableVersion
        to find it. We avoid referencing TableVersionPath in order to work properly with snapshots as well.

        This will search through *all* known columns, including columns that are not visible in this TableVersion.
        """
        if id.tbl_id == self.id:
            return next(col for col in self.cols if col.id == id.col_id)
        elif self.base is not None:
            return self.base.get()._lookup_column(id)
        else:
            return None

    def _init_sa_schema(self) -> None:
        # create the sqlalchemy schema; do this after instantiating columns, in order to determine whether they
        # need to record errors
        from pixeltable.store import StoreComponentView, StoreTable, StoreView

        if self.is_component_view:
            self.store_tbl = StoreComponentView(self)
        elif self.is_view:
            self.store_tbl = StoreView(self)
        else:
            self.store_tbl = StoreTable(self)

    def _write_md(self, new_version: bool, new_schema_version: bool) -> None:
        from pixeltable.catalog import Catalog

        Catalog.get().write_tbl_md(
            self.id,
            None,
            self._tbl_md,
            self._version_md if new_version else None,
            self._schema_version_md if new_schema_version else None,
        )

    def _store_idx_name(self, idx_id: int) -> str:
        """Return name of index in the store, which needs to be globally unique"""
        return f'idx_{self.id.hex}_{idx_id}'

    def add_index(self, col: Column, idx_name: str | None, idx: index.IndexBase) -> UpdateStatus:
        # we're creating a new schema version
        self.bump_version(bump_schema_version=True)
        status = self._add_index(col, idx_name, idx)
        self._write_md(new_version=True, new_schema_version=True)
        _logger.info(f'Added index {idx_name} on column {col.name} to table {self.name}')
        return status

    @classmethod
    def _is_btree_indexable(cls, col: Column) -> bool:
        if not col.stored:
            # if the column is intentionally not stored, we want to avoid the overhead of an index
            return False
        # Skip index for stored media columns produced by an iterator
        if col.col_type.is_media_type() and col.is_iterator_col:
            return False
        if not col.col_type.is_scalar_type() and not (col.col_type.is_media_type() and not col.is_computed):
            # wrong type for a B-tree
            return False
        if col.col_type.is_bool_type():  # noqa : SIM103 Supress `Return the negated condition directly` check
            # B-trees on bools aren't useful
            return False
        return True

    def _add_default_index(self, col: Column) -> UpdateStatus | None:
        """Add a B-tree index on this column if it has a compatible type"""
        if not self._is_btree_indexable(col):
            return None
        status = self._add_index(col, idx_name=None, idx=index.BtreeIndex())
        return status

    @classmethod
    def _create_index_columns(
        cls,
        col: Column,
        idx: index.IndexBase,
        schema_version: int,
        tbl_handle: TableVersionHandle,
        id_cb: Callable[[], int],
    ) -> tuple[Column, Column]:
        """Create value and undo columns for the given index.
        Args:
            idx:  index for which columns will be created.
        Returns:
            A tuple containing the value column and the undo column, both of which are nullable.
        """
        value_expr = idx.create_value_expr(col)
        val_col = Column(
            col_id=id_cb(),
            name=None,
            computed_with=value_expr,
            sa_col_type=idx.get_index_sa_type(value_expr.col_type),
            stored=True,
            stores_cellmd=idx.records_value_errors(),
            schema_version_add=schema_version,
            schema_version_drop=None,
        )
        val_col.col_type = val_col.col_type.copy(nullable=True)
        val_col.tbl_handle = tbl_handle

        undo_col = Column(
            col_id=id_cb(),
            name=None,
            col_type=val_col.col_type,
            sa_col_type=val_col.sa_col_type,
            stored=True,
            stores_cellmd=False,
            schema_version_add=schema_version,
            schema_version_drop=None,
        )
        undo_col.col_type = undo_col.col_type.copy(nullable=True)
        undo_col.tbl_handle = tbl_handle
        return val_col, undo_col

    def _create_index(
        self, col: Column, val_col: Column, undo_col: Column, idx_name: str | None, idx: index.IndexBase
    ) -> None:
        """Create the given index along with index md"""
        idx_id = self.next_idx_id
        self.next_idx_id += 1
        if idx_name is None:
            idx_name = f'idx{idx_id}'
        else:
            assert is_valid_identifier(idx_name)
            assert idx_name not in [i.name for i in self._tbl_md.index_md.values()]
        # create and register the index metadata
        idx_cls = type(idx)
        idx_md = schema.IndexMd(
            id=idx_id,
            name=idx_name,
            indexed_col_id=col.id,
            indexed_col_tbl_id=str(col.get_tbl().id),
            index_val_col_id=val_col.id,
            index_val_undo_col_id=undo_col.id,
            schema_version_add=self.schema_version,
            schema_version_drop=None,
            class_fqn=idx_cls.__module__ + '.' + idx_cls.__name__,
            init_args=idx.as_dict(),
        )
        idx_info = self.IndexInfo(id=idx_id, name=idx_name, idx=idx, col=col, val_col=val_col, undo_col=undo_col)
        self._tbl_md.index_md[idx_id] = idx_md
        self.idxs[idx_id] = idx_info
        self.idxs_by_name[idx_name] = idx_info
        self.idxs_by_col.setdefault(col.qid, []).append(idx_info)
        self.store_tbl.create_index(idx_id)

    def _add_index(self, col: Column, idx_name: str | None, idx: index.IndexBase) -> UpdateStatus:
        val_col, undo_col = self._create_index_columns(
            col, idx, self.schema_version, self.handle, id_cb=self.next_col_id
        )
        # add the columns and update the metadata
        # TODO support on_error='abort' for indices; it's tricky because of the way metadata changes are entangled
        # with the database operations
        status = self._add_columns([val_col, undo_col], print_stats=False, on_error='ignore')
        # now create the index structure
        self._create_index(col, val_col, undo_col, idx_name, idx)
        return status

    def drop_index(self, idx_id: int) -> None:
        assert self.is_mutable
        assert idx_id in self._tbl_md.index_md

        # we're creating a new schema version
        self.bump_version(bump_schema_version=True)
        idx_md = self._tbl_md.index_md[idx_id]
        idx_md.schema_version_drop = self.schema_version
        assert idx_md.name in self.idxs_by_name
        idx_info = self.idxs_by_name[idx_md.name]
        # remove this index entry from the active indexes (in memory)
        # and the index metadata (in persistent table metadata)
        # TODO: this is wrong, it breaks revert()
        del self.idxs[idx_id]
        del self.idxs_by_name[idx_md.name]
        if idx_info.col.qid in self.idxs_by_col:
            self.idxs_by_col[idx_info.col.qid].remove(idx_info)
        del self._tbl_md.index_md[idx_id]

        self._drop_columns([idx_info.val_col, idx_info.undo_col])
        self._write_md(new_version=True, new_schema_version=True)
        _logger.info(f'Dropped index {idx_md.name} on table {self.name}')

    def add_columns(
        self, cols: Iterable[Column], print_stats: bool, on_error: Literal['abort', 'ignore']
    ) -> UpdateStatus:
        """Adds columns to the table."""
        assert self.is_mutable
        assert all(is_valid_identifier(col.name) for col in cols if col.name is not None)
        assert all(col.stored is not None for col in cols)
        assert all(col.name not in self.cols_by_name for col in cols if col.name is not None)
        for col in cols:
            col.tbl_handle = self.handle
            col.id = self.next_col_id()

        # we're creating a new schema version
        self.bump_version(bump_schema_version=True)
        index_cols: dict[Column, tuple[index.BtreeIndex, Column, Column]] = {}
        all_cols: list[Column] = []
        for col in cols:
            all_cols.append(col)
            if col.name is not None and self._is_btree_indexable(col):
                idx = index.BtreeIndex()
                val_col, undo_col = self._create_index_columns(
                    col, idx, self.schema_version, self.handle, id_cb=self.next_col_id
                )
                index_cols[col] = (idx, val_col, undo_col)
                all_cols.append(val_col)
                all_cols.append(undo_col)
        # Add all columns
        status = self._add_columns(all_cols, print_stats=print_stats, on_error=on_error)
        # Create indices and their md records
        for col, (idx, val_col, undo_col) in index_cols.items():
            self._create_index(col, val_col, undo_col, idx_name=None, idx=idx)
        self.update_status = status
        self._write_md(new_version=True, new_schema_version=True)
        _logger.info(f'Added columns {[col.name for col in cols]} to table {self.name}, new version: {self.version}')

        msg = (
            f'Added {status.num_rows} column value{"" if status.num_rows == 1 else "s"} '
            f'with {status.num_excs} error{"" if status.num_excs == 1 else "s"}.'
        )
        Env.get().console_logger.info(msg)
        _logger.info(f'Columns {[col.name for col in cols]}: {msg}')
        return status

    def _add_columns(
        self, cols: Iterable[Column], print_stats: bool, on_error: Literal['abort', 'ignore']
    ) -> UpdateStatus:
        """Add and populate columns within the current transaction"""
        from pixeltable.catalog import Catalog
        from pixeltable.plan import Planner

        cols_to_add = list(cols)

        row_count = self.store_tbl.count()
        for col in cols_to_add:
            assert col.tbl_handle.id == self.id
            if not col.col_type.nullable and not col.is_computed and row_count > 0:
                raise excs.Error(
                    f'Cannot add non-nullable column {col.name!r} to table {self.name!r} with existing rows'
                )

        computed_values = 0
        num_excs = 0
        cols_with_excs: list[Column] = []
        for col in cols_to_add:
            assert col.id is not None
            excs_per_col = 0
            col.schema_version_add = self.schema_version
            # add the column to the lookup structures now, rather than after the store changes executed successfully,
            # because it might be referenced by the next column's value_expr
            self.cols.append(col)
            self.cols_by_id[col.id] = col
            if col.name is not None:
                self.cols_by_name[col.name] = col
                col_md, sch_md = col.to_md(len(self.cols_by_name))
                assert sch_md is not None, 'Schema column metadata must be created for user-facing columns'
                self._tbl_md.column_md[col.id] = col_md
                self._schema_version_md.columns[col.id] = sch_md
            else:
                col_md, _ = col.to_md()
                self._tbl_md.column_md[col.id] = col_md

            if col.is_stored:
                self.store_tbl.add_column(col)

            if not col.is_computed or not col.is_stored or row_count == 0:
                continue

            # populate the column
            plan = Planner.create_add_column_plan(self.path, col)
            plan.ctx.num_rows = row_count
            try:
                plan.open()
                try:
                    excs_per_col = self.store_tbl.load_column(col, plan, on_error == 'abort')
                except sql_exc.DBAPIError as exc:
                    Catalog.get().convert_sql_exc(exc, self.id, self.handle, convert_db_excs=True)
                    # If it wasn't converted, re-raise as a generic Pixeltable error
                    # (this means it's not a known concurrency error; it's something else)
                    raise excs.Error(
                        f'Unexpected SQL error during execution of computed column {col.name!r}:\n{exc}'
                    ) from exc
                if excs_per_col > 0:
                    cols_with_excs.append(col)
                    num_excs += excs_per_col
                computed_values += plan.ctx.num_computed_exprs * row_count
            finally:
                plan.close()

        Catalog.get().record_column_dependencies(self)

        if print_stats:
            plan.ctx.profile.print(num_rows=row_count)

        # TODO: what to do about system columns with exceptions?
        row_counts = RowCountStats(
            upd_rows=row_count, num_excs=num_excs, computed_values=computed_values
        )  # add_columns
        return UpdateStatus(
            cols_with_excs=[f'{col.get_tbl().name}.{col.name}' for col in cols_with_excs if col.name is not None],
            row_count_stats=row_counts,
        )

    def drop_column(self, col: Column) -> None:
        """Drop a column from the table."""

        assert self.is_mutable

        # we're creating a new schema version
        self.bump_version(bump_schema_version=True)

        # drop this column and all dependent index columns and indices
        dropped_cols = [col]
        dropped_idx_info: list[TableVersion.IndexInfo] = []
        for idx_info in self.idxs_by_name.values():
            if idx_info.col != col:
                continue
            dropped_cols.extend([idx_info.val_col, idx_info.undo_col])
            idx_md = self._tbl_md.index_md[idx_info.id]
            idx_md.schema_version_drop = self.schema_version
            assert idx_md.name in self.idxs_by_name
            dropped_idx_info.append(idx_info)

        # update index lookup structures
        for info in dropped_idx_info:
            del self.idxs[info.id]
            del self.idxs_by_name[info.name]
        if col.qid in self.idxs_by_col:
            del self.idxs_by_col[col.qid]

        self._drop_columns(dropped_cols)
        self._write_md(new_version=True, new_schema_version=True)
        _logger.info(f'Dropped column {col.name} from table {self.name}, new version: {self.version}')

    def _drop_columns(self, cols: Iterable[Column]) -> None:
        """Mark columns as dropped"""
        from pixeltable.catalog import Catalog

        assert self.is_mutable

        for col in cols:
            col.schema_version_drop = self.schema_version
            if col.name is not None:
                assert col.name in self.cols_by_name
                del self.cols_by_name[col.name]
            assert col.id in self.cols_by_id
            del self.cols_by_id[col.id]
            # update stored md
            self._tbl_md.column_md[col.id].schema_version_drop = col.schema_version_drop
            if col.name is not None:
                del self._schema_version_md.columns[col.id]

        # update positions
        for pos, schema_col in enumerate(self._schema_version_md.columns.values()):
            schema_col.pos = pos

        self.store_tbl.create_sa_tbl()
        Catalog.get().record_column_dependencies(self)

    def rename_column(self, old_name: str, new_name: str) -> None:
        """Rename a column."""
        if not self.is_mutable:
            raise excs.Error(f'Cannot rename column for immutable table {self.name!r}')
        col = self.path.get_column(old_name)
        if col is None:
            raise excs.Error(f'Unknown column: {old_name}')
        if col.get_tbl().id != self.id:
            raise excs.Error(f'Cannot rename base table column {col.name!r}')
        if not is_valid_identifier(new_name):
            raise excs.Error(f'Invalid column name: {new_name}')
        if new_name in self.cols_by_name:
            raise excs.Error(f'Column {new_name!r} already exists')
        del self.cols_by_name[old_name]
        col.name = new_name
        self.cols_by_name[new_name] = col
        self._schema_version_md.columns[col.id].name = new_name

        # we're creating a new schema version
        self.bump_version(bump_schema_version=True)

        self._write_md(new_version=True, new_schema_version=True)
        _logger.info(f'Renamed column {old_name} to {new_name} in table {self.name}, new version: {self.version}')

    def set_comment(self, new_comment: str | None) -> None:
        _logger.info(f'[{self.name}] Updating comment: {new_comment}')
        self.comment = new_comment
        self._create_schema_version()

    def set_num_retained_versions(self, new_num_retained_versions: int) -> None:
        _logger.info(
            f'[{self.name}] Updating num_retained_versions: {new_num_retained_versions} '
            f'(was {self.num_retained_versions})'
        )
        self.num_retained_versions = new_num_retained_versions
        self._create_schema_version()

    def _create_schema_version(self) -> None:
        # we're creating a new schema version
        self.bump_version(bump_schema_version=True)
        self._write_md(new_version=True, new_schema_version=True)
        _logger.info(f'[{self.name}] Updating table schema to version: {self.version}')

    def insert(
        self,
        rows: list[dict[str, Any]] | None,
        df: DataFrame | None,
        print_stats: bool = False,
        fail_on_exception: bool = True,
    ) -> UpdateStatus:
        """
        Insert rows into this table, either from an explicit list of dicts or from a `DataFrame`.
        """
        from pixeltable.plan import Planner

        assert self.is_insertable
        assert (rows is None) != (df is None)  # Exactly one must be specified
        if rows is not None:
            plan = Planner.create_insert_plan(self, rows, ignore_errors=not fail_on_exception)

        else:
            plan = Planner.create_df_insert_plan(self, df, ignore_errors=not fail_on_exception)

        # this is a base table; we generate rowids during the insert
        def rowids() -> Iterator[int]:
            while True:
                rowid = self.next_row_id
                self.next_row_id += 1
                yield rowid

        result = self._insert(
            plan, time.time(), print_stats=print_stats, rowids=rowids(), abort_on_exc=fail_on_exception
        )
        return result

    def _insert(
        self,
        exec_plan: 'exec.ExecNode',
        timestamp: float,
        *,
        rowids: Iterator[int] | None = None,
        print_stats: bool = False,
        abort_on_exc: bool = False,
    ) -> UpdateStatus:
        """Insert rows produced by exec_plan and propagate to views"""
        # we're creating a new version
        self.bump_version(timestamp, bump_schema_version=False)
        cols_with_excs, row_counts = self.store_tbl.insert_rows(
            exec_plan, v_min=self.version, rowids=rowids, abort_on_exc=abort_on_exc
        )
        result = UpdateStatus(
            cols_with_excs=[f'{self.name}.{self.cols_by_id[cid].name}' for cid in cols_with_excs],
            row_count_stats=row_counts,
        )

        # update views
        for view in self.mutable_views:
            from pixeltable.plan import Planner

            plan2, _ = Planner.create_view_load_plan(view.get().path, propagates_insert=True)
            status = view.get()._insert(plan2, timestamp, print_stats=print_stats)
            result += status.to_cascade()

        # Use the net status after all propagations
        self.update_status = result
        self._write_md(new_version=True, new_schema_version=False)
        if print_stats:
            exec_plan.ctx.profile.print(num_rows=result.num_rows)
        _logger.info(f'TableVersion {self.name}: new version {self.version}')
        return result

    def update(self, value_spec: dict[str, Any], where: exprs.Expr | None = None, cascade: bool = True) -> UpdateStatus:
        """Update rows in this TableVersionPath.
        Args:
            value_spec: a list of (column, value) pairs specifying the columns to update and their new values.
            where: a predicate to filter rows to update.
            cascade: if True, also update all computed columns that transitively depend on the updated columns,
                including within views.
        """
        from pixeltable.exprs import SqlElementCache
        from pixeltable.plan import Planner

        assert self.is_mutable

        update_spec = self._validate_update_spec(value_spec, allow_pk=False, allow_exprs=True, allow_media=True)
        if where is not None:
            if not isinstance(where, exprs.Expr):
                raise excs.Error(f'`where` argument must be a valid Pixeltable expression; got `{type(where)}`')
            analysis_info = Planner.analyze(self.path, where)
            # for now we require that the updated rows can be identified via SQL, rather than via a Python filter
            if analysis_info.filter is not None:
                raise excs.Error(f'Filter not expressible in SQL: {analysis_info.filter}')

        plan, updated_cols, recomputed_cols = Planner.create_update_plan(self.path, update_spec, [], where, cascade)

        result = self.propagate_update(
            plan,
            where.sql_expr(SqlElementCache()) if where is not None else None,
            recomputed_cols,
            base_versions=[],
            timestamp=time.time(),
            cascade=cascade,
            show_progress=True,
        )
        result += UpdateStatus(updated_cols=updated_cols)
        return result

    def batch_update(
        self,
        batch: list[dict[Column, exprs.Expr]],
        rowids: list[tuple[int, ...]],
        insert_if_not_exists: bool,
        error_if_not_exists: bool,
        cascade: bool = True,
    ) -> UpdateStatus:
        """Update rows in batch.
        Args:
            batch: one dict per row, each mapping Columns to LiteralExprs representing the new values
            rowids: if not empty, one tuple per row, each containing the rowid values for the corresponding row in batch
        """
        from pixeltable.plan import Planner

        # if we do lookups of rowids, we must have one for each row in the batch
        assert len(rowids) == 0 or len(rowids) == len(batch)

        plan, row_update_node, delete_where_clause, updated_cols, recomputed_cols = Planner.create_batch_update_plan(
            self.path, batch, rowids, cascade=cascade
        )
        result = self.propagate_update(
            plan, delete_where_clause, recomputed_cols, base_versions=[], timestamp=time.time(), cascade=cascade
        )
        result += UpdateStatus(updated_cols=[c.qualified_name for c in updated_cols])

        unmatched_rows = row_update_node.unmatched_rows()
        if len(unmatched_rows) > 0:
            if error_if_not_exists:
                raise excs.Error(f'batch_update(): {len(unmatched_rows)} row(s) not found')
            if insert_if_not_exists:
                insert_status = self.insert(unmatched_rows, None, print_stats=False, fail_on_exception=False)
                result += insert_status.to_cascade()
        return result

    def _validate_update_spec(
        self, value_spec: dict[str, Any], allow_pk: bool, allow_exprs: bool, allow_media: bool
    ) -> dict[Column, exprs.Expr]:
        update_targets: dict[Column, exprs.Expr] = {}
        for col_name, val in value_spec.items():
            if not isinstance(col_name, str):
                raise excs.Error(f'Update specification: dict key must be column name; got {col_name!r}')
            if col_name == _ROWID_COLUMN_NAME:
                # a valid rowid is a list of ints, one per rowid column
                assert len(val) == len(self.store_tbl.rowid_columns())
                for el in val:
                    assert isinstance(el, int)
                continue
            col = self.path.get_column(col_name)
            if col is None:
                raise excs.Error(f'Unknown column: {col_name}')
            if col.get_tbl().id != self.id:
                raise excs.Error(f'Column {col.name!r} is a base table column and cannot be updated')
            if col.is_computed:
                raise excs.Error(f'Column {col_name!r} is computed and cannot be updated')
            if col.is_pk and not allow_pk:
                raise excs.Error(f'Column {col_name!r} is a primary key column and cannot be updated')
            if col.col_type.is_media_type() and not allow_media:
                raise excs.Error(f'Column {col_name!r} is a media column and cannot be updated')

            # make sure that the value is compatible with the column type
            value_expr: exprs.Expr
            try:
                # check if this is a literal
                value_expr = exprs.Literal(val, col_type=col.col_type)
            except (TypeError, jsonschema.exceptions.ValidationError) as exc:
                if not allow_exprs:
                    raise excs.Error(
                        f'Column {col_name!r}: value is not a valid literal for this column '
                        f'(expected `{col.col_type}`): {val!r}'
                    ) from exc
                # it's not a literal, let's try to create an expr from it
                value_expr = exprs.Expr.from_object(val)
                if value_expr is None:
                    raise excs.Error(
                        f'Column {col_name!r}: value is not a recognized literal or expression: {val!r}'
                    ) from exc
                if not col.col_type.is_supertype_of(value_expr.col_type, ignore_nullable=True):
                    raise excs.Error(
                        f'Type `{value_expr.col_type}` of value {val!r} is not compatible with the type '
                        f'`{col.col_type}` of column {col_name!r}'
                    ) from exc
            update_targets[col] = value_expr

        return update_targets

    def recompute_columns(
        self, col_names: list[str], where: exprs.Expr | None = None, errors_only: bool = False, cascade: bool = True
    ) -> UpdateStatus:
        from pixeltable.exprs import CompoundPredicate, SqlElementCache
        from pixeltable.plan import Planner

        assert self.is_mutable
        assert all(name in self.cols_by_name for name in col_names)
        assert len(col_names) > 0
        assert len(col_names) == 1 or not errors_only

        target_columns = [self.cols_by_name[name] for name in col_names]
        where_clause: exprs.Expr | None = None
        if where is not None:
            self._validate_where_clause(where, error_prefix='`where` argument')
            where_clause = where
        if errors_only:
            errortype_pred = (
                exprs.ColumnPropertyRef(exprs.ColumnRef(target_columns[0]), exprs.ColumnPropertyRef.Property.ERRORTYPE)
                != None
            )
            where_clause = CompoundPredicate.make_conjunction([where_clause, errortype_pred])
        plan, updated_cols, recomputed_cols = Planner.create_update_plan(
            self.path, update_targets={}, recompute_targets=target_columns, where_clause=where_clause, cascade=cascade
        )

        result = self.propagate_update(
            plan,
            where_clause.sql_expr(SqlElementCache()) if where_clause is not None else None,
            recomputed_cols,
            base_versions=[],
            timestamp=time.time(),
            cascade=cascade,
            show_progress=True,
        )
        result += UpdateStatus(updated_cols=updated_cols)
        return result

    def propagate_update(
        self,
        plan: exec.ExecNode | None,
        where_clause: sql.ColumnElement | None,
        recomputed_view_cols: list[Column],
        base_versions: list[int | None],
        timestamp: float,
        cascade: bool,
        show_progress: bool = True,
    ) -> UpdateStatus:
        from pixeltable.catalog import Catalog
        from pixeltable.plan import Planner

        Catalog.get().mark_modified_tvs(self.handle)
        result = UpdateStatus()
        create_new_table_version = plan is not None
        if create_new_table_version:
            self.bump_version(timestamp, bump_schema_version=False)
            cols_with_excs, row_counts = self.store_tbl.insert_rows(
                plan, v_min=self.version, show_progress=show_progress
            )
            result += UpdateStatus(
                row_count_stats=row_counts.insert_to_update(),
                cols_with_excs=[f'{self.name}.{self.cols_by_id[cid].name}' for cid in cols_with_excs],
            )
            self.store_tbl.delete_rows(
                self.version, base_versions=base_versions, match_on_vmin=True, where_clause=where_clause
            )

        if cascade:
            base_versions = [None if plan is None else self.version, *base_versions]  # don't update in place
            # propagate to views
            for view in self.mutable_views:
                recomputed_cols = [col for col in recomputed_view_cols if col.get_tbl().id == view.id]
                plan = None
                if len(recomputed_cols) > 0:
                    plan = Planner.create_view_update_plan(view.get().path, recompute_targets=recomputed_cols)
                status = view.get().propagate_update(
                    plan, None, recomputed_view_cols, base_versions=base_versions, timestamp=timestamp, cascade=True
                )
                result += status.to_cascade()
        if create_new_table_version:
            self.update_status = result
            self._write_md(new_version=True, new_schema_version=False)
        return result

    def _validate_where_clause(self, pred: exprs.Expr, error_prefix: str) -> None:
        """Validates that pred can be expressed as a SQL Where clause"""
        assert self.is_insertable
        from pixeltable.exprs import Expr
        from pixeltable.plan import Planner

        if not isinstance(pred, Expr):
            raise excs.Error(f'{error_prefix} must be a valid Pixeltable expression; got `{type(pred)}`')
        analysis_info = Planner.analyze(self.path, pred)
        # for now we require that the updated rows can be identified via SQL, rather than via a Python filter
        if analysis_info.filter is not None:
            raise excs.Error(f'Filter not expressible in SQL: {analysis_info.filter}')

    def delete(self, where: exprs.Expr | None = None) -> UpdateStatus:
        assert self.is_insertable
        if where is not None:
            self._validate_where_clause(where, error_prefix='`where` argument')
        status = self.propagate_delete(where, base_versions=[], timestamp=time.time())
        return status

    def propagate_delete(
        self, where: exprs.Expr | None, base_versions: list[int | None], timestamp: float
    ) -> UpdateStatus:
        """Delete rows in this table and propagate to views"""
        from pixeltable.catalog import Catalog

        Catalog.get().mark_modified_tvs(self.handle)

        # print(f'calling sql_expr()')
        sql_where_clause = where.sql_expr(exprs.SqlElementCache()) if where is not None else None
        # #print(f'sql_where_clause={str(sql_where_clause) if sql_where_clause is not None else None}')
        # sql_cols: list[sql.Column] = []
        # def collect_cols(col) -> None:
        #     sql_cols.append(col)
        # sql.sql.visitors.traverse(sql_where_clause, {}, {'column': collect_cols})
        # x = [f'{str(c)}:{hash(c)}:{id(c.table)}' for c in sql_cols]
        # print(f'where_clause cols: {x}')
        del_rows = self.store_tbl.delete_rows(
            self.version + 1, base_versions=base_versions, match_on_vmin=False, where_clause=sql_where_clause
        )
        row_counts = RowCountStats(del_rows=del_rows)  # delete
        result = UpdateStatus(row_count_stats=row_counts)
        if del_rows > 0:
            # we're creating a new version
            self.bump_version(timestamp, bump_schema_version=False)
        for view in self.mutable_views:
            status = view.get().propagate_delete(
                where=None, base_versions=[self.version, *base_versions], timestamp=timestamp
            )
            result += status.to_cascade()
        self.update_status = result

        if del_rows > 0:
            self._write_md(new_version=True, new_schema_version=False)
        return result

    def revert(self) -> None:
        """Reverts the table to the previous version."""
        assert self.is_mutable
        if self.version == 0:
            raise excs.Error('Cannot revert version 0')
        self._revert()

    def _revert(self) -> None:
        """
        Reverts the stored metadata for this table version and propagates to views.

        Doesn't attempt to revert the in-memory metadata, but instead invalidates this TableVersion instance
        and relies on Catalog to reload it
        """
        from pixeltable.catalog import Catalog

        conn = Env.get().conn
        # make sure we don't have a snapshot referencing this version
        # (unclear how to express this with sqlalchemy)
        query = (
            f"select ts.dir_id, ts.md->'name' "
            f'from {schema.Table.__tablename__} ts '
            f"cross join lateral jsonb_path_query(md, '$.view_md.base_versions[*]') as tbl_version "
            f"where tbl_version->>0 = '{self.id.hex}' and (tbl_version->>1)::int = {self.version}"
        )
        result = list(conn.execute(sql.text(query)))
        if len(result) > 0:
            names = [row[1] for row in result]
            raise excs.Error(
                (
                    f'Current version is needed for {len(result)} snapshot{"s" if len(result) > 1 else ""}: '
                    f'({", ".join(names)})'
                )
            )

        conn.execute(sql.delete(self.store_tbl.sa_tbl).where(self.store_tbl.sa_tbl.c.v_min == self.version))

        # revert new deletions
        set_clause: dict[sql.Column, Any] = {self.store_tbl.sa_tbl.c.v_max: schema.Table.MAX_VERSION}
        for index_info in self.idxs.values():
            # copy the index value back from the undo column and reset the undo column to NULL
            set_clause[index_info.val_col.sa_col] = index_info.undo_col.sa_col
            set_clause[index_info.undo_col.sa_col] = None
        stmt = sql.update(self.store_tbl.sa_tbl).values(set_clause).where(self.store_tbl.sa_tbl.c.v_max == self.version)
        conn.execute(stmt)

        # revert schema changes:
        # - undo changes to self._tbl_md and write that back
        # - delete newly-added TableVersion/TableSchemaVersion records
        Catalog.get().mark_modified_tvs(self.handle)
        old_version = self.version
        if self.version == self.schema_version:
            # physically delete newly-added columns and remove them from the stored md
            added_cols = [col for col in self.cols if col.schema_version_add == self.schema_version]
            if len(added_cols) > 0:
                self._tbl_md.next_col_id = min(col.id for col in added_cols)
                for col in added_cols:
                    if col.is_stored:
                        self.store_tbl.drop_column(col)
                    del self._tbl_md.column_md[col.id]

            # remove newly-added indices from the lookup structures
            # (the value and undo columns got removed in the preceding step)
            added_idx_md = [md for md in self._tbl_md.index_md.values() if md.schema_version_add == self.schema_version]
            if len(added_idx_md) > 0:
                self._tbl_md.next_idx_id = min(md.id for md in added_idx_md)
                for md in added_idx_md:
                    # TODO: drop the index
                    del self._tbl_md.index_md[md.id]

            # make newly-dropped columns visible again
            dropped_col_md = [
                md for md in self._tbl_md.column_md.values() if md.schema_version_drop == self.schema_version
            ]
            for col_md in dropped_col_md:
                col_md.schema_version_drop = None

            # make newly-dropped indices visible again
            dropped_idx_md = [
                md for md in self._tbl_md.index_md.values() if md.schema_version_drop == self.schema_version
            ]
            for idx_md in dropped_idx_md:
                idx_md.schema_version_drop = None

            conn.execute(
                sql.delete(schema.TableSchemaVersion.__table__)
                .where(schema.TableSchemaVersion.tbl_id == self.id)
                .where(schema.TableSchemaVersion.schema_version == self.schema_version)
            )
            self._tbl_md.current_schema_version = self._schema_version_md.preceding_schema_version

        conn.execute(
            sql.delete(schema.TableVersion.__table__)
            .where(schema.TableVersion.tbl_id == self.id)
            .where(schema.TableVersion.version == self.version)
        )

        self._tbl_md.current_version = self._version_md.version = self.version - 1

        self._write_md(new_version=False, new_schema_version=False)

        # propagate to views
        for view in self.mutable_views:
            view.get()._revert()

        # force reload on next operation
        self.is_validated = False
        Catalog.get().remove_tbl_version(self)

        # delete newly-added data
        # Do this at the end, after all DB operations have completed.
        # TODO: The transaction could still fail. Really this should be done via PendingTableOps.
        self.delete_media(tbl_version=old_version)
        _logger.info(f'TableVersion {self.name!r}: reverted to version {self.version}')

    def _init_external_stores(self) -> None:
        from pixeltable.io.external_store import ExternalStore

        for store_md in self.tbl_md.external_stores:
            store_cls = resolve_symbol(store_md['class'])
            assert isinstance(store_cls, type) and issubclass(store_cls, ExternalStore)
            store = store_cls.from_dict(store_md['md'])
            self.external_stores[store.name] = store

    def link_external_store(self, store: ExternalStore) -> None:
        self.bump_version(bump_schema_version=True)

        self.external_stores[store.name] = store
        self._tbl_md.external_stores.append(
            {'class': f'{type(store).__module__}.{type(store).__qualname__}', 'md': store.as_dict()}
        )
        self._write_md(new_version=True, new_schema_version=True)

    def unlink_external_store(self, store: ExternalStore) -> None:
        del self.external_stores[store.name]
        self.bump_version(bump_schema_version=True)
        idx = next(i for i, store_md in enumerate(self._tbl_md.external_stores) if store_md['md']['name'] == store.name)
        self._tbl_md.external_stores.pop(idx)
        self._write_md(new_version=True, new_schema_version=True)

    @property
    def tbl_md(self) -> schema.TableMd:
        return self._tbl_md

    @property
    def version_md(self) -> schema.VersionMd:
        return self._version_md

    @property
    def schema_version_md(self) -> schema.TableSchemaVersionMd:
        return self._schema_version_md

    @property
    def view_md(self) -> schema.ViewMd | None:
        return self._tbl_md.view_md

    @property
    def name(self) -> str:
        return self._tbl_md.name

    @property
    def user(self) -> str | None:
        return self._tbl_md.user

    @property
    def is_replica(self) -> bool:
        return self._tbl_md.is_replica

    @property
    def comment(self) -> str:
        return self._schema_version_md.comment

    @comment.setter
    def comment(self, c: str) -> None:
        assert self.effective_version is None
        self._schema_version_md.comment = c

    @property
    def num_retained_versions(self) -> int:
        return self._schema_version_md.num_retained_versions

    @num_retained_versions.setter
    def num_retained_versions(self, n: int) -> None:
        assert self.effective_version is None
        self._schema_version_md.num_retained_versions = n

    @property
    def version(self) -> int:
        # if this is a snapshot instance, we need to ignore current_version
        return self._tbl_md.current_version if self.effective_version is None else self.effective_version

    @property
    def created_at(self) -> float:
        return self._version_md.created_at

    @property
    def schema_version(self) -> int:
        return self._schema_version_md.schema_version

    def bump_version(self, timestamp: float | None = None, *, bump_schema_version: bool) -> None:
        """
        Increments the table version and adjusts all associated metadata. This will *not* trigger a database action;
        _write_md() must be called separately to persist the changes.

        Args:
            timestamp: the creation time for the new version. Can be used to synchronize multiple metadata changes
                to the same timestamp. If `None`, then defaults to `time.time()`.
            bump_schema_version: if True, also adjusts the schema version (setting it equal to the new version)
                and associated metadata.
        """
        from pixeltable.catalog import Catalog

        assert self.effective_version is None

        if timestamp is None:
            timestamp = time.time()

        Catalog.get().mark_modified_tvs(self.handle)

        old_version = self._tbl_md.current_version
        assert self._version_md.version == old_version
        new_version = old_version + 1
        self._tbl_md.current_version = new_version
        self._version_md.version = new_version
        self._version_md.created_at = timestamp

        if bump_schema_version:
            old_schema_version = self._tbl_md.current_schema_version
            assert self._version_md.schema_version == old_schema_version
            assert self._schema_version_md.schema_version == old_schema_version
            self._tbl_md.current_schema_version = new_version
            self._version_md.schema_version = new_version
            self._schema_version_md.preceding_schema_version = old_schema_version
            self._schema_version_md.schema_version = new_version

    @property
    def preceding_schema_version(self) -> int | None:
        return self._schema_version_md.preceding_schema_version

    @property
    def update_status(self) -> UpdateStatus | None:
        return self._version_md.update_status

    @update_status.setter
    def update_status(self, status: UpdateStatus) -> None:
        assert self.effective_version is None
        self._version_md.update_status = status

    @property
    def media_validation(self) -> MediaValidation:
        return MediaValidation[self._schema_version_md.media_validation.upper()]

    def next_col_id(self) -> int:
        val = self._tbl_md.next_col_id
        self._tbl_md.next_col_id += 1
        return val

    @property
    def next_idx_id(self) -> int:
        return self._tbl_md.next_idx_id

    @next_idx_id.setter
    def next_idx_id(self, id: int) -> None:
        assert self.effective_version is None
        self._tbl_md.next_idx_id = id

    @property
    def next_row_id(self) -> int:
        return self._tbl_md.next_row_id

    @next_row_id.setter
    def next_row_id(self, id: int) -> None:
        assert self.effective_version is None
        self._tbl_md.next_row_id = id

    @property
    def is_snapshot(self) -> bool:
        return self.effective_version is not None

    @property
    def is_mutable(self) -> bool:
        return not self.is_snapshot and not self.is_replica

    @property
    def is_view(self) -> bool:
        return self.view_md is not None

    @property
    def include_base_columns(self) -> bool:
        return self.view_md is not None and self.view_md.include_base_columns

    @property
    def is_component_view(self) -> bool:
        return self.iterator_cls is not None

    @property
    def is_insertable(self) -> bool:
        """Returns True if this corresponds to an InsertableTable"""
        return self.is_mutable and not self.is_view

    def is_iterator_column(self, col: Column) -> bool:
        """Returns True if col is produced by an iterator"""
        # the iterator columns directly follow the pos column
        return self.is_component_view and col.id > 0 and col.id < self.num_iterator_cols + 1

    def is_system_column(self, col: Column) -> bool:
        """Return True if column was created by Pixeltable"""
        return col.name == _POS_COLUMN_NAME and self.is_component_view

    def user_columns(self) -> list[Column]:
        """Return all non-system columns"""
        return [c for c in self.cols if not self.is_system_column(c)]

    def primary_key_columns(self) -> list[Column]:
        """Return all non-system columns"""
        return [c for c in self.cols if c.is_pk]

    @property
    def primary_key(self) -> list[str]:
        """Return the names of the primary key columns"""
        return [c.name for c in self.cols if c.is_pk]

    def get_required_col_names(self) -> list[str]:
        """Return the names of all columns for which values must be specified in insert()"""
        assert not self.is_view
        names = [c.name for c in self.cols_by_name.values() if not c.is_computed and not c.col_type.nullable]
        return names

    def get_computed_col_names(self) -> list[str]:
        """Return the names of all computed columns"""
        names = [c.name for c in self.cols_by_name.values() if c.is_computed]
        return names

    def get_idx_val_columns(self, cols: Iterable[Column]) -> set[Column]:
        # assumes that the indexed columns are all in this table
        assert all(col.get_tbl().id == self.id for col in cols)
        col_ids = {col.id for col in cols}
        return {info.val_col for info in self.idxs.values() if info.col.id in col_ids}

    def get_idx(self, col: Column, idx_name: str | None, idx_cls: type[index.IndexBase]) -> TableVersion.IndexInfo:
        if not self.supports_idxs:
            raise excs.Error('Snapshot does not support indices')
        if col.qid not in self.idxs_by_col:
            raise excs.Error(f'Column {col.name!r} does not have a {idx_cls.display_name()} index')
        candidates = [info for info in self.idxs_by_col[col.qid] if isinstance(info.idx, idx_cls)]
        if len(candidates) == 0:
            raise excs.Error(f'No {idx_cls.display_name()} index found for column {col.name!r}')
        if len(candidates) > 1 and idx_name is None:
            raise excs.Error(
                f'Column {col.name!r} has multiple {idx_cls.display_name()} indices; specify `idx_name` instead'
            )
        if idx_name is not None and idx_name not in [info.name for info in candidates]:
            raise excs.Error(f'Index {idx_name!r} not found for column {col.name!r}')
        return candidates[0] if idx_name is None else next(info for info in candidates if info.name == idx_name)

    def get_dependent_columns(self, cols: Iterable[Column]) -> set[Column]:
        """
        Return the set of columns that transitively depend on any of the given ones.
        """
        from pixeltable.catalog import Catalog

        cat = Catalog.get()
        result = set().union(*[cat.get_column_dependents(col.get_tbl().id, col.id) for col in cols])
        if len(result) > 0:
            result.update(self.get_dependent_columns(result))
        return result

    def num_rowid_columns(self) -> int:
        """Return the number of columns of the rowids, without accessing store_tbl"""
        if self.is_component_view:
            return 1 + self.base.get().num_rowid_columns()
        return 1

    @classmethod
    def _create_stores_md(cls, stores: Iterable[ExternalStore]) -> list[dict[str, Any]]:
        return [
            {'class': f'{type(store).__module__}.{type(store).__qualname__}', 'md': store.as_dict()} for store in stores
        ]

    def as_dict(self) -> dict:
        return {'id': str(self.id), 'effective_version': self.effective_version}

    @classmethod
    def from_dict(cls, d: dict) -> TableVersion:
        from pixeltable.catalog import Catalog

        id = UUID(d['id'])
        effective_version = d['effective_version']
        return Catalog.get().get_tbl_version(id, effective_version)<|MERGE_RESOLUTION|>--- conflicted
+++ resolved
@@ -387,11 +387,7 @@
             FileCache.get().clear(tbl_id=self.id)
 
     @classmethod
-<<<<<<< HEAD
-    def create_replica(cls, md: TableVersionMd) -> TableVersion:
-=======
-    def create_replica(cls, md: TableVersionCompleteMd, create_store_tbl: bool = True) -> TableVersion:
->>>>>>> a8cb043f
+    def create_replica(cls, md: TableVersionMd, create_store_tbl: bool = True) -> TableVersion:
         from .catalog import Catalog, TableVersionPath
 
         assert Env.get().in_xact
