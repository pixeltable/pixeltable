from __future__ import annotations

import dataclasses
import importlib
import inspect
import logging
import time
import uuid
from typing import TYPE_CHECKING, Any, Iterable, Optional
from uuid import UUID

import sqlalchemy as sql
import sqlalchemy.orm as orm

import pixeltable as pxt
import pixeltable.exceptions as excs
import pixeltable.exprs as exprs
import pixeltable.func as func
import pixeltable.index as index
import pixeltable.type_system as ts
from pixeltable.env import Env
from pixeltable.iterators import ComponentIterator
from pixeltable.metadata import schema
from pixeltable.utils.filecache import FileCache
from pixeltable.utils.media_store import MediaStore

from ..func.globals import resolve_symbol
from .column import Column
from .globals import _POS_COLUMN_NAME, _ROWID_COLUMN_NAME, UpdateStatus, is_valid_identifier

if TYPE_CHECKING:
    from pixeltable import exec, store

_logger = logging.getLogger('pixeltable')


class TableVersion:
    """
    TableVersion represents a particular version of a table/view along with its physical representation:
    - the physical representation is a store table with indices
    - the version can be mutable or a snapshot
    - tables and their recursive views form a tree, and a mutable TableVersion also records its own
      mutable views in order to propagate updates
    - each view TableVersion records its base:
      * the base is correct only for mutable views (snapshot versions form a DAG, not a tree)
      * the base is useful for getting access to the StoreTable and the base id
      * TODO: create a separate hierarchy of objects that records the version-independent tree of tables/views, and
        have TableVersions reference those
    - mutable TableVersions record their TableVersionPath, which is needed for expr evaluation in updates
    """

    id: UUID
    name: str
    version: int
    comment: str
    num_retained_versions: int
    schema_version: int
    view_md: Optional[schema.ViewMd]
    is_snapshot: bool
    effective_version: Optional[int]
    path: Optional[pxt.catalog.TableVersionPath]
    base: Optional[TableVersion]
    next_col_id: int
    next_idx_id: int
    next_rowid: int
    predicate: Optional[exprs.Expr]
    mutable_views: list[TableVersion]
    iterator_cls: Optional[type[ComponentIterator]]
    iterator_args: Optional[exprs.InlineDict]
    num_iterator_cols: int

    # contains complete history of columns, incl dropped ones
    cols: list[Column]
    # contains only user-facing (named) columns visible in this version
    cols_by_name: dict[str, Column]
    # contains only columns visible in this version, both system and user
    cols_by_id: dict[int, Column]
    # needed for _create_tbl_md()
    idx_md: dict[int, schema.IndexMd]
    # contains only actively maintained indices
    idxs_by_name: dict[str, TableVersion.IndexInfo]

    external_stores: dict[str, pxt.io.ExternalStore]
    store_tbl: 'store.StoreBase'

    @dataclasses.dataclass
    class IndexInfo:
        id: int
        name: str
        idx: index.IndexBase
        col: Column
        val_col: Column
        undo_col: Column


    def __init__(
            self, id: UUID, tbl_md: schema.TableMd, version: int, schema_version_md: schema.TableSchemaVersionMd,
            base: Optional[TableVersion] = None, base_path: Optional[pxt.catalog.TableVersionPath] = None,
            is_snapshot: Optional[bool] = None
    ):
        # only one of base and base_path can be non-None
        assert base is None or base_path is None
        self.id = id
        self.name = tbl_md.name
        self.version = version
        self.comment = schema_version_md.comment
        self.num_retained_versions = schema_version_md.num_retained_versions
        self.schema_version = schema_version_md.schema_version
        self.view_md = tbl_md.view_md  # save this as-is, it's needed for _create_md()
        is_view = tbl_md.view_md is not None
        self.is_snapshot = (is_view and tbl_md.view_md.is_snapshot) or bool(is_snapshot)
        # a mutable TableVersion doesn't have a static version
        self.effective_version = self.version if self.is_snapshot else None

        # mutable tables need their TableVersionPath for expr eval during updates
        from .table_version_path import TableVersionPath
        if self.is_snapshot:
            self.path = None
        else:
            self.path = TableVersionPath(self, base=base_path) if base_path is not None else TableVersionPath(self)

        self.base = base_path.tbl_version if base_path is not None else base
        if self.is_snapshot:
            self.next_col_id = -1
            self.next_idx_id = -1  # TODO: can snapshots have separate indices?
            self.next_rowid = -1
        else:
            assert tbl_md.current_version == self.version
            self.next_col_id = tbl_md.next_col_id
            self.next_idx_id = tbl_md.next_idx_id
            self.next_rowid = tbl_md.next_row_id

        # view-specific initialization
        from pixeltable import exprs
        predicate_dict = None if not is_view or tbl_md.view_md.predicate is None else tbl_md.view_md.predicate
        self.predicate = exprs.Expr.from_dict(predicate_dict) if predicate_dict is not None else None
        self.mutable_views = []  # targets for update propagation
        if self.base is not None and not self.base.is_snapshot and not self.is_snapshot:
            self.base.mutable_views.append(self)

        # component view-specific initialization
        self.iterator_cls = None
        self.iterator_args = None
        self.num_iterator_cols = 0
        if is_view and tbl_md.view_md.iterator_class_fqn is not None:
            module_name, class_name = tbl_md.view_md.iterator_class_fqn.rsplit('.', 1)
            module = importlib.import_module(module_name)
            self.iterator_cls = getattr(module, class_name)
<<<<<<< HEAD
            self.iterator_args = exprs.Expr.from_dict(tbl_md.view_md.iterator_args)
            assert isinstance(self.iterator_args, exprs.InlineDict)
            output_schema, _ = self.iterator_cls.output_schema(**self.iterator_args.unwrap())
=======
            self.iterator_args = exprs.InlineDict.from_dict(tbl_md.view_md.iterator_args)
            output_schema, _ = self.iterator_cls.output_schema(**self.iterator_args.to_dict())
>>>>>>> 7b038db2
            self.num_iterator_cols = len(output_schema)
            assert tbl_md.view_md.iterator_args is not None

        # register this table version now so that it's available when we're re-creating value exprs
        cat = pxt.catalog.Catalog.get()
        cat.tbl_versions[(self.id, self.effective_version)] = self

        # init schema after we determined whether we're a component view, and before we create the store table
        self.cols = []
        self.cols_by_name = {}
        self.cols_by_id = {}
        self.idx_md = tbl_md.index_md
        self.idxs_by_name = {}
        self.external_stores = {}

        self._init_schema(tbl_md, schema_version_md)

        # Init external stores (this needs to happen after the schema is created)
        self._init_external_stores(tbl_md)

    def __hash__(self) -> int:
        return hash(self.id)

    def create_snapshot_copy(self) -> TableVersion:
        """Create a snapshot copy of this TableVersion"""
        assert not self.is_snapshot
        return TableVersion(
            self.id, self._create_tbl_md(), self.version,
            self._create_schema_version_md(preceding_schema_version=0),  # preceding_schema_version: dummy value
            is_snapshot=True, base=self.base)

    @classmethod
    def create(
            cls, session: orm.Session, dir_id: UUID, name: str, cols: list[Column], num_retained_versions: int,
            comment: str, base_path: Optional[pxt.catalog.TableVersionPath] = None,
            view_md: Optional[schema.ViewMd] = None
    ) -> tuple[UUID, Optional[TableVersion]]:
        # assign ids
        cols_by_name: dict[str, Column] = {}
        for pos, col in enumerate(cols):
            col.id = pos
            col.schema_version_add = 0
            cols_by_name[col.name] = col
            if col.value_expr is None and col.compute_func is not None:
                cls._create_value_expr(col, base_path)
            if col.is_computed:
                col.check_value_expr()

        timestamp = time.time()
        # create schema.Table
        # Column.dependent_cols for existing cols is wrong at this point, but init() will set it correctly
        column_md = cls._create_column_md(cols)
        table_md = schema.TableMd(
            name=name, current_version=0, current_schema_version=0, next_col_id=len(cols),
            next_idx_id=0, next_row_id=0, column_md=column_md, index_md={}, external_stores=[], view_md=view_md)
        # create a schema.Table here, we need it to call our c'tor;
        # don't add it to the session yet, we might add index metadata
        tbl_id = uuid.uuid4()
        tbl_record = schema.Table(id=tbl_id, dir_id=dir_id, md=dataclasses.asdict(table_md))

        # create schema.TableVersion
        table_version_md = schema.TableVersionMd(created_at=timestamp, version=0, schema_version=0)
        tbl_version_record = schema.TableVersion(
            tbl_id=tbl_record.id, version=0, md=dataclasses.asdict(table_version_md))

        # create schema.TableSchemaVersion
        schema_col_md = {col.id: schema.SchemaColumn(pos=pos, name=col.name) for pos, col in enumerate(cols)}

        schema_version_md = schema.TableSchemaVersionMd(
            schema_version=0, preceding_schema_version=None, columns=schema_col_md,
            num_retained_versions=num_retained_versions, comment=comment)
        schema_version_record = schema.TableSchemaVersion(
            tbl_id=tbl_record.id, schema_version=0, md=dataclasses.asdict(schema_version_md))

        # if this is purely a snapshot (it doesn't require any additional storage for columns and it # doesn't have a
        # predicate to apply at runtime), we don't create a physical table and simply use the base's table version path
        if view_md is not None and view_md.is_snapshot and view_md.predicate is None and len(cols) == 0:
            session.add(tbl_record)
            session.add(tbl_version_record)
            session.add(schema_version_record)
            return tbl_record.id, None

        assert (base_path is not None) == (view_md is not None)
        base = base_path.tbl_version if base_path is not None and view_md.is_snapshot else None
        base_path = base_path if base_path is not None and not view_md.is_snapshot else None
        tbl_version = cls(tbl_record.id, table_md, 0, schema_version_md, base=base, base_path=base_path)

        conn = session.connection()
        tbl_version.store_tbl.create(conn)
        if view_md is None or not view_md.is_snapshot:
            # add default indices, after creating the store table
            for col in tbl_version.cols_by_name.values():
                status = tbl_version._add_default_index(col, conn=conn)
                assert status is None or status.num_excs == 0

        # we re-create the tbl_record here, now that we have new index metadata
        tbl_record = schema.Table(id=tbl_id, dir_id=dir_id, md=dataclasses.asdict(tbl_version._create_tbl_md()))
        session.add(tbl_record)
        session.add(tbl_version_record)
        session.add(schema_version_record)
        return tbl_record.id, tbl_version

    @classmethod
    def delete_md(cls, tbl_id: UUID, conn: sql.Connection) -> None:
        conn.execute(
            sql.delete(schema.TableSchemaVersion.__table__).where(schema.TableSchemaVersion.tbl_id == tbl_id))
        conn.execute(
            sql.delete(schema.TableVersion.__table__).where(schema.TableVersion.tbl_id == tbl_id))
        conn.execute(sql.delete(schema.Table.__table__).where(schema.Table.id == tbl_id))

    def drop(self) -> None:
        with Env.get().engine.begin() as conn:
            # delete this table and all associated data
            MediaStore.delete(self.id)
            FileCache.get().clear(tbl_id=self.id)
            self.delete_md(self.id, conn)
            self.store_tbl.drop(conn)

        # de-register table version from catalog
        from .catalog import Catalog
        cat = Catalog.get()
        del cat.tbl_versions[(self.id, self.effective_version)]
        # TODO: remove from tbl_dependents

    def _init_schema(self, tbl_md: schema.TableMd, schema_version_md: schema.TableSchemaVersionMd) -> None:
        # create columns first, so the indices can reference them
        self._init_cols(tbl_md, schema_version_md)
        self._init_idxs(tbl_md)
        # create the sa schema only after creating the columns and indices
        self._init_sa_schema()

    def _init_cols(self, tbl_md: schema.TableMd, schema_version_md: schema.TableSchemaVersionMd) -> None:
        """Initialize self.cols with the columns visible in our effective version"""
        self.cols = []
        self.cols_by_name = {}
        self.cols_by_id = {}
        for col_md in tbl_md.column_md.values():
            col_name = schema_version_md.columns[col_md.id].name if col_md.id in schema_version_md.columns else None
            col = Column(
                col_id=col_md.id, name=col_name, col_type=ts.ColumnType.from_dict(col_md.col_type),
                is_pk=col_md.is_pk, stored=col_md.stored,
                schema_version_add=col_md.schema_version_add, schema_version_drop=col_md.schema_version_drop,
                value_expr_dict=col_md.value_expr)
            col.tbl = self
            self.cols.append(col)

            # populate the lookup structures before Expr.from_dict()
            if col_md.schema_version_add > self.schema_version:
                # column was added after this version
                continue
            if col_md.schema_version_drop is not None and col_md.schema_version_drop <= self.schema_version:
                # column was dropped
                continue
            if col.name is not None:
                self.cols_by_name[col.name] = col
            self.cols_by_id[col.id] = col

            # make sure to traverse columns ordered by position = order in which cols were created;
            # this guarantees that references always point backwards
            if col_md.value_expr is not None:
                refd_cols = exprs.Expr.get_refd_columns(col_md.value_expr)
                self._record_refd_columns(col)

    def _init_idxs(self, tbl_md: schema.TableMd) -> None:
        self.idx_md = tbl_md.index_md
        self.idxs_by_name = {}
        import pixeltable.index as index_module
        for md in tbl_md.index_md.values():
            if md.schema_version_add > self.schema_version \
                    or md.schema_version_drop is not None and md.schema_version_drop <= self.schema_version:
                # index not visible in this schema version
                continue

            # instantiate index object
            cls_name = md.class_fqn.rsplit('.', 1)[-1]
            cls = getattr(index_module, cls_name)
            idx_col = self.cols_by_id[md.indexed_col_id]
            idx = cls.from_dict(idx_col, md.init_args)

            # fix up the sa column type of the index value and undo columns
            val_col = self.cols_by_id[md.index_val_col_id]
            val_col.sa_col_type = idx.index_sa_type()
            val_col._records_errors = False
            undo_col = self.cols_by_id[md.index_val_undo_col_id]
            undo_col.sa_col_type = idx.index_sa_type()
            undo_col._records_errors = False
            idx_info = self.IndexInfo(id=md.id, name=md.name, idx=idx, col=idx_col, val_col=val_col, undo_col=undo_col)
            self.idxs_by_name[md.name] = idx_info

    def _init_sa_schema(self) -> None:
        # create the sqlalchemy schema; do this after instantiating columns, in order to determine whether they
        # need to record errors
        from pixeltable.store import StoreComponentView, StoreTable, StoreView
        if self.is_component_view():
            self.store_tbl = StoreComponentView(self)
        elif self.is_view():
            self.store_tbl = StoreView(self)
        else:
            self.store_tbl = StoreTable(self)

    def _update_md(
            self, timestamp: float, conn: sql.engine.Connection, update_tbl_version: bool = True, preceding_schema_version: Optional[int] = None
    ) -> None:
        """Writes table metadata to the database.

        Args:
            timestamp: timestamp of the change
            conn: database connection to use
            update_tbl_version: if `True`, will also write `TableVersion` metadata
            preceding_schema_version: if specified, will also write `TableSchemaVersion` metadata, recording the
                specified preceding schema version
        """
        assert update_tbl_version or preceding_schema_version is None

        conn.execute(
            sql.update(schema.Table.__table__)
                .values({schema.Table.md: dataclasses.asdict(self._create_tbl_md())})
                .where(schema.Table.id == self.id))

        if update_tbl_version:
            version_md = self._create_version_md(timestamp)
            conn.execute(
                sql.insert(schema.TableVersion.__table__)
                    .values(tbl_id=self.id, version=self.version, md=dataclasses.asdict(version_md)))

        if preceding_schema_version is not None:
            schema_version_md = self._create_schema_version_md(preceding_schema_version)
            conn.execute(
                sql.insert(schema.TableSchemaVersion.__table__)
                .values(
                    tbl_id=self.id, schema_version=self.schema_version,
                    md=dataclasses.asdict(schema_version_md)))

    def _store_idx_name(self, idx_id: int) -> str:
        """Return name of index in the store, which needs to be globally unique"""
        return f'idx_{self.id.hex}_{idx_id}'

    def add_index(self, col: Column, idx_name: Optional[str], idx: index.IndexBase) -> UpdateStatus:
        # we're creating a new schema version
        self.version += 1
        preceding_schema_version = self.schema_version
        self.schema_version = self.version
        with Env.get().engine.begin() as conn:
            status = self._add_index(col, idx_name, idx, conn)
            self._update_md(time.time(), conn, preceding_schema_version=preceding_schema_version)
            _logger.info(f'Added index {idx_name} on column {col.name} to table {self.name}')
            return status

    def _add_default_index(self, col: Column, conn: sql.engine.Connection) -> Optional[UpdateStatus]:
        """Add a B-tree index on this column if it has a compatible type"""
        if not col.stored:
            # if the column is intentionally not stored, we want to avoid the overhead of an index
            return None
        if not col.col_type.is_scalar_type() and not (col.col_type.is_media_type() and not col.is_computed):
            # wrong type for a B-tree
            return None
        if col.col_type.is_bool_type():
            # B-trees on bools aren't useful
            return None
        status = self._add_index(col, idx_name=None, idx=index.BtreeIndex(col), conn=conn)
        return status

    def _add_index(
            self, col: Column, idx_name: Optional[str], idx: index.IndexBase, conn: sql.engine.Connection
    ) -> UpdateStatus:
        assert not self.is_snapshot
        idx_id = self.next_idx_id
        self.next_idx_id += 1
        if idx_name is None:
            idx_name = f'idx{idx_id}'
        else:
            assert is_valid_identifier(idx_name)
            assert idx_name not in [i.name for i in self.idx_md.values()]

        # add the index value and undo columns (which need to be nullable)
        val_col = Column(
            col_id=self.next_col_id, name=None, computed_with=idx.index_value_expr(),
            sa_col_type=idx.index_sa_type(), stored=True,
            schema_version_add=self.schema_version, schema_version_drop=None,
            records_errors=idx.records_value_errors())
        val_col.tbl = self
        val_col.col_type = val_col.col_type.copy(nullable=True)
        self.next_col_id += 1

        undo_col = Column(
            col_id=self.next_col_id, name=None, col_type=val_col.col_type,
            sa_col_type=val_col.sa_col_type, stored=True,
            schema_version_add=self.schema_version, schema_version_drop=None,
            records_errors=False)
        undo_col.tbl = self
        undo_col.col_type = undo_col.col_type.copy(nullable=True)
        self.next_col_id += 1

        # create and register the index metadata
        idx_cls = type(idx)
        idx_md = schema.IndexMd(
            id=idx_id, name=idx_name,
            indexed_col_id=col.id, index_val_col_id=val_col.id, index_val_undo_col_id=undo_col.id,
            schema_version_add=self.schema_version, schema_version_drop=None,
            class_fqn=idx_cls.__module__ + '.' + idx_cls.__name__, init_args=idx.as_dict())
        idx_info = self.IndexInfo(id=idx_id, name=idx_name, idx=idx, col=col, val_col=val_col, undo_col=undo_col)
        self.idx_md[idx_id] = idx_md
        self.idxs_by_name[idx_name] = idx_info

        # add the columns and update the metadata
        status = self._add_columns([val_col, undo_col], conn)
        # now create the index structure
        idx.create_index(self._store_idx_name(idx_id), val_col, conn)

        return status

    def drop_index(self, idx_id: int) -> None:
        assert not self.is_snapshot
        assert idx_id in self.idx_md

        # we're creating a new schema version
        self.version += 1
        preceding_schema_version = self.schema_version
        self.schema_version = self.version
        idx_md = self.idx_md[idx_id]
        idx_md.schema_version_drop = self.schema_version
        assert idx_md.name in self.idxs_by_name
        idx_info = self.idxs_by_name[idx_md.name]
        del self.idxs_by_name[idx_md.name]

        with Env.get().engine.begin() as conn:
            self._drop_columns([idx_info.val_col, idx_info.undo_col])
            self._update_md(time.time(), conn, preceding_schema_version=preceding_schema_version)
            _logger.info(f'Dropped index {idx_md.name} on table {self.name}')

    def add_column(self, col: Column, print_stats: bool = False) -> UpdateStatus:
        """Adds a column to the table.
        """
        assert not self.is_snapshot
        assert is_valid_identifier(col.name)
        assert col.stored is not None
        assert col.name not in self.cols_by_name
        col.tbl = self
        col.id = self.next_col_id
        self.next_col_id += 1

        if col.compute_func is not None:
            # create value_expr from compute_func
            self._create_value_expr(col, self.path)

        # we're creating a new schema version
        self.version += 1
        preceding_schema_version = self.schema_version
        self.schema_version = self.version
        with Env.get().engine.begin() as conn:
            status = self._add_columns([col], conn, print_stats=print_stats)
            _ = self._add_default_index(col, conn)
            # TODO: what to do about errors?
            self._update_md(time.time(), conn, preceding_schema_version=preceding_schema_version)
        _logger.info(f'Added column {col.name} to table {self.name}, new version: {self.version}')

        msg = (
            f'Added {status.num_rows} column value{"" if status.num_rows == 1 else "s"} '
            f'with {status.num_excs} error{"" if status.num_excs == 1 else "s"}.'
        )
        print(msg)
        _logger.info(f'Column {col.name}: {msg}')
        return status

    def _add_columns(self, cols: Iterable[Column], conn: sql.engine.Connection, print_stats: bool = False) -> UpdateStatus:
        """Add and populate columns within the current transaction"""
        cols = list(cols)
        row_count = self.store_tbl.count(conn=conn)
        for col in cols:
            if not col.col_type.nullable and not col.is_computed:
                if row_count > 0:
                    raise excs.Error(
                        f'Cannot add non-nullable column "{col.name}" to table {self.name} with existing rows')

        num_excs = 0
        cols_with_excs: list[Column] = []
        for col in cols:
            col.schema_version_add = self.schema_version
            # add the column to the lookup structures now, rather than after the store changes executed successfully,
            # because it might be referenced by the next column's value_expr
            self.cols.append(col)
            if col.name is not None:
                self.cols_by_name[col.name] = col
            self.cols_by_id[col.id] = col
            if col.value_expr is not None:
                col.check_value_expr()
                self._record_refd_columns(col)

            if col.is_stored:
                self.store_tbl.add_column(col, conn)

            if not col.is_computed or not col.is_stored or row_count == 0:
                continue

            # populate the column
            from pixeltable.plan import Planner
            plan, value_expr_slot_idx = Planner.create_add_column_plan(self.path, col)
            plan.ctx.num_rows = row_count

            try:
                plan.ctx.set_conn(conn)
                plan.open()
                num_excs = self.store_tbl.load_column(col, plan, value_expr_slot_idx, conn)
                if num_excs > 0:
                    cols_with_excs.append(col)
            except sql.exc.DBAPIError as e:
                self.cols.pop()
                for col in cols:
                    # remove columns that we already added
                    if col.id not in self.cols_by_id:
                        continue
                    if col.name is not None:
                        del self.cols_by_name[col.name]
                    del self.cols_by_id[col.id]
                # we need to re-initialize the sqlalchemy schema
                self.store_tbl.create_sa_tbl()
                raise excs.Error(f'Error during SQL execution:\n{e}')
            finally:
                plan.close()

        if print_stats:
            plan.ctx.profile.print(num_rows=row_count)
        # TODO(mkornacker): what to do about system columns with exceptions?
        return UpdateStatus(
            num_rows=row_count, num_computed_values=row_count, num_excs=num_excs,
            cols_with_excs=[f'{col.tbl.name}.{col.name}'for col in cols_with_excs if col.name is not None])

    def drop_column(self, col: Column) -> None:
        """Drop a column from the table.
        """
        from pixeltable.catalog import Catalog

        assert not self.is_snapshot

        # we're creating a new schema version
        self.version += 1
        preceding_schema_version = self.schema_version
        self.schema_version = self.version

        with Env.get().engine.begin() as conn:
            # drop this column and all dependent index columns and indices
            dropped_cols = [col]
            dropped_idx_names: list[str] = []
            for idx_info in self.idxs_by_name.values():
                if idx_info.col != col:
                    continue
                dropped_cols.extend([idx_info.val_col, idx_info.undo_col])
                idx_md = self.idx_md[idx_info.id]
                idx_md.schema_version_drop = self.schema_version
                assert idx_md.name in self.idxs_by_name
                dropped_idx_names.append(idx_md.name)
            # update idxs_by_name
            for idx_name in dropped_idx_names:
                del self.idxs_by_name[idx_name]
            self._drop_columns(dropped_cols)
            self._update_md(time.time(), conn, preceding_schema_version=preceding_schema_version)
        _logger.info(f'Dropped column {col.name} from table {self.name}, new version: {self.version}')

    def _drop_columns(self, cols: Iterable[Column]) -> None:
        """Mark columns as dropped"""
        assert not self.is_snapshot

        for col in cols:
            if col.value_expr is not None:
                # update Column.dependent_cols
                for c in self.cols:
                    if c == col:
                        break
                    c.dependent_cols.discard(col)

            col.schema_version_drop = self.schema_version
            if col.name is not None:
                assert col.name in self.cols_by_name
                del self.cols_by_name[col.name]
            assert col.id in self.cols_by_id
            del self.cols_by_id[col.id]

        self.store_tbl.create_sa_tbl()

    def rename_column(self, old_name: str, new_name: str) -> None:
        """Rename a column.
        """
        assert not self.is_snapshot
        if old_name not in self.cols_by_name:
            raise excs.Error(f'Unknown column: {old_name}')
        if not is_valid_identifier(new_name):
            raise excs.Error(f"Invalid column name: '{new_name}'")
        if new_name in self.cols_by_name:
            raise excs.Error(f'Column {new_name} already exists')
        col = self.cols_by_name[old_name]
        del self.cols_by_name[old_name]
        col.name = new_name
        self.cols_by_name[new_name] = col

        # we're creating a new schema version
        self.version += 1
        preceding_schema_version = self.schema_version
        self.schema_version = self.version

        with Env.get().engine.begin() as conn:
            self._update_md(time.time(), conn, preceding_schema_version=preceding_schema_version)
        _logger.info(f'Renamed column {old_name} to {new_name} in table {self.name}, new version: {self.version}')

    def set_comment(self, new_comment: Optional[str]):
        _logger.info(f'[{self.name}] Updating comment: {new_comment}')
        self.comment = new_comment
        self._create_schema_version()

    def set_num_retained_versions(self, new_num_retained_versions: int):
        _logger.info(f'[{self.name}] Updating num_retained_versions: {new_num_retained_versions} (was {self.num_retained_versions})')
        self.num_retained_versions = new_num_retained_versions
        self._create_schema_version()

    def _create_schema_version(self):
        # we're creating a new schema version
        self.version += 1
        preceding_schema_version = self.schema_version
        self.schema_version = self.version
        with Env.get().engine.begin() as conn:
            self._update_md(time.time(), conn, preceding_schema_version=preceding_schema_version)
        _logger.info(f'[{self.name}] Updating table schema to version: {self.version}')

    def insert(
            self,
            rows: Optional[list[dict[str, Any]]],
            df: Optional[pxt.DataFrame],
            conn: Optional[sql.engine.Connection] = None,
            print_stats: bool = False,
            fail_on_exception: bool = True
    ) -> UpdateStatus:
        """
        Insert rows into this table, either from an explicit list of dicts or from a `DataFrame`.
        """
        from pixeltable.plan import Planner

        assert self.is_insertable()
        assert (rows is None) != (df is None)  # Exactly one must be specified
        if rows is not None:
            plan = Planner.create_insert_plan(self, rows, ignore_errors=not fail_on_exception)
        else:
            plan = Planner.create_df_insert_plan(self, df, ignore_errors=not fail_on_exception)
        if conn is None:
            with Env.get().engine.begin() as conn:
                return self._insert(plan, conn, time.time(), print_stats)
        else:
            return self._insert(plan, conn, time.time(), print_stats)

    def _insert(
        self, exec_plan: 'exec.ExecNode', conn: sql.engine.Connection, timestamp: float, print_stats: bool = False,
    ) -> UpdateStatus:
        """Insert rows produced by exec_plan and propagate to views"""
        # we're creating a new version
        self.version += 1
        result = UpdateStatus()
        num_rows, num_excs, cols_with_excs = self.store_tbl.insert_rows(exec_plan, conn, v_min=self.version)
        self.next_rowid = num_rows
        result.num_rows = num_rows
        result.num_excs = num_excs
        result.num_computed_values += exec_plan.ctx.num_computed_exprs * num_rows
        result.cols_with_excs = [f'{self.name}.{self.cols_by_id[cid].name}' for cid in cols_with_excs]
        self._update_md(timestamp, conn)

        # update views
        for view in self.mutable_views:
            from pixeltable.plan import Planner
            plan, _ = Planner.create_view_load_plan(view.path, propagates_insert=True)
            status = view._insert(plan, conn, timestamp, print_stats)
            result.num_rows += status.num_rows
            result.num_excs += status.num_excs
            result.num_computed_values += status.num_computed_values
            result.cols_with_excs += status.cols_with_excs

        result.cols_with_excs = list(dict.fromkeys(result.cols_with_excs).keys())  # remove duplicates
        if print_stats:
            plan.ctx.profile.print(num_rows=num_rows)
        _logger.info(f'TableVersion {self.name}: new version {self.version}')
        return result

    def update(
        self, value_spec: dict[str, Any], where: Optional[exprs.Expr] = None, cascade: bool = True
    ) -> UpdateStatus:
        """Update rows in this TableVersionPath.
        Args:
            value_spec: a list of (column, value) pairs specifying the columns to update and their new values.
            where: a predicate to filter rows to update.
            cascade: if True, also update all computed columns that transitively depend on the updated columns,
                including within views.
        """
        if self.is_snapshot:
            raise excs.Error('Cannot update a snapshot')

        from pixeltable.plan import Planner

        update_spec = self._validate_update_spec(value_spec, allow_pk=False, allow_exprs=True)
        if where is not None:
            if not isinstance(where, exprs.Expr):
                raise excs.Error(f"'where' argument must be a predicate, got {type(where)}")
            analysis_info = Planner.analyze(self.path, where)
            # for now we require that the updated rows can be identified via SQL, rather than via a Python filter
            if analysis_info.filter is not None:
                raise excs.Error(f'Filter {analysis_info.filter} not expressible in SQL')

        with Env.get().engine.begin() as conn:
            plan, updated_cols, recomputed_cols = (
                Planner.create_update_plan(self.path, update_spec, [], where, cascade)
            )
            from pixeltable.exprs import SqlElementCache
            result = self.propagate_update(
                plan, where.sql_expr(SqlElementCache()) if where is not None else None, recomputed_cols,
                base_versions=[], conn=conn, timestamp=time.time(), cascade=cascade, show_progress=True)
            result.updated_cols = updated_cols
            return result

    def batch_update(
            self, batch: list[dict[Column, exprs.Expr]], rowids: list[tuple[int, ...]], insert_if_not_exists: bool,
            error_if_not_exists: bool, cascade: bool = True,
    ) -> UpdateStatus:
        """Update rows in batch.
        Args:
            batch: one dict per row, each mapping Columns to LiteralExprs representing the new values
            rowids: if not empty, one tuple per row, each containing the rowid values for the corresponding row in batch
        """
        # if we do lookups of rowids, we must have one for each row in the batch
        assert len(rowids) == 0 or len(rowids) == len(batch)
        cols_with_excs: set[str] = set()

        with Env.get().engine.begin() as conn:
            from pixeltable.plan import Planner

            plan, row_update_node, delete_where_clause, updated_cols, recomputed_cols = \
                Planner.create_batch_update_plan(self.path, batch, rowids, cascade=cascade)
            result = self.propagate_update(
                plan, delete_where_clause, recomputed_cols, base_versions=[], conn=conn, timestamp=time.time(),
                cascade=cascade)
            result.updated_cols = [c.qualified_name for c in updated_cols]

            unmatched_rows = row_update_node.unmatched_rows()
            if len(unmatched_rows) > 0:
                if error_if_not_exists:
                    raise excs.Error(f'batch_update(): {len(unmatched_rows)} row(s) not found')
                if insert_if_not_exists:
                    insert_status = self.insert(unmatched_rows, None, print_stats=False, fail_on_exception=False)
                    result += insert_status
            return result

    def _validate_update_spec(
            self, value_spec: dict[str, Any], allow_pk: bool, allow_exprs: bool
    ) -> dict[Column, exprs.Expr]:
        update_targets: dict[Column, exprs.Expr] = {}
        for col_name, val in value_spec.items():
            if not isinstance(col_name, str):
                raise excs.Error(f'Update specification: dict key must be column name, got {col_name!r}')
            if col_name == _ROWID_COLUMN_NAME:
                # a valid rowid is a list of ints, one per rowid column
                assert len(val) == len(self.store_tbl.rowid_columns())
                for el in val:
                    assert isinstance(el, int)
                continue
            col = self.path.get_column(col_name, include_bases=False)
            if col is None:
                # TODO: return more informative error if this is trying to update a base column
                raise excs.Error(f'Column {col_name} unknown')
            if col.is_computed:
                raise excs.Error(f'Column {col_name} is computed and cannot be updated')
            if col.is_pk and not allow_pk:
                raise excs.Error(f'Column {col_name} is a primary key column and cannot be updated')

            # make sure that the value is compatible with the column type
            try:
                # check if this is a literal
                value_expr: exprs.Expr = exprs.Literal(val, col_type=col.col_type)
            except TypeError:
                if not allow_exprs:
                    raise excs.Error(
                        f'Column {col_name}: value {val!r} is not a valid literal for this column '
                        f'(expected {col.col_type})')
                # it's not a literal, let's try to create an expr from it
                value_expr = exprs.Expr.from_object(val)
                if value_expr is None:
                    raise excs.Error(f'Column {col_name}: value {val!r} is not a recognized literal or expression')
                if not col.col_type.matches(value_expr.col_type):
                    raise excs.Error((
                        f'Type of value {val!r} ({value_expr.col_type}) is not compatible with the type of column '
                        f'{col_name} ({col.col_type})'
                    ))
            update_targets[col] = value_expr

        return update_targets

    def propagate_update(
            self, plan: Optional[exec.ExecNode], where_clause: Optional[sql.ColumnElement],
            recomputed_view_cols: list[Column], base_versions: list[Optional[int]], conn: sql.engine.Connection,
            timestamp: float, cascade: bool, show_progress: bool = True
    ) -> UpdateStatus:
        result = UpdateStatus()
        if plan is not None:
            # we're creating a new version
            self.version += 1
            result.num_rows, result.num_excs, cols_with_excs = \
                self.store_tbl.insert_rows(plan, conn, v_min=self.version, show_progress=show_progress)
            result.cols_with_excs = [f'{self.name}.{self.cols_by_id[cid].name}' for cid in cols_with_excs]
            self.store_tbl.delete_rows(
                self.version, base_versions=base_versions, match_on_vmin=True, where_clause=where_clause, conn=conn)
            self._update_md(timestamp, conn)

        if cascade:
            base_versions = [None if plan is None else self.version] + base_versions  # don't update in place
            # propagate to views
            for view in self.mutable_views:
                recomputed_cols = [col for col in recomputed_view_cols if col.tbl is view]
                plan = None
                if len(recomputed_cols) > 0:
                    from pixeltable.plan import Planner
                    plan = Planner.create_view_update_plan(view.path, recompute_targets=recomputed_cols)
                status = view.propagate_update(
                    plan, None, recomputed_view_cols, base_versions=base_versions, conn=conn, timestamp=timestamp, cascade=True)
                result.num_rows += status.num_rows
                result.num_excs += status.num_excs
                result.cols_with_excs += status.cols_with_excs

        result.cols_with_excs = list(dict.fromkeys(result.cols_with_excs).keys())  # remove duplicates
        return result

    def delete(self, where: Optional[exprs.Expr] = None) -> UpdateStatus:
        """Delete rows in this table.
        Args:
            where: a predicate to filter rows to delete.
        """
        assert self.is_insertable()
        from pixeltable.exprs import Expr
        from pixeltable.plan import Planner
        sql_where_clause: Optional[Expr] = None
        if where is not None:
            if not isinstance(where, Expr):
                raise excs.Error(f"'where' argument must be a predicate, got {type(where)}")
            analysis_info = Planner.analyze(self.path, where)
            # for now we require that the updated rows can be identified via SQL, rather than via a Python filter
            if analysis_info.filter is not None:
                raise excs.Error(f'Filter {analysis_info.filter} not expressible in SQL')
            sql_where_clause = analysis_info.sql_where_clause

        with Env.get().engine.begin() as conn:
            num_rows = self.propagate_delete(sql_where_clause, base_versions=[], conn=conn, timestamp=time.time())

        status = UpdateStatus(num_rows=num_rows)
        return status

    def propagate_delete(
            self, where: Optional[exprs.Expr], base_versions: list[Optional[int]],
            conn: sql.engine.Connection, timestamp: float) -> int:
        """Delete rows in this table and propagate to views.
        Args:
            where: a predicate to filter rows to delete.
        Returns:
            number of deleted rows
        """
        sql_where_clause = where.sql_expr(exprs.SqlElementCache()) if where is not None else None
        num_rows = self.store_tbl.delete_rows(
            self.version + 1, base_versions=base_versions, match_on_vmin=False, where_clause=sql_where_clause,
            conn=conn)
        if num_rows > 0:
            # we're creating a new version
            self.version += 1
            self._update_md(timestamp, conn)
        else:
            pass
        for view in self.mutable_views:
            num_rows += view.propagate_delete(
                where=None, base_versions=[self.version] + base_versions, conn=conn, timestamp=timestamp)
        return num_rows

    def revert(self) -> None:
        """Reverts the table to the previous version.
        """
        assert not self.is_snapshot
        if self.version == 0:
            raise excs.Error('Cannot revert version 0')
        with orm.Session(Env.get().engine, future=True) as session:
            self._revert(session)
            session.commit()

    def _delete_column(self, col: Column, conn: sql.engine.Connection) -> None:
        """Physically remove the column from the schema and the store table"""
        if col.is_stored:
            self.store_tbl.drop_column(col, conn)
        self.cols.remove(col)
        if col.name is not None:
            del self.cols_by_name[col.name]
        del self.cols_by_id[col.id]

    def _revert(self, session: orm.Session) -> None:
        """Reverts this table version and propagates to views"""
        conn = session.connection()
        # make sure we don't have a snapshot referencing this version
        # (unclear how to express this with sqlalchemy)
        query = (
            f"select ts.dir_id, ts.md->'name' "
            f"from {schema.Table.__tablename__} ts "
            f"cross join lateral jsonb_path_query(md, '$.view_md.base_versions[*]') as tbl_version "
            f"where tbl_version->>0 = '{self.id.hex}' and (tbl_version->>1)::int = {self.version}"
        )
        result = list(conn.execute(sql.text(query)))
        if len(result) > 0:
            names = [row[1] for row in result]
            raise excs.Error((
                f'Current version is needed for {len(result)} snapshot{"s" if len(result) > 1 else ""} '
                f'({", ".join(names)})'
            ))

        conn = session.connection()
        # delete newly-added data
        MediaStore.delete(self.id, version=self.version)
        conn.execute(sql.delete(self.store_tbl.sa_tbl).where(self.store_tbl.sa_tbl.c.v_min == self.version))

        # revert new deletions
        set_clause: dict[sql.Column, Any] = {self.store_tbl.sa_tbl.c.v_max: schema.Table.MAX_VERSION}
        for index_info in self.idxs_by_name.values():
            # copy the index value back from the undo column and reset the undo column to NULL
            set_clause[index_info.val_col.sa_col] = index_info.undo_col.sa_col
            set_clause[index_info.undo_col.sa_col] = None
        stmt = sql.update(self.store_tbl.sa_tbl) \
            .values(set_clause) \
            .where(self.store_tbl.sa_tbl.c.v_max == self.version)
        conn.execute(stmt)

        # revert schema changes
        if self.version == self.schema_version:
            # delete newly-added columns
            added_cols = [col for col in self.cols if col.schema_version_add == self.schema_version]
            if len(added_cols) > 0:
                next_col_id = min(col.id for col in added_cols)
                for col in added_cols:
                    self._delete_column(col, conn)
                self.next_col_id = next_col_id

            # remove newly-added indices from the lookup structures
            # (the value and undo columns got removed in the preceding step)
            added_idx_md = [md for md in self.idx_md.values() if md.schema_version_add == self.schema_version]
            if len(added_idx_md) > 0:
                next_idx_id = min(md.id for md in added_idx_md)
                for md in added_idx_md:
                    del self.idx_md[md.id]
                    del self.idxs_by_name[md.name]
                self.next_idx_id = next_idx_id

            # make newly-dropped columns visible again
            dropped_cols = [col for col in self.cols if col.schema_version_drop == self.schema_version]
            for col in dropped_cols:
                col.schema_version_drop = None

            # make newly-dropped indices visible again
            dropped_idx_md = [md for md in self.idx_md.values() if md.schema_version_drop == self.schema_version]
            for md in dropped_idx_md:
                md.schema_version_drop = None

            # we need to determine the preceding schema version and reload the schema
            schema_version_md_dict = session.query(schema.TableSchemaVersion.md) \
                .where(schema.TableSchemaVersion.tbl_id == self.id) \
                .where(schema.TableSchemaVersion.schema_version == self.schema_version) \
                .scalar()
            preceding_schema_version = schema_version_md_dict['preceding_schema_version']
            preceding_schema_version_md_dict = session.query(schema.TableSchemaVersion.md) \
                .where(schema.TableSchemaVersion.tbl_id == self.id) \
                .where(schema.TableSchemaVersion.schema_version == preceding_schema_version) \
                .scalar()
            preceding_schema_version_md = schema.md_from_dict(
                schema.TableSchemaVersionMd, preceding_schema_version_md_dict)
            tbl_md = self._create_tbl_md()
            self._init_schema(tbl_md, preceding_schema_version_md)

            conn.execute(
                sql.delete(schema.TableSchemaVersion.__table__)
                    .where(schema.TableSchemaVersion.tbl_id == self.id)
                    .where(schema.TableSchemaVersion.schema_version == self.schema_version))
            self.schema_version = preceding_schema_version
            self.comment = preceding_schema_version_md.comment
            self.num_retained_versions = preceding_schema_version_md.num_retained_versions

        conn.execute(
            sql.delete(schema.TableVersion.__table__)
                .where(schema.TableVersion.tbl_id == self.id)
                .where(schema.TableVersion.version == self.version)
        )
        self.version -= 1
        conn.execute(
            sql.update(schema.Table.__table__)
                .values({schema.Table.md: dataclasses.asdict(self._create_tbl_md())})
                .where(schema.Table.id == self.id))

        # propagate to views
        for view in self.mutable_views:
            view._revert(session)
        _logger.info(f'TableVersion {self.name}: reverted to version {self.version}')

    def _init_external_stores(self, tbl_md: schema.TableMd) -> None:
        for store_md in tbl_md.external_stores:
            store_cls = resolve_symbol(store_md['class'])
            assert isinstance(store_cls, type) and issubclass(store_cls, pxt.io.ExternalStore)
            store = store_cls.from_dict(store_md['md'])
            self.external_stores[store.name] = store

    def link_external_store(self, store: pxt.io.ExternalStore) -> None:
        with Env.get().engine.begin() as conn:
            store.link(self, conn)  # May result in additional metadata changes
            self.external_stores[store.name] = store
            self._update_md(time.time(), conn, update_tbl_version=False)

    def unlink_external_store(self, store_name: str, delete_external_data: bool) -> None:
        assert store_name in self.external_stores
        store = self.external_stores[store_name]
        with Env.get().engine.begin() as conn:
            store.unlink(self, conn)  # May result in additional metadata changes
            del self.external_stores[store_name]
            self._update_md(time.time(), conn, update_tbl_version=False)

        if delete_external_data and isinstance(store, pxt.io.external_store.Project):
            store.delete()

    def is_view(self) -> bool:
        return self.base is not None

    def is_component_view(self) -> bool:
        return self.iterator_cls is not None

    def is_insertable(self) -> bool:
        """Returns True if this corresponds to an InsertableTable"""
        return not self.is_snapshot and not self.is_view()

    def is_iterator_column(self, col: Column) -> bool:
        """Returns True if col is produced by an iterator"""
        # the iterator columns directly follow the pos column
        return self.is_component_view() and col.id > 0 and col.id < self.num_iterator_cols + 1

    def is_system_column(self, col: Column) -> bool:
        """Return True if column was created by Pixeltable"""
        if col.name == _POS_COLUMN_NAME and self.is_component_view():
            return True
        return False

    def user_columns(self) -> list[Column]:
        """Return all non-system columns"""
        return [c for c in self.cols if not self.is_system_column(c)]

    def primary_key_columns(self) -> list[Column]:
        """Return all non-system columns"""
        return [c for c in self.cols if c.is_pk]

    def get_required_col_names(self) -> list[str]:
        """Return the names of all columns for which values must be specified in insert()"""
        assert not self.is_view()
        names = [c.name for c in self.cols_by_name.values() if not c.is_computed and not c.col_type.nullable]
        return names

    def get_computed_col_names(self) -> list[str]:
        """Return the names of all computed columns"""
        names = [c.name for c in self.cols_by_name.values() if c.is_computed]
        return names

    @classmethod
    def _create_value_expr(cls, col: Column, path: pxt.catalog.TableVersionPath) -> None:
        """
        Create col.value_expr, given col.compute_func.
        Interprets compute_func's parameters to be references to columns and construct ColumnRefs as args.
        Does not update Column.dependent_cols.
        """
        assert col.value_expr is None
        assert col.compute_func is not None
        from pixeltable import exprs
        params = inspect.signature(col.compute_func).parameters
        args: list[exprs.ColumnRef] = []
        for param_name in params:
            param = path.get_column(param_name)
            if param is None:
                raise excs.Error(
                    f'Column {col.name}: Callable parameter refers to an unknown column: {param_name}')
            args.append(exprs.ColumnRef(param))
        fn = func.make_function(
            col.compute_func, return_type=col.col_type, param_types=[arg.col_type for arg in args])
        col.set_value_expr(fn(*args))

    def _record_refd_columns(self, col: Column) -> None:
        """Update Column.dependent_cols for all cols referenced in col.value_expr.
        """
        import pixeltable.exprs as exprs
        if col.value_expr_dict is not None:
            # if we have a value_expr_dict, use that instead of instantiating the value_expr
            refd_cols = exprs.Expr.get_refd_columns(col.value_expr_dict)
        else:
            refd_cols = [e.col for e in col.value_expr.subexprs(expr_class=exprs.ColumnRef)]
        for refd_col in refd_cols:
            refd_col.dependent_cols.add(col)

    def get_idx_val_columns(self, cols: Iterable[Column]) -> set[Column]:
        result = {info.val_col for col in cols for info in col.get_idx_info().values()}
        return result

    def get_dependent_columns(self, cols: Iterable[Column]) -> set[Column]:
        """
        Return the set of columns that transitively depend on any of the given ones.
        """
        result = {dependent_col for col in cols for dependent_col in col.dependent_cols}
        if len(result) > 0:
            result.update(self.get_dependent_columns(result))
        return result

    def num_rowid_columns(self) -> int:
        """Return the number of columns of the rowids, without accessing store_tbl"""
        if self.is_component_view():
            return 1 + self.base.num_rowid_columns()
        return 1

    @classmethod
    def _create_column_md(cls, cols: list[Column]) -> dict[int, schema.ColumnMd]:
        column_md: dict[int, schema.ColumnMd] = {}
        for col in cols:
            value_expr_dict = col.value_expr.as_dict() if col.value_expr is not None else None
            column_md[col.id] = schema.ColumnMd(
                id=col.id, col_type=col.col_type.as_dict(), is_pk=col.is_pk,
                schema_version_add=col.schema_version_add, schema_version_drop=col.schema_version_drop,
                value_expr=value_expr_dict, stored=col.stored)
        return column_md

    @classmethod
    def _create_stores_md(cls, stores: Iterable[pxt.io.ExternalStore]) -> list[dict[str, Any]]:
        return [
            {
                'class': f'{type(store).__module__}.{type(store).__qualname__}',
                'md': store.as_dict()
            }
            for store in stores
        ]

    def _create_tbl_md(self) -> schema.TableMd:
        return schema.TableMd(
            name=self.name, current_version=self.version, current_schema_version=self.schema_version,
            next_col_id=self.next_col_id, next_idx_id=self.next_idx_id, next_row_id=self.next_rowid,
            column_md=self._create_column_md(self.cols), index_md=self.idx_md,
            external_stores=self._create_stores_md(self.external_stores.values()), view_md=self.view_md)

    def _create_version_md(self, timestamp: float) -> schema.TableVersionMd:
        return schema.TableVersionMd(created_at=timestamp, version=self.version, schema_version=self.schema_version)

    def _create_schema_version_md(self, preceding_schema_version: int) -> schema.TableSchemaVersionMd:
        column_md: dict[int, schema.SchemaColumn] = {}
        for pos, col in enumerate(self.cols_by_name.values()):
            column_md[col.id] = schema.SchemaColumn(pos=pos, name=col.name)
        # preceding_schema_version to be set by the caller
        return schema.TableSchemaVersionMd(
            schema_version=self.schema_version, preceding_schema_version=preceding_schema_version,
            columns=column_md, num_retained_versions=self.num_retained_versions, comment=self.comment)

    def as_dict(self) -> dict:
        return {'id': str(self.id), 'effective_version': self.effective_version}

    @classmethod
    def from_dict(cls, d: dict) -> TableVersion:
        import pixeltable.catalog as catalog
        id = UUID(d['id'])
        effective_version = d['effective_version']
        return catalog.Catalog.get().tbl_versions[(id, effective_version)]<|MERGE_RESOLUTION|>--- conflicted
+++ resolved
@@ -146,14 +146,8 @@
             module_name, class_name = tbl_md.view_md.iterator_class_fqn.rsplit('.', 1)
             module = importlib.import_module(module_name)
             self.iterator_cls = getattr(module, class_name)
-<<<<<<< HEAD
-            self.iterator_args = exprs.Expr.from_dict(tbl_md.view_md.iterator_args)
-            assert isinstance(self.iterator_args, exprs.InlineDict)
+            self.iterator_args = exprs.InlineDict.from_dict(tbl_md.view_md.iterator_args)
             output_schema, _ = self.iterator_cls.output_schema(**self.iterator_args.unwrap())
-=======
-            self.iterator_args = exprs.InlineDict.from_dict(tbl_md.view_md.iterator_args)
-            output_schema, _ = self.iterator_cls.output_schema(**self.iterator_args.to_dict())
->>>>>>> 7b038db2
             self.num_iterator_cols = len(output_schema)
             assert tbl_md.view_md.iterator_args is not None
 
