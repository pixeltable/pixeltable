--- conflicted
+++ resolved
@@ -119,13 +119,8 @@
 
     @classmethod
     def create(
-<<<<<<< HEAD
             cls, session: orm.Session, dir_id: UUID, name: str, cols: List[Column], num_retained_versions: int, comment: str,
-            base_path: Optional['TableVersionPath'] = None, view_md: Optional[schema.ViewMd] = None
-=======
-            cls, session: orm.Session, dir_id: UUID, name: str, cols: List[Column], num_retained_versions: int,
             base_path: Optional['pixeltable.catalog.TableVersionPath'] = None, view_md: Optional[schema.ViewMd] = None
->>>>>>> f6143d47
     ) -> Tuple[UUID, Optional[TableVersion]]:
         # assign ids
         cols_by_name: Dict[str, Column] = {}
