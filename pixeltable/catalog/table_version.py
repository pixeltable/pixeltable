from __future__ import annotations

import copy
import dataclasses
import importlib
import logging
import time
import uuid
from typing import TYPE_CHECKING, Any, Iterable, Iterator, Literal, Optional, Tuple
from uuid import UUID

import jsonschema.exceptions
import sqlalchemy as sql
from sqlalchemy import exc as sql_exc

import pixeltable as pxt
import pixeltable.exceptions as excs
from pixeltable import exprs, index
from pixeltable.env import Env
from pixeltable.iterators import ComponentIterator
from pixeltable.metadata import schema
from pixeltable.utils.filecache import FileCache
from pixeltable.utils.object_stores import ObjectOps

from ..func.globals import resolve_symbol
from .column import Column
from .globals import _POS_COLUMN_NAME, _ROWID_COLUMN_NAME, MediaValidation, is_valid_identifier
from .tbl_ops import TableOp
from .update_status import RowCountStats, UpdateStatus

if TYPE_CHECKING:
    from pixeltable import exec, store
    from pixeltable.catalog.table_version_handle import TableVersionHandle
    from pixeltable.plan import SampleClause

_logger = logging.getLogger('pixeltable')


@dataclasses.dataclass(frozen=True)
class TableVersionMd:
    """
    Complete set of md records for a specific TableVersion instance.

    TODO: subsume schema.FullTableMd
    """

    tbl_md: schema.TableMd
    version_md: schema.TableVersionMd
    schema_version_md: schema.TableSchemaVersionMd


class TableVersion:
    """
    TableVersion represents a particular version of a table/view along with its physical representation:
    - the physical representation is a store table with indices
    - the version can be mutable or a snapshot
    - tables and their recursive views form a tree, and a mutable TableVersion also records its own
      mutable views in order to propagate updates
    - each view TableVersion records its base:
      * the base is correct only for mutable views (snapshot versions form a DAG, not a tree)
      * the base is useful for getting access to the StoreTable and the base id
      * TODO: create a separate hierarchy of objects that records the version-independent tree of tables/views, and
        have TableVersions reference those
    - mutable TableVersions record their TableVersionPath, which is needed for expr evaluation in updates

    Instances of TableVersion should not be stored as member variables (ie, used across transaction boundaries).
    Use a TableVersionHandle instead.

    Only TableVersion and Catalog interact directly with stored metadata. Everything else needs to go through these
    two classes.
    """

    id: UUID

    # record metadata stored in catalog
    _tbl_md: schema.TableMd
    _version_md: schema.TableVersionMd
    _schema_version_md: schema.TableSchemaVersionMd

    effective_version: Optional[int]
    path: Optional[pxt.catalog.TableVersionPath]  # only set for live tables; needed to resolve computed cols
    base: Optional[TableVersionHandle]  # only set for views
    predicate: Optional[exprs.Expr]
    sample_clause: Optional['SampleClause']

    iterator_cls: Optional[type[ComponentIterator]]
    iterator_args: Optional[exprs.InlineDict]
    num_iterator_cols: int

    # target for data operation propagation (only set for non-snapshots, and only records non-snapshot views)
    mutable_views: frozenset[TableVersionHandle]

    # contains complete history of columns, incl dropped ones
    cols: list[Column]
    # contains only user-facing (named) columns visible in this version
    cols_by_name: dict[str, Column]
    # contains only columns visible in this version, both system and user
    cols_by_id: dict[int, Column]
    # contains only actively maintained indices
    idxs_by_name: dict[str, TableVersion.IndexInfo]

    external_stores: dict[str, pxt.io.ExternalStore]
    store_tbl: Optional['store.StoreBase']

    is_initialized: bool  # True if init() has been called

    # used by Catalog to invalidate cached instances at the end of a transaction;
    # True if this instance reflects the state of stored metadata in the context of this transaction and
    # it is the instance cached in Catalog
    is_validated: bool

    @dataclasses.dataclass
    class IndexInfo:
        id: int
        name: str
        idx: index.IndexBase
        col: Column
        val_col: Column
        undo_col: Column

    def __init__(
        self,
        id: UUID,
        tbl_md: schema.TableMd,
        version_md: schema.TableVersionMd,
        effective_version: Optional[int],
        schema_version_md: schema.TableSchemaVersionMd,
        mutable_views: list[TableVersionHandle],
        base_path: Optional[pxt.catalog.TableVersionPath] = None,
        base: Optional[TableVersionHandle] = None,
    ):
        self.is_validated = True  # a freshly constructed instance is always valid
        self.is_initialized = False
        self.id = id
        self._tbl_md = copy.deepcopy(tbl_md)
        self._version_md = copy.deepcopy(version_md)
        self._schema_version_md = copy.deepcopy(schema_version_md)
        self.effective_version = effective_version
        assert not (self.is_view and base is None)
        self.base = base
        self.store_tbl = None

        # mutable tables need their TableVersionPath for expr eval during updates
        from .table_version_handle import TableVersionHandle
        from .table_version_path import TableVersionPath

        if self.is_snapshot:
            self.path = None
        else:
            self_handle = TableVersionHandle(id, self.effective_version)
            if self.is_view:
                assert base_path is not None
            self.path = TableVersionPath(self_handle, base=base_path)

        # view-specific initialization
        from pixeltable import exprs
        from pixeltable.plan import SampleClause

        predicate_dict = None if self.view_md is None or self.view_md.predicate is None else self.view_md.predicate
        self.predicate = exprs.Expr.from_dict(predicate_dict) if predicate_dict is not None else None
        sample_dict = None if self.view_md is None or self.view_md.sample_clause is None else self.view_md.sample_clause
        self.sample_clause = SampleClause.from_dict(sample_dict) if sample_dict is not None else None

        # component view-specific initialization
        self.iterator_cls = None
        self.iterator_args = None
        self.num_iterator_cols = 0
        if self.view_md is not None and self.view_md.iterator_class_fqn is not None:
            module_name, class_name = tbl_md.view_md.iterator_class_fqn.rsplit('.', 1)
            module = importlib.import_module(module_name)
            self.iterator_cls = getattr(module, class_name)
            self.iterator_args = exprs.InlineDict.from_dict(tbl_md.view_md.iterator_args)
            output_schema, _ = self.iterator_cls.output_schema(**self.iterator_args.to_kwargs())
            self.num_iterator_cols = len(output_schema)
            assert tbl_md.view_md.iterator_args is not None

        self.mutable_views = frozenset(mutable_views)
        assert self.is_mutable or len(self.mutable_views) == 0

        self.cols = []
        self.cols_by_name = {}
        self.cols_by_id = {}
        self.idxs_by_name = {}
        self.external_stores = {}

    def __hash__(self) -> int:
        return hash(self.id)

    def create_snapshot_copy(self) -> TableVersion:
        """Create a snapshot copy of this TableVersion"""
        assert not self.is_snapshot
        base = self.path.base.tbl_version if self.is_view else None
        return TableVersion(
            self.id, self.tbl_md, self.version_md, self.version, self.schema_version_md, mutable_views=[], base=base
        )

    @property
    def versioned_name(self) -> str:
        if self.effective_version is None:
            return self.name
        else:
            return f'{self.name}:{self.effective_version}'

    @property
    def handle(self) -> 'TableVersionHandle':
        from .table_version_handle import TableVersionHandle

        return TableVersionHandle(self.id, self.effective_version, self)

    @classmethod
    def create_initial_md(
        cls,
        name: str,
        cols: list[Column],
        num_retained_versions: int,
        comment: str,
        media_validation: MediaValidation,
        view_md: Optional[schema.ViewMd] = None,
    ) -> TableVersionMd:
        user = Env.get().user
        timestamp = time.time()

        # assign ids, create metadata
        cols_by_name: dict[str, Column] = {}
        column_md: dict[int, schema.ColumnMd] = {}
        schema_col_md: dict[int, schema.SchemaColumn] = {}
        for pos, col in enumerate(cols):
            col.id = pos
            col.schema_version_add = 0
            cols_by_name[col.name] = col
            if col.is_computed:
                col.check_value_expr()
            col_md, sch_md = col.to_md(pos)
            assert sch_md is not None
            column_md[col.id] = col_md
            schema_col_md[col.id] = sch_md

        tbl_id = uuid.uuid4()
        tbl_id_str = str(tbl_id)
        tbl_md = schema.TableMd(
            tbl_id=tbl_id_str,
            name=name,
            user=user,
            is_replica=False,
            current_version=0,
            current_schema_version=0,
            next_col_id=len(cols),
            next_idx_id=0,
            next_row_id=0,
            view_sn=0,
            column_md=column_md,
            index_md={},
            external_stores=[],
            view_md=view_md,
            additional_md={},
        )

        table_version_md = schema.TableVersionMd(
            tbl_id=tbl_id_str,
            created_at=timestamp,
            version=0,
            schema_version=0,
            user=user,
            update_status=None,
            additional_md={},
        )

        schema_version_md = schema.TableSchemaVersionMd(
            tbl_id=tbl_id_str,
            schema_version=0,
            preceding_schema_version=None,
            columns=schema_col_md,
            num_retained_versions=num_retained_versions,
            comment=comment,
            media_validation=media_validation.name.lower(),
            additional_md={},
        )
        return TableVersionMd(tbl_md, table_version_md, schema_version_md)

    @classmethod
    def create(
        cls,
        dir_id: UUID,
        name: str,
        cols: list[Column],
        num_retained_versions: int,
        comment: str,
        media_validation: MediaValidation,
    ) -> tuple[UUID, Optional[TableVersion]]:
        inital_md = cls.create_initial_md(name, cols, num_retained_versions, comment, media_validation, view_md=None)
        cat = pxt.catalog.Catalog.get()

        tbl_id = UUID(hex=inital_md.tbl_md.tbl_id)
        assert (tbl_id, None) not in cat._tbl_versions
        tbl_version = cls(tbl_id, inital_md.tbl_md, inital_md.version_md, None, inital_md.schema_version_md, [])

        @cat.register_undo_action
        def _() -> None:
            if (tbl_id, None) in cat._tbl_versions:
                del cat._tbl_versions[tbl_id, None]

        # TODO: break this up, so that Catalog.create_table() registers tbl_version
        cat._tbl_versions[tbl_id, None] = tbl_version
        tbl_version.init()
        tbl_version.store_tbl.create()
        # add default indices, after creating the store table
        for col in tbl_version.cols_by_name.values():
            status = tbl_version._add_default_index(col)
            assert status is None or status.num_excs == 0

        cat.store_tbl_md(
            tbl_id=tbl_id,
            dir_id=dir_id,
            tbl_md=tbl_version.tbl_md,
            version_md=inital_md.version_md,
            schema_version_md=inital_md.schema_version_md,
        )
        return tbl_id, tbl_version

    def exec_op(self, op: TableOp) -> None:
        if op.create_store_table_op is not None:
            # don't use Catalog.begin_xact() here, to avoid accidental recursive calls to exec_op()
            with Env.get().begin_xact():
                self.store_tbl.create()

        elif op.load_view_op is not None:
            from pixeltable.catalog import Catalog
            from pixeltable.plan import Planner

            from .table_version_path import TableVersionPath

            # clear out any remaining media files from an aborted previous attempt
            self.delete_media()
            view_path = TableVersionPath.from_dict(op.load_view_op.view_path)
            plan, _ = Planner.create_view_load_plan(view_path)
            _, row_counts = self.store_tbl.insert_rows(plan, v_min=self.version)
            status = UpdateStatus(row_count_stats=row_counts)
            Catalog.get().store_update_status(self.id, self.version, status)
            _logger.debug(f'Loaded view {self.name} with {row_counts.num_rows} rows')

    @classmethod
    def create_replica(cls, md: schema.FullTableMd) -> TableVersion:
        assert Env.get().in_xact
        tbl_id = UUID(md.tbl_md.tbl_id)
        _logger.info(f'Creating replica table version {tbl_id}:{md.version_md.version}.')
        view_md = md.tbl_md.view_md
        base_path = pxt.catalog.TableVersionPath.from_md(view_md.base_versions) if view_md is not None else None
        base = base_path.tbl_version if base_path is not None else None
        tbl_version = cls(
            tbl_id,
            md.tbl_md,
            md.version_md,
            md.version_md.version,
            md.schema_version_md,
            [],
            base_path=base_path,
            base=base,
        )
        cat = pxt.catalog.Catalog.get()
        # We're creating a new TableVersion replica, so we should never have seen this particular
        # TableVersion instance before.
        # Actually this isn't true, because we might be re-creating a dropped replica.
        # TODO: Understand why old TableVersions are kept around even for a dropped table.
        # assert tbl_version.effective_version is not None
        # assert (tbl_version.id, tbl_version.effective_version) not in cat._tbl_versions
        cat._tbl_versions[tbl_version.id, tbl_version.effective_version] = tbl_version
        tbl_version.init()
        tbl_version.store_tbl.create()
        tbl_version.store_tbl.ensure_columns_exist(col for col in tbl_version.cols if col.is_stored)
        return tbl_version

    def delete_media(self, tbl_version: Optional[int] = None) -> None:
        # Assemble a set of column destinations and delete objects from all of them
        # None is a valid column destination which refers to the default object location
        destinations = {col.destination for col in self.cols if col.is_stored}
        for dest in destinations:
            ObjectOps.delete(dest, self.id, tbl_version=tbl_version)

    def drop(self) -> None:
        # if self.is_view and self.is_mutable:
        #     # update mutable_views
        #     # TODO: invalidate base to force reload
        #     from .table_version_handle import TableVersionHandle
        #
        #     assert self.base is not None
        #     if self.base.get().is_mutable:
        #         self.base.get().mutable_views.remove(TableVersionHandle.create(self))

        self.delete_media()
        FileCache.get().clear(tbl_id=self.id)
        self.store_tbl.drop()

    def init(self) -> None:
        """
        Initialize schema-related in-memory metadata separately, now that this TableVersion instance is visible
        in Catalog.
        """
        from .catalog import Catalog

        cat = Catalog.get()
        assert (self.id, self.effective_version) in cat._tbl_versions
        self._init_schema()
        if self.is_mutable:
            cat.record_column_dependencies(self)
        # init external stores; this needs to happen after the schema is created
        self._init_external_stores()
        self.is_initialized = True

    def _init_schema(self) -> None:
        # create columns first, so the indices can reference them
        self._init_cols()
        if not self.is_snapshot:
            self._init_idxs()
        # create the sa schema only after creating the columns and indices
        self._init_sa_schema()

        # created value_exprs after everything else has been initialized
        for col in self.cols_by_id.values():
            col.init_value_expr()

    def _init_cols(self) -> None:
        """Initialize self.cols with the columns visible in our effective version"""
        self.cols = []
        self.cols_by_name = {}
        self.cols_by_id = {}
        # Sort columns in column_md by the position specified in col_md.id to guarantee that all references
        # point backward.
        sorted_column_md = sorted(self.tbl_md.column_md.values(), key=lambda item: item.id)
        for col_md in sorted_column_md:
            schema_col_md = self.schema_version_md.columns.get(col_md.id)
            col = Column.from_md(col_md, self, schema_col_md)
            self.cols.append(col)

            # populate the lookup structures before Expr.from_dict()
            if col_md.schema_version_add > self.schema_version:
                # column was added after this version
                continue
            if col_md.schema_version_drop is not None and col_md.schema_version_drop <= self.schema_version:
                # column was dropped
                continue
            if col.name is not None:
                self.cols_by_name[col.name] = col
            self.cols_by_id[col.id] = col

            # # make sure to traverse columns ordered by position = order in which cols were created;
            # # this guarantees that references always point backwards
            # if not self.is_snapshot and col_md.value_expr is not None:
            #     self._record_refd_columns(col)

    def _init_idxs(self) -> None:
        # self.idx_md = tbl_md.index_md
        self.idxs_by_name = {}
        import pixeltable.index as index_module

        for md in self.tbl_md.index_md.values():
            if md.schema_version_add > self.schema_version or (
                md.schema_version_drop is not None and md.schema_version_drop <= self.schema_version
            ):
                # index not visible in this schema version
                continue

            # instantiate index object
            cls_name = md.class_fqn.rsplit('.', 1)[-1]
            cls = getattr(index_module, cls_name)
            idx_col: Column
            if md.indexed_col_tbl_id == str(self.id):
                # this is a reference to one of our columns: avoid TVP.get_column_by_id() here, because we're not fully
                # initialized yet
                idx_col = self.cols_by_id[md.indexed_col_id]
            else:
                assert self.path.base is not None
                idx_col = self.path.base.get_column_by_id(UUID(md.indexed_col_tbl_id), md.indexed_col_id)
            idx = cls.from_dict(idx_col, md.init_args)

            # fix up the sa column type of the index value and undo columns
            val_col = self.cols_by_id[md.index_val_col_id]
            val_col.sa_col_type = idx.index_sa_type()
            val_col._stores_cellmd = False
            undo_col = self.cols_by_id[md.index_val_undo_col_id]
            undo_col.sa_col_type = idx.index_sa_type()
            undo_col._stores_cellmd = False
            idx_info = self.IndexInfo(id=md.id, name=md.name, idx=idx, col=idx_col, val_col=val_col, undo_col=undo_col)
            self.idxs_by_name[md.name] = idx_info

    def _init_sa_schema(self) -> None:
        # create the sqlalchemy schema; do this after instantiating columns, in order to determine whether they
        # need to record errors
        from pixeltable.store import StoreComponentView, StoreTable, StoreView

        if self.is_component_view:
            self.store_tbl = StoreComponentView(self)
        elif self.is_view:
            self.store_tbl = StoreView(self)
        else:
            self.store_tbl = StoreTable(self)

    def _write_md(self, new_version: bool, new_schema_version: bool) -> None:
        from pixeltable.catalog import Catalog

        Catalog.get().store_tbl_md(
            self.id,
            None,
            self._tbl_md,
            self._version_md if new_version else None,
            self._schema_version_md if new_schema_version else None,
        )

    def _store_idx_name(self, idx_id: int) -> str:
        """Return name of index in the store, which needs to be globally unique"""
        return f'idx_{self.id.hex}_{idx_id}'

    def add_index(self, col: Column, idx_name: Optional[str], idx: index.IndexBase) -> UpdateStatus:
        # we're creating a new schema version
        self.bump_version(bump_schema_version=True)
        status = self._add_index(col, idx_name, idx)
        self._write_md(new_version=True, new_schema_version=True)
        _logger.info(f'Added index {idx_name} on column {col.name} to table {self.name}')
        return status

    def _is_btree_indexable(self, col: Column) -> bool:
        if not col.stored:
            # if the column is intentionally not stored, we want to avoid the overhead of an index
            return False
        # Skip index for stored media columns produced by an iterator
        if col.col_type.is_media_type() and self.is_iterator_column(col):
            return False
        if not col.col_type.is_scalar_type() and not (col.col_type.is_media_type() and not col.is_computed):
            # wrong type for a B-tree
            return False
        if col.col_type.is_bool_type():  # noqa : SIM103 Supress `Return the negated condition directly` check
            # B-trees on bools aren't useful
            return False
        return True

    def _add_default_index(self, col: Column) -> Optional[UpdateStatus]:
        """Add a B-tree index on this column if it has a compatible type"""
        if not self._is_btree_indexable(col):
            return None
        status = self._add_index(col, idx_name=None, idx=index.BtreeIndex(col))
        return status

    def _create_index_columns(self, idx: index.IndexBase) -> Tuple[Column, Column]:
        """Create value and undo columns for the given index.
        Args:
            idx:  index for which columns will be created.
        Returns:
            A tuple containing the value column and the undo column.
        """
        assert not self.is_snapshot
        # add the index value and undo columns (which need to be nullable)
        val_col = Column(
            col_id=self.next_col_id,
            name=None,
            computed_with=idx.index_value_expr(),
            sa_col_type=idx.index_sa_type(),
            stored=True,
            schema_version_add=self.schema_version,
            schema_version_drop=None,
            stores_cellmd=idx.records_value_errors(),
        )
        val_col.tbl = self
        val_col.col_type = val_col.col_type.copy(nullable=True)
        self.next_col_id += 1

        undo_col = Column(
            col_id=self.next_col_id,
            name=None,
            col_type=val_col.col_type,
            sa_col_type=val_col.sa_col_type,
            stored=True,
            schema_version_add=self.schema_version,
            schema_version_drop=None,
            stores_cellmd=False,
        )
        undo_col.tbl = self
        undo_col.col_type = undo_col.col_type.copy(nullable=True)
        self.next_col_id += 1
        return val_col, undo_col

    def _create_index(
        self, col: Column, val_col: Column, undo_col: Column, idx_name: Optional[str], idx: index.IndexBase
    ) -> None:
        """Create the given index along with index md"""
        idx_id = self.next_idx_id
        self.next_idx_id += 1
        if idx_name is None:
            idx_name = f'idx{idx_id}'
        else:
            assert is_valid_identifier(idx_name)
            assert idx_name not in [i.name for i in self._tbl_md.index_md.values()]
        # create and register the index metadata
        idx_cls = type(idx)
        idx_md = schema.IndexMd(
            id=idx_id,
            name=idx_name,
            indexed_col_id=col.id,
            indexed_col_tbl_id=str(col.tbl.id),
            index_val_col_id=val_col.id,
            index_val_undo_col_id=undo_col.id,
            schema_version_add=self.schema_version,
            schema_version_drop=None,
            class_fqn=idx_cls.__module__ + '.' + idx_cls.__name__,
            init_args=idx.as_dict(),
        )
        idx_info = self.IndexInfo(id=idx_id, name=idx_name, idx=idx, col=col, val_col=val_col, undo_col=undo_col)
        self._tbl_md.index_md[idx_id] = idx_md
        self.idxs_by_name[idx_name] = idx_info
<<<<<<< HEAD

=======
>>>>>>> 741a7d4d
        idx.create_index(self._store_idx_name(idx_id), val_col)

    def _add_index(self, col: Column, idx_name: Optional[str], idx: index.IndexBase) -> UpdateStatus:
        val_col, undo_vol = self._create_index_columns(idx)
        # add the columns and update the metadata
        # TODO support on_error='abort' for indices; it's tricky because of the way metadata changes are entangled
        # with the database operations
        status = self._add_columns([val_col, undo_vol], print_stats=False, on_error='ignore')
        # now create the index structure
        self._create_index(col, val_col, undo_vol, idx_name, idx)
        return status

    def drop_index(self, idx_id: int) -> None:
        assert self.is_mutable
        assert idx_id in self._tbl_md.index_md

        # we're creating a new schema version
        self.bump_version(bump_schema_version=True)
        idx_md = self._tbl_md.index_md[idx_id]
        idx_md.schema_version_drop = self.schema_version
        assert idx_md.name in self.idxs_by_name
        idx_info = self.idxs_by_name[idx_md.name]
        # remove this index entry from the active indexes (in memory)
        # and the index metadata (in persistent table metadata)
        # TODO: this is wrong, it breaks revert()
        del self.idxs_by_name[idx_md.name]
        del self._tbl_md.index_md[idx_id]

        self._drop_columns([idx_info.val_col, idx_info.undo_col])
        self._write_md(new_version=True, new_schema_version=True)
        _logger.info(f'Dropped index {idx_md.name} on table {self.name}')

    def add_columns(
        self, cols: Iterable[Column], print_stats: bool, on_error: Literal['abort', 'ignore']
    ) -> UpdateStatus:
        """Adds columns to the table."""
        assert self.is_mutable
        assert all(is_valid_identifier(col.name) for col in cols if col.name is not None)
        assert all(col.stored is not None for col in cols)
        assert all(col.name not in self.cols_by_name for col in cols if col.name is not None)
        for col in cols:
            col.tbl = self
            col.id = self.next_col_id
            self.next_col_id += 1

        # we're creating a new schema version
        self.bump_version(bump_schema_version=True)
        index_cols: dict[Column, tuple[index.BtreeIndex, Column, Column]] = {}
        all_cols: list[Column] = []
        for col in cols:
            all_cols.append(col)
            if col.name is not None and self._is_btree_indexable(col):
                idx = index.BtreeIndex(col)
                val_col, undo_col = self._create_index_columns(idx)
                index_cols[col] = (idx, val_col, undo_col)
                all_cols.append(val_col)
                all_cols.append(undo_col)
        # Add all columns
        status = self._add_columns(all_cols, print_stats=print_stats, on_error=on_error)
        # Create indices and their md records
        for col, (idx, val_col, undo_col) in index_cols.items():
            self._create_index(col, val_col, undo_col, idx_name=None, idx=idx)
        self.update_status = status
        self._write_md(new_version=True, new_schema_version=True)
        _logger.info(f'Added columns {[col.name for col in cols]} to table {self.name}, new version: {self.version}')

        msg = (
            f'Added {status.num_rows} column value{"" if status.num_rows == 1 else "s"} '
            f'with {status.num_excs} error{"" if status.num_excs == 1 else "s"}.'
        )
        Env.get().console_logger.info(msg)
        _logger.info(f'Columns {[col.name for col in cols]}: {msg}')
        return status

    def _add_columns(
        self, cols: Iterable[Column], print_stats: bool, on_error: Literal['abort', 'ignore']
    ) -> UpdateStatus:
        """Add and populate columns within the current transaction"""
        from pixeltable.catalog import Catalog
        from pixeltable.plan import Planner

        cols_to_add = list(cols)

        row_count = self.store_tbl.count()
        for col in cols_to_add:
            assert col.tbl is self
            if not col.col_type.nullable and not col.is_computed and row_count > 0:
                raise excs.Error(
                    f'Cannot add non-nullable column {col.name!r} to table {self.name!r} with existing rows'
                )

        computed_values = 0
        num_excs = 0
        cols_with_excs: list[Column] = []
        for col in cols_to_add:
            assert col.id is not None, 'Column id must be set before adding the column'
            excs_per_col = 0
            col.schema_version_add = self.schema_version
            # add the column to the lookup structures now, rather than after the store changes executed successfully,
            # because it might be referenced by the next column's value_expr
            self.cols.append(col)
            self.cols_by_id[col.id] = col
            if col.name is not None:
                self.cols_by_name[col.name] = col
                col_md, sch_md = col.to_md(len(self.cols_by_name))
                assert sch_md is not None, 'Schema column metadata must be created for user-facing columns'
                self._tbl_md.column_md[col.id] = col_md
                self._schema_version_md.columns[col.id] = sch_md
            else:
                col_md, _ = col.to_md()
                self._tbl_md.column_md[col.id] = col_md

            if col.is_stored:
                self.store_tbl.add_column(col)

            if not col.is_computed or not col.is_stored or row_count == 0:
                continue

            # populate the column
            plan = Planner.create_add_column_plan(self.path, col)
            plan.ctx.num_rows = row_count
            plan.open()
            try:
<<<<<<< HEAD
                excs_per_col = self.store_tbl.load_column(col, plan, on_error == 'abort')
            except sql_exc.DBAPIError as exc:
                Catalog.get().convert_sql_exc(exc, self.id, self.handle, convert_db_excs=True)
                # If it wasn't converted, re-raise as a generic Pixeltable error
                # (this means it's not a known concurrency error; it's something else)
                raise excs.Error(
                    f'Unexpected SQL error during execution of computed column {col.name!r}:\n{exc}'
                ) from exc
            if excs_per_col > 0:
                cols_with_excs.append(col)
                num_excs += excs_per_col
            computed_values += plan.ctx.num_computed_exprs * row_count
            plan.close()
=======
                plan.open()
                try:
                    excs_per_col = self.store_tbl.load_column(col, plan, on_error == 'abort')
                except sql.exc.DBAPIError as exc:
                    # Wrap the DBAPIError in an excs.Error to unify processing in the subsequent except block
                    raise excs.Error(f'SQL error during execution of computed column `{col.name}`:\n{exc}') from exc
                if excs_per_col > 0:
                    cols_with_excs.append(col)
                    num_excs += excs_per_col
                computed_values += plan.ctx.num_computed_exprs * row_count
            finally:
                plan.close()
>>>>>>> 741a7d4d

        Catalog.get().record_column_dependencies(self)

        if print_stats:
            plan.ctx.profile.print(num_rows=row_count)

        # TODO: what to do about system columns with exceptions?
        row_counts = RowCountStats(
            upd_rows=row_count, num_excs=num_excs, computed_values=computed_values
        )  # add_columns
        return UpdateStatus(
            cols_with_excs=[f'{col.tbl.name}.{col.name}' for col in cols_with_excs if col.name is not None],
            row_count_stats=row_counts,
        )

    def drop_column(self, col: Column) -> None:
        """Drop a column from the table."""

        assert self.is_mutable

        # we're creating a new schema version
        self.bump_version(bump_schema_version=True)

        # drop this column and all dependent index columns and indices
        dropped_cols = [col]
        dropped_idx_names: list[str] = []
        for idx_info in self.idxs_by_name.values():
            if idx_info.col != col:
                continue
            dropped_cols.extend([idx_info.val_col, idx_info.undo_col])
            idx_md = self._tbl_md.index_md[idx_info.id]
            idx_md.schema_version_drop = self.schema_version
            assert idx_md.name in self.idxs_by_name
            dropped_idx_names.append(idx_md.name)

        # update idxs_by_name
        for idx_name in dropped_idx_names:
            del self.idxs_by_name[idx_name]

        self._drop_columns(dropped_cols)
        self._write_md(new_version=True, new_schema_version=True)
        _logger.info(f'Dropped column {col.name} from table {self.name}, new version: {self.version}')

    def _drop_columns(self, cols: Iterable[Column]) -> None:
        """Mark columns as dropped"""
        assert self.is_mutable

        for col in cols:
            col.schema_version_drop = self.schema_version
            if col.name is not None:
                assert col.name in self.cols_by_name
                del self.cols_by_name[col.name]
            assert col.id in self.cols_by_id
            del self.cols_by_id[col.id]
            # update stored md
            self._tbl_md.column_md[col.id].schema_version_drop = col.schema_version_drop
            if col.name is not None:
                del self._schema_version_md.columns[col.id]

        # update positions
        for pos, schema_col in enumerate(self._schema_version_md.columns.values()):
            schema_col.pos = pos

        self.store_tbl.create_sa_tbl()
        pxt.catalog.Catalog.get().record_column_dependencies(self)

    def rename_column(self, old_name: str, new_name: str) -> None:
        """Rename a column."""
        if not self.is_mutable:
            raise excs.Error(f'Cannot rename column for immutable table {self.name!r}')
        col = self.path.get_column(old_name)
        if col is None:
            raise excs.Error(f'Unknown column: {old_name}')
        if col.tbl.id != self.id:
            raise excs.Error(f'Cannot rename base table column {col.name!r}')
        if not is_valid_identifier(new_name):
            raise excs.Error(f"Invalid column name: '{new_name}'")
        if new_name in self.cols_by_name:
            raise excs.Error(f'Column {new_name} already exists')
        del self.cols_by_name[old_name]
        col.name = new_name
        self.cols_by_name[new_name] = col
        self._schema_version_md.columns[col.id].name = new_name

        # we're creating a new schema version
        self.bump_version(bump_schema_version=True)

        self._write_md(new_version=True, new_schema_version=True)
        _logger.info(f'Renamed column {old_name} to {new_name} in table {self.name}, new version: {self.version}')

    def set_comment(self, new_comment: Optional[str]) -> None:
        _logger.info(f'[{self.name}] Updating comment: {new_comment}')
        self.comment = new_comment
        self._create_schema_version()

    def set_num_retained_versions(self, new_num_retained_versions: int) -> None:
        _logger.info(
            f'[{self.name}] Updating num_retained_versions: {new_num_retained_versions} '
            f'(was {self.num_retained_versions})'
        )
        self.num_retained_versions = new_num_retained_versions
        self._create_schema_version()

    def _create_schema_version(self) -> None:
        # we're creating a new schema version
        self.bump_version(bump_schema_version=True)
        self._write_md(new_version=True, new_schema_version=True)
        _logger.info(f'[{self.name}] Updating table schema to version: {self.version}')

    def insert(
        self,
        rows: Optional[list[dict[str, Any]]],
        df: Optional[pxt.DataFrame],
        print_stats: bool = False,
        fail_on_exception: bool = True,
    ) -> UpdateStatus:
        """
        Insert rows into this table, either from an explicit list of dicts or from a `DataFrame`.
        """
        from pixeltable.plan import Planner

        assert self.is_insertable
        assert (rows is None) != (df is None)  # Exactly one must be specified
        if rows is not None:
            plan = Planner.create_insert_plan(self, rows, ignore_errors=not fail_on_exception)

        else:
            plan = Planner.create_df_insert_plan(self, df, ignore_errors=not fail_on_exception)

        # this is a base table; we generate rowids during the insert
        def rowids() -> Iterator[int]:
            while True:
                rowid = self.next_row_id
                self.next_row_id += 1
                yield rowid

        result = self._insert(
            plan, time.time(), print_stats=print_stats, rowids=rowids(), abort_on_exc=fail_on_exception
        )
        return result

    def _insert(
        self,
        exec_plan: 'exec.ExecNode',
        timestamp: float,
        *,
        rowids: Optional[Iterator[int]] = None,
        print_stats: bool = False,
        abort_on_exc: bool = False,
    ) -> UpdateStatus:
        """Insert rows produced by exec_plan and propagate to views"""
        # we're creating a new version
        self.bump_version(timestamp, bump_schema_version=False)
        cols_with_excs, row_counts = self.store_tbl.insert_rows(
            exec_plan, v_min=self.version, rowids=rowids, abort_on_exc=abort_on_exc
        )
        result = UpdateStatus(
            cols_with_excs=[f'{self.name}.{self.cols_by_id[cid].name}' for cid in cols_with_excs],
            row_count_stats=row_counts,
        )

        # update views
        for view in self.mutable_views:
            from pixeltable.plan import Planner

            plan2, _ = Planner.create_view_load_plan(view.get().path, propagates_insert=True)
            status = view.get()._insert(plan2, timestamp, print_stats=print_stats)
            result += status.to_cascade()

        # Use the net status after all propagations
        self.update_status = result
        self._write_md(new_version=True, new_schema_version=False)
        if print_stats:
            exec_plan.ctx.profile.print(num_rows=result.num_rows)
        _logger.info(f'TableVersion {self.name}: new version {self.version}')
        return result

    def update(
        self, value_spec: dict[str, Any], where: Optional[exprs.Expr] = None, cascade: bool = True
    ) -> UpdateStatus:
        """Update rows in this TableVersionPath.
        Args:
            value_spec: a list of (column, value) pairs specifying the columns to update and their new values.
            where: a predicate to filter rows to update.
            cascade: if True, also update all computed columns that transitively depend on the updated columns,
                including within views.
        """
        from pixeltable.exprs import SqlElementCache
        from pixeltable.plan import Planner

        assert self.is_mutable

        update_spec = self._validate_update_spec(value_spec, allow_pk=False, allow_exprs=True, allow_media=True)
        if where is not None:
            if not isinstance(where, exprs.Expr):
                raise excs.Error(f"'where' argument must be a predicate, got {type(where)}")
            analysis_info = Planner.analyze(self.path, where)
            # for now we require that the updated rows can be identified via SQL, rather than via a Python filter
            if analysis_info.filter is not None:
                raise excs.Error(f'Filter {analysis_info.filter} not expressible in SQL')

        plan, updated_cols, recomputed_cols = Planner.create_update_plan(self.path, update_spec, [], where, cascade)

        result = self.propagate_update(
            plan,
            where.sql_expr(SqlElementCache()) if where is not None else None,
            recomputed_cols,
            base_versions=[],
            timestamp=time.time(),
            cascade=cascade,
            show_progress=True,
        )
        result += UpdateStatus(updated_cols=updated_cols)
        return result

    def batch_update(
        self,
        batch: list[dict[Column, exprs.Expr]],
        rowids: list[tuple[int, ...]],
        insert_if_not_exists: bool,
        error_if_not_exists: bool,
        cascade: bool = True,
    ) -> UpdateStatus:
        """Update rows in batch.
        Args:
            batch: one dict per row, each mapping Columns to LiteralExprs representing the new values
            rowids: if not empty, one tuple per row, each containing the rowid values for the corresponding row in batch
        """
        from pixeltable.plan import Planner

        # if we do lookups of rowids, we must have one for each row in the batch
        assert len(rowids) == 0 or len(rowids) == len(batch)

        plan, row_update_node, delete_where_clause, updated_cols, recomputed_cols = Planner.create_batch_update_plan(
            self.path, batch, rowids, cascade=cascade
        )
        result = self.propagate_update(
            plan, delete_where_clause, recomputed_cols, base_versions=[], timestamp=time.time(), cascade=cascade
        )
        result += UpdateStatus(updated_cols=[c.qualified_name for c in updated_cols])

        unmatched_rows = row_update_node.unmatched_rows()
        if len(unmatched_rows) > 0:
            if error_if_not_exists:
                raise excs.Error(f'batch_update(): {len(unmatched_rows)} row(s) not found')
            if insert_if_not_exists:
                insert_status = self.insert(unmatched_rows, None, print_stats=False, fail_on_exception=False)
                result += insert_status.to_cascade()
        return result

    def _validate_update_spec(
        self, value_spec: dict[str, Any], allow_pk: bool, allow_exprs: bool, allow_media: bool
    ) -> dict[Column, exprs.Expr]:
        update_targets: dict[Column, exprs.Expr] = {}
        for col_name, val in value_spec.items():
            if not isinstance(col_name, str):
                raise excs.Error(f'Update specification: dict key must be column name, got {col_name!r}')
            if col_name == _ROWID_COLUMN_NAME:
                # a valid rowid is a list of ints, one per rowid column
                assert len(val) == len(self.store_tbl.rowid_columns())
                for el in val:
                    assert isinstance(el, int)
                continue
            col = self.path.get_column(col_name)
            if col is None:
                raise excs.Error(f'Column {col_name} unknown')
            if col.tbl.id != self.id:
                raise excs.Error(f'Column {col.name!r} is a base table column and cannot be updated')
            if col.is_computed:
                raise excs.Error(f'Column {col_name} is computed and cannot be updated')
            if col.is_pk and not allow_pk:
                raise excs.Error(f'Column {col_name} is a primary key column and cannot be updated')
            if col.col_type.is_media_type() and not allow_media:
                raise excs.Error(f'Column {col_name} is a media column and cannot be updated')

            # make sure that the value is compatible with the column type
            value_expr: exprs.Expr
            try:
                # check if this is a literal
                value_expr = exprs.Literal(val, col_type=col.col_type)
            except (TypeError, jsonschema.exceptions.ValidationError) as exc:
                if not allow_exprs:
                    raise excs.Error(
                        f'Column {col_name}: value {val!r} is not a valid literal for this column '
                        f'(expected {col.col_type})'
                    ) from exc
                # it's not a literal, let's try to create an expr from it
                value_expr = exprs.Expr.from_object(val)
                if value_expr is None:
                    raise excs.Error(
                        f'Column {col_name}: value {val!r} is not a recognized literal or expression'
                    ) from exc
                if not col.col_type.is_supertype_of(value_expr.col_type, ignore_nullable=True):
                    raise excs.Error(
                        f'Type of value {val!r} ({value_expr.col_type}) is not compatible with the type of column '
                        f'{col_name} ({col.col_type})'
                    ) from exc
            update_targets[col] = value_expr

        return update_targets

    def recompute_columns(
        self, col_names: list[str], where: exprs.Expr | None = None, errors_only: bool = False, cascade: bool = True
    ) -> UpdateStatus:
        from pixeltable.exprs import CompoundPredicate, SqlElementCache
        from pixeltable.plan import Planner

        assert self.is_mutable
        assert all(name in self.cols_by_name for name in col_names)
        assert len(col_names) > 0
        assert len(col_names) == 1 or not errors_only

        target_columns = [self.cols_by_name[name] for name in col_names]
        where_clause: Optional[exprs.Expr] = None
        if where is not None:
            self._validate_where_clause(where, error_prefix="'where' argument")
            where_clause = where
        if errors_only:
            errortype_pred = (
                exprs.ColumnPropertyRef(exprs.ColumnRef(target_columns[0]), exprs.ColumnPropertyRef.Property.ERRORTYPE)
                != None
            )
            where_clause = CompoundPredicate.make_conjunction([where_clause, errortype_pred])
        plan, updated_cols, recomputed_cols = Planner.create_update_plan(
            self.path, update_targets={}, recompute_targets=target_columns, where_clause=where_clause, cascade=cascade
        )

        result = self.propagate_update(
            plan,
            where_clause.sql_expr(SqlElementCache()) if where_clause is not None else None,
            recomputed_cols,
            base_versions=[],
            timestamp=time.time(),
            cascade=cascade,
            show_progress=True,
        )
        result += UpdateStatus(updated_cols=updated_cols)
        return result

    def propagate_update(
        self,
        plan: Optional[exec.ExecNode],
        where_clause: Optional[sql.ColumnElement],
        recomputed_view_cols: list[Column],
        base_versions: list[Optional[int]],
        timestamp: float,
        cascade: bool,
        show_progress: bool = True,
    ) -> UpdateStatus:
        from pixeltable.catalog import Catalog
        from pixeltable.plan import Planner

        Catalog.get().mark_modified_tvs(self.handle)
        result = UpdateStatus()
        create_new_table_version = plan is not None
        if create_new_table_version:
            self.bump_version(timestamp, bump_schema_version=False)
            cols_with_excs, row_counts = self.store_tbl.insert_rows(
                plan, v_min=self.version, show_progress=show_progress
            )
            result += UpdateStatus(
                row_count_stats=row_counts.insert_to_update(),
                cols_with_excs=[f'{self.name}.{self.cols_by_id[cid].name}' for cid in cols_with_excs],
            )
            self.store_tbl.delete_rows(
                self.version, base_versions=base_versions, match_on_vmin=True, where_clause=where_clause
            )

        if cascade:
            base_versions = [None if plan is None else self.version, *base_versions]  # don't update in place
            # propagate to views
            for view in self.mutable_views:
                recomputed_cols = [col for col in recomputed_view_cols if col.tbl.id == view.id]
                plan = None
                if len(recomputed_cols) > 0:
                    plan = Planner.create_view_update_plan(view.get().path, recompute_targets=recomputed_cols)
                status = view.get().propagate_update(
                    plan, None, recomputed_view_cols, base_versions=base_versions, timestamp=timestamp, cascade=True
                )
                result += status.to_cascade()
        if create_new_table_version:
            self.update_status = result
            self._write_md(new_version=True, new_schema_version=False)
        return result

    def _validate_where_clause(self, pred: exprs.Expr, error_prefix: str) -> None:
        """Validates that pred can be expressed as a SQL Where clause"""
        assert self.is_insertable
        from pixeltable.exprs import Expr
        from pixeltable.plan import Planner

        if not isinstance(pred, Expr):
            raise excs.Error(f'{error_prefix} must be a predicate, got {type(pred)}')
        analysis_info = Planner.analyze(self.path, pred)
        # for now we require that the updated rows can be identified via SQL, rather than via a Python filter
        if analysis_info.filter is not None:
            raise excs.Error(f'Filter {analysis_info.filter} not expressible in SQL')

    def delete(self, where: exprs.Expr | None = None) -> UpdateStatus:
        assert self.is_insertable
        if where is not None:
            self._validate_where_clause(where, error_prefix="'where' argument")
        status = self.propagate_delete(where, base_versions=[], timestamp=time.time())
        return status

    def propagate_delete(
        self, where: Optional[exprs.Expr], base_versions: list[Optional[int]], timestamp: float
    ) -> UpdateStatus:
        """Delete rows in this table and propagate to views"""
        from pixeltable.catalog import Catalog

        Catalog.get().mark_modified_tvs(self.handle)

        # print(f'calling sql_expr()')
        sql_where_clause = where.sql_expr(exprs.SqlElementCache()) if where is not None else None
        # #print(f'sql_where_clause={str(sql_where_clause) if sql_where_clause is not None else None}')
        # sql_cols: list[sql.Column] = []
        # def collect_cols(col) -> None:
        #     sql_cols.append(col)
        # sql.sql.visitors.traverse(sql_where_clause, {}, {'column': collect_cols})
        # x = [f'{str(c)}:{hash(c)}:{id(c.table)}' for c in sql_cols]
        # print(f'where_clause cols: {x}')
        del_rows = self.store_tbl.delete_rows(
            self.version + 1, base_versions=base_versions, match_on_vmin=False, where_clause=sql_where_clause
        )
        row_counts = RowCountStats(del_rows=del_rows)  # delete
        result = UpdateStatus(row_count_stats=row_counts)
        if del_rows > 0:
            # we're creating a new version
            self.bump_version(timestamp, bump_schema_version=False)
        for view in self.mutable_views:
            status = view.get().propagate_delete(
                where=None, base_versions=[self.version, *base_versions], timestamp=timestamp
            )
            result += status.to_cascade()
        self.update_status = result

        if del_rows > 0:
            self._write_md(new_version=True, new_schema_version=False)
        return result

    def revert(self) -> None:
        """Reverts the table to the previous version."""
        assert self.is_mutable
        if self.version == 0:
            raise excs.Error('Cannot revert version 0')
        self._revert()

    def _revert(self) -> None:
        """
        Reverts the stored metadata for this table version and propagates to views.

        Doesn't attempt to revert the in-memory metadata, but instead invalidates this TableVersion instance
        and relies on Catalog to reload it
        """
        from pixeltable.catalog import Catalog

        conn = Env.get().conn
        # make sure we don't have a snapshot referencing this version
        # (unclear how to express this with sqlalchemy)
        query = (
            f"select ts.dir_id, ts.md->'name' "
            f'from {schema.Table.__tablename__} ts '
            f"cross join lateral jsonb_path_query(md, '$.view_md.base_versions[*]') as tbl_version "
            f"where tbl_version->>0 = '{self.id.hex}' and (tbl_version->>1)::int = {self.version}"
        )
        result = list(conn.execute(sql.text(query)))
        if len(result) > 0:
            names = [row[1] for row in result]
            raise excs.Error(
                (
                    f'Current version is needed for {len(result)} snapshot{"s" if len(result) > 1 else ""} '
                    f'({", ".join(names)})'
                )
            )

        conn.execute(sql.delete(self.store_tbl.sa_tbl).where(self.store_tbl.sa_tbl.c.v_min == self.version))

        # revert new deletions
        set_clause: dict[sql.Column, Any] = {self.store_tbl.sa_tbl.c.v_max: schema.Table.MAX_VERSION}
        for index_info in self.idxs_by_name.values():
            # copy the index value back from the undo column and reset the undo column to NULL
            set_clause[index_info.val_col.sa_col] = index_info.undo_col.sa_col
            set_clause[index_info.undo_col.sa_col] = None
        stmt = sql.update(self.store_tbl.sa_tbl).values(set_clause).where(self.store_tbl.sa_tbl.c.v_max == self.version)
        conn.execute(stmt)

        # revert schema changes:
        # - undo changes to self._tbl_md and write that back
        # - delete newly-added TableVersion/TableSchemaVersion records
        Catalog.get().mark_modified_tvs(self.handle)
        old_version = self.version
        if self.version == self.schema_version:
            # physically delete newly-added columns and remove them from the stored md
            added_cols = [col for col in self.cols if col.schema_version_add == self.schema_version]
            if len(added_cols) > 0:
                self._tbl_md.next_col_id = min(col.id for col in added_cols)
                for col in added_cols:
                    if col.is_stored:
                        self.store_tbl.drop_column(col)
                    del self._tbl_md.column_md[col.id]

            # remove newly-added indices from the lookup structures
            # (the value and undo columns got removed in the preceding step)
            added_idx_md = [md for md in self._tbl_md.index_md.values() if md.schema_version_add == self.schema_version]
            if len(added_idx_md) > 0:
                self._tbl_md.next_idx_id = min(md.id for md in added_idx_md)
                for md in added_idx_md:
                    # TODO: drop the index
                    del self._tbl_md.index_md[md.id]

            # make newly-dropped columns visible again
            dropped_col_md = [
                md for md in self._tbl_md.column_md.values() if md.schema_version_drop == self.schema_version
            ]
            for col_md in dropped_col_md:
                col_md.schema_version_drop = None

            # make newly-dropped indices visible again
            dropped_idx_md = [
                md for md in self._tbl_md.index_md.values() if md.schema_version_drop == self.schema_version
            ]
            for idx_md in dropped_idx_md:
                idx_md.schema_version_drop = None

            conn.execute(
                sql.delete(schema.TableSchemaVersion.__table__)
                .where(schema.TableSchemaVersion.tbl_id == self.id)
                .where(schema.TableSchemaVersion.schema_version == self.schema_version)
            )
            self._tbl_md.current_schema_version = self._schema_version_md.preceding_schema_version

        conn.execute(
            sql.delete(schema.TableVersion.__table__)
            .where(schema.TableVersion.tbl_id == self.id)
            .where(schema.TableVersion.version == self.version)
        )

        self._tbl_md.current_version = self._version_md.version = self.version - 1

        self._write_md(new_version=False, new_schema_version=False)

        # propagate to views
        views_str = ', '.join([str(v.id) for v in self.mutable_views])
        print(f'revert(): mutable_views={views_str}')
        for view in self.mutable_views:
            view.get()._revert()

        # force reload on next operation
        self.is_validated = False
        Catalog.get().remove_tbl_version(self)

        # delete newly-added data
        # Do this at the end, after all DB operations have completed.
        # TODO: The transaction could still fail. Really this should be done via PendingTableOps.
        self.delete_media(tbl_version=old_version)
        _logger.info(f'TableVersion {self.name}: reverted to version {self.version}')

    def _init_external_stores(self) -> None:
        for store_md in self.tbl_md.external_stores:
            store_cls = resolve_symbol(store_md['class'])
            assert isinstance(store_cls, type) and issubclass(store_cls, pxt.io.ExternalStore)
            store = store_cls.from_dict(store_md['md'])
            self.external_stores[store.name] = store

    def link_external_store(self, store: pxt.io.ExternalStore) -> None:
        self.bump_version(bump_schema_version=True)

        self.external_stores[store.name] = store
        self._tbl_md.external_stores.append(
            {'class': f'{type(store).__module__}.{type(store).__qualname__}', 'md': store.as_dict()}
        )
        self._write_md(new_version=True, new_schema_version=True)

    def unlink_external_store(self, store: pxt.io.ExternalStore) -> None:
        del self.external_stores[store.name]
        self.bump_version(bump_schema_version=True)
        idx = next(i for i, store_md in enumerate(self._tbl_md.external_stores) if store_md['md']['name'] == store.name)
        self._tbl_md.external_stores.pop(idx)
        self._write_md(new_version=True, new_schema_version=True)

    @property
    def tbl_md(self) -> schema.TableMd:
        return self._tbl_md

    @property
    def version_md(self) -> schema.TableVersionMd:
        return self._version_md

    @property
    def schema_version_md(self) -> schema.TableSchemaVersionMd:
        return self._schema_version_md

    @property
    def view_md(self) -> Optional[schema.ViewMd]:
        return self._tbl_md.view_md

    @property
    def name(self) -> str:
        return self._tbl_md.name

    @property
    def user(self) -> Optional[str]:
        return self._tbl_md.user

    @property
    def is_replica(self) -> bool:
        return self._tbl_md.is_replica

    @property
    def comment(self) -> str:
        return self._schema_version_md.comment

    @comment.setter
    def comment(self, c: str) -> None:
        assert self.effective_version is None
        self._schema_version_md.comment = c

    @property
    def num_retained_versions(self) -> int:
        return self._schema_version_md.num_retained_versions

    @num_retained_versions.setter
    def num_retained_versions(self, n: int) -> None:
        assert self.effective_version is None
        self._schema_version_md.num_retained_versions = n

    @property
    def version(self) -> int:
        # if this is a snapshot instance, we need to ignore current_version
        return self._tbl_md.current_version if self.effective_version is None else self.effective_version

    @property
    def created_at(self) -> float:
        return self._version_md.created_at

    @property
    def schema_version(self) -> int:
        return self._schema_version_md.schema_version

    def bump_version(self, timestamp: Optional[float] = None, *, bump_schema_version: bool) -> None:
        """
        Increments the table version and adjusts all associated metadata. This will *not* trigger a database action;
        _write_md() must be called separately to persist the changes.

        Args:
            timestamp: the creation time for the new version. Can be used to synchronize multiple metadata changes
                to the same timestamp. If `None`, then defaults to `time.time()`.
            bump_schema_version: if True, also adjusts the schema version (setting it equal to the new version)
                and associated metadata.
        """
        from pixeltable.catalog import Catalog

        assert self.effective_version is None

        if timestamp is None:
            timestamp = time.time()

        Catalog.get().mark_modified_tvs(self.handle)

        old_version = self._tbl_md.current_version
        assert self._version_md.version == old_version
        new_version = old_version + 1
        self._tbl_md.current_version = new_version
        self._version_md.version = new_version
        self._version_md.created_at = timestamp

        if bump_schema_version:
            old_schema_version = self._tbl_md.current_schema_version
            assert self._version_md.schema_version == old_schema_version
            assert self._schema_version_md.schema_version == old_schema_version
            self._tbl_md.current_schema_version = new_version
            self._version_md.schema_version = new_version
            self._schema_version_md.preceding_schema_version = old_schema_version
            self._schema_version_md.schema_version = new_version

    @property
    def preceding_schema_version(self) -> Optional[int]:
        return self._schema_version_md.preceding_schema_version

    @property
    def update_status(self) -> Optional[UpdateStatus]:
        return self._version_md.update_status

    @update_status.setter
    def update_status(self, status: UpdateStatus) -> None:
        assert self.effective_version is None
        self._version_md.update_status = status

    @property
    def media_validation(self) -> MediaValidation:
        return MediaValidation[self._schema_version_md.media_validation.upper()]

    @property
    def next_col_id(self) -> int:
        return self._tbl_md.next_col_id

    @next_col_id.setter
    def next_col_id(self, id: int) -> None:
        assert self.effective_version is None
        self._tbl_md.next_col_id = id

    @property
    def next_idx_id(self) -> int:
        return self._tbl_md.next_idx_id

    @next_idx_id.setter
    def next_idx_id(self, id: int) -> None:
        assert self.effective_version is None
        self._tbl_md.next_idx_id = id

    @property
    def next_row_id(self) -> int:
        return self._tbl_md.next_row_id

    @next_row_id.setter
    def next_row_id(self, id: int) -> None:
        assert self.effective_version is None
        self._tbl_md.next_row_id = id

    @property
    def is_snapshot(self) -> bool:
        return self.effective_version is not None

    @property
    def is_mutable(self) -> bool:
        return not self.is_snapshot and not self.is_replica

    @property
    def is_view(self) -> bool:
        return self.view_md is not None

    @property
    def include_base_columns(self) -> bool:
        return self.view_md is not None and self.view_md.include_base_columns

    @property
    def is_component_view(self) -> bool:
        return self.iterator_cls is not None

    @property
    def is_insertable(self) -> bool:
        """Returns True if this corresponds to an InsertableTable"""
        return self.is_mutable and not self.is_view

    def is_iterator_column(self, col: Column) -> bool:
        """Returns True if col is produced by an iterator"""
        # the iterator columns directly follow the pos column
        return self.is_component_view and col.id > 0 and col.id < self.num_iterator_cols + 1

    def is_system_column(self, col: Column) -> bool:
        """Return True if column was created by Pixeltable"""
        return col.name == _POS_COLUMN_NAME and self.is_component_view

    def user_columns(self) -> list[Column]:
        """Return all non-system columns"""
        return [c for c in self.cols if not self.is_system_column(c)]

    def primary_key_columns(self) -> list[Column]:
        """Return all non-system columns"""
        return [c for c in self.cols if c.is_pk]

    @property
    def primary_key(self) -> list[str]:
        """Return the names of the primary key columns"""
        return [c.name for c in self.cols if c.is_pk]

    def get_required_col_names(self) -> list[str]:
        """Return the names of all columns for which values must be specified in insert()"""
        assert not self.is_view
        names = [c.name for c in self.cols_by_name.values() if not c.is_computed and not c.col_type.nullable]
        return names

    def get_computed_col_names(self) -> list[str]:
        """Return the names of all computed columns"""
        names = [c.name for c in self.cols_by_name.values() if c.is_computed]
        return names

    def get_idx_val_columns(self, cols: Iterable[Column]) -> set[Column]:
        result = {info.val_col for col in cols for info in col.get_idx_info().values()}
        return result

    def get_dependent_columns(self, cols: Iterable[Column]) -> set[Column]:
        """
        Return the set of columns that transitively depend on any of the given ones.
        """
        cat = pxt.catalog.Catalog.get()
        result = set().union(*[cat.get_column_dependents(col.tbl.id, col.id) for col in cols])
        if len(result) > 0:
            result.update(self.get_dependent_columns(result))
        return result

    def num_rowid_columns(self) -> int:
        """Return the number of columns of the rowids, without accessing store_tbl"""
        if self.is_component_view:
            return 1 + self.base.get().num_rowid_columns()
        return 1

    @classmethod
    def _create_stores_md(cls, stores: Iterable[pxt.io.ExternalStore]) -> list[dict[str, Any]]:
        return [
            {'class': f'{type(store).__module__}.{type(store).__qualname__}', 'md': store.as_dict()} for store in stores
        ]

    def as_dict(self) -> dict:
        return {'id': str(self.id), 'effective_version': self.effective_version}

    @classmethod
    def from_dict(cls, d: dict) -> TableVersion:
        from pixeltable.catalog import Catalog

        id = UUID(d['id'])
        effective_version = d['effective_version']
        return Catalog.get().get_tbl_version(id, effective_version)<|MERGE_RESOLUTION|>--- conflicted
+++ resolved
@@ -605,10 +605,6 @@
         idx_info = self.IndexInfo(id=idx_id, name=idx_name, idx=idx, col=col, val_col=val_col, undo_col=undo_col)
         self._tbl_md.index_md[idx_id] = idx_md
         self.idxs_by_name[idx_name] = idx_info
-<<<<<<< HEAD
-
-=======
->>>>>>> 741a7d4d
         idx.create_index(self._store_idx_name(idx_id), val_col)
 
     def _add_index(self, col: Column, idx_name: Optional[str], idx: index.IndexBase) -> UpdateStatus:
@@ -732,7 +728,6 @@
             plan.ctx.num_rows = row_count
             plan.open()
             try:
-<<<<<<< HEAD
                 excs_per_col = self.store_tbl.load_column(col, plan, on_error == 'abort')
             except sql_exc.DBAPIError as exc:
                 Catalog.get().convert_sql_exc(exc, self.id, self.handle, convert_db_excs=True)
@@ -746,20 +741,6 @@
                 num_excs += excs_per_col
             computed_values += plan.ctx.num_computed_exprs * row_count
             plan.close()
-=======
-                plan.open()
-                try:
-                    excs_per_col = self.store_tbl.load_column(col, plan, on_error == 'abort')
-                except sql.exc.DBAPIError as exc:
-                    # Wrap the DBAPIError in an excs.Error to unify processing in the subsequent except block
-                    raise excs.Error(f'SQL error during execution of computed column `{col.name}`:\n{exc}') from exc
-                if excs_per_col > 0:
-                    cols_with_excs.append(col)
-                    num_excs += excs_per_col
-                computed_values += plan.ctx.num_computed_exprs * row_count
-            finally:
-                plan.close()
->>>>>>> 741a7d4d
 
         Catalog.get().record_column_dependencies(self)
 
