from __future__ import annotations

import copy
import dataclasses
import importlib
import logging
import time
import uuid
from typing import TYPE_CHECKING, Any, Iterable, Iterator, Literal, Optional, Tuple
from uuid import UUID

import jsonschema.exceptions
import sqlalchemy as sql

import pixeltable as pxt
import pixeltable.exceptions as excs
import pixeltable.type_system as ts
from pixeltable import exprs, index
from pixeltable.env import Env
from pixeltable.iterators import ComponentIterator
from pixeltable.metadata import schema
from pixeltable.utils.exception_handler import run_cleanup_on_exception
from pixeltable.utils.filecache import FileCache
from pixeltable.utils.media_store import MediaStore

from .tbl_ops import TableOp

if TYPE_CHECKING:
    from pixeltable.plan import SampleClause

from ..func.globals import resolve_symbol
from .column import Column
from .globals import _POS_COLUMN_NAME, _ROWID_COLUMN_NAME, MediaValidation, is_valid_identifier
from .update_status import RowCountStats, UpdateStatus

if TYPE_CHECKING:
    from pixeltable import exec, store

    from .table_version_handle import TableVersionHandle

_logger = logging.getLogger('pixeltable')


@dataclasses.dataclass(frozen=True)
class TableVersionMd:
    """
    Complete set of md records for a specific TableVersion instance.

    TODO: subsume schema.FullTableMd
    """

    tbl_md: schema.TableMd
    version_md: schema.TableVersionMd
    schema_version_md: schema.TableSchemaVersionMd


class TableVersion:
    """
    TableVersion represents a particular version of a table/view along with its physical representation:
    - the physical representation is a store table with indices
    - the version can be mutable or a snapshot
    - tables and their recursive views form a tree, and a mutable TableVersion also records its own
      mutable views in order to propagate updates
    - each view TableVersion records its base:
      * the base is correct only for mutable views (snapshot versions form a DAG, not a tree)
      * the base is useful for getting access to the StoreTable and the base id
      * TODO: create a separate hierarchy of objects that records the version-independent tree of tables/views, and
        have TableVersions reference those
    - mutable TableVersions record their TableVersionPath, which is needed for expr evaluation in updates

    Instances of TableVersion should not be stored as member variables (ie, used across transaction boundaries).
    Use a TableVersionHandle instead.

    Only TableVersion and Catalog interact directly with stored metadata. Everything else needs to go through these
    two classes.
    """

    id: UUID

    # record metadata stored in catalog
    _tbl_md: schema.TableMd
    _version_md: schema.TableVersionMd
    _schema_version_md: schema.TableSchemaVersionMd

    effective_version: Optional[int]
    created_at: float
    path: Optional[pxt.catalog.TableVersionPath]  # only set for live tables; needed to resolve computed cols
    base: Optional[TableVersionHandle]  # only set for views
    predicate: Optional[exprs.Expr]
    sample_clause: Optional['SampleClause']

    iterator_cls: Optional[type[ComponentIterator]]
    iterator_args: Optional[exprs.InlineDict]
    num_iterator_cols: int

    # target for data operation propagation (only set for non-snapshots, and only records non-snapshot views)
    mutable_views: frozenset[TableVersionHandle]

    # contains complete history of columns, incl dropped ones
    cols: list[Column]
    # contains only user-facing (named) columns visible in this version
    cols_by_name: dict[str, Column]
    # contains only columns visible in this version, both system and user
    cols_by_id: dict[int, Column]
    # contains only actively maintained indices
    idxs_by_name: dict[str, TableVersion.IndexInfo]

    external_stores: dict[str, pxt.io.ExternalStore]
    store_tbl: Optional['store.StoreBase']

    is_initialized: bool  # True if init() has been called

    # used by Catalog to invalidate cached instances at the end of a transaction;
    # True if this instance reflects the state of stored metadata in the context of this transaction and
    # it is the instance cached in Catalog
    is_validated: bool

    @dataclasses.dataclass
    class IndexInfo:
        id: int
        name: str
        idx: index.IndexBase
        col: Column
        val_col: Column
        undo_col: Column

    def __init__(
        self,
        id: UUID,
        tbl_md: schema.TableMd,
        version_md: schema.TableVersionMd,
        effective_version: Optional[int],
        created_at: float,
        schema_version_md: schema.TableSchemaVersionMd,
        mutable_views: list[TableVersionHandle],
        base_path: Optional[pxt.catalog.TableVersionPath] = None,
        base: Optional[TableVersionHandle] = None,
    ):
        self.is_validated = True  # a freshly constructed instance is always valid
        self.is_initialized = False
        self.id = id
        self._tbl_md = copy.deepcopy(tbl_md)
        self._version_md = copy.deepcopy(version_md)
        self._schema_version_md = copy.deepcopy(schema_version_md)
        self.effective_version = effective_version
        self.created_at = created_at
        assert not (self.is_view and base is None)
        self.base = base
        self.store_tbl = None

        # mutable tables need their TableVersionPath for expr eval during updates
        from .table_version_handle import TableVersionHandle
        from .table_version_path import TableVersionPath

        if self.is_snapshot:
            self.path = None
        else:
            self_handle = TableVersionHandle(id, self.effective_version)
            if self.is_view:
                assert base_path is not None
            self.path = TableVersionPath(self_handle, base=base_path)

        # view-specific initialization
        from pixeltable import exprs
        from pixeltable.plan import SampleClause

        predicate_dict = None if self.view_md is None or self.view_md.predicate is None else self.view_md.predicate
        self.predicate = exprs.Expr.from_dict(predicate_dict) if predicate_dict is not None else None
        sample_dict = None if self.view_md is None or self.view_md.sample_clause is None else self.view_md.sample_clause
        self.sample_clause = SampleClause.from_dict(sample_dict) if sample_dict is not None else None

        # component view-specific initialization
        self.iterator_cls = None
        self.iterator_args = None
        self.num_iterator_cols = 0
        if self.view_md is not None and self.view_md.iterator_class_fqn is not None:
            module_name, class_name = tbl_md.view_md.iterator_class_fqn.rsplit('.', 1)
            module = importlib.import_module(module_name)
            self.iterator_cls = getattr(module, class_name)
            self.iterator_args = exprs.InlineDict.from_dict(tbl_md.view_md.iterator_args)
            output_schema, _ = self.iterator_cls.output_schema(**self.iterator_args.to_kwargs())
            self.num_iterator_cols = len(output_schema)
            assert tbl_md.view_md.iterator_args is not None

        self.mutable_views = frozenset(mutable_views)
        assert self.is_mutable or len(self.mutable_views) == 0

        self.cols = []
        self.cols_by_name = {}
        self.cols_by_id = {}
        self.idxs_by_name = {}
        self.external_stores = {}

    def __hash__(self) -> int:
        return hash(self.id)

    def create_snapshot_copy(self) -> TableVersion:
        """Create a snapshot copy of this TableVersion"""
        assert not self.is_snapshot
        base = self.path.base.tbl_version if self.is_view else None
        return TableVersion(
<<<<<<< HEAD
            self.id, self.tbl_md, self.version, self.created_at, self.schema_version_md, mutable_views=[], base=base
=======
            self.id, self.tbl_md, self.version_md, self.version, self.schema_version_md, mutable_views=[], base=base
>>>>>>> 2865df6d
        )

    @property
    def versioned_name(self) -> str:
        if self.effective_version is None:
            return self.name
        else:
            return f'{self.name}:{self.effective_version}'

    @property
    def handle(self) -> 'TableVersionHandle':
        from .table_version_handle import TableVersionHandle

        return TableVersionHandle(self.id, self.effective_version, self)

    @classmethod
    def create_initial_md(
        cls,
        name: str,
        cols: list[Column],
        num_retained_versions: int,
        comment: str,
        media_validation: MediaValidation,
        view_md: Optional[schema.ViewMd] = None,
    ) -> TableVersionMd:
        user = Env.get().user

        # assign ids
        cols_by_name: dict[str, Column] = {}
        for pos, col in enumerate(cols):
            col.id = pos
            col.schema_version_add = 0
            cols_by_name[col.name] = col
            if col.is_computed:
                col.check_value_expr()

        timestamp = time.time()
        column_md = cls._create_column_md(cols)
        tbl_id = uuid.uuid4()
        tbl_id_str = str(tbl_id)
        tbl_md = schema.TableMd(
            tbl_id=tbl_id_str,
            name=name,
            user=user,
            is_replica=False,
            current_version=0,
            current_schema_version=0,
            next_col_id=len(cols),
            next_idx_id=0,
            next_row_id=0,
            view_sn=0,
            column_md=column_md,
            index_md={},
            external_stores=[],
            view_md=view_md,
            additional_md={},
        )

        table_version_md = schema.TableVersionMd(
            tbl_id=tbl_id_str, created_at=timestamp, version=0, schema_version=0, additional_md={}
        )

        schema_col_md: dict[int, schema.SchemaColumn] = {}
        for pos, col in enumerate(cols):
            md = schema.SchemaColumn(
                pos=pos,
                name=col.name,
                media_validation=col._media_validation.name.lower() if col._media_validation is not None else None,
            )
            schema_col_md[col.id] = md

        schema_version_md = schema.TableSchemaVersionMd(
            tbl_id=tbl_id_str,
            schema_version=0,
            preceding_schema_version=None,
            columns=schema_col_md,
            num_retained_versions=num_retained_versions,
            comment=comment,
            media_validation=media_validation.name.lower(),
            additional_md={},
        )
        return TableVersionMd(tbl_md, table_version_md, schema_version_md)

    @classmethod
    def create(
        cls,
        dir_id: UUID,
        name: str,
        cols: list[Column],
        num_retained_versions: int,
        comment: str,
        media_validation: MediaValidation,
    ) -> tuple[UUID, Optional[TableVersion]]:
        user = Env.get().user

        # assign ids
        cols_by_name: dict[str, Column] = {}
        for pos, col in enumerate(cols):
            col.id = pos
            col.schema_version_add = 0
            cols_by_name[col.name] = col
            if col.is_computed:
                col.check_value_expr()

        timestamp = time.time()
        # create schema.Table
        # Column.dependent_cols for existing cols is wrong at this point, but init() will set it correctly
        column_md = cls._create_column_md(cols)
        tbl_id = uuid.uuid4()
        tbl_id_str = str(tbl_id)
        table_md = schema.TableMd(
            tbl_id=tbl_id_str,
            name=name,
            user=user,
            is_replica=False,
            current_version=0,
            current_schema_version=0,
            next_col_id=len(cols),
            next_idx_id=0,
            next_row_id=0,
            view_sn=0,
            column_md=column_md,
            index_md={},
            external_stores=[],
            view_md=None,
            additional_md={},
        )

        # create schema.TableVersion of the initial version
        table_version_md = schema.TableVersionMd(
            tbl_id=tbl_id_str,
            created_at=timestamp,
            version=0,
            schema_version=0,
            user=user,
            update_status=None,
            additional_md={},
        )

        # create schema.TableSchemaVersion
        schema_col_md: dict[int, schema.SchemaColumn] = {}
        for pos, col in enumerate(cols):
            md = schema.SchemaColumn(
                pos=pos,
                name=col.name,
                media_validation=col._media_validation.name.lower() if col._media_validation is not None else None,
            )
            schema_col_md[col.id] = md

        schema_version_md = schema.TableSchemaVersionMd(
            tbl_id=tbl_id_str,
            schema_version=0,
            preceding_schema_version=None,
            columns=schema_col_md,
            num_retained_versions=num_retained_versions,
            comment=comment,
            media_validation=media_validation.name.lower(),
            additional_md={},
        )

        cat = pxt.catalog.Catalog.get()

<<<<<<< HEAD
        # if this is purely a snapshot (it doesn't require any additional storage for columns and it doesn't have a
        # predicate to apply at runtime), we don't create a physical table and simply use the base's table version path
        if (
            view_md is not None
            and view_md.is_snapshot
            and view_md.predicate is None
            and view_md.sample_clause is None
            and len(cols) == 0
        ):
            cat.store_tbl_md(
                tbl_id=tbl_id,
                dir_id=dir_id,
                tbl_md=table_md,
                version_md=table_version_md,
                schema_version_md=schema_version_md,
            )
            return tbl_id, None

        # assert (base_path is not None) == (view_md is not None)
        is_snapshot = view_md is not None and view_md.is_snapshot
        effective_version = 0 if is_snapshot else None
        base_path = pxt.catalog.TableVersionPath.from_md(view_md.base_versions) if view_md is not None else None
        base = base_path.tbl_version if base_path is not None else None
        tbl_version = cls(
            tbl_id, table_md, effective_version, timestamp, schema_version_md, [], base_path=base_path, base=base
        )
=======
        tbl_version = cls(tbl_id, table_md, table_version_md, None, schema_version_md, [])
>>>>>>> 2865df6d
        # TODO: break this up, so that Catalog.create_table() registers tbl_version
        cat._tbl_versions[tbl_id, None] = tbl_version
        tbl_version.init()
        tbl_version.store_tbl.create()
        # add default indices, after creating the store table
        for col in tbl_version.cols_by_name.values():
            status = tbl_version._add_default_index(col)
            assert status is None or status.num_excs == 0

        cat.store_tbl_md(
            tbl_id=tbl_id,
            dir_id=dir_id,
            tbl_md=tbl_version.tbl_md,
            version_md=table_version_md,
            schema_version_md=schema_version_md,
        )
        return tbl_id, tbl_version

    def exec_op(self, op: TableOp) -> None:
        if op.create_store_table_op is not None:
            # don't use Catalog.begin_xact() here, to avoid accidental recursive calls to exec_op()
            with Env.get().begin_xact():
                self.store_tbl.create()

        elif op.load_view_op is not None:
            from pixeltable.catalog import Catalog
            from pixeltable.plan import Planner

            from .table_version_path import TableVersionPath

            # clear out any remaining media files from an aborted previous attempt
            MediaStore.delete(self.id)
            view_path = TableVersionPath.from_dict(op.load_view_op.view_path)
            plan, _ = Planner.create_view_load_plan(view_path)
            _, row_counts = self.store_tbl.insert_rows(plan, v_min=self.version)
            status = UpdateStatus(row_count_stats=row_counts)
            Catalog.get().store_update_status(self.id, self.version, status)
            _logger.debug(f'Loaded view {self.name} with {row_counts.num_rows} rows')

    @classmethod
    def create_replica(cls, md: schema.FullTableMd) -> TableVersion:
        assert Env.get().in_xact
        tbl_id = UUID(md.tbl_md.tbl_id)
        _logger.info(f'Creating replica table version {tbl_id}:{md.version_md.version}.')
        view_md = md.tbl_md.view_md
        base_path = pxt.catalog.TableVersionPath.from_md(view_md.base_versions) if view_md is not None else None
        base = base_path.tbl_version if base_path is not None else None
        tbl_version = cls(
            tbl_id,
            md.tbl_md,
<<<<<<< HEAD
            md.version_md.version,
            md.version_md.created_at,
=======
            md.version_md,
            md.version_md.version,
>>>>>>> 2865df6d
            md.schema_version_md,
            [],
            base_path=base_path,
            base=base,
        )
        cat = pxt.catalog.Catalog.get()
        # We're creating a new TableVersion replica, so we should never have seen this particular
        # TableVersion instance before.
        assert tbl_version.effective_version is not None
        assert (tbl_version.id, tbl_version.effective_version) not in cat._tbl_versions
        cat._tbl_versions[tbl_version.id, tbl_version.effective_version] = tbl_version
        tbl_version.init()
        tbl_version.store_tbl.create()
        tbl_version.store_tbl.ensure_columns_exist(col for col in tbl_version.cols if col.is_stored)
        return tbl_version

    def drop(self) -> None:
        # if self.is_view and self.is_mutable:
        #     # update mutable_views
        #     # TODO: invalidate base to force reload
        #     from .table_version_handle import TableVersionHandle
        #
        #     assert self.base is not None
        #     if self.base.get().is_mutable:
        #         self.base.get().mutable_views.remove(TableVersionHandle.create(self))

        MediaStore.delete(self.id)
        FileCache.get().clear(tbl_id=self.id)
        self.store_tbl.drop()

    def init(self) -> None:
        """
        Initialize schema-related in-memory metadata separately, now that this TableVersion instance is visible
        in Catalog.
        """
        from .catalog import Catalog

        cat = Catalog.get()
        assert (self.id, self.effective_version) in cat._tbl_versions
        self._init_schema()
        if self.is_mutable:
            cat.record_column_dependencies(self)
        # init external stores; this needs to happen after the schema is created
        self._init_external_stores()
        self.is_initialized = True

    def _init_schema(self) -> None:
        # create columns first, so the indices can reference them
        self._init_cols()
        if not self.is_snapshot:
            self._init_idxs()
        # create the sa schema only after creating the columns and indices
        self._init_sa_schema()

        # created value_exprs after everything else has been initialized
        for col in self.cols_by_id.values():
            col.init_value_expr()

    def _init_cols(self) -> None:
        """Initialize self.cols with the columns visible in our effective version"""
        self.cols = []
        self.cols_by_name = {}
        self.cols_by_id = {}
        # Sort columns in column_md by the position specified in col_md.id to guarantee that all references
        # point backward.
        sorted_column_md = sorted(self.tbl_md.column_md.values(), key=lambda item: item.id)
        for col_md in sorted_column_md:
            schema_col_md = self.schema_version_md.columns.get(col_md.id)
            col_name = schema_col_md.name if schema_col_md is not None else None
            media_val = (
                MediaValidation[schema_col_md.media_validation.upper()]
                if schema_col_md is not None and schema_col_md.media_validation is not None
                else None
            )
            col = Column(
                col_id=col_md.id,
                name=col_name,
                col_type=ts.ColumnType.from_dict(col_md.col_type),
                is_pk=col_md.is_pk,
                stored=col_md.stored,
                media_validation=media_val,
                schema_version_add=col_md.schema_version_add,
                schema_version_drop=col_md.schema_version_drop,
                value_expr_dict=col_md.value_expr,
                tbl=self,
            )
            col.tbl = self
            self.cols.append(col)

            # populate the lookup structures before Expr.from_dict()
            if col_md.schema_version_add > self.schema_version:
                # column was added after this version
                continue
            if col_md.schema_version_drop is not None and col_md.schema_version_drop <= self.schema_version:
                # column was dropped
                continue
            if col.name is not None:
                self.cols_by_name[col.name] = col
            self.cols_by_id[col.id] = col

            # # make sure to traverse columns ordered by position = order in which cols were created;
            # # this guarantees that references always point backwards
            # if not self.is_snapshot and col_md.value_expr is not None:
            #     self._record_refd_columns(col)

    def _init_idxs(self) -> None:
        # self.idx_md = tbl_md.index_md
        self.idxs_by_name = {}
        import pixeltable.index as index_module

        for md in self.tbl_md.index_md.values():
            if md.schema_version_add > self.schema_version or (
                md.schema_version_drop is not None and md.schema_version_drop <= self.schema_version
            ):
                # index not visible in this schema version
                continue

            # instantiate index object
            cls_name = md.class_fqn.rsplit('.', 1)[-1]
            cls = getattr(index_module, cls_name)
            idx_col: Column
            if md.indexed_col_tbl_id == str(self.id):
                # this is a reference to one of our columns: avoid TVP.get_column_by_id() here, because we're not fully
                # initialized yet
                idx_col = self.cols_by_id[md.indexed_col_id]
            else:
                assert self.path.base is not None
                idx_col = self.path.base.get_column_by_id(UUID(md.indexed_col_tbl_id), md.indexed_col_id)
            idx = cls.from_dict(idx_col, md.init_args)

            # fix up the sa column type of the index value and undo columns
            val_col = self.cols_by_id[md.index_val_col_id]
            val_col.sa_col_type = idx.index_sa_type()
            val_col._stores_cellmd = False
            undo_col = self.cols_by_id[md.index_val_undo_col_id]
            undo_col.sa_col_type = idx.index_sa_type()
            undo_col._stores_cellmd = False
            idx_info = self.IndexInfo(id=md.id, name=md.name, idx=idx, col=idx_col, val_col=val_col, undo_col=undo_col)
            self.idxs_by_name[md.name] = idx_info

    def _init_sa_schema(self) -> None:
        # create the sqlalchemy schema; do this after instantiating columns, in order to determine whether they
        # need to record errors
        from pixeltable.store import StoreComponentView, StoreTable, StoreView

        if self.is_component_view:
            self.store_tbl = StoreComponentView(self)
        elif self.is_view:
            self.store_tbl = StoreView(self)
        else:
            self.store_tbl = StoreTable(self)

    def _write_md(self, new_version: bool, new_schema_version: bool) -> None:
        from pixeltable.catalog import Catalog

        Catalog.get().store_tbl_md(
            self.id,
            None,
            self._tbl_md,
            self._version_md if new_version else None,
            self._schema_version_md if new_schema_version else None,
        )

<<<<<<< HEAD
    def _write_md_update_status(self, update_status: UpdateStatus) -> None:
        """Writes a new update_status in the table version metadata in the database.

        Args:
            update_status: UpdateStatus to be updated in the database
        """
        from pixeltable.catalog import Catalog

        Catalog.get().update_tbl_version_md(self._create_version_md(self.created_at, update_status))

=======
>>>>>>> 2865df6d
    def _store_idx_name(self, idx_id: int) -> str:
        """Return name of index in the store, which needs to be globally unique"""
        return f'idx_{self.id.hex}_{idx_id}'

    def add_index(self, col: Column, idx_name: Optional[str], idx: index.IndexBase) -> UpdateStatus:
        # we're creating a new schema version
        self.version += 1
        self.created_at = time.time()
        self.schema_version = self.version
        status = self._add_index(col, idx_name, idx)
        self._write_md(new_version=True, new_schema_version=True)
        _logger.info(f'Added index {idx_name} on column {col.name} to table {self.name}')
        return status

    def _is_btree_indexable(self, col: Column) -> bool:
        if not col.stored:
            # if the column is intentionally not stored, we want to avoid the overhead of an index
            return False
        # Skip index for stored media columns produced by an iterator
        if col.col_type.is_media_type() and self.is_iterator_column(col):
            return False
        if not col.col_type.is_scalar_type() and not (col.col_type.is_media_type() and not col.is_computed):
            # wrong type for a B-tree
            return False
        if col.col_type.is_bool_type():  # noqa : SIM103 Supress `Return the negated condition directly` check
            # B-trees on bools aren't useful
            return False
        return True

    def _add_default_index(self, col: Column) -> Optional[UpdateStatus]:
        """Add a B-tree index on this column if it has a compatible type"""
        if not self._is_btree_indexable(col):
            return None
        status = self._add_index(col, idx_name=None, idx=index.BtreeIndex(col))
        return status

    def _create_index_columns(self, idx: index.IndexBase) -> Tuple[Column, Column]:
        """Create value and undo columns for the given index.
        Args:
            idx:  index for which columns will be created.
        Returns:
            A tuple containing the value column and the undo column.
        """
        assert not self.is_snapshot
        # add the index value and undo columns (which need to be nullable)
        val_col = Column(
            col_id=self.next_col_id,
            name=None,
            computed_with=idx.index_value_expr(),
            sa_col_type=idx.index_sa_type(),
            stored=True,
            schema_version_add=self.schema_version,
            schema_version_drop=None,
            stores_cellmd=idx.records_value_errors(),
        )
        val_col.tbl = self
        val_col.col_type = val_col.col_type.copy(nullable=True)
        self.next_col_id += 1

        undo_col = Column(
            col_id=self.next_col_id,
            name=None,
            col_type=val_col.col_type,
            sa_col_type=val_col.sa_col_type,
            stored=True,
            schema_version_add=self.schema_version,
            schema_version_drop=None,
            stores_cellmd=False,
        )
        undo_col.tbl = self
        undo_col.col_type = undo_col.col_type.copy(nullable=True)
        self.next_col_id += 1
        return val_col, undo_col

    def _create_index(
        self, col: Column, val_col: Column, undo_col: Column, idx_name: Optional[str], idx: index.IndexBase
    ) -> None:
        """Create the given index along with index md"""
        idx_id = self.next_idx_id
        self.next_idx_id += 1
        if idx_name is None:
            idx_name = f'idx{idx_id}'
        else:
            assert is_valid_identifier(idx_name)
            assert idx_name not in [i.name for i in self._tbl_md.index_md.values()]
        # create and register the index metadata
        idx_cls = type(idx)
        idx_md = schema.IndexMd(
            id=idx_id,
            name=idx_name,
            indexed_col_id=col.id,
            indexed_col_tbl_id=str(col.tbl.id),
            index_val_col_id=val_col.id,
            index_val_undo_col_id=undo_col.id,
            schema_version_add=self.schema_version,
            schema_version_drop=None,
            class_fqn=idx_cls.__module__ + '.' + idx_cls.__name__,
            init_args=idx.as_dict(),
        )
        idx_info = self.IndexInfo(id=idx_id, name=idx_name, idx=idx, col=col, val_col=val_col, undo_col=undo_col)
        self._tbl_md.index_md[idx_id] = idx_md
        self.idxs_by_name[idx_name] = idx_info
        try:
            idx.create_index(self._store_idx_name(idx_id), val_col)
        finally:

            def cleanup_index() -> None:
                """Delete the newly added in-memory index structure"""
                del self.idxs_by_name[idx_name]
                del self._tbl_md.index_md[idx_id]
                self.next_idx_id = idx_id

            # Run cleanup only if there has been an exception; otherwise, skip cleanup.
            run_cleanup_on_exception(cleanup_index)

    def _add_index(self, col: Column, idx_name: Optional[str], idx: index.IndexBase) -> UpdateStatus:
        val_col, undo_vol = self._create_index_columns(idx)
        # add the columns and update the metadata
        # TODO support on_error='abort' for indices; it's tricky because of the way metadata changes are entangled
        # with the database operations
        status = self._add_columns([val_col, undo_vol], print_stats=False, on_error='ignore')
        # now create the index structure
        self._create_index(col, val_col, undo_vol, idx_name, idx)
        return status

    def drop_index(self, idx_id: int) -> None:
        assert self.is_mutable
        assert idx_id in self._tbl_md.index_md

        # we're creating a new schema version
        self.version += 1
        self.created_at = time.time()
        self.schema_version = self.version
        idx_md = self._tbl_md.index_md[idx_id]
        idx_md.schema_version_drop = self.schema_version
        assert idx_md.name in self.idxs_by_name
        idx_info = self.idxs_by_name[idx_md.name]
        # remove this index entry from the active indexes (in memory)
        # and the index metadata (in persistent table metadata)
        # TODO: this is wrong, it breaks revert()
        del self.idxs_by_name[idx_md.name]
        del self._tbl_md.index_md[idx_id]

        self._drop_columns([idx_info.val_col, idx_info.undo_col])
        self._write_md(new_version=True, new_schema_version=True)
        _logger.info(f'Dropped index {idx_md.name} on table {self.name}')

    def add_columns(
        self, cols: Iterable[Column], print_stats: bool, on_error: Literal['abort', 'ignore']
    ) -> UpdateStatus:
        """Adds columns to the table."""
        assert self.is_mutable
        assert all(is_valid_identifier(col.name) for col in cols if col.name is not None)
        assert all(col.stored is not None for col in cols)
        assert all(col.name not in self.cols_by_name for col in cols if col.name is not None)
        for col in cols:
            col.tbl = self
            col.id = self.next_col_id
            self.next_col_id += 1

        # we're creating a new schema version
        self.version += 1
        self.created_at = time.time()
        self.schema_version = self.version
        index_cols: dict[Column, tuple[index.BtreeIndex, Column, Column]] = {}
        all_cols: list[Column] = []
        for col in cols:
            all_cols.append(col)
            if col.name is not None and self._is_btree_indexable(col):
                idx = index.BtreeIndex(col)
                val_col, undo_col = self._create_index_columns(idx)
                index_cols[col] = (idx, val_col, undo_col)
                all_cols.append(val_col)
                all_cols.append(undo_col)
        # Add all columns
        status = self._add_columns(all_cols, print_stats=print_stats, on_error=on_error)
        # Create indices and their md records
        for col, (idx, val_col, undo_col) in index_cols.items():
            self._create_index(col, val_col, undo_col, idx_name=None, idx=idx)
        self.update_status = status
        self._write_md(new_version=True, new_schema_version=True)
        _logger.info(f'Added columns {[col.name for col in cols]} to table {self.name}, new version: {self.version}')

        msg = (
            f'Added {status.num_rows} column value{"" if status.num_rows == 1 else "s"} '
            f'with {status.num_excs} error{"" if status.num_excs == 1 else "s"}.'
        )
        Env.get().console_logger.info(msg)
        _logger.info(f'Columns {[col.name for col in cols]}: {msg}')
        return status

    def _add_columns(
        self, cols: Iterable[Column], print_stats: bool, on_error: Literal['abort', 'ignore']
    ) -> UpdateStatus:
        """Add and populate columns within the current transaction"""
        cols_to_add = list(cols)
        row_count = self.store_tbl.count()
        for col in cols_to_add:
            if not col.col_type.nullable and not col.is_computed and row_count > 0:
                raise excs.Error(
                    f'Cannot add non-nullable column {col.name!r} to table {self.name!r} with existing rows'
                )

        computed_values = 0
        num_excs = 0
        cols_with_excs: list[Column] = []
        for col in cols_to_add:
            excs_per_col = 0
            col.schema_version_add = self.schema_version
            # add the column to the lookup structures now, rather than after the store changes executed successfully,
            # because it might be referenced by the next column's value_expr
            self.cols.append(col)
            if col.name is not None:
                self.cols_by_name[col.name] = col
            self.cols_by_id[col.id] = col

            # also add to stored md
            self._tbl_md.column_md[col.id] = schema.ColumnMd(
                id=col.id,
                col_type=col.col_type.as_dict(),
                is_pk=col.is_pk,
                schema_version_add=col.schema_version_add,
                schema_version_drop=col.schema_version_drop,
                value_expr=col.value_expr.as_dict() if col.value_expr is not None else None,
                stored=col.stored,
            )
            if col.name is not None:
                self._schema_version_md.columns[col.id] = schema.SchemaColumn(
                    name=col.name,
                    pos=len(self.cols_by_name),
                    media_validation=col._media_validation.name.lower() if col._media_validation is not None else None,
                )

            if col.is_stored:
                self.store_tbl.add_column(col)

            if not col.is_computed or not col.is_stored or row_count == 0:
                continue

            # populate the column
            from pixeltable.plan import Planner

            plan = Planner.create_add_column_plan(self.path, col)
            plan.ctx.num_rows = row_count
            try:
                plan.open()
                try:
                    excs_per_col = self.store_tbl.load_column(col, plan, on_error == 'abort')
                except sql.exc.DBAPIError as exc:
                    # Wrap the DBAPIError in an excs.Error to unify processing in the subsequent except block
                    raise excs.Error(f'SQL error during execution of computed column `{col.name}`:\n{exc}') from exc
                if excs_per_col > 0:
                    cols_with_excs.append(col)
                    num_excs += excs_per_col
                computed_values += plan.ctx.num_computed_exprs * row_count
            finally:
                # Ensure cleanup occurs if an exception or keyboard interruption happens during `load_column()`.
                def cleanup_on_error() -> None:
                    """Delete columns that are added as part of current add_columns operation and re-initialize
                    the sqlalchemy schema"""
                    self.cols = [col for col in self.cols if col not in cols_to_add]
                    for col in cols_to_add:
                        # remove columns that we already added
                        if col.id in self.cols_by_id:
                            del self.cols_by_id[col.id]
                        if col.name is not None and col.name in self.cols_by_name:
                            del self.cols_by_name[col.name]
                    self.store_tbl.create_sa_tbl()

                # Run cleanup only if there has been an exception; otherwise, skip cleanup.
                run_cleanup_on_exception(cleanup_on_error)
                plan.close()

        pxt.catalog.Catalog.get().record_column_dependencies(self)

        if print_stats:
            plan.ctx.profile.print(num_rows=row_count)

        # TODO: what to do about system columns with exceptions?
        row_counts = RowCountStats(
            upd_rows=row_count, num_excs=num_excs, computed_values=computed_values
        )  # add_columns
        return UpdateStatus(
            cols_with_excs=[f'{col.tbl.name}.{col.name}' for col in cols_with_excs if col.name is not None],
            row_count_stats=row_counts,
        )

    def drop_column(self, col: Column) -> None:
        """Drop a column from the table."""

        assert self.is_mutable

        # we're creating a new schema version
        self.version += 1
        self.created_at = time.time()
        self.schema_version = self.version

        # drop this column and all dependent index columns and indices
        dropped_cols = [col]
        dropped_idx_names: list[str] = []
        for idx_info in self.idxs_by_name.values():
            if idx_info.col != col:
                continue
            dropped_cols.extend([idx_info.val_col, idx_info.undo_col])
            idx_md = self._tbl_md.index_md[idx_info.id]
            idx_md.schema_version_drop = self.schema_version
            assert idx_md.name in self.idxs_by_name
            dropped_idx_names.append(idx_md.name)

        # update idxs_by_name
        for idx_name in dropped_idx_names:
            del self.idxs_by_name[idx_name]

        self._drop_columns(dropped_cols)
        self._write_md(new_version=True, new_schema_version=True)
        _logger.info(f'Dropped column {col.name} from table {self.name}, new version: {self.version}')

    def _drop_columns(self, cols: Iterable[Column]) -> None:
        """Mark columns as dropped"""
        assert self.is_mutable

        for col in cols:
            col.schema_version_drop = self.schema_version
            if col.name is not None:
                assert col.name in self.cols_by_name
                del self.cols_by_name[col.name]
            assert col.id in self.cols_by_id
            del self.cols_by_id[col.id]
            # update stored md
            self._tbl_md.column_md[col.id].schema_version_drop = col.schema_version_drop
            if col.name is not None:
                del self._schema_version_md.columns[col.id]

        # update positions
        for pos, schema_col in enumerate(self._schema_version_md.columns.values()):
            schema_col.pos = pos

        self.store_tbl.create_sa_tbl()
        pxt.catalog.Catalog.get().record_column_dependencies(self)

    def rename_column(self, old_name: str, new_name: str) -> None:
        """Rename a column."""
        assert self.is_mutable
        if old_name not in self.cols_by_name:
            raise excs.Error(f'Unknown column: {old_name}')
        if not is_valid_identifier(new_name):
            raise excs.Error(f"Invalid column name: '{new_name}'")
        if new_name in self.cols_by_name:
            raise excs.Error(f'Column {new_name} already exists')
        col = self.cols_by_name[old_name]
        del self.cols_by_name[old_name]
        col.name = new_name
        self.cols_by_name[new_name] = col
        self._schema_version_md.columns[col.id].name = new_name

        # we're creating a new schema version
        self.version += 1
        self.created_at = time.time()
        self.schema_version = self.version

        self._write_md(new_version=True, new_schema_version=True)
        _logger.info(f'Renamed column {old_name} to {new_name} in table {self.name}, new version: {self.version}')

    def set_comment(self, new_comment: Optional[str]) -> None:
        _logger.info(f'[{self.name}] Updating comment: {new_comment}')
        self.comment = new_comment
        self._create_schema_version()

    def set_num_retained_versions(self, new_num_retained_versions: int) -> None:
        _logger.info(
            f'[{self.name}] Updating num_retained_versions: {new_num_retained_versions} '
            f'(was {self.num_retained_versions})'
        )
        self.num_retained_versions = new_num_retained_versions
        self._create_schema_version()

    def _create_schema_version(self) -> None:
        # we're creating a new schema version
        self.version += 1
        self.created_at = time.time()
        self.schema_version = self.version
        self._write_md(new_version=True, new_schema_version=True)
        _logger.info(f'[{self.name}] Updating table schema to version: {self.version}')

    def insert(
        self,
        rows: Optional[list[dict[str, Any]]],
        df: Optional[pxt.DataFrame],
        print_stats: bool = False,
        fail_on_exception: bool = True,
    ) -> UpdateStatus:
        """
        Insert rows into this table, either from an explicit list of dicts or from a `DataFrame`.
        """
        from pixeltable.plan import Planner

        assert self.is_insertable
        assert (rows is None) != (df is None)  # Exactly one must be specified
        if rows is not None:
            plan = Planner.create_insert_plan(self, rows, ignore_errors=not fail_on_exception)

        else:
            plan = Planner.create_df_insert_plan(self, df, ignore_errors=not fail_on_exception)

        # this is a base table; we generate rowids during the insert
        def rowids() -> Iterator[int]:
            while True:
                rowid = self.next_row_id
                self.next_row_id += 1
                yield rowid

        result = self._insert(
            plan, time.time(), print_stats=print_stats, rowids=rowids(), abort_on_exc=fail_on_exception
        )
        return result

    def _insert(
        self,
        exec_plan: 'exec.ExecNode',
        timestamp: float,
        *,
        rowids: Optional[Iterator[int]] = None,
        print_stats: bool = False,
        abort_on_exc: bool = False,
    ) -> UpdateStatus:
        """Insert rows produced by exec_plan and propagate to views"""
        # we're creating a new version
        self.version += 1
        self.created_at = timestamp
        cols_with_excs, row_counts = self.store_tbl.insert_rows(
            exec_plan, v_min=self.version, rowids=rowids, abort_on_exc=abort_on_exc
        )
        result = UpdateStatus(
            cols_with_excs=[f'{self.name}.{self.cols_by_id[cid].name}' for cid in cols_with_excs],
            row_count_stats=row_counts,
        )

        # update views
        for view in self.mutable_views:
            from pixeltable.plan import Planner

            plan2, _ = Planner.create_view_load_plan(view.get().path, propagates_insert=True)
            status = view.get()._insert(plan2, timestamp, print_stats=print_stats)
            result += status.to_cascade()

        # Use the net status after all propagations
        self.update_status = result
        self._write_md(new_version=True, new_schema_version=False)
        if print_stats:
            exec_plan.ctx.profile.print(num_rows=result.num_rows)
        _logger.info(f'TableVersion {self.name}: new version {self.version}')
        return result

    def update(
        self, value_spec: dict[str, Any], where: Optional[exprs.Expr] = None, cascade: bool = True
    ) -> UpdateStatus:
        """Update rows in this TableVersionPath.
        Args:
            value_spec: a list of (column, value) pairs specifying the columns to update and their new values.
            where: a predicate to filter rows to update.
            cascade: if True, also update all computed columns that transitively depend on the updated columns,
                including within views.
        """
        assert self.is_mutable

        from pixeltable.plan import Planner

        update_spec = self._validate_update_spec(value_spec, allow_pk=False, allow_exprs=True, allow_media=True)
        if where is not None:
            if not isinstance(where, exprs.Expr):
                raise excs.Error(f"'where' argument must be a predicate, got {type(where)}")
            analysis_info = Planner.analyze(self.path, where)
            # for now we require that the updated rows can be identified via SQL, rather than via a Python filter
            if analysis_info.filter is not None:
                raise excs.Error(f'Filter {analysis_info.filter} not expressible in SQL')

        plan, updated_cols, recomputed_cols = Planner.create_update_plan(self.path, update_spec, [], where, cascade)
        from pixeltable.exprs import SqlElementCache

        result = self.propagate_update(
            plan,
            where.sql_expr(SqlElementCache()) if where is not None else None,
            recomputed_cols,
            base_versions=[],
            timestamp=time.time(),
            cascade=cascade,
            show_progress=True,
        )
        result += UpdateStatus(updated_cols=updated_cols)
        return result

    def batch_update(
        self,
        batch: list[dict[Column, exprs.Expr]],
        rowids: list[tuple[int, ...]],
        insert_if_not_exists: bool,
        error_if_not_exists: bool,
        cascade: bool = True,
    ) -> UpdateStatus:
        """Update rows in batch.
        Args:
            batch: one dict per row, each mapping Columns to LiteralExprs representing the new values
            rowids: if not empty, one tuple per row, each containing the rowid values for the corresponding row in batch
        """
        # if we do lookups of rowids, we must have one for each row in the batch
        assert len(rowids) == 0 or len(rowids) == len(batch)

        from pixeltable.plan import Planner

        plan, row_update_node, delete_where_clause, updated_cols, recomputed_cols = Planner.create_batch_update_plan(
            self.path, batch, rowids, cascade=cascade
        )
        result = self.propagate_update(
            plan, delete_where_clause, recomputed_cols, base_versions=[], timestamp=time.time(), cascade=cascade
        )
        result += UpdateStatus(updated_cols=[c.qualified_name for c in updated_cols])

        unmatched_rows = row_update_node.unmatched_rows()
        if len(unmatched_rows) > 0:
            if error_if_not_exists:
                raise excs.Error(f'batch_update(): {len(unmatched_rows)} row(s) not found')
            if insert_if_not_exists:
                insert_status = self.insert(unmatched_rows, None, print_stats=False, fail_on_exception=False)
                result += insert_status.to_cascade()
        return result

    def _validate_update_spec(
        self, value_spec: dict[str, Any], allow_pk: bool, allow_exprs: bool, allow_media: bool
    ) -> dict[Column, exprs.Expr]:
        update_targets: dict[Column, exprs.Expr] = {}
        for col_name, val in value_spec.items():
            if not isinstance(col_name, str):
                raise excs.Error(f'Update specification: dict key must be column name, got {col_name!r}')
            if col_name == _ROWID_COLUMN_NAME:
                # a valid rowid is a list of ints, one per rowid column
                assert len(val) == len(self.store_tbl.rowid_columns())
                for el in val:
                    assert isinstance(el, int)
                continue
            col = self.path.get_column(col_name, include_bases=False)
            if col is None:
                # TODO: return more informative error if this is trying to update a base column
                raise excs.Error(f'Column {col_name} unknown')
            if col.is_computed:
                raise excs.Error(f'Column {col_name} is computed and cannot be updated')
            if col.is_pk and not allow_pk:
                raise excs.Error(f'Column {col_name} is a primary key column and cannot be updated')
            if col.col_type.is_media_type() and not allow_media:
                raise excs.Error(f'Column {col_name} is a media column and cannot be updated')

            # make sure that the value is compatible with the column type
            value_expr: exprs.Expr
            try:
                # check if this is a literal
                value_expr = exprs.Literal(val, col_type=col.col_type)
            except (TypeError, jsonschema.exceptions.ValidationError) as exc:
                if not allow_exprs:
                    raise excs.Error(
                        f'Column {col_name}: value {val!r} is not a valid literal for this column '
                        f'(expected {col.col_type})'
                    ) from exc
                # it's not a literal, let's try to create an expr from it
                value_expr = exprs.Expr.from_object(val)
                if value_expr is None:
                    raise excs.Error(
                        f'Column {col_name}: value {val!r} is not a recognized literal or expression'
                    ) from exc
                if not col.col_type.is_supertype_of(value_expr.col_type, ignore_nullable=True):
                    raise excs.Error(
                        f'Type of value {val!r} ({value_expr.col_type}) is not compatible with the type of column '
                        f'{col_name} ({col.col_type})'
                    ) from exc
            update_targets[col] = value_expr

        return update_targets

    def recompute_columns(self, col_names: list[str], errors_only: bool = False, cascade: bool = True) -> UpdateStatus:
        assert self.is_mutable
        assert all(name in self.cols_by_name for name in col_names)
        assert len(col_names) > 0
        assert len(col_names) == 1 or not errors_only

        from pixeltable.plan import Planner

        target_columns = [self.cols_by_name[name] for name in col_names]
        where_clause: Optional[exprs.Expr] = None
        if errors_only:
            where_clause = (
                exprs.ColumnPropertyRef(exprs.ColumnRef(target_columns[0]), exprs.ColumnPropertyRef.Property.ERRORTYPE)
                != None
            )
        plan, updated_cols, recomputed_cols = Planner.create_update_plan(
            self.path, update_targets={}, recompute_targets=target_columns, where_clause=where_clause, cascade=cascade
        )
        from pixeltable.exprs import SqlElementCache

        result = self.propagate_update(
            plan,
            where_clause.sql_expr(SqlElementCache()) if where_clause is not None else None,
            recomputed_cols,
            base_versions=[],
            timestamp=time.time(),
            cascade=cascade,
            show_progress=True,
        )
        result += UpdateStatus(updated_cols=updated_cols)
        return result

    def propagate_update(
        self,
        plan: Optional[exec.ExecNode],
        where_clause: Optional[sql.ColumnElement],
        recomputed_view_cols: list[Column],
        base_versions: list[Optional[int]],
        timestamp: float,
        cascade: bool,
        show_progress: bool = True,
    ) -> UpdateStatus:
        result = UpdateStatus()
        create_new_table_version = plan is not None
        if create_new_table_version:
            self.version += 1
            self.created_at = timestamp
            cols_with_excs, row_counts = self.store_tbl.insert_rows(
                plan, v_min=self.version, show_progress=show_progress
            )
            result += UpdateStatus(
                row_count_stats=row_counts.insert_to_update(),
                cols_with_excs=[f'{self.name}.{self.cols_by_id[cid].name}' for cid in cols_with_excs],
            )
            self.store_tbl.delete_rows(
                self.version, base_versions=base_versions, match_on_vmin=True, where_clause=where_clause
            )

        if cascade:
            base_versions = [None if plan is None else self.version, *base_versions]  # don't update in place
            # propagate to views
            for view in self.mutable_views:
                recomputed_cols = [col for col in recomputed_view_cols if col.tbl.id == view.id]
                plan = None
                if len(recomputed_cols) > 0:
                    from pixeltable.plan import Planner

                    plan = Planner.create_view_update_plan(view.get().path, recompute_targets=recomputed_cols)
                status = view.get().propagate_update(
                    plan, None, recomputed_view_cols, base_versions=base_versions, timestamp=timestamp, cascade=True
                )
                result += status.to_cascade()
        if create_new_table_version:
            self.update_status = result
            self._write_md(new_version=True, new_schema_version=False)
        return result

    def delete(self, where: Optional[exprs.Expr] = None) -> UpdateStatus:
        """Delete rows in this table.
        Args:
            where: a predicate to filter rows to delete.

        Returns:
            UpdateStatus: an object containing the number of deleted rows and other statistics.
        """
        assert self.is_insertable
        from pixeltable.exprs import Expr
        from pixeltable.plan import Planner

        sql_where_clause: Optional[Expr] = None
        if where is not None:
            if not isinstance(where, Expr):
                raise excs.Error(f"'where' argument must be a predicate, got {type(where)}")
            analysis_info = Planner.analyze(self.path, where)
            # for now we require that the updated rows can be identified via SQL, rather than via a Python filter
            if analysis_info.filter is not None:
                raise excs.Error(f'Filter {analysis_info.filter} not expressible in SQL')
            sql_where_clause = analysis_info.sql_where_clause

        status = self.propagate_delete(sql_where_clause, base_versions=[], timestamp=time.time())
        return status

    def propagate_delete(
        self, where: Optional[exprs.Expr], base_versions: list[Optional[int]], timestamp: float
    ) -> UpdateStatus:
        """Delete rows in this table and propagate to views.
        Args:
            where: a predicate to filter rows to delete.
        Returns:
            number of deleted rows
        """
        # print(f'calling sql_expr()')
        sql_where_clause = where.sql_expr(exprs.SqlElementCache()) if where is not None else None
        # #print(f'sql_where_clause={str(sql_where_clause) if sql_where_clause is not None else None}')
        # sql_cols: list[sql.Column] = []
        # def collect_cols(col) -> None:
        #     sql_cols.append(col)
        # sql.sql.visitors.traverse(sql_where_clause, {}, {'column': collect_cols})
        # x = [f'{str(c)}:{hash(c)}:{id(c.table)}' for c in sql_cols]
        # print(f'where_clause cols: {x}')
        del_rows = self.store_tbl.delete_rows(
            self.version + 1, base_versions=base_versions, match_on_vmin=False, where_clause=sql_where_clause
        )
        row_counts = RowCountStats(del_rows=del_rows)  # delete
        result = UpdateStatus(row_count_stats=row_counts)
        if del_rows > 0:
            # we're creating a new version
            self.version += 1
            self.created_at = timestamp
        for view in self.mutable_views:
            status = view.get().propagate_delete(
                where=None, base_versions=[self.version, *base_versions], timestamp=timestamp
            )
            result += status.to_cascade()
        self.update_status = result

        if del_rows > 0:
            self._write_md(new_version=True, new_schema_version=False)
        return result

    def revert(self) -> None:
        """Reverts the table to the previous version."""
        assert self.is_mutable
        if self.version == 0:
            raise excs.Error('Cannot revert version 0')
        self._revert()

    def _revert(self) -> None:
        """
        Reverts the stored metadata for this table version and propagates to views.

        Doesn't attempt to revert the in-memory metadata, but instead invalidates this TableVersion instance
        and relies on Catalog to reload it
        """
        conn = Env.get().conn
        # make sure we don't have a snapshot referencing this version
        # (unclear how to express this with sqlalchemy)
        query = (
            f"select ts.dir_id, ts.md->'name' "
            f'from {schema.Table.__tablename__} ts '
            f"cross join lateral jsonb_path_query(md, '$.view_md.base_versions[*]') as tbl_version "
            f"where tbl_version->>0 = '{self.id.hex}' and (tbl_version->>1)::int = {self.version}"
        )
        result = list(conn.execute(sql.text(query)))
        if len(result) > 0:
            names = [row[1] for row in result]
            raise excs.Error(
                (
                    f'Current version is needed for {len(result)} snapshot{"s" if len(result) > 1 else ""} '
                    f'({", ".join(names)})'
                )
            )

        # delete newly-added data
        MediaStore.delete(self.id, version=self.version)
        conn.execute(sql.delete(self.store_tbl.sa_tbl).where(self.store_tbl.sa_tbl.c.v_min == self.version))

        # revert new deletions
        set_clause: dict[sql.Column, Any] = {self.store_tbl.sa_tbl.c.v_max: schema.Table.MAX_VERSION}
        for index_info in self.idxs_by_name.values():
            # copy the index value back from the undo column and reset the undo column to NULL
            set_clause[index_info.val_col.sa_col] = index_info.undo_col.sa_col
            set_clause[index_info.undo_col.sa_col] = None
        stmt = sql.update(self.store_tbl.sa_tbl).values(set_clause).where(self.store_tbl.sa_tbl.c.v_max == self.version)
        conn.execute(stmt)

        # revert schema changes:
        # - undo changes to self._tbl_md and write that back
        # - delete newly-added TableVersion/TableSchemaVersion records
        if self.version == self.schema_version:
            # physically delete newly-added columns and remove them from the stored md
            added_cols = [col for col in self.cols if col.schema_version_add == self.schema_version]
            if len(added_cols) > 0:
                self._tbl_md.next_col_id = min(col.id for col in added_cols)
                for col in added_cols:
                    if col.is_stored:
                        self.store_tbl.drop_column(col)
                    del self._tbl_md.column_md[col.id]

            # remove newly-added indices from the lookup structures
            # (the value and undo columns got removed in the preceding step)
            added_idx_md = [md for md in self._tbl_md.index_md.values() if md.schema_version_add == self.schema_version]
            if len(added_idx_md) > 0:
                self._tbl_md.next_idx_id = min(md.id for md in added_idx_md)
                for md in added_idx_md:
                    # TODO: drop the index
                    del self._tbl_md.index_md[md.id]

            # make newly-dropped columns visible again
            dropped_col_md = [
                md for md in self._tbl_md.column_md.values() if md.schema_version_drop == self.schema_version
            ]
            for col_md in dropped_col_md:
                col_md.schema_version_drop = None

            # make newly-dropped indices visible again
            dropped_idx_md = [
                md for md in self._tbl_md.index_md.values() if md.schema_version_drop == self.schema_version
            ]
            for idx_md in dropped_idx_md:
                idx_md.schema_version_drop = None

            conn.execute(
                sql.delete(schema.TableSchemaVersion.__table__)
                .where(schema.TableSchemaVersion.tbl_id == self.id)
                .where(schema.TableSchemaVersion.schema_version == self.schema_version)
            )
            self._tbl_md.current_schema_version = self._schema_version_md.preceding_schema_version

        conn.execute(
            sql.delete(schema.TableVersion.__table__)
            .where(schema.TableVersion.tbl_id == self.id)
            .where(schema.TableVersion.version == self.version)
        )

        self.version -= 1
        self._write_md(new_version=False, new_schema_version=False)

        # propagate to views
        views_str = ', '.join([str(v.id) for v in self.mutable_views])
        print(f'revert(): mutable_views={views_str}')
        for view in self.mutable_views:
            view.get()._revert()

        # force reload on next operation
        self.is_validated = False
        pxt.catalog.Catalog.get().remove_tbl_version(self)
        _logger.info(f'TableVersion {self.name}: reverted to version {self.version}')

    def _init_external_stores(self) -> None:
        for store_md in self.tbl_md.external_stores:
            store_cls = resolve_symbol(store_md['class'])
            assert isinstance(store_cls, type) and issubclass(store_cls, pxt.io.ExternalStore)
            store = store_cls.from_dict(store_md['md'])
            self.external_stores[store.name] = store

    def link_external_store(self, store: pxt.io.ExternalStore) -> None:
        self.version += 1
        self.created_at = time.time()
        self.schema_version = self.version

        self.external_stores[store.name] = store
        self._tbl_md.external_stores.append(
            {'class': f'{type(store).__module__}.{type(store).__qualname__}', 'md': store.as_dict()}
        )
        self._write_md(new_version=True, new_schema_version=True)

    def unlink_external_store(self, store: pxt.io.ExternalStore) -> None:
        del self.external_stores[store.name]
        self.version += 1
        self.created_at = time.time()
        self.schema_version = self.version
        idx = next(i for i, store_md in enumerate(self._tbl_md.external_stores) if store_md['md']['name'] == store.name)
        self._tbl_md.external_stores.pop(idx)
        self._write_md(new_version=True, new_schema_version=True)

    @property
    def tbl_md(self) -> schema.TableMd:
        return self._tbl_md

    @property
    def version_md(self) -> schema.TableVersionMd:
        return self._version_md

    @property
    def schema_version_md(self) -> schema.TableSchemaVersionMd:
        return self._schema_version_md

    @property
    def view_md(self) -> Optional[schema.ViewMd]:
        return self._tbl_md.view_md

    @property
    def name(self) -> str:
        return self._tbl_md.name

    @property
    def user(self) -> Optional[str]:
        return self._tbl_md.user

    @property
    def is_replica(self) -> bool:
        return self._tbl_md.is_replica

    @property
    def comment(self) -> str:
        return self._schema_version_md.comment

    @comment.setter
    def comment(self, c: str) -> None:
        assert self.effective_version is None
        self._schema_version_md.comment = c

    @property
    def num_retained_versions(self) -> int:
        return self._schema_version_md.num_retained_versions

    @num_retained_versions.setter
    def num_retained_versions(self, n: int) -> None:
        assert self.effective_version is None
        self._schema_version_md.num_retained_versions = n

    @property
    def version(self) -> int:
        # if this is a snapshot instance, we need to ignore current_version
        return self._tbl_md.current_version if self.effective_version is None else self.effective_version

    @version.setter
    def version(self, version: int) -> None:
        assert self.effective_version is None
        self._tbl_md.current_version = version
        self._version_md.version = version

    @property
    def created_at(self) -> float:
        return self._version_md.created_at

    @created_at.setter
    def created_at(self, ts: float) -> None:
        assert self.effective_version is None
        self._version_md.created_at = ts

    @property
    def schema_version(self) -> int:
        return self._schema_version_md.schema_version

    @schema_version.setter
    def schema_version(self, version: int) -> None:
        assert self.effective_version is None
        self._tbl_md.current_schema_version = version
        self._version_md.schema_version = version
        self._schema_version_md.preceding_schema_version = self._schema_version_md.schema_version
        self._schema_version_md.schema_version = version

    @property
    def preceding_schema_version(self) -> int:
        return self._schema_version_md.preceding_schema_version

    @property
    def update_status(self) -> Optional[UpdateStatus]:
        return self._version_md.update_status

    @update_status.setter
    def update_status(self, status: UpdateStatus) -> None:
        assert self.effective_version is None
        self._version_md.update_status = status

    @property
    def media_validation(self) -> MediaValidation:
        return MediaValidation[self._schema_version_md.media_validation.upper()]

    @property
    def next_col_id(self) -> int:
        return self._tbl_md.next_col_id

    @next_col_id.setter
    def next_col_id(self, id: int) -> None:
        assert self.effective_version is None
        self._tbl_md.next_col_id = id

    @property
    def next_idx_id(self) -> int:
        return self._tbl_md.next_idx_id

    @next_idx_id.setter
    def next_idx_id(self, id: int) -> None:
        assert self.effective_version is None
        self._tbl_md.next_idx_id = id

    @property
    def next_row_id(self) -> int:
        return self._tbl_md.next_row_id

    @next_row_id.setter
    def next_row_id(self, id: int) -> None:
        assert self.effective_version is None
        self._tbl_md.next_row_id = id

    @property
    def is_snapshot(self) -> bool:
        return self.effective_version is not None

    @property
    def is_mutable(self) -> bool:
        return not self.is_snapshot and not self.is_replica

    @property
    def is_view(self) -> bool:
        return self.view_md is not None

    @property
    def include_base_columns(self) -> bool:
        return self.view_md is not None and self.view_md.include_base_columns

    @property
    def is_component_view(self) -> bool:
        return self.iterator_cls is not None

    @property
    def is_insertable(self) -> bool:
        """Returns True if this corresponds to an InsertableTable"""
        return self.is_mutable and not self.is_view

    def is_iterator_column(self, col: Column) -> bool:
        """Returns True if col is produced by an iterator"""
        # the iterator columns directly follow the pos column
        return self.is_component_view and col.id > 0 and col.id < self.num_iterator_cols + 1

    def is_system_column(self, col: Column) -> bool:
        """Return True if column was created by Pixeltable"""
        return col.name == _POS_COLUMN_NAME and self.is_component_view

    def user_columns(self) -> list[Column]:
        """Return all non-system columns"""
        return [c for c in self.cols if not self.is_system_column(c)]

    def primary_key_columns(self) -> list[Column]:
        """Return all non-system columns"""
        return [c for c in self.cols if c.is_pk]

    @property
    def primary_key(self) -> list[str]:
        """Return the names of the primary key columns"""
        return [c.name for c in self.cols if c.is_pk]

    def get_required_col_names(self) -> list[str]:
        """Return the names of all columns for which values must be specified in insert()"""
        assert not self.is_view
        names = [c.name for c in self.cols_by_name.values() if not c.is_computed and not c.col_type.nullable]
        return names

    def get_computed_col_names(self) -> list[str]:
        """Return the names of all computed columns"""
        names = [c.name for c in self.cols_by_name.values() if c.is_computed]
        return names

    def get_idx_val_columns(self, cols: Iterable[Column]) -> set[Column]:
        result = {info.val_col for col in cols for info in col.get_idx_info().values()}
        return result

    def get_dependent_columns(self, cols: Iterable[Column]) -> set[Column]:
        """
        Return the set of columns that transitively depend on any of the given ones.
        """
        cat = pxt.catalog.Catalog.get()
        result = set().union(*[cat.get_column_dependents(col.tbl.id, col.id) for col in cols])
        if len(result) > 0:
            result.update(self.get_dependent_columns(result))
        return result

    def num_rowid_columns(self) -> int:
        """Return the number of columns of the rowids, without accessing store_tbl"""
        if self.is_component_view:
            return 1 + self.base.get().num_rowid_columns()
        return 1

    @classmethod
    def _create_column_md(cls, cols: list[Column]) -> dict[int, schema.ColumnMd]:
        column_md: dict[int, schema.ColumnMd] = {}
        for col in cols:
            value_expr_dict = col.value_expr.as_dict() if col.value_expr is not None else None
            assert col.is_pk is not None
            column_md[col.id] = schema.ColumnMd(
                id=col.id,
                col_type=col.col_type.as_dict(),
                is_pk=col.is_pk,
                schema_version_add=col.schema_version_add,
                schema_version_drop=col.schema_version_drop,
                value_expr=value_expr_dict,
                stored=col.stored,
            )
        return column_md

    @classmethod
    def _create_stores_md(cls, stores: Iterable[pxt.io.ExternalStore]) -> list[dict[str, Any]]:
        return [
            {'class': f'{type(store).__module__}.{type(store).__qualname__}', 'md': store.as_dict()} for store in stores
        ]

    def as_dict(self) -> dict:
        return {'id': str(self.id), 'effective_version': self.effective_version}

    @classmethod
    def from_dict(cls, d: dict) -> TableVersion:
        from pixeltable import catalog

        id = UUID(d['id'])
        effective_version = d['effective_version']
        return catalog.Catalog.get().get_tbl_version(id, effective_version)<|MERGE_RESOLUTION|>--- conflicted
+++ resolved
@@ -83,7 +83,6 @@
     _schema_version_md: schema.TableSchemaVersionMd
 
     effective_version: Optional[int]
-    created_at: float
     path: Optional[pxt.catalog.TableVersionPath]  # only set for live tables; needed to resolve computed cols
     base: Optional[TableVersionHandle]  # only set for views
     predicate: Optional[exprs.Expr]
@@ -130,7 +129,6 @@
         tbl_md: schema.TableMd,
         version_md: schema.TableVersionMd,
         effective_version: Optional[int],
-        created_at: float,
         schema_version_md: schema.TableSchemaVersionMd,
         mutable_views: list[TableVersionHandle],
         base_path: Optional[pxt.catalog.TableVersionPath] = None,
@@ -143,7 +141,6 @@
         self._version_md = copy.deepcopy(version_md)
         self._schema_version_md = copy.deepcopy(schema_version_md)
         self.effective_version = effective_version
-        self.created_at = created_at
         assert not (self.is_view and base is None)
         self.base = base
         self.store_tbl = None
@@ -199,11 +196,7 @@
         assert not self.is_snapshot
         base = self.path.base.tbl_version if self.is_view else None
         return TableVersion(
-<<<<<<< HEAD
-            self.id, self.tbl_md, self.version, self.created_at, self.schema_version_md, mutable_views=[], base=base
-=======
             self.id, self.tbl_md, self.version_md, self.version, self.schema_version_md, mutable_views=[], base=base
->>>>>>> 2865df6d
         )
 
     @property
@@ -366,36 +359,7 @@
 
         cat = pxt.catalog.Catalog.get()
 
-<<<<<<< HEAD
-        # if this is purely a snapshot (it doesn't require any additional storage for columns and it doesn't have a
-        # predicate to apply at runtime), we don't create a physical table and simply use the base's table version path
-        if (
-            view_md is not None
-            and view_md.is_snapshot
-            and view_md.predicate is None
-            and view_md.sample_clause is None
-            and len(cols) == 0
-        ):
-            cat.store_tbl_md(
-                tbl_id=tbl_id,
-                dir_id=dir_id,
-                tbl_md=table_md,
-                version_md=table_version_md,
-                schema_version_md=schema_version_md,
-            )
-            return tbl_id, None
-
-        # assert (base_path is not None) == (view_md is not None)
-        is_snapshot = view_md is not None and view_md.is_snapshot
-        effective_version = 0 if is_snapshot else None
-        base_path = pxt.catalog.TableVersionPath.from_md(view_md.base_versions) if view_md is not None else None
-        base = base_path.tbl_version if base_path is not None else None
-        tbl_version = cls(
-            tbl_id, table_md, effective_version, timestamp, schema_version_md, [], base_path=base_path, base=base
-        )
-=======
         tbl_version = cls(tbl_id, table_md, table_version_md, None, schema_version_md, [])
->>>>>>> 2865df6d
         # TODO: break this up, so that Catalog.create_table() registers tbl_version
         cat._tbl_versions[tbl_id, None] = tbl_version
         tbl_version.init()
@@ -446,13 +410,8 @@
         tbl_version = cls(
             tbl_id,
             md.tbl_md,
-<<<<<<< HEAD
-            md.version_md.version,
-            md.version_md.created_at,
-=======
             md.version_md,
             md.version_md.version,
->>>>>>> 2865df6d
             md.schema_version_md,
             [],
             base_path=base_path,
@@ -616,19 +575,6 @@
             self._schema_version_md if new_schema_version else None,
         )
 
-<<<<<<< HEAD
-    def _write_md_update_status(self, update_status: UpdateStatus) -> None:
-        """Writes a new update_status in the table version metadata in the database.
-
-        Args:
-            update_status: UpdateStatus to be updated in the database
-        """
-        from pixeltable.catalog import Catalog
-
-        Catalog.get().update_tbl_version_md(self._create_version_md(self.created_at, update_status))
-
-=======
->>>>>>> 2865df6d
     def _store_idx_name(self, idx_id: int) -> str:
         """Return name of index in the store, which needs to be globally unique"""
         return f'idx_{self.id.hex}_{idx_id}'
