from __future__ import annotations

import dataclasses
import importlib
import inspect
import logging
import time
from typing import Optional, List, Dict, Any, Tuple, Type, Set
from uuid import UUID

import sqlalchemy as sql
import sqlalchemy.orm as orm

import pixeltable
import pixeltable.func as func
import pixeltable.type_system as ts
import pixeltable.exceptions as excs
import pixeltable.index as index
from pixeltable.env import Env
from pixeltable.iterators import ComponentIterator
from pixeltable.metadata import schema
from pixeltable.utils.filecache import FileCache
from pixeltable.utils.media_store import MediaStore
from .column import Column
from .globals import UpdateStatus, POS_COLUMN_NAME, is_valid_identifier

_logger = logging.getLogger('pixeltable')

class TableVersion:
    """
    TableVersion represents a particular version of a table/view along with its physical representation:
    - the physical representation is a store table with indices
    - the version can be mutable or a snapshot
    - tables and their recursive views form a tree, and a mutable TableVersion also records its own
      mutable views in order to propagate updates
    - each view TableVersion records its base:
      * the base is correct only for mutable views (snapshot versions form a DAG, not a tree)
      * the base is useful for getting access to the StoreTable and the base id
      * TODO: create a separate hierarchy of objects that records the version-independent tree of tables/views, and
        have TableVersions reference those
    - mutable TableVersions record their TableVersionPath, which is needed for expr evaluation in updates
    """
    @dataclasses.dataclass
    class IndexInfo:
        id: int
        idx: index.IndexBase
        col: Column
        val_col: Column
        undo_col: Column


    def __init__(
            self, id: UUID, tbl_md: schema.TableMd, version: int, schema_version_md: schema.TableSchemaVersionMd,
            base: Optional[TableVersion] = None, base_path: Optional['pixeltable.catalog.TableVersionPath'] = None,
            is_snapshot: Optional[bool] = None
    ):
        # only one of base and base_path can be non-None
        assert base is None or base_path is None
        self.id = id
        self.name = tbl_md.name
        self.version = version
        self.comment = schema_version_md.comment
        self.num_retained_versions = schema_version_md.num_retained_versions
        self.schema_version = schema_version_md.schema_version
        self.view_md = tbl_md.view_md  # save this as-is, it's needed for _create_md()
        is_view = tbl_md.view_md is not None
        self.is_snapshot = (is_view and tbl_md.view_md.is_snapshot) or bool(is_snapshot)
        # a mutable TableVersion doesn't have a static version
        self.effective_version = self.version if self.is_snapshot else None

        # mutable tables need their TableVersionPath for expr eval during updates
        from .table_version_path import TableVersionPath
        if self.is_snapshot:
            self.path = None
        else:
            self.path = TableVersionPath(self, base=base_path) if base_path is not None else TableVersionPath(self)

        self.base = base_path.tbl_version if base_path is not None else base
        if self.is_snapshot:
            self.next_col_id = -1
            self.next_idx_id = -1  # TODO: can snapshots have separate indices?
            self.next_rowid = -1
        else:
            assert tbl_md.current_version == self.version
            self.next_col_id = tbl_md.next_col_id
            self.next_idx_id = tbl_md.next_idx_id
            self.next_rowid = tbl_md.next_row_id

        # view-specific initialization
        from pixeltable import exprs
        predicate_dict = None if not is_view or tbl_md.view_md.predicate is None else tbl_md.view_md.predicate
        self.predicate = exprs.Expr.from_dict(predicate_dict) if predicate_dict is not None else None
        self.mutable_views: List[TableVersion] = []  # targets for update propagation
        if self.base is not None and not self.base.is_snapshot and not self.is_snapshot:
            self.base.mutable_views.append(self)

        # component view-specific initialization
        self.iterator_cls: Optional[Type[ComponentIterator]] = None
        self.iterator_args: Optional[exprs.InlineDict] = None
        self.num_iterator_cols = 0
        if is_view and tbl_md.view_md.iterator_class_fqn is not None:
            module_name, class_name = tbl_md.view_md.iterator_class_fqn.rsplit('.', 1)
            module = importlib.import_module(module_name)
            self.iterator_cls = getattr(module, class_name)
            self.iterator_args = exprs.Expr.from_dict(tbl_md.view_md.iterator_args)
            assert isinstance(self.iterator_args, exprs.InlineDict)
            output_schema, _ = self.iterator_cls.output_schema(**self.iterator_args.to_dict())
            self.num_iterator_cols = len(output_schema)
            assert tbl_md.view_md.iterator_args is not None

        # register this table version now so that it's available when we're re-creating value exprs
        import pixeltable.catalog as catalog
        cat = catalog.Catalog.get()
        cat.tbl_versions[(self.id, self.effective_version)] = self

        # init schema after we determined whether we're a component view, and before we create the store table
        self.cols: List[Column] = []  # contains complete history of columns, incl dropped ones
        self.cols_by_name: dict[str, Column] = {}  # contains only user-facing (named) columns visible in this version
        self.cols_by_id: dict[int, Column] = {}  # contains only columns visible in this version
        self.idx_md = tbl_md.index_md  # needed for _create_tbl_md()
        self.idxs_by_name: dict[str, TableVersion.IndexInfo] = {}  # contains only actively maintained indices
        self._init_schema(tbl_md, schema_version_md)

    def __hash__(self) -> int:
        return hash(self.id)

    def create_snapshot_copy(self) -> TableVersion:
        """Create a snapshot copy of this TableVersion"""
        assert not self.is_snapshot
        return TableVersion(
            self.id, self._create_tbl_md(), self.version,
            self._create_schema_version_md(preceding_schema_version=0),  # preceding_schema_version: dummy value
            is_snapshot=True, base=self.base)

    @classmethod
    def create(
            cls, session: orm.Session, dir_id: UUID, name: str, cols: List[Column], num_retained_versions: int,
            comment: str, base_path: Optional['pixeltable.catalog.TableVersionPath'] = None,
            view_md: Optional[schema.ViewMd] = None
    ) -> Tuple[UUID, Optional[TableVersion]]:
        # assign ids
        cols_by_name: Dict[str, Column] = {}
        for pos, col in enumerate(cols):
            col.id = pos
            col.schema_version_add = 0
            cols_by_name[col.name] = col
            if col.value_expr is None and col.compute_func is not None:
                cls._create_value_expr(col, base_path)
            if col.is_computed:
                col.check_value_expr()

        ts = time.time()
        # create schema.Table
        # Column.dependent_cols for existing cols is wrong at this point, but init() will set it correctly
        column_md = cls._create_column_md(cols)
        table_md = schema.TableMd(
            name=name, current_version=0, current_schema_version=0,
            next_col_id=len(cols), next_idx_id=0, next_row_id=0, column_md=column_md, index_md={}, view_md=view_md)
        tbl_record = schema.Table(dir_id=dir_id, md=dataclasses.asdict(table_md))
        session.add(tbl_record)
        session.flush()  # sets tbl_record.id
        assert tbl_record.id is not None

        # create schema.TableVersion
        table_version_md = schema.TableVersionMd(created_at=ts, version=0, schema_version=0)
        tbl_version_record = schema.TableVersion(
            tbl_id=tbl_record.id, version=0, md=dataclasses.asdict(table_version_md))
        session.add(tbl_version_record)

        # create schema.TableSchemaVersion
<<<<<<< HEAD
        column_md: Dict[int, schema.SchemaColumn] = {}
        for pos, col in enumerate(cols):
            # Column.dependent_cols for existing cols is wrong at this point, but init() will set it correctly
            value_expr_dict = col.value_expr.as_dict() if col.value_expr is not None else None
            column_md[col.id] = schema.SchemaColumn(
                pos=pos, name=col.name, col_type=col.col_type.as_dict(),
                is_pk=col.is_primary_key, value_expr=value_expr_dict, stored=col.stored, is_indexed=col.is_indexed)
=======
        schema_col_md = {col.id: schema.SchemaColumn(pos=pos, name=col.name) for pos, col in enumerate(cols)}
>>>>>>> b5091dde

        schema_version_md = schema.TableSchemaVersionMd(
            schema_version=0, preceding_schema_version=None, columns=schema_col_md,
            num_retained_versions=num_retained_versions, comment=comment)
        schema_version_record = schema.TableSchemaVersion(
            tbl_id=tbl_record.id, schema_version=0, md=dataclasses.asdict(schema_version_md))
        session.add(schema_version_record)

        # if this is purely a snapshot (it doesn't require any additional storage for columns and it # doesn't have a
        # predicate to apply at runtime), we don't create a physical table and simply use the base's table version path
        if view_md is not None and view_md.is_snapshot and view_md.predicate is None and len(cols) == 0:
            return tbl_record.id, None

        assert (base_path is not None) == (view_md is not None)
        base = base_path.tbl_version if base_path is not None and view_md.is_snapshot else None
        base_path = base_path if base_path is not None and not view_md.is_snapshot else None
        tbl_version = cls(tbl_record.id, table_md, 0, schema_version_md, base=base, base_path=base_path)
        tbl_version.store_tbl.create(session.connection())
        # TODO: create pgvector indices
        return tbl_record.id, tbl_version

    @classmethod
    def delete_md(cls, tbl_id: UUID, conn: sql.Connection) -> None:
        conn.execute(
            sql.delete(schema.TableSchemaVersion.__table__).where(schema.TableSchemaVersion.tbl_id == tbl_id))
        conn.execute(
            sql.delete(schema.TableVersion.__table__).where(schema.TableVersion.tbl_id == tbl_id))
        conn.execute(sql.delete(schema.Table.__table__).where(schema.Table.id == tbl_id))

    def drop(self) -> None:
        with Env.get().engine.begin() as conn:
            # delete this table and all associated data
            MediaStore.delete(self.id)
            FileCache.get().clear(tbl_id=self.id)
            self.delete_md(self.id, conn)
            self.store_tbl.drop(conn)

        # de-register table version from catalog
        from .catalog import Catalog
        cat = Catalog.get()
        del cat.tbl_versions[(self.id, self.effective_version)]
        # TODO: remove from tbl_dependents

    def _init_schema(self, tbl_md: schema.TableMd, schema_version_md: schema.TableSchemaVersionMd) -> None:
        # create columns first, so the indices can reference them
        self._init_cols(tbl_md, schema_version_md)
        self._init_idxs(tbl_md)
        # create the sa schema only after creating the columns and indices
        self._init_sa_schema()

    def _init_cols(self, tbl_md: schema.TableMd, schema_version_md: schema.TableSchemaVersionMd) -> None:
        """Initialize self.cols with the columns visible in our effective version"""
        import pixeltable.exprs as exprs
        self.cols = []
        self.cols_by_name = {}
        self.cols_by_id = {}
        for col_md in tbl_md.column_md.values():
            col_name = schema_version_md.columns[col_md.id].name if col_md.id in schema_version_md.columns else None
            col = Column(
                col_id=col_md.id, name=col_name, col_type=ts.ColumnType.from_dict(col_md.col_type),
                is_pk=col_md.is_pk, stored=col_md.stored,
                schema_version_add=col_md.schema_version_add, schema_version_drop=col_md.schema_version_drop)
            col.tbl = self
            self.cols.append(col)

            # populate the lookup structures before Expr.from_dict()
            if col_md.schema_version_add > self.schema_version:
                # column was added after this version
                continue
            if col_md.schema_version_drop is not None and col_md.schema_version_drop <= self.schema_version:
                # column was dropped
                continue
            if col.name is not None:
                self.cols_by_name[col.name] = col
            self.cols_by_id[col.id] = col

            # make sure to traverse columns ordered by position = order in which cols were created;
            # this guarantees that references always point backwards
            if col_md.value_expr is not None:
                col.value_expr = exprs.Expr.from_dict(col_md.value_expr)
                self._record_value_expr(col)

    def _init_idxs(self, tbl_md: schema.TableMd) -> None:
        self.idx_md = tbl_md.index_md
        self.idxs_by_name = {}
        import pixeltable.index as index_module
        for md in tbl_md.index_md.values():
            if md.schema_version_add > self.schema_version \
                    or md.schema_version_drop is not None and md.schema_version_drop <= self.schema_version:
                # column not visible in this schema version
                continue

            # instantiate index object
            cls_name = md.class_fqn.rsplit('.', 1)[-1]
            cls = getattr(index_module, cls_name)
            idx_col = self.cols_by_id[md.indexed_col_id]
            idx = cls.from_dict(idx_col, md.init_args)

            # fix up the sa column type of the index value and undo columns
            val_col = self.cols_by_id[md.index_val_col_id]
            val_col.sa_col_type = idx.index_sa_type()
            undo_col = self.cols_by_id[md.index_val_undo_col_id]
            undo_col.sa_col_type = idx.index_sa_type()
            idx_info = self.IndexInfo(id=md.id, idx=idx, col=idx_col, val_col=val_col, undo_col=undo_col)
            self.idxs_by_name[md.name] = idx_info

    def _init_sa_schema(self) -> None:
        # create the sqlalchemy schema; do this after instantiating columns, in order to determine whether they
        # need to record errors
        from pixeltable.store import StoreBase, StoreTable, StoreView, StoreComponentView
        if self.is_component_view():
            self.store_tbl: StoreBase = StoreComponentView(self)
        elif self.is_view():
            self.store_tbl: StoreBase = StoreView(self)
        else:
            self.store_tbl: StoreBase = StoreTable(self)

    def _update_md(self, ts: float, preceding_schema_version: Optional[int], conn: sql.engine.Connection) -> None:
        """Update all recorded metadata in response to a data or schema change.
        Args:
            ts: timestamp of the change
            preceding_schema_version: last schema version if schema change, else None
        """
        conn.execute(
            sql.update(schema.Table.__table__)
                .values({schema.Table.md: dataclasses.asdict(self._create_tbl_md())})
                .where(schema.Table.id == self.id))

        version_md = self._create_version_md(ts)
        conn.execute(
            sql.insert(schema.TableVersion.__table__)
                .values(tbl_id=self.id, version=self.version, md=dataclasses.asdict(version_md)))
        if preceding_schema_version is not None:
            schema_version_md = self._create_schema_version_md(preceding_schema_version)
            conn.execute(
                sql.insert(schema.TableSchemaVersion.__table__)
                .values(
                    tbl_id=self.id, schema_version=self.schema_version,
                    md=dataclasses.asdict(schema_version_md)))

    def _store_idx_name(self, idx_id: int) -> str:
        """Return name of index in the store, which needs to be globally unique"""
        return f'idx_{self.id.hex}_{idx_id}'

    def add_index(self, col: Column, idx_name: Optional[str], idx: index.IndexBase) -> UpdateStatus:
        assert not self.is_snapshot
        idx_id = self.next_idx_id
        self.next_idx_id += 1
        if idx_name is None:
            idx_name = f'idx{idx_id}'
        else:
            assert is_valid_identifier(idx_name)
            assert idx_name not in [i.name for i in self.idx_md.values()]

        # we're creating a new schema version
        self.version += 1
        preceding_schema_version = self.schema_version
        self.schema_version = self.version
        with Env.get().engine.begin() as conn:
            # add the index value and undo columns (which need to be nullable);
            # we don't create a new schema version, because indices aren't part of the logical schema
            val_col = Column(
                col_id=self.next_col_id, name=None, computed_with=idx.index_value_expr(),
                sa_col_type=idx.index_sa_type(), stored=True,
                schema_version_add=self.schema_version, schema_version_drop=None)
            val_col.tbl = self
            val_col.col_type.nullable = True
            self.next_col_id += 1

            undo_col = Column(
                col_id=self.next_col_id, name=None, col_type=val_col.col_type,
                sa_col_type=val_col.sa_col_type, stored=True,
                schema_version_add=self.schema_version, schema_version_drop=None)
            undo_col.tbl = self
            undo_col.col_type.nullable = True
            self.next_col_id += 1

            # create and register the index metadata
            idx_cls = type(idx)
            idx_md = schema.IndexMd(
                id=idx_id, name=idx_name,
                indexed_col_id=col.id, index_val_col_id=val_col.id, index_val_undo_col_id=undo_col.id,
                schema_version_add=self.schema_version, schema_version_drop=None,
                class_fqn=idx_cls.__module__ + '.' + idx_cls.__name__, init_args=idx.as_dict())
            idx_info = self.IndexInfo(id=idx_id, idx=idx, col=col, val_col=val_col, undo_col=undo_col)
            self.idx_md[idx_id] = idx_md
            self.idxs_by_name[idx_name] = idx_info

            # add the columns and update the metadata
            status = self._add_columns([val_col, undo_col], conn, preceding_schema_version=preceding_schema_version)
            # now create the index structure
            idx.create_index(self._store_idx_name(idx_id), val_col, conn)

        _logger.info(f'Added index {idx_name} on column {col.name} to table {self.name}')
        return status

    def drop_index(self, idx_id: int) -> None:
        assert not self.is_snapshot
        assert idx_id in self.idx_md

        # we're creating a new schema version
        self.version += 1
        preceding_schema_version = self.schema_version
        self.schema_version = self.version
        idx_md = self.idx_md[idx_id]
        idx_md.schema_version_drop = self.schema_version
        assert idx_md.name in self.idxs_by_name
        idx_info = self.idxs_by_name[idx_md.name]
        del self.idxs_by_name[idx_md.name]

        with Env.get().engine.begin() as conn:
            self._drop_columns([idx_info.val_col, idx_info.undo_col], conn, preceding_schema_version)
            _logger.info(f'Dropped index {idx_md.name} on table {self.name}')

    def add_column(self, col: Column, print_stats: bool = False) -> UpdateStatus:
        """Adds a column to the table.
        """
        assert not self.is_snapshot
        assert is_valid_identifier(col.name)
        assert col.stored is not None
        assert col.name not in self.cols_by_name
        col.tbl = self
        col.id = self.next_col_id
        self.next_col_id += 1

        if col.compute_func is not None:
            # create value_expr from compute_func
            self._create_value_expr(col, self.path)
        if col.value_expr is not None:
            col.check_value_expr()
            self._record_value_expr(col)

        # we're creating a new schema version
        self.version += 1
        preceding_schema_version = self.schema_version
        self.schema_version = self.version
        with Env.get().engine.begin() as conn:
            status = self._add_columns([col], conn, preceding_schema_version, print_stats=print_stats)
        _logger.info(f'Added column {col.name} to table {self.name}, new version: {self.version}')

        msg = (
            f'Added {status.num_rows} column value{"" if status.num_rows == 1 else "s"} '
            f'with {status.num_excs} error{"" if status.num_excs == 1 else "s"}.'
        )
        print(msg)
        _logger.info(f'Column {col.name}: {msg}')
        return status

    def _add_columns(
            self, cols: List[Column], conn: sql.engine.Connection, preceding_schema_version: Optional[int] = None,
            print_stats: bool = False
    ) -> UpdateStatus:
        """Add and populate columns within the current transaction"""
        ts = time.time()

        row_count = self.store_tbl.count(conn=conn)
        for col in cols:
            if not col.col_type.nullable and not col.is_computed:
                if row_count > 0:
                    raise excs.Error(
                        f'Cannot add non-nullable column "{col.name}" to table {self.name} with existing rows')

        num_excs = 0
        cols_with_excs: List[Column] = []
        for col in cols:
            col.schema_version_add = self.schema_version
            # add the column to the lookup structures now, rather than after the store changes executed successfully,
            # because it might be referenced by the next column's value_expr
            self.cols.append(col)
            if col.name is not None:
                self.cols_by_name[col.name] = col
            self.cols_by_id[col.id] = col

            if col.is_stored:
                self.store_tbl.add_column(col, conn)

            if not col.is_computed or not col.is_stored or row_count == 0:
                continue

            # populate the column
            from pixeltable.plan import Planner
            plan, value_expr_slot_idx = Planner.create_add_column_plan(self.path, col)
            plan.ctx.num_rows = row_count

            try:
                plan.ctx.conn = conn
                plan.open()
                num_excs = self.store_tbl.load_column(col, plan, value_expr_slot_idx, conn)
                if num_excs > 0:
                    cols_with_excs.append(col)
            except sql.exc.DBAPIError as e:
                self.cols.pop()
                for col in cols:
                    # remove columns that we already added
                    if col.id not in self.cols_by_id:
                        continue
                    if col.name is not None:
                        del self.cols_by_name[col.name]
                    del self.cols_by_id[col.id]
                # we need to re-initialize the sqlalchemy schema
                self.store_tbl.create_sa_tbl()
                raise excs.Error(f'Error during SQL execution:\n{e}')
            finally:
                plan.close()

        self._update_md(ts, preceding_schema_version, conn)
        if print_stats:
            plan.ctx.profile.print(num_rows=row_count)
        # TODO(mkornacker): what to do about system columns with exceptions?
        return UpdateStatus(
            num_rows=row_count, num_computed_values=row_count, num_excs=num_excs,
            cols_with_excs=[f'{col.tbl.name}.{col.name}'for col in cols_with_excs if col.name is not None])

    def drop_column(self, name: str) -> None:
        """Drop a column from the table.
        """
        assert not self.is_snapshot
        if name not in self.cols_by_name:
            raise excs.Error(f'Unknown column: {name}')
        col = self.cols_by_name[name]
        dependent_user_cols = [c for c in col.dependent_cols if c.name is not None]
        if len(dependent_user_cols) > 0:
            raise excs.Error(
                f'Cannot drop column {name} because the following columns depend on it:\n',
                f'{", ".join([c.name for c in dependent_user_cols])}')

        # we're creating a new schema version
        self.version += 1
        preceding_schema_version = self.schema_version
        self.schema_version = self.version

        with Env.get().engine.begin() as conn:
            # drop this column and all dependent index columns and indices
            dropped_cols = [col]
            dropped_idx_names: List[str] = []
            for idx_info in self.idxs_by_name.values():
                if idx_info.col != col:
                    continue
                dropped_cols.extend([idx_info.val_col, idx_info.undo_col])
                idx_md = self.idx_md[idx_info.id]
                idx_md.schema_version_drop = self.schema_version
                assert idx_md.name in self.idxs_by_name
                dropped_idx_names.append(idx_md.name)
            # update idxs_by_name
            for idx_name in dropped_idx_names:
                del self.idxs_by_name[idx_name]
            self._drop_columns(dropped_cols, conn, preceding_schema_version)
        _logger.info(f'Dropped column {name} from table {self.name}, new version: {self.version}')

    def _drop_columns(self, cols: list[Column], conn: sql.engine.Connection, preceding_schema_version: int) -> None:
        """Mark columns as dropped"""
        assert not self.is_snapshot

        ts = time.time()
        for col in cols:
            if col.value_expr is not None:
                # update Column.dependent_cols
                for c in self.cols:
                    if c == col:
                        break
                    c.dependent_cols.discard(col)

            col.schema_version_drop = self.schema_version
            if col.name is not None:
                assert col.name in self.cols_by_name
                del self.cols_by_name[col.name]
            assert col.id in self.cols_by_id
            del self.cols_by_id[col.id]

        self._update_md(ts, preceding_schema_version, conn)
        self.store_tbl.create_sa_tbl()

    def rename_column(self, old_name: str, new_name: str) -> None:
        """Rename a column.
        """
        assert not self.is_snapshot
        if old_name not in self.cols_by_name:
            raise excs.Error(f'Unknown column: {old_name}')
        if not is_valid_identifier(new_name):
            raise excs.Error(f"Invalid column name: '{new_name}'")
        if new_name in self.cols_by_name:
            raise excs.Error(f'Column {new_name} already exists')
        col = self.cols_by_name[old_name]
        del self.cols_by_name[old_name]
        col.name = new_name
        self.cols_by_name[new_name] = col

        # we're creating a new schema version
        ts = time.time()
        self.version += 1
        preceding_schema_version = self.schema_version
        self.schema_version = self.version

        with Env.get().engine.begin() as conn:
            self._update_md(ts, preceding_schema_version, conn)
        _logger.info(f'Renamed column {old_name} to {new_name} in table {self.name}, new version: {self.version}')

    def set_comment(self, new_comment: Optional[str]):
        _logger.info(f'[{self.name}] Updating comment: {new_comment}')
        self.comment = new_comment
        self._create_schema_version()

    def set_num_retained_versions(self, new_num_retained_versions: int):
        _logger.info(f'[{self.name}] Updating num_retained_versions: {new_num_retained_versions} (was {self.num_retained_versions})')
        self.num_retained_versions = new_num_retained_versions
        self._create_schema_version()

    def _create_schema_version(self):
        # we're creating a new schema version
        ts = time.time()
        self.version += 1
        preceding_schema_version = self.schema_version
        self.schema_version = self.version
        with Env.get().engine.begin() as conn:
            self._update_md(ts, preceding_schema_version, conn)
        _logger.info(f'[{self.name}] Updating table schema to version: {self.version}')

    def insert(
            self, rows: List[Dict[str, Any]], print_stats: bool = False, fail_on_exception : bool = True
    ) -> UpdateStatus:
        """Insert rows into this table.
        """
        assert self.is_insertable()
        from pixeltable.plan import Planner
        plan = Planner.create_insert_plan(self, rows, ignore_errors=not fail_on_exception)
        ts = time.time()
        with Env.get().engine.begin() as conn:
            return self._insert(plan, conn, ts, print_stats)

    def _insert(
            self, exec_plan: exec.ExecNode, conn: sql.engine.Connection, ts: float, print_stats: bool = False,
    ) -> UpdateStatus:
        """Insert rows produced by exec_plan and propagate to views"""
        # we're creating a new version
        self.version += 1
        result = UpdateStatus()
        num_rows, num_excs, cols_with_excs = self.store_tbl.insert_rows(exec_plan, conn, v_min=self.version)
        self.next_rowid = num_rows
        result.num_rows = num_rows
        result.num_excs = num_excs
        result.num_computed_values += exec_plan.ctx.num_computed_exprs * num_rows
        result.cols_with_excs = [f'{self.name}.{self.cols_by_id[cid].name}' for cid in cols_with_excs]
        self._update_md(ts, None, conn)

        # update views
        for view in self.mutable_views:
            from pixeltable.plan import Planner
            plan, _ = Planner.create_view_load_plan(view.path, propagates_insert=True)
            status = view._insert(plan, conn, ts, print_stats)
            result.num_rows += status.num_rows
            result.num_excs += status.num_excs
            result.num_computed_values += status.num_computed_values
            result.cols_with_excs += status.cols_with_excs

        result.cols_with_excs = list(dict.fromkeys(result.cols_with_excs).keys())  # remove duplicates
        if print_stats:
            plan.ctx.profile.print(num_rows=num_rows)
        _logger.info(f'TableVersion {self.name}: new version {self.version}')
        return result

    def update(
            self, update_targets: dict[Column, 'pixeltable.exprs.Expr'],
            where_clause: Optional['pixeltable.exprs.Predicate'] = None, cascade: bool = True
    ) -> UpdateStatus:
        with Env.get().engine.begin() as conn:
            return self._update(conn, update_targets, where_clause, cascade)

    def batch_update(
            self, batch: list[dict[Column, 'pixeltable.exprs.Expr']], rowids: list[Tuple[int, ...]],
            cascade: bool = True
    ) -> UpdateStatus:
        """Update rows in batch.
        Args:
            batch: one dict per row, each mapping Columns to LiteralExprs representing the new values
            rowids: if not empty, one tuple per row, each containing the rowid values for the corresponding row in batch
        """
        # if we do lookups of rowids, we must have one for each row in the batch
        assert len(rowids) == 0 or len(rowids) == len(batch)
        import pixeltable.exprs as exprs
        result_status = UpdateStatus()
        cols_with_excs: set[str] = set()
        updated_cols: set[str] = set()
        pk_cols = self.primary_key_columns()
        use_rowids = len(rowids) > 0

        with Env.get().engine.begin() as conn:
            for i, row in enumerate(batch):
                where_clause: Optional[exprs.Expr] = None
                if use_rowids:
                    # construct Where clause to match rowid
                    num_rowid_cols = len(self.store_tbl.rowid_columns())
                    for col_idx in range(num_rowid_cols):
                        clause = exprs.RowidRef(self, col_idx) == rowids[i][col_idx]
                        if where_clause is None:
                            where_clause = clause
                        else:
                            where_clause = where_clause & clause
                else:
                    # construct Where clause for primary key columns
                    for col in pk_cols:
                        assert col in row
                        clause = exprs.ColumnRef(col) == row[col]
                        if where_clause is None:
                            where_clause = clause
                        else:
                            where_clause = where_clause & clause

                update_targets = {col: row[col] for col in row if col not in pk_cols}
                status = self._update(conn, update_targets, where_clause, cascade)
                result_status.num_rows += status.num_rows
                result_status.num_excs += status.num_excs
                result_status.num_computed_values += status.num_computed_values
                cols_with_excs.update(status.cols_with_excs)
                updated_cols.update(status.updated_cols)

            result_status.cols_with_excs = list(cols_with_excs)
            result_status.updated_cols = list(updated_cols)
            return result_status

    def _update(
            self, conn: sql.engine.Connection, update_targets: dict[Column, 'pixeltable.exprs.Expr'],
            where_clause: Optional['pixeltable.exprs.Predicate'] = None, cascade: bool = True
    ) -> UpdateStatus:
        """Update rows in this table.
        Args:
            update_targets: a list of (column, value) pairs specifying the columns to update and their new values.
            where_clause: a Predicate to filter rows to update.
            cascade: if True, also update all computed columns that transitively depend on the updated columns,
                including within views.
        """
        assert not self.is_snapshot
        from pixeltable.plan import Planner
        plan, updated_cols, recomputed_cols = \
            Planner.create_update_plan(self.path, update_targets, [], where_clause, cascade)
        ts = time.time()
        result = self._propagate_update(
            plan, where_clause.sql_expr() if where_clause is not None else None, recomputed_cols,
            base_versions=[], conn=conn, ts=ts, cascade=cascade)
        result.updated_cols = updated_cols
        return result

    def _propagate_update(
            self, plan: Optional[exec.ExecNode], where_clause: Optional[sql.ClauseElement],
            recomputed_view_cols: List[Column], base_versions: List[Optional[int]], conn: sql.engine.Connection,
            ts: float, cascade: bool
    ) -> UpdateStatus:
        result = UpdateStatus()
        if plan is not None:
            # we're creating a new version
            self.version += 1
            result.num_rows, result.num_excs, cols_with_excs = \
                self.store_tbl.insert_rows(plan, conn, v_min=self.version)
            result.cols_with_excs = [f'{self.name}.{self.cols_by_id[cid].name}' for cid in cols_with_excs]
            self.store_tbl.delete_rows(
                self.version, base_versions=base_versions, match_on_vmin=True, where_clause=where_clause, conn=conn)
            self._update_md(ts, None, conn)

        if cascade:
            base_versions = [None if plan is None else self.version] + base_versions  # don't update in place
            # propagate to views
            for view in self.mutable_views:
                recomputed_cols = [col for col in recomputed_view_cols if col.tbl is view]
                plan: Optional[exec.ExecNode] = None
                if len(recomputed_cols) > 0:
                    from pixeltable.plan import Planner
                    plan = Planner.create_view_update_plan(view.path, recompute_targets=recomputed_cols)
                status = view._propagate_update(
                    plan, None, recomputed_view_cols, base_versions=base_versions, conn=conn, ts=ts, cascade=True)
                result.num_rows += status.num_rows
                result.num_excs += status.num_excs
                result.cols_with_excs += status.cols_with_excs

        result.cols_with_excs = list(dict.fromkeys(result.cols_with_excs).keys())  # remove duplicates
        return result

    def delete(self, where: Optional['pixeltable.exprs.Predicate'] = None) -> UpdateStatus:
        """Delete rows in this table.
        Args:
            where: a Predicate to filter rows to delete.
        """
        assert self.is_insertable()
        from pixeltable.plan import Planner
        analysis_info = Planner.analyze(self, where)
        ts = time.time()
        with Env.get().engine.begin() as conn:
            num_rows = self._delete(analysis_info.sql_where_clause, base_versions=[], conn=conn, ts=ts)

        status = UpdateStatus(num_rows=num_rows)
        return status

    def _delete(
            self, where: Optional['pixeltable.exprs.Predicate'], base_versions: List[Optional[int]],
            conn: sql.engine.Connection, ts: float) -> int:
        """Delete rows in this table and propagate to views.
        Args:
            where: a Predicate to filter rows to delete.
        Returns:
            number of deleted rows
        """
        sql_where_clause = where.sql_expr() if where is not None else None
        num_rows = self.store_tbl.delete_rows(
            self.version + 1, base_versions=base_versions, match_on_vmin=False, where_clause=sql_where_clause,
            conn=conn)
        if num_rows > 0:
            # we're creating a new version
            self.version += 1
            self._update_md(ts, None, conn)
        else:
            pass
        for view in self.mutable_views:
            num_rows += view._delete(where=None, base_versions=[self.version] + base_versions, conn=conn, ts=ts)
        return num_rows

    def revert(self) -> None:
        """Reverts the table to the previous version.
        """
        assert not self.is_snapshot
        if self.version == 0:
            raise excs.Error('Cannot revert version 0')
        with orm.Session(Env.get().engine, future=True) as session:
            self._revert(session)
            session.commit()

    def _delete_column(self, col: Column, conn: sql.engine.Connection) -> None:
        """Physically remove the column from the schema and the store table"""
        if col.is_stored:
            self.store_tbl.drop_column(col, conn)
        self.cols.remove(col)
        if col.name is not None:
            del self.cols_by_name[col.name]
        del self.cols_by_id[col.id]

    def _revert(self, session: orm.Session) -> None:
        """Reverts this table version and propagates to views"""
        conn = session.connection()
        # make sure we don't have a snapshot referencing this version
        # (unclear how to express this with sqlalchemy)
        query = (
            f"select ts.dir_id, ts.md->'name' "
            f"from {schema.Table.__tablename__} ts "
            f"cross join lateral jsonb_path_query(md, '$.view_md.base_versions[*]') as tbl_version "
            f"where tbl_version->>0 = '{self.id.hex}' and (tbl_version->>1)::int = {self.version}"
        )
        result = list(conn.execute(sql.text(query)))
        if len(result) > 0:
            names = [row[1] for row in result]
            raise excs.Error((
                f'Current version is needed for {len(result)} snapshot{"s" if len(result) > 1 else ""} '
                f'({", ".join(names)})'
            ))

        conn = session.connection()
        # delete newly-added data
        MediaStore.delete(self.id, version=self.version)
        conn.execute(sql.delete(self.store_tbl.sa_tbl).where(self.store_tbl.sa_tbl.c.v_min == self.version))

        # revert new deletions
        set_clause = {self.store_tbl.sa_tbl.c.v_max: schema.Table.MAX_VERSION}
        for index_info in self.idxs_by_name.values():
            # copy the index value back from the undo column and reset the undo column to NULL
            set_clause[index_info.val_col.sa_col] = index_info.undo_col.sa_col
            set_clause[index_info.undo_col.sa_col] = None
        stmt = sql.update(self.store_tbl.sa_tbl) \
            .values(set_clause) \
            .where(self.store_tbl.sa_tbl.c.v_max == self.version)
        conn.execute(stmt)

        # revert schema changes
        if self.version == self.schema_version:
            # delete newly-added columns
            added_cols = [col for col in self.cols if col.schema_version_add == self.schema_version]
            if len(added_cols) > 0:
                next_col_id = min(col.id for col in added_cols)
                for col in added_cols:
                    self._delete_column(col, conn)
                self.next_col_id = next_col_id

            # remove newly-added indices from the lookup structures
            # (the value and undo columns got removed in the preceding step)
            added_idx_md = [md for md in self.idx_md.values() if md.schema_version_add == self.schema_version]
            if len(added_idx_md) > 0:
                next_idx_id = min(md.id for md in added_idx_md)
                for md in added_idx_md:
                    del self.idx_md[md.id]
                    del self.idxs_by_name[md.name]
                self.next_idx_id = next_idx_id

            # make newly-dropped columns visible again
            dropped_cols = [col for col in self.cols if col.schema_version_drop == self.schema_version]
            for col in dropped_cols:
                col.schema_version_drop = None

            # make newly-dropped indices visible again
            dropped_idx_md = [md for md in self.idx_md.values() if md.schema_version_drop == self.schema_version]
            for md in dropped_idx_md:
                md.schema_version_drop = None

            # we need to determine the preceding schema version and reload the schema
            schema_version_md_dict = session.query(schema.TableSchemaVersion.md) \
                .where(schema.TableSchemaVersion.tbl_id == self.id) \
                .where(schema.TableSchemaVersion.schema_version == self.schema_version) \
                .scalar()
            preceding_schema_version = schema_version_md_dict['preceding_schema_version']
            preceding_schema_version_md_dict = session.query(schema.TableSchemaVersion.md) \
                .where(schema.TableSchemaVersion.tbl_id == self.id) \
                .where(schema.TableSchemaVersion.schema_version == preceding_schema_version) \
                .scalar()
            preceding_schema_version_md = schema.md_from_dict(
                schema.TableSchemaVersionMd, preceding_schema_version_md_dict)
            tbl_md = self._create_tbl_md()
            self._init_schema(tbl_md, preceding_schema_version_md)

            conn.execute(
                sql.delete(schema.TableSchemaVersion.__table__)
                    .where(schema.TableSchemaVersion.tbl_id == self.id)
                    .where(schema.TableSchemaVersion.schema_version == self.schema_version))
            self.schema_version = preceding_schema_version
            self.comment = preceding_schema_version_md.comment
            self.num_retained_versions = preceding_schema_version_md.num_retained_versions

        conn.execute(
            sql.delete(schema.TableVersion.__table__)
                .where(schema.TableVersion.tbl_id == self.id)
                .where(schema.TableVersion.version == self.version)
        )
        self.version -= 1
        conn.execute(
            sql.update(schema.Table.__table__)
                .values({schema.Table.md: dataclasses.asdict(self._create_tbl_md())})
                .where(schema.Table.id == self.id))

        # propagate to views
        for view in self.mutable_views:
            view._revert(session)
        _logger.info(f'TableVersion {self.name}: reverted to version {self.version}')

    def is_view(self) -> bool:
        return self.base is not None

    def is_component_view(self) -> bool:
        return self.iterator_cls is not None

    def is_insertable(self) -> bool:
        """Returns True if this corresponds to an InsertableTable"""
        return not self.is_snapshot and not self.is_view()

    def is_iterator_column(self, col: Column) -> bool:
        """Returns True if col is produced by an iterator"""
        # the iterator columns directly follow the pos column
        return self.is_component_view() and col.id > 0 and col.id < self.num_iterator_cols + 1

    def is_system_column(self, col: Column) -> bool:
        """Return True if column was created by Pixeltable"""
        if col.name == POS_COLUMN_NAME and self.is_component_view():
            return True
        return False

    def user_columns(self) -> List[Column]:
        """Return all non-system columns"""
        return [c for c in self.cols if not self.is_system_column(c)]

    def primary_key_columns(self) -> List[Column]:
        """Return all non-system columns"""
        return [c for c in self.cols if c.is_primary_key]

    def get_required_col_names(self) -> List[str]:
        """Return the names of all columns for which values must be specified in insert()"""
        assert not self.is_view()
        names = [c.name for c in self.cols if not c.is_computed and not c.col_type.nullable]
        return names

    def get_computed_col_names(self) -> List[str]:
        """Return the names of all computed columns"""
        names = [c.name for c in self.cols if c.is_computed]
        return names

    @classmethod
    def _create_value_expr(cls, col: Column, path: 'TableVersionPath') -> None:
        """
        Create col.value_expr, given col.compute_func.
        Interprets compute_func's parameters to be references to columns and construct ColumnRefs as args.
        Does not update Column.dependent_cols.
        """
        assert col.value_expr is None
        assert col.compute_func is not None
        from pixeltable import exprs
        params = inspect.signature(col.compute_func).parameters
        args: List[exprs.ColumnRef] = []
        for param_name in params:
            param = path.get_column(param_name)
            if param is None:
                raise excs.Error(
                    f'Column {col.name}: Callable parameter refers to an unknown column: {param_name}')
            args.append(exprs.ColumnRef(param))
        fn = func.make_function(
            col.compute_func, return_type=col.col_type, param_types=[arg.col_type for arg in args])
        col.value_expr = fn(*args)

    def _record_value_expr(self, col: Column) -> None:
        """Update Column.dependent_cols for all cols referenced in col.value_expr.
        """
        assert col.value_expr is not None
        from pixeltable.exprs import ColumnRef
        refd_cols = [e.col for e in col.value_expr.subexprs(expr_class=ColumnRef)]
        for refd_col in refd_cols:
            refd_col.dependent_cols.add(col)

    def get_dependent_columns(self, cols: List[Column]) -> Set[Column]:
        """
        Return the set of columns that transitively depend on any of the given ones.
        """
        if len(cols) == 0:
            return []
        result: Set[Column] = set()
        for col in cols:
            result.update(col.dependent_cols)
        result.update(self.get_dependent_columns(result))
        return result

    def num_rowid_columns(self) -> int:
        """Return the number of columns of the rowids, without accessing store_tbl"""
        if self.is_component_view():
            return 1 + self.base.num_rowid_columns()
        return 1

    @classmethod
    def _create_column_md(cls, cols: List[Column]) -> dict[int, schema.ColumnMd]:
        column_md: Dict[int, schema.ColumnMd] = {}
        for col in cols:
            value_expr_dict = col.value_expr.as_dict() if col.value_expr is not None else None
            column_md[col.id] = schema.ColumnMd(
                id=col.id, col_type=col.col_type.as_dict(), is_pk=col.is_pk,
                schema_version_add=col.schema_version_add, schema_version_drop=col.schema_version_drop,
                value_expr=value_expr_dict, stored=col.stored)
        return column_md

    def _create_tbl_md(self) -> schema.TableMd:
        return schema.TableMd(
            name=self.name, current_version=self.version, current_schema_version=self.schema_version,
            next_col_id=self.next_col_id, next_idx_id=self.next_idx_id, next_row_id=self.next_rowid,
            column_md=self._create_column_md(self.cols), index_md=self.idx_md, view_md=self.view_md)

    def _create_version_md(self, ts: float) -> schema.TableVersionMd:
        return schema.TableVersionMd(created_at=ts, version=self.version, schema_version=self.schema_version)

    def _create_schema_version_md(self, preceding_schema_version: int) -> schema.TableSchemaVersionMd:
        column_md: Dict[int, schema.SchemaColumn] = {}
<<<<<<< HEAD
        for pos, col in enumerate(self.cols):
            value_expr_dict = col.value_expr.as_dict() if col.value_expr is not None else None
            column_md[col.id] = schema.SchemaColumn(
                pos=pos, name=col.name, col_type=col.col_type.as_dict(),
                is_pk=col.is_primary_key, value_expr=value_expr_dict, stored=col.stored, is_indexed=col.is_indexed)
=======
        for pos, col in enumerate(self.cols_by_name.values()):
            column_md[col.id] = schema.SchemaColumn(pos=pos, name=col.name)
>>>>>>> b5091dde
        # preceding_schema_version to be set by the caller
        return schema.TableSchemaVersionMd(
            schema_version=self.schema_version, preceding_schema_version=preceding_schema_version,
            columns=column_md, num_retained_versions=self.num_retained_versions, comment=self.comment)<|MERGE_RESOLUTION|>--- conflicted
+++ resolved
@@ -168,17 +168,7 @@
         session.add(tbl_version_record)
 
         # create schema.TableSchemaVersion
-<<<<<<< HEAD
-        column_md: Dict[int, schema.SchemaColumn] = {}
-        for pos, col in enumerate(cols):
-            # Column.dependent_cols for existing cols is wrong at this point, but init() will set it correctly
-            value_expr_dict = col.value_expr.as_dict() if col.value_expr is not None else None
-            column_md[col.id] = schema.SchemaColumn(
-                pos=pos, name=col.name, col_type=col.col_type.as_dict(),
-                is_pk=col.is_primary_key, value_expr=value_expr_dict, stored=col.stored, is_indexed=col.is_indexed)
-=======
         schema_col_md = {col.id: schema.SchemaColumn(pos=pos, name=col.name) for pos, col in enumerate(cols)}
->>>>>>> b5091dde
 
         schema_version_md = schema.TableSchemaVersionMd(
             schema_version=0, preceding_schema_version=None, columns=schema_col_md,
@@ -1026,17 +1016,9 @@
 
     def _create_schema_version_md(self, preceding_schema_version: int) -> schema.TableSchemaVersionMd:
         column_md: Dict[int, schema.SchemaColumn] = {}
-<<<<<<< HEAD
-        for pos, col in enumerate(self.cols):
-            value_expr_dict = col.value_expr.as_dict() if col.value_expr is not None else None
-            column_md[col.id] = schema.SchemaColumn(
-                pos=pos, name=col.name, col_type=col.col_type.as_dict(),
-                is_pk=col.is_primary_key, value_expr=value_expr_dict, stored=col.stored, is_indexed=col.is_indexed)
-=======
         for pos, col in enumerate(self.cols_by_name.values()):
             column_md[col.id] = schema.SchemaColumn(pos=pos, name=col.name)
->>>>>>> b5091dde
         # preceding_schema_version to be set by the caller
         return schema.TableSchemaVersionMd(
             schema_version=self.schema_version, preceding_schema_version=preceding_schema_version,
-            columns=column_md, num_retained_versions=self.num_retained_versions, comment=self.comment)+            columns=column_md, num_retained_versions=self.num_retained_versions, comment=self.comment)
