from __future__ import annotations

import abc
import builtins
import json
import logging
from keyword import iskeyword as is_python_keyword
from pathlib import Path
from typing import TYPE_CHECKING, Any, Iterable, Literal, Optional, Union, overload
from typing import _GenericAlias  # type: ignore[attr-defined]  # isort: skip
from uuid import UUID

import pandas as pd
import sqlalchemy as sql

import pixeltable as pxt
from pixeltable import catalog, env, exceptions as excs, exprs, index, type_system as ts
from pixeltable.metadata import schema
from .column import Column
from .globals import (
    _ROWID_COLUMN_NAME,
    IfExistsParam,
    IfNotExistsParam,
    MediaValidation,
    UpdateStatus,
    is_system_column_name,
    is_valid_identifier,
)
from .schema_object import SchemaObject
from .table_version_handle import TableVersionHandle
from .table_version_path import TableVersionPath
from ..exprs import ColumnRef
from ..utils.description_helper import DescriptionHelper
from ..utils.filecache import FileCache

if TYPE_CHECKING:
    import torch.utils.data

    import pixeltable.plan
    from pixeltable.globals import TableDataSource

_logger = logging.getLogger('pixeltable')


class Table(SchemaObject):
    """
    A handle to a table, view, or snapshot. This class is the primary interface through which table operations
    (queries, insertions, updates, etc.) are performed in Pixeltable.
    """

    # Every user-invoked operation that runs an ExecNode tree (directly or indirectly) needs to call
    # FileCache.emit_eviction_warnings() at the end of the operation.

    _is_dropped: bool
    __tbl_version_path: TableVersionPath

    def __init__(self, id: UUID, dir_id: UUID, name: str, tbl_version_path: TableVersionPath):
        super().__init__(id, name, dir_id)
        self._is_dropped = False
        self.__tbl_version_path = tbl_version_path

    # @property
    # def _has_dependents(self) -> bool:
    #     """Returns True if this table has any dependent views, or snapshots."""
    #     return len(self._get_views(recursive=False)) > 0

    def _move(self, new_name: str, new_dir_id: UUID) -> None:
        self._check_is_dropped()
        super()._move(new_name, new_dir_id)
        conn = env.Env.get().conn
        stmt = sql.text(
            (
                f'UPDATE {schema.Table.__table__} '
                f'SET {schema.Table.dir_id.name} = :new_dir_id, '
                f"    {schema.Table.md.name} = jsonb_set({schema.Table.md.name}, '{{name}}', (:new_name)::jsonb) "
                f'WHERE {schema.Table.id.name} = :id'
            )
        )
        conn.execute(stmt, {'new_dir_id': new_dir_id, 'new_name': json.dumps(new_name), 'id': self._id})

    def get_metadata(self) -> dict[str, Any]:
        """
        Retrieves metadata associated with this table.

        Returns:
            A dictionary containing the metadata, in the following format:

                ```python
                {
                    'base': None,  # If this is a view or snapshot, will contain the name of its base table
                    'schema': {
                        'col1': StringType(),
                        'col2': IntType(),
                    },
                    'is_replica': False,
                    'version': 22,
                    'schema_version': 1,
                    'comment': '',
                    'num_retained_versions': 10,
                    'is_view': False,
                    'is_snapshot': False,
                    'media_validation': 'on_write',
                }
                ```
        """
        from pixeltable.catalog import Catalog

        with Catalog.get().begin_xact(for_write=False):
            self._check_is_dropped()
            md = super().get_metadata()
            md['base'] = self._base_table._path() if self._base_table is not None else None
            md['schema'] = self._schema
            md['is_replica'] = self._tbl_version.get().is_replica
            md['version'] = self._version
            md['schema_version'] = self._tbl_version.get().schema_version
            md['comment'] = self._comment
            md['num_retained_versions'] = self._num_retained_versions
            md['media_validation'] = self._media_validation.name.lower()
            return md

    @property
    def _version(self) -> int:
        """Return the version of this table. Used by tests to ascertain version changes."""
        return self._tbl_version.get().version

    @property
    def _tbl_version(self) -> TableVersionHandle:
        """Return TableVersion for just this table."""
        return self._tbl_version_path.tbl_version

    @property
    def _tbl_version_path(self) -> TableVersionPath:
        self._check_is_dropped()
        return self.__tbl_version_path

    def __hash__(self) -> int:
        return hash(self._tbl_version.id)

    def _check_is_dropped(self) -> None:
        if self._is_dropped:
            raise excs.Error(f'{self._display_name()} {self._name} has been dropped')

    def __getattr__(self, name: str) -> 'exprs.ColumnRef':
        """Return a ColumnRef for the given name."""
        col = self._tbl_version_path.get_column(name)
        if col is None:
            raise AttributeError(f'Column {name!r} unknown')
        return ColumnRef(col)

    def __getitem__(self, name: str) -> 'exprs.ColumnRef':
        """Return a ColumnRef for the given name."""
        return getattr(self, name)

    def list_views(self, *, recursive: bool = True) -> list[str]:
        """
        Returns a list of all views and snapshots of this `Table`.

        Args:
            recursive: If `False`, returns only the immediate successor views of this `Table`. If `True`, returns
                all sub-views (including views of views, etc.)

        Returns:
            A list of view paths.
        """
        from pixeltable.catalog import Catalog

        with Catalog.get().begin_xact(for_write=False):
            self._check_is_dropped()
            return [t._path() for t in self._get_views(recursive=recursive)]

    def _get_views(self, *, recursive: bool = True) -> list['Table']:
        cat = catalog.Catalog.get()
        view_ids = cat.get_view_ids(self._id)
        views = [cat.get_table_by_id(id) for id in view_ids]
        if recursive:
            views.extend([t for view in views for t in view._get_views(recursive=True)])
        return views

    def _df(self) -> 'pxt.dataframe.DataFrame':
        """Return a DataFrame for this table."""
        # local import: avoid circular imports
        from pixeltable.plan import FromClause

        return pxt.DataFrame(FromClause(tbls=[self._tbl_version_path]))

    def select(self, *items: Any, **named_items: Any) -> 'pxt.DataFrame':
        """Select columns or expressions from this table.

        See [`DataFrame.select`][pixeltable.DataFrame.select] for more details.
        """
        from pixeltable.catalog import Catalog
        with Catalog.get().begin_xact(for_write=False):
            return self._df().select(*items, **named_items)

    def where(self, pred: 'exprs.Expr') -> 'pxt.DataFrame':
        """Filter rows from this table based on the expression.

        See [`DataFrame.where`][pixeltable.DataFrame.where] for more details.
        """
        from pixeltable.catalog import Catalog
        with Catalog.get().begin_xact(for_write=False):
            return self._df().where(pred)

    def join(
        self,
        other: 'Table',
        *,
        on: Optional['exprs.Expr'] = None,
        how: 'pixeltable.plan.JoinType.LiteralType' = 'inner',
    ) -> 'pxt.DataFrame':
        """Join this table with another table."""
        from pixeltable.catalog import Catalog
        with Catalog.get().begin_xact(for_write=False):
            return self._df().join(other, on=on, how=how)

    def order_by(self, *items: 'exprs.Expr', asc: bool = True) -> 'pxt.DataFrame':
        """Order the rows of this table based on the expression.

        See [`DataFrame.order_by`][pixeltable.DataFrame.order_by] for more details.
        """
        from pixeltable.catalog import Catalog
        with Catalog.get().begin_xact(for_write=False):
            return self._df().order_by(*items, asc=asc)

    def group_by(self, *items: 'exprs.Expr') -> 'pxt.DataFrame':
        """Group the rows of this table based on the expression.

        See [`DataFrame.group_by`][pixeltable.DataFrame.group_by] for more details.
        """
        from pixeltable.catalog import Catalog
        with Catalog.get().begin_xact(for_write=False):
            return self._df().group_by(*items)

    def limit(self, n: int) -> 'pxt.DataFrame':
        return self._df().limit(n)

    def collect(self) -> 'pxt.dataframe.DataFrameResultSet':
        """Return rows from this table."""
        return self._df().collect()

    def show(self, *args: Any, **kwargs: Any) -> 'pxt.dataframe.DataFrameResultSet':
        """Return rows from this table."""
        return self._df().show(*args, **kwargs)

    def head(self, *args: Any, **kwargs: Any) -> 'pxt.dataframe.DataFrameResultSet':
        """Return the first n rows inserted into this table."""
        return self._df().head(*args, **kwargs)

    def tail(self, *args: Any, **kwargs: Any) -> 'pxt.dataframe.DataFrameResultSet':
        """Return the last n rows inserted into this table."""
        return self._df().tail(*args, **kwargs)

    def count(self) -> int:
        """Return the number of rows in this table."""
        return self._df().count()

    @property
    def columns(self) -> list[str]:
        """Return the names of the columns in this table."""
        cols = self._tbl_version_path.columns()
        return [c.name for c in cols]

    @property
    def _schema(self) -> dict[str, ts.ColumnType]:
        """Return the schema (column names and column types) of this table."""
        return {c.name: c.col_type for c in self._tbl_version_path.columns()}

    @property
    @abc.abstractmethod
    def _base_table(self) -> Optional['Table']:
        """The base's Table instance"""
        ...

    @property
    def _base_tables(self) -> list['Table']:
        """The ancestor list of bases of this table, starting with its immediate base."""
        bases = []
        base = self._base_table
        while base is not None:
            bases.append(base)
            base = base._base_table
        return bases

    @property
    @abc.abstractmethod
    def _effective_base_versions(self) -> list[Optional[int]]:
        """The effective versions of the ancestor bases, starting with its immediate base."""
        ...

    @property
    def _comment(self) -> str:
        return self._tbl_version.get().comment

    @property
    def _num_retained_versions(self) -> int:
        return self._tbl_version.get().num_retained_versions

    @property
    def _media_validation(self) -> MediaValidation:
        return self._tbl_version.get().media_validation

    def __repr__(self) -> str:
        return self._descriptors().to_string()

    def _repr_html_(self) -> str:
        return self._descriptors().to_html()

    def _descriptors(self) -> DescriptionHelper:
        """
        Constructs a list of descriptors for this table that can be pretty-printed.
        """
<<<<<<< HEAD
        from pixeltable.catalog import Catalog
        with Catalog.get().begin_xact(for_write=False):
            helper = DescriptionHelper()
            helper.append(self._title_descriptor())
            helper.append(self._col_descriptor())
            idxs = self._index_descriptor()
            if not idxs.empty:
                helper.append(idxs)
            stores = self._external_store_descriptor()
            if not stores.empty:
                helper.append(stores)
            if self._comment:
                helper.append(f'COMMENT: {self._comment}')
            return helper
=======
        helper = DescriptionHelper()
        helper.append(self._table_descriptor())
        helper.append(self._col_descriptor())
        idxs = self._index_descriptor()
        if not idxs.empty:
            helper.append(idxs)
        stores = self._external_store_descriptor()
        if not stores.empty:
            helper.append(stores)
        if self._comment:
            helper.append(f'COMMENT: {self._comment}')
        return helper
>>>>>>> 94a8de61

    @abc.abstractmethod
    def _table_descriptor(self) -> str: ...

    def _col_descriptor(self, columns: Optional[list[str]] = None) -> pd.DataFrame:
        return pd.DataFrame(
            {
                'Column Name': col.name,
                'Type': col.col_type._to_str(as_schema=True),
                'Computed With': col.value_expr.display_str(inline=False) if col.value_expr is not None else '',
            }
            for col in self._tbl_version_path.columns()
            if columns is None or col.name in columns
        )

    def _index_descriptor(self, columns: Optional[list[str]] = None) -> pd.DataFrame:
        from pixeltable import index

        pd_rows = []
        for name, info in self._tbl_version.get().idxs_by_name.items():
            if isinstance(info.idx, index.EmbeddingIndex) and (columns is None or info.col.name in columns):
                display_embed = info.idx.string_embed if info.col.col_type.is_string_type() else info.idx.image_embed
                if info.idx.string_embed is not None and info.idx.image_embed is not None:
                    embed_str = f'{display_embed} (+1)'
                else:
                    embed_str = str(display_embed)
                row = {
                    'Index Name': name,
                    'Column': info.col.name,
                    'Metric': str(info.idx.metric.name.lower()),
                    'Embedding': embed_str,
                }
                pd_rows.append(row)
        return pd.DataFrame(pd_rows)

    def _external_store_descriptor(self) -> pd.DataFrame:
        pd_rows = []
        for name, store in self._tbl_version.get().external_stores.items():
            row = {'External Store': name, 'Type': type(store).__name__}
            pd_rows.append(row)
        return pd.DataFrame(pd_rows)

    def describe(self) -> None:
        """
        Print the table schema.
        """
        self._check_is_dropped()
        if getattr(builtins, '__IPYTHON__', False):
            from IPython.display import Markdown, display

            display(Markdown(self._repr_html_()))
        else:
            print(repr(self))

    def _drop(self) -> None:
        self._check_is_dropped()
        self._tbl_version.get().drop()
        self._is_dropped = True

    # TODO Factor this out into a separate module.
    # The return type is unresolvable, but torch can't be imported since it's an optional dependency.
    def to_pytorch_dataset(self, image_format: str = 'pt') -> 'torch.utils.data.IterableDataset':
        """Return a PyTorch Dataset for this table.
        See DataFrame.to_pytorch_dataset()
        """
        return self._df().to_pytorch_dataset(image_format=image_format)

    def to_coco_dataset(self) -> Path:
        """Return the path to a COCO json file for this table.
        See DataFrame.to_coco_dataset()
        """
        return self._df().to_coco_dataset()

    def _column_has_dependents(self, col: Column) -> bool:
        """Returns True if the column has dependents, False otherwise."""
        assert col is not None
        assert col.name in self._schema
        if any(c.name is not None for c in col.dependent_cols):
            return True
        return any(
            col in store.get_local_columns()
            for view in (self, *self._get_views(recursive=True))
            for store in view._tbl_version.get().external_stores.values()
        )

    def _ignore_or_drop_existing_columns(self, new_col_names: list[str], if_exists: IfExistsParam) -> list[str]:
        """Check and handle existing columns in the new column specification based on the if_exists parameter.

        If `if_exists='ignore'`, returns a list of existing columns, if any, in `new_col_names`.
        """
        assert not self.get_metadata()['is_snapshot']
        existing_col_names = set(self._schema.keys())
        cols_to_ignore = []
        for new_col_name in new_col_names:
            if new_col_name in existing_col_names:
                if if_exists == IfExistsParam.ERROR:
                    raise excs.Error(f'Duplicate column name: {new_col_name!r}')
                elif if_exists == IfExistsParam.IGNORE:
                    cols_to_ignore.append(new_col_name)
                elif if_exists in (IfExistsParam.REPLACE, IfExistsParam.REPLACE_FORCE):
                    if new_col_name not in self._tbl_version.get().cols_by_name:
                        # for views, it is possible that the existing column
                        # is a base table column; in that case, we should not
                        # drop/replace that column. Continue to raise error.
                        raise excs.Error(f'Column {new_col_name!r} is a base table column. Cannot replace it.')
                    col = self._tbl_version.get().cols_by_name[new_col_name]
                    # cannot drop a column with dependents; so reject
                    # replace directive if column has dependents.
                    if self._column_has_dependents(col):
                        raise excs.Error(
                            f'Column {new_col_name!r} already exists and has dependents. '
                            f'Cannot {if_exists.name.lower()} it.'
                        )
                    self.drop_column(new_col_name)
                    assert new_col_name not in self._tbl_version.get().cols_by_name
        return cols_to_ignore

    def add_columns(
        self,
        schema: dict[str, Union[ts.ColumnType, builtins.type, _GenericAlias]],
        if_exists: Literal['error', 'ignore', 'replace', 'replace_force'] = 'error',
    ) -> UpdateStatus:
        """
        Adds multiple columns to the table. The columns must be concrete (non-computed) columns; to add computed
        columns, use [`add_computed_column()`][pixeltable.catalog.Table.add_computed_column] instead.

        The format of the `schema` argument is identical to the format of the schema in a call to
        [`create_table()`][pixeltable.globals.create_table].

        Args:
            schema: A dictionary mapping column names to types.
            if_exists: Determines the behavior if a column already exists. Must be one of the following:

                - `'error'`: an exception will be raised.
                - `'ignore'`: do nothing and return.
                - `'replace' or 'replace_force'`: drop the existing column and add the new column, if it has no
                    dependents.

                Note that the `if_exists` parameter is applied to all columns in the schema.
                To apply different behaviors to different columns, please use
                [`add_column()`][pixeltable.Table.add_column] for each column.

        Returns:
            Information about the execution status of the operation.

        Raises:
            Error: If any column name is invalid, or already exists and `if_exists='error'`,
                or `if_exists='replace*'` but the column has dependents or is a basetable column.

        Examples:
            Add multiple columns to the table `my_table`:

            >>> tbl = pxt.get_table('my_table')
            ... schema = {
            ...     'new_col_1': pxt.Int,
            ...     'new_col_2': pxt.String,
            ... }
            ... tbl.add_columns(schema)
        """
        from pixeltable.catalog import Catalog

        with Catalog.get().begin_xact(tbl_id=self._id, for_write=True):
            self._check_is_dropped()
            if self.get_metadata()['is_snapshot']:
                raise excs.Error('Cannot add column to a snapshot.')
            col_schema = {
                col_name: {'type': ts.ColumnType.normalize_type(spec, nullable_default=True, allow_builtin_types=False)}
                for col_name, spec in schema.items()
            }

            # handle existing columns based on if_exists parameter
            cols_to_ignore = self._ignore_or_drop_existing_columns(
                list(col_schema.keys()), IfExistsParam.validated(if_exists, 'if_exists')
            )
            # if all columns to be added already exist and user asked to ignore
            # existing columns, there's nothing to do.
            for cname in cols_to_ignore:
                assert cname in col_schema
                del col_schema[cname]
            if len(col_schema) == 0:
                return UpdateStatus()
            new_cols = self._create_columns(col_schema)
            for new_col in new_cols:
                self._verify_column(new_col)
            status = self._tbl_version.get().add_columns(new_cols, print_stats=False, on_error='abort')
            FileCache.get().emit_eviction_warnings()
            return status

    def add_column(
        self,
        *,
        if_exists: Literal['error', 'ignore', 'replace', 'replace_force'] = 'error',
        **kwargs: Union[ts.ColumnType, builtins.type, _GenericAlias, exprs.Expr],
    ) -> UpdateStatus:
        """
        Adds an ordinary (non-computed) column to the table.

        Args:
            kwargs: Exactly one keyword argument of the form `col_name=col_type`.
            if_exists: Determines the behavior if the column already exists. Must be one of the following:

                - `'error'`: an exception will be raised.
                - `'ignore'`: do nothing and return.
                - `'replace' or 'replace_force'`: drop the existing column and add the new column, if it has
                    no dependents.

        Returns:
            Information about the execution status of the operation.

        Raises:
            Error: If the column name is invalid, or already exists and `if_exists='erorr'`,
                or `if_exists='replace*'` but the column has dependents or is a basetable column.

        Examples:
            Add an int column:

            >>> tbl.add_column(new_col=pxt.Int)

            Alternatively, this can also be expressed as:

            >>> tbl.add_columns({'new_col': pxt.Int})
        """
        from pixeltable.catalog import Catalog

        with Catalog.get().begin_xact(tbl_id=self._id, for_write=True):
            self._check_is_dropped()
            # verify kwargs
            if self._tbl_version.get().is_snapshot:
                raise excs.Error('Cannot add column to a snapshot.')
            # verify kwargs and construct column schema dict
            if len(kwargs) != 1:
                raise excs.Error(
                    f'add_column() requires exactly one keyword argument of the form "col_name=col_type"; '
                    f'got {len(kwargs)} instead ({", ".join(kwargs.keys())})'
                )
            col_type = next(iter(kwargs.values()))
            if not isinstance(col_type, (ts.ColumnType, type, _GenericAlias)):
                raise excs.Error(
                    'The argument to add_column() must be a type; did you intend to use add_computed_column() instead?'
                )
            return self.add_columns(kwargs, if_exists=if_exists)

    def add_computed_column(
        self,
        *,
        stored: Optional[bool] = None,
        print_stats: bool = False,
        on_error: Literal['abort', 'ignore'] = 'abort',
        if_exists: Literal['error', 'ignore', 'replace'] = 'error',
        **kwargs: exprs.Expr,
    ) -> UpdateStatus:
        """
        Adds a computed column to the table.

        Args:
            kwargs: Exactly one keyword argument of the form `col_name=expression`.
            stored: Whether the column is materialized and stored or computed on demand.
            print_stats: If `True`, print execution metrics during evaluation.
            on_error: Determines the behavior if an error occurs while evaluating the column expression for at least one
                row.

                - `'abort'`: an exception will be raised and the column will not be added.
                - `'ignore'`: execution will continue and the column will be added. Any rows
                    with errors will have a `None` value for the column, with information about the error stored in the
                    corresponding `tbl.col_name.errortype` and `tbl.col_name.errormsg` fields.
            if_exists: Determines the behavior if the column already exists. Must be one of the following:

                - `'error'`: an exception will be raised.
                - `'ignore'`: do nothing and return.
                - `'replace' or 'replace_force'`: drop the existing column and add the new column, iff it has
                    no dependents.

        Returns:
            Information about the execution status of the operation.

        Raises:
            Error: If the column name is invalid or already exists and `if_exists='error'`,
                or `if_exists='replace*'` but the column has dependents or is a basetable column.

        Examples:
            For a table with an image column `frame`, add an image column `rotated` that rotates the image by
            90 degrees:

            >>> tbl.add_computed_column(rotated=tbl.frame.rotate(90))

            Do the same, but now the column is unstored:

            >>> tbl.add_computed_column(rotated=tbl.frame.rotate(90), stored=False)
        """
        from pixeltable.catalog import Catalog

        self._check_is_dropped()
        if self.get_metadata()['is_snapshot']:
            raise excs.Error('Cannot add column to a snapshot.')
        if len(kwargs) != 1:
            raise excs.Error(
                f'add_computed_column() requires exactly one keyword argument of the form '
                '"column-name=type|value-expression"; '
                f'got {len(kwargs)} arguments instead ({", ".join(list(kwargs.keys()))})'
            )
        col_name, spec = next(iter(kwargs.items()))
        if not is_valid_identifier(col_name):
            raise excs.Error(f'Invalid column name: {col_name!r}')

        col_schema: dict[str, Any] = {'value': spec}
        if stored is not None:
            col_schema['stored'] = stored

        # Raise an error if the column expression refers to a column error property
        if isinstance(spec, exprs.Expr):
            for e in spec.subexprs(expr_class=exprs.ColumnPropertyRef, traverse_matches=False):
                if e.is_error_prop():
                    raise excs.Error(
                        'Use of a reference to an error property of another column is not allowed in a computed '
                        f'column. The specified computation for this column contains this reference: `{e!r}`'
                    )

        with Catalog.get().begin_xact(tbl_id=self._id, for_write=True):
            # handle existing columns based on if_exists parameter
            cols_to_ignore = self._ignore_or_drop_existing_columns(
                [col_name], IfExistsParam.validated(if_exists, 'if_exists')
            )
            # if the column to add already exists and user asked to ignore
            # exiting column, there's nothing to do.
            if len(cols_to_ignore) != 0:
                assert cols_to_ignore[0] == col_name
                return UpdateStatus()

            new_col = self._create_columns({col_name: col_schema})[0]
            self._verify_column(new_col)
            status = self._tbl_version.get().add_columns([new_col], print_stats=print_stats, on_error=on_error)
            FileCache.get().emit_eviction_warnings()
            return status

    @classmethod
    def _validate_column_spec(cls, name: str, spec: dict[str, Any]) -> None:
        """Check integrity of user-supplied Column spec

        We unfortunately can't use something like jsonschema for validation, because this isn't strictly a JSON schema
        (on account of containing Python Callables or Exprs).
        """
        assert isinstance(spec, dict)
        valid_keys = {'type', 'value', 'stored', 'media_validation'}
        for k in spec:
            if k not in valid_keys:
                raise excs.Error(f'Column {name}: invalid key {k!r}')

        if 'type' not in spec and 'value' not in spec:
            raise excs.Error(f"Column {name}: 'type' or 'value' must be specified")

        if 'type' in spec and not isinstance(spec['type'], (ts.ColumnType, type, _GenericAlias)):
            raise excs.Error(f'Column {name}: "type" must be a type or ColumnType, got {spec["type"]}')

        if 'value' in spec:
            value_expr = exprs.Expr.from_object(spec['value'])
            if value_expr is None:
                raise excs.Error(f'Column {name}: value must be a Pixeltable expression.')
            if 'type' in spec:
                raise excs.Error(f"Column {name}: 'type' is redundant if 'value' is specified")

        if 'media_validation' in spec:
            _ = catalog.MediaValidation.validated(spec['media_validation'], f'Column {name}: media_validation')

        if 'stored' in spec and not isinstance(spec['stored'], bool):
            raise excs.Error(f'Column {name}: "stored" must be a bool, got {spec["stored"]}')

    @classmethod
    def _create_columns(cls, schema: dict[str, Any]) -> list[Column]:
        """Construct list of Columns, given schema"""
        columns: list[Column] = []
        for name, spec in schema.items():
            col_type: Optional[ts.ColumnType] = None
            value_expr: Optional[exprs.Expr] = None
            primary_key: bool = False
            media_validation: Optional[catalog.MediaValidation] = None
            stored = True

            if isinstance(spec, (ts.ColumnType, type, _GenericAlias)):
                col_type = ts.ColumnType.normalize_type(spec, nullable_default=True, allow_builtin_types=False)
            elif isinstance(spec, exprs.Expr):
                # create copy so we can modify it
                value_expr = spec.copy()
                value_expr.bind_rel_paths()
            elif isinstance(spec, dict):
                cls._validate_column_spec(name, spec)
                if 'type' in spec:
                    col_type = ts.ColumnType.normalize_type(
                        spec['type'], nullable_default=True, allow_builtin_types=False
                    )
                value_expr = spec.get('value')
                if value_expr is not None and isinstance(value_expr, exprs.Expr):
                    # create copy so we can modify it
                    value_expr = value_expr.copy()
                    value_expr.bind_rel_paths()
                stored = spec.get('stored', True)
                primary_key = spec.get('primary_key', False)
                media_validation_str = spec.get('media_validation')
                media_validation = (
                    catalog.MediaValidation[media_validation_str.upper()] if media_validation_str is not None else None
                )
            else:
                raise excs.Error(f'Invalid value for column {name!r}')

            column = Column(
                name,
                col_type=col_type,
                computed_with=value_expr,
                stored=stored,
                is_pk=primary_key,
                media_validation=media_validation,
            )
            columns.append(column)
        return columns

    @classmethod
    def validate_column_name(cls, name: str) -> None:
        """Check that a name is usable as a pixeltalbe column name"""
        if is_system_column_name(name) or is_python_keyword(name):
            raise excs.Error(f'{name!r} is a reserved name in Pixeltable; please choose a different column name.')
        if not is_valid_identifier(name):
            raise excs.Error(f'Invalid column name: {name!r}')

    @classmethod
    def _verify_column(cls, col: Column) -> None:
        """Check integrity of user-supplied Column and supply defaults"""
        cls.validate_column_name(col.name)
        if col.stored is False and not col.is_computed:
            raise excs.Error(f'Column {col.name!r}: stored={col.stored} only applies to computed columns')
        if col.stored is False and col.has_window_fn_call():
            raise excs.Error(
                (
                    f'Column {col.name!r}: stored={col.stored} is not valid for image columns computed with a '
                    f'streaming function'
                )
            )

    @classmethod
    def _verify_schema(cls, schema: list[Column]) -> None:
        """Check integrity of user-supplied schema and set defaults"""
        column_names: set[str] = set()
        for col in schema:
            cls._verify_column(col)
            column_names.add(col.name)

    def drop_column(self, column: Union[str, ColumnRef], if_not_exists: Literal['error', 'ignore'] = 'error') -> None:
        """Drop a column from the table.

        Args:
            column: The name or reference of the column to drop.
            if_not_exists: Directive for handling a non-existent column. Must be one of the following:

                - `'error'`: raise an error if the column does not exist.
                - `'ignore'`: do nothing if the column does not exist.

        Raises:
            Error: If the column does not exist and `if_exists='error'`,
                or if it is referenced by a dependent computed column.

        Examples:
            Drop the column `col` from the table `my_table` by column name:

            >>> tbl = pxt.get_table('my_table')
            ... tbl.drop_column('col')

            Drop the column `col` from the table `my_table` by column reference:

            >>> tbl = pxt.get_table('my_table')
            ... tbl.drop_column(tbl.col)

            Drop the column `col` from the table `my_table` if it exists, otherwise do nothing:

            >>> tbl = pxt.get_table('my_table')
            ... tbl.drop_col(tbl.col, if_not_exists='ignore')
        """
        from pixeltable.catalog import Catalog

        with Catalog.get().begin_xact(tbl_id=self._id, for_write=True):
            self._check_is_dropped()
            if self._tbl_version_path.is_snapshot():
                raise excs.Error('Cannot drop column from a snapshot.')
            col: Column = None
            if_not_exists_ = IfNotExistsParam.validated(if_not_exists, 'if_not_exists')

            if isinstance(column, str):
                col = self._tbl_version_path.get_column(column, include_bases=False)
                if col is None:
                    if if_not_exists_ == IfNotExistsParam.ERROR:
                        raise excs.Error(f'Column {column!r} unknown')
                    assert if_not_exists_ == IfNotExistsParam.IGNORE
                    return
                col = self._tbl_version.get().cols_by_name[column]
            else:
                exists = self._tbl_version_path.has_column(column.col, include_bases=False)
                if not exists:
                    if if_not_exists_ == IfNotExistsParam.ERROR:
                        raise excs.Error(f'Unknown column: {column.col.qualified_name}')
                    assert if_not_exists_ == IfNotExistsParam.IGNORE
                    return
                col = column.col

            dependent_user_cols = [c for c in col.dependent_cols if c.name is not None]
            if len(dependent_user_cols) > 0:
                raise excs.Error(
                    f'Cannot drop column `{col.name}` because the following columns depend on it:\n'
                    f'{", ".join(c.name for c in dependent_user_cols)}'
                )

            # See if this column has a dependent store. We need to look through all stores in all
            # (transitive) views of this table.
            dependent_stores = [
                (view, store)
                for view in (self, *self._get_views(recursive=True))
                for store in view._tbl_version.get().external_stores.values()
                if col in store.get_local_columns()
            ]
            if len(dependent_stores) > 0:
                dependent_store_names = [
                    store.name if view._id == self._id else f'{store.name} (in view `{view._name}`)'
                    for view, store in dependent_stores
                ]
                raise excs.Error(
                    f'Cannot drop column `{col.name}` because the following external stores depend on it:\n'
                    f'{", ".join(dependent_store_names)}'
                )

            self._tbl_version.get().drop_column(col)

    def rename_column(self, old_name: str, new_name: str) -> None:
        """Rename a column.

        Args:
            old_name: The current name of the column.
            new_name: The new name of the column.

        Raises:
            Error: If the column does not exist, or if the new name is invalid or already exists.

        Examples:
            Rename the column `col1` to `col2` of the table `my_table`:

            >>> tbl = pxt.get_table('my_table')
            ... tbl.rename_column('col1', 'col2')
        """
        from pixeltable.catalog import Catalog

        with Catalog.get().begin_xact(tbl_id=self._id, for_write=True):
            self._tbl_version.get().rename_column(old_name, new_name)

    def _list_index_info_for_test(self) -> list[dict[str, Any]]:
        """
        Returns list of all the indexes on this table. Used for testing.

        Returns:
            A list of index information, each containing the index's
            id, name, and the name of the column it indexes.
        """
        assert not self._is_dropped
        index_info = []
        for idx_name, idx in self._tbl_version.get().idxs_by_name.items():
            index_info.append({'_id': idx.id, '_name': idx_name, '_column': idx.col.name})
        return index_info

    def add_embedding_index(
        self,
        column: Union[str, ColumnRef],
        *,
        idx_name: Optional[str] = None,
        embedding: Optional[pxt.Function] = None,
        string_embed: Optional[pxt.Function] = None,
        image_embed: Optional[pxt.Function] = None,
        metric: str = 'cosine',
        if_exists: Literal['error', 'ignore', 'replace', 'replace_force'] = 'error',
    ) -> None:
        """
        Add an embedding index to the table. Once the index is created, it will be automatically kept up-to-date as new
        rows are inserted into the table.

        To add an embedding index, one must specify, at minimum, the column to be indexed and an embedding UDF.
        Only `String` and `Image` columns are currently supported. Here's an example that uses a
        [CLIP embedding][pixeltable.functions.huggingface.clip] to index an image column:

        >>> from pixeltable.functions.huggingface import clip
        ... embedding_fn = clip.using(model_id='openai/clip-vit-base-patch32')
        ... tbl.add_embedding_index(tbl.img, embedding=embedding_fn)

        Once the index is created, similiarity lookups can be performed using the `similarity` pseudo-function.

        >>> reference_img = PIL.Image.open('my_image.jpg')
        ... sim = tbl.img.similarity(reference_img)
        ... tbl.select(tbl.img, sim).order_by(sim, asc=False).limit(5)

        If the embedding UDF is a multimodal embedding (supporting more than one data type), then lookups may be
        performed using any of its supported types. In our example, CLIP supports both text and images, so we can
        also search for images using a text description:

        >>> sim = tbl.img.similarity('a picture of a train')
        ... tbl.select(tbl.img, sim).order_by(sim, asc=False).limit(5)

        Args:
            column: The name of, or reference to, the column to be indexed; must be a `String` or `Image` column.
            idx_name: An optional name for the index. If not specified, a name such as `'idx0'` will be generated
                automatically. If specified, the name must be unique for this table and a valid pixeltable column name.
            embedding: The UDF to use for the embedding. Must be a UDF that accepts a single argument of type `String`
                or `Image` (as appropriate for the column being indexed) and returns a fixed-size 1-dimensional
                array of floats.
            string_embed: An optional UDF to use for the string embedding component of this index.
                Can be used in conjunction with `image_embed` to construct multimodal embeddings manually, by
                specifying different embedding functions for different data types.
            image_embed: An optional UDF to use for the image embedding component of this index.
                Can be used in conjunction with `string_embed` to construct multimodal embeddings manually, by
                specifying different embedding functions for different data types.
            metric: Distance metric to use for the index; one of `'cosine'`, `'ip'`, or `'l2'`.
                The default is `'cosine'`.
            if_exists: Directive for handling an existing index with the same name. Must be one of the following:

                - `'error'`: raise an error if an index with the same name already exists.
                - `'ignore'`: do nothing if an index with the same name already exists.
                - `'replace'` or `'replace_force'`: replace the existing index with the new one.

        Raises:
            Error: If an index with the specified name already exists for the table and `if_exists='error'`, or if
                the specified column does not exist.

        Examples:
            Add an index to the `img` column of the table `my_table`:

            >>> from pixeltable.functions.huggingface import clip
            ... tbl = pxt.get_table('my_table')
            ... embedding_fn = clip.using(model_id='openai/clip-vit-base-patch32')
            ... tbl.add_embedding_index(tbl.img, embedding=embedding_fn)

            Alternatively, the `img` column may be specified by name:

            >>> tbl.add_embedding_index('img', embedding=embedding_fn)

            Add a second index to the `img` column, using the inner product as the distance metric,
            and with a specific name:

            >>> tbl.add_embedding_index(
            ...     tbl.img,
            ...     idx_name='ip_idx',
            ...     embedding=embedding_fn,
            ...     metric='ip'
            ... )

            Add an index using separately specified string and image embeddings:

            >>> tbl.add_embedding_index(
            ...     tbl.img,
            ...     string_embed=string_embedding_fn,
            ...     image_embed=image_embedding_fn
            ... )
        """
        from pixeltable.catalog import Catalog

        with Catalog.get().begin_xact(tbl_id=self._id, for_write=True):
            if self._tbl_version_path.is_snapshot():
                raise excs.Error('Cannot add an index to a snapshot')
            col = self._resolve_column_parameter(column)

            if idx_name is not None and idx_name in self._tbl_version.get().idxs_by_name:
                if_exists_ = IfExistsParam.validated(if_exists, 'if_exists')
                # An index with the same name already exists.
                # Handle it according to if_exists.
                if if_exists_ == IfExistsParam.ERROR:
                    raise excs.Error(f'Duplicate index name: {idx_name}')
                if not isinstance(self._tbl_version.get().idxs_by_name[idx_name].idx, index.EmbeddingIndex):
                    raise excs.Error(
                        f'Index `{idx_name}` is not an embedding index. Cannot {if_exists_.name.lower()} it.'
                    )
                if if_exists_ == IfExistsParam.IGNORE:
                    return
                assert if_exists_ in (IfExistsParam.REPLACE, IfExistsParam.REPLACE_FORCE)
                self.drop_index(idx_name=idx_name)
                assert idx_name not in self._tbl_version.get().idxs_by_name
            from pixeltable.index import EmbeddingIndex

            # idx_name must be a valid pixeltable column name
            if idx_name is not None:
                Table.validate_column_name(idx_name)

            # create the EmbeddingIndex instance to verify args
            idx = EmbeddingIndex(
                col, metric=metric, embed=embedding, string_embed=string_embed, image_embed=image_embed
            )
            _ = self._tbl_version.get().add_index(col, idx_name=idx_name, idx=idx)
            # TODO: how to deal with exceptions here? drop the index and raise?
            FileCache.get().emit_eviction_warnings()

    def drop_embedding_index(
        self,
        *,
        column: Union[str, ColumnRef, None] = None,
        idx_name: Optional[str] = None,
        if_not_exists: Literal['error', 'ignore'] = 'error',
    ) -> None:
        """
        Drop an embedding index from the table. Either a column name or an index name (but not both) must be
        specified. If a column name or reference is specified, it must be a column containing exactly one
        embedding index; otherwise the specific index name must be provided instead.

        Args:
            column: The name of, or reference to, the column from which to drop the index.
                    The column must have only one embedding index.
            idx_name: The name of the index to drop.
            if_not_exists: Directive for handling a non-existent index. Must be one of the following:

                - `'error'`: raise an error if the index does not exist.
                - `'ignore'`: do nothing if the index does not exist.

                Note that `if_not_exists` parameter is only applicable when an `idx_name` is specified
                and it does not exist, or when `column` is specified and it has no index.
                `if_not_exists` does not apply to non-exisitng column.

        Raises:
            Error: If `column` is specified, but the column does not exist, or it contains no embedding
                indices and `if_not_exists='error'`, or the column has multiple embedding indices.
            Error: If `idx_name` is specified, but the index is not an embedding index, or
                the index does not exist and `if_not_exists='error'`.

        Examples:
            Drop the embedding index on the `img` column of the table `my_table` by column name:

            >>> tbl = pxt.get_table('my_table')
            ... tbl.drop_embedding_index(column='img')

            Drop the embedding index on the `img` column of the table `my_table` by column reference:

            >>> tbl = pxt.get_table('my_table')
            ... tbl.drop_embedding_index(column=tbl.img)

            Drop the embedding index `idx1` of the table `my_table` by index name:
            >>> tbl = pxt.get_table('my_table')
            ... tbl.drop_embedding_index(idx_name='idx1')

            Drop the embedding index `idx1` of the table `my_table` by index name, if it exists, otherwise do nothing:
            >>> tbl = pxt.get_table('my_table')
            ... tbl.drop_embedding_index(idx_name='idx1', if_not_exists='ignore')
        """
        from pixeltable.catalog import Catalog

        if (column is None) == (idx_name is None):
            raise excs.Error("Exactly one of 'column' or 'idx_name' must be provided")

        with Catalog.get().begin_xact(tbl_id=self._id, for_write=True):
            col: Column = None
            if idx_name is None:
                col = self._resolve_column_parameter(column)
                assert col is not None

            self._drop_index(col=col, idx_name=idx_name, _idx_class=index.EmbeddingIndex, if_not_exists=if_not_exists)

    def _resolve_column_parameter(self, column: Union[str, ColumnRef]) -> Column:
        """Resolve a column parameter to a Column object"""
        col: Column = None
        if isinstance(column, str):
            col = self._tbl_version_path.get_column(column, include_bases=True)
            if col is None:
                raise excs.Error(f'Column {column!r} unknown')
        elif isinstance(column, ColumnRef):
            exists = self._tbl_version_path.has_column(column.col, include_bases=True)
            if not exists:
                raise excs.Error(f'Unknown column: {column.col.qualified_name}')
            col = column.col
        else:
            raise excs.Error(f'Invalid column parameter type: {type(column)}')
        return col

    def drop_index(
        self,
        *,
        column: Union[str, ColumnRef, None] = None,
        idx_name: Optional[str] = None,
        if_not_exists: Literal['error', 'ignore'] = 'error',
    ) -> None:
        """
        Drop an index from the table. Either a column name or an index name (but not both) must be
        specified. If a column name or reference is specified, it must be a column containing exactly one index;
        otherwise the specific index name must be provided instead.

        Args:
            column: The name of, or reference to, the column from which to drop the index.
                    The column must have only one embedding index.
            idx_name: The name of the index to drop.
            if_not_exists: Directive for handling a non-existent index. Must be one of the following:

                - `'error'`: raise an error if the index does not exist.
                - `'ignore'`: do nothing if the index does not exist.

                Note that `if_not_exists` parameter is only applicable when an `idx_name` is specified
                and it does not exist, or when `column` is specified and it has no index.
                `if_not_exists` does not apply to non-exisitng column.

        Raises:
            Error: If `column` is specified, but the column does not exist, or it contains no
                indices or multiple indices.
            Error: If `idx_name` is specified, but the index does not exist.

        Examples:
            Drop the index on the `img` column of the table `my_table` by column name:

            >>> tbl = pxt.get_table('my_table')
            ... tbl.drop_index(column_name='img')

            Drop the index on the `img` column of the table `my_table` by column reference:

            >>> tbl = pxt.get_table('my_table')
            ... tbl.drop_index(tbl.img)

            Drop the index `idx1` of the table `my_table` by index name:
            >>> tbl = pxt.get_table('my_table')
            ... tbl.drop_index(idx_name='idx1')

            Drop the index `idx1` of the table `my_table` by index name, if it exists, otherwise do nothing:
            >>> tbl = pxt.get_table('my_table')
            ... tbl.drop_index(idx_name='idx1', if_not_exists='ignore')

        """
        from pixeltable.catalog import Catalog

        if (column is None) == (idx_name is None):
            raise excs.Error("Exactly one of 'column' or 'idx_name' must be provided")

        with Catalog.get().begin_xact(tbl_id=self._id, for_write=True):
            col: Column = None
            if idx_name is None:
                col = self._resolve_column_parameter(column)
                assert col is not None

            self._drop_index(col=col, idx_name=idx_name, if_not_exists=if_not_exists)

    def _drop_index(
        self,
        *,
        col: Optional[Column] = None,
        idx_name: Optional[str] = None,
        _idx_class: Optional[type[index.IndexBase]] = None,
        if_not_exists: Literal['error', 'ignore'] = 'error',
    ) -> None:
        if self._tbl_version_path.is_snapshot():
            raise excs.Error('Cannot drop an index from a snapshot')
        assert (col is None) != (idx_name is None)

        if idx_name is not None:
            if_not_exists_ = IfNotExistsParam.validated(if_not_exists, 'if_not_exists')
            if idx_name not in self._tbl_version.get().idxs_by_name:
                if if_not_exists_ == IfNotExistsParam.ERROR:
                    raise excs.Error(f'Index {idx_name!r} does not exist')
                assert if_not_exists_ == IfNotExistsParam.IGNORE
                return
            idx_info = self._tbl_version.get().idxs_by_name[idx_name]
        else:
            if col.tbl.id != self._tbl_version.id:
                raise excs.Error(
                    f'Column {col.name!r}: cannot drop index from column that belongs to base ({col.tbl.get().name}!r)'
                )
            idx_info_list = [info for info in self._tbl_version.get().idxs_by_name.values() if info.col.id == col.id]
            if _idx_class is not None:
                idx_info_list = [info for info in idx_info_list if isinstance(info.idx, _idx_class)]
            if len(idx_info_list) == 0:
                if_not_exists_ = IfNotExistsParam.validated(if_not_exists, 'if_not_exists')
                if if_not_exists_ == IfNotExistsParam.ERROR:
                    raise excs.Error(f'Column {col.name!r} does not have an index')
                assert if_not_exists_ == IfNotExistsParam.IGNORE
                return
            if len(idx_info_list) > 1:
                raise excs.Error(f"Column {col.name!r} has multiple indices; specify 'idx_name' instead")
            idx_info = idx_info_list[0]

        # Find out if anything depends on this index
        dependent_user_cols = [c for c in idx_info.val_col.dependent_cols if c.name is not None]
        if len(dependent_user_cols) > 0:
            raise excs.Error(
                f'Cannot drop index because the following columns depend on it:\n'
                f'{", ".join(c.name for c in dependent_user_cols)}'
            )
        self._tbl_version.get().drop_index(idx_info.id)

    @overload
    def insert(
        self,
        source: TableDataSource,
        /,
        *,
        source_format: Optional[Literal['csv', 'excel', 'parquet', 'json']] = None,
        schema_overrides: Optional[dict[str, ts.ColumnType]] = None,
        on_error: Literal['abort', 'ignore'] = 'abort',
        print_stats: bool = False,
        **kwargs: Any,
    ) -> UpdateStatus: ...

    @overload
    def insert(
        self, /, *, on_error: Literal['abort', 'ignore'] = 'abort', print_stats: bool = False, **kwargs: Any
    ) -> UpdateStatus: ...

    @abc.abstractmethod
    def insert(
        self,
        source: Optional[TableDataSource] = None,
        /,
        *,
        source_format: Optional[Literal['csv', 'excel', 'parquet', 'json']] = None,
        schema_overrides: Optional[dict[str, ts.ColumnType]] = None,
        on_error: Literal['abort', 'ignore'] = 'abort',
        print_stats: bool = False,
        **kwargs: Any,
    ) -> UpdateStatus:
        """Inserts rows into this table. There are two mutually exclusive call patterns:

        To insert multiple rows at a time:

        ```python
        insert(
            source: TableSourceDataType,
            /,
            *,
            on_error: Literal['abort', 'ignore'] = 'abort',
            print_stats: bool = False,
            **kwargs: Any,
        )```

        To insert just a single row, you can use the more concise syntax:

        ```python
        insert(
            *,
            on_error: Literal['abort', 'ignore'] = 'abort',
            print_stats: bool = False,
            **kwargs: Any
        )```

        Args:
            source: A data source from which data can be imported.
            kwargs: (if inserting a single row) Keyword-argument pairs representing column names and values.
                (if inserting multiple rows) Additional keyword arguments are passed to the data source.
            source_format: A hint about the format of the source data
            schema_overrides: If specified, then columns in `schema_overrides` will be given the specified types
            on_error: Determines the behavior if an error occurs while evaluating a computed column or detecting an
                invalid media file (such as a corrupt image) for one of the inserted rows.

                - If `on_error='abort'`, then an exception will be raised and the rows will not be inserted.
                - If `on_error='ignore'`, then execution will continue and the rows will be inserted. Any cells
                    with errors will have a `None` value for that cell, with information about the error stored in the
                    corresponding `tbl.col_name.errortype` and `tbl.col_name.errormsg` fields.
            print_stats: If `True`, print statistics about the cost of computed columns.

        Returns:
            An [`UpdateStatus`][pixeltable.UpdateStatus] object containing information about the update.

        Raises:
            Error: If one of the following conditions occurs:

                - The table is a view or snapshot.
                - The table has been dropped.
                - One of the rows being inserted does not conform to the table schema.
                - An error occurs during processing of computed columns, and `on_error='ignore'`.
                - An error occurs while importing data from a source, and `on_error='abort'`.

        Examples:
            Insert two rows into the table `my_table` with three int columns ``a``, ``b``, and ``c``.
            Column ``c`` is nullable:

            >>> tbl = pxt.get_table('my_table')
            ... tbl.insert([{'a': 1, 'b': 1, 'c': 1}, {'a': 2, 'b': 2}])

            Insert a single row using the alternative syntax:

            >>> tbl.insert(a=3, b=3, c=3)

            Insert rows from a CSV file:

            >>> tbl.insert(source='path/to/file.csv')
        """
        raise NotImplementedError

    def update(
        self, value_spec: dict[str, Any], where: Optional['exprs.Expr'] = None, cascade: bool = True
    ) -> UpdateStatus:
        """Update rows in this table.

        Args:
            value_spec: a dictionary mapping column names to literal values or Pixeltable expressions.
            where: a predicate to filter rows to update.
            cascade: if True, also update all computed columns that transitively depend on the updated columns.

        Examples:
            Set column `int_col` to 1 for all rows:

            >>> tbl.update({'int_col': 1})

            Set column `int_col` to 1 for all rows where `int_col` is 0:

            >>> tbl.update({'int_col': 1}, where=tbl.int_col == 0)

            Set `int_col` to the value of `other_int_col` + 1:

            >>> tbl.update({'int_col': tbl.other_int_col + 1})

            Increment `int_col` by 1 for all rows where `int_col` is 0:

            >>> tbl.update({'int_col': tbl.int_col + 1}, where=tbl.int_col == 0)
        """
        from pixeltable.catalog import Catalog

        with Catalog.get().begin_xact(tbl_id=self._id, for_write=True):
            status = self._tbl_version.get().update(value_spec, where, cascade)
            FileCache.get().emit_eviction_warnings()
            return status

    def batch_update(
        self,
        rows: Iterable[dict[str, Any]],
        cascade: bool = True,
        if_not_exists: Literal['error', 'ignore', 'insert'] = 'error',
    ) -> UpdateStatus:
        """Update rows in this table.

        Args:
            rows: an Iterable of dictionaries containing values for the updated columns plus values for the primary key
                  columns.
            cascade: if True, also update all computed columns that transitively depend on the updated columns.
            if_not_exists: Specifies the behavior if a row to update does not exist:

                - `'error'`: Raise an error.
                - `'ignore'`: Skip the row silently.
                - `'insert'`: Insert the row.

        Examples:
            Update the `name` and `age` columns for the rows with ids 1 and 2 (assuming `id` is the primary key).
            If either row does not exist, this raises an error:

            >>> tbl.update([{'id': 1, 'name': 'Alice', 'age': 30}, {'id': 2, 'name': 'Bob', 'age': 40}])

            Update the `name` and `age` columns for the row with `id` 1 (assuming `id` is the primary key) and insert
            the row with new `id` 3 (assuming this key does not exist):

            >>> tbl.update(
                [{'id': 1, 'name': 'Alice', 'age': 30}, {'id': 3, 'name': 'Bob', 'age': 40}],
                if_not_exists='insert')
        """
        from pixeltable.catalog import Catalog

        with Catalog.get().begin_xact(tbl_id=self._id, for_write=True):
            if self._tbl_version_path.is_snapshot():
                raise excs.Error('Cannot update a snapshot')
            rows = list(rows)

            row_updates: list[dict[Column, exprs.Expr]] = []
            pk_col_names = {c.name for c in self._tbl_version.get().primary_key_columns()}

            # pseudo-column _rowid: contains the rowid of the row to update and can be used instead of the primary key
            has_rowid = _ROWID_COLUMN_NAME in rows[0]
            rowids: list[tuple[int, ...]] = []
            if len(pk_col_names) == 0 and not has_rowid:
                raise excs.Error('Table must have primary key for batch update')

            for row_spec in rows:
                col_vals = self._tbl_version.get()._validate_update_spec(
                    row_spec, allow_pk=not has_rowid, allow_exprs=False, allow_media=False
                )
                if has_rowid:
                    # we expect the _rowid column to be present for each row
                    assert _ROWID_COLUMN_NAME in row_spec
                    rowids.append(row_spec[_ROWID_COLUMN_NAME])
                else:
                    col_names = {col.name for col in col_vals}
                    if any(pk_col_name not in col_names for pk_col_name in pk_col_names):
                        missing_cols = pk_col_names - {col.name for col in col_vals}
                        raise excs.Error(f'Primary key columns ({", ".join(missing_cols)}) missing in {row_spec}')
                row_updates.append(col_vals)

            status = self._tbl_version.get().batch_update(
                row_updates,
                rowids,
                error_if_not_exists=if_not_exists == 'error',
                insert_if_not_exists=if_not_exists == 'insert',
                cascade=cascade,
            )
            FileCache.get().emit_eviction_warnings()
            return status

    def delete(self, where: Optional['exprs.Expr'] = None) -> UpdateStatus:
        """Delete rows in this table.

        Args:
            where: a predicate to filter rows to delete.

        Examples:
            Delete all rows in a table:

            >>> tbl.delete()

            Delete all rows in a table where column `a` is greater than 5:

            >>> tbl.delete(tbl.a > 5)
        """
        raise NotImplementedError

    def revert(self) -> None:
        """Reverts the table to the previous version.

        .. warning::
            This operation is irreversible.
        """
        from pixeltable.catalog import Catalog

        with Catalog.get().begin_xact(tbl_id=self._id, for_write=True):
            if self._tbl_version_path.is_snapshot():
                raise excs.Error('Cannot revert a snapshot')
            self._tbl_version.get().revert()

    @property
    def external_stores(self) -> list[str]:
        return list(self._tbl_version.get().external_stores.keys())

    def _link_external_store(self, store: 'pxt.io.ExternalStore') -> None:
        """
        Links the specified `ExternalStore` to this table.
        """
        from pixeltable.catalog import Catalog

        with Catalog.get().begin_xact(tbl_id=self._id, for_write=True):
            if self._tbl_version.get().is_snapshot:
                raise excs.Error(f'Table `{self._name}` is a snapshot, so it cannot be linked to an external store.')
            if store.name in self.external_stores:
                raise excs.Error(f'Table `{self._name}` already has an external store with that name: {store.name}')
            _logger.info(f'Linking external store `{store.name}` to table `{self._name}`')

            self._tbl_version.get().link_external_store(store)
            env.Env.get().console_logger.info(f'Linked external store `{store.name}` to table `{self._name}`.')

    def unlink_external_stores(
        self,
        stores: Optional[str | list[str]] = None,
        *,
        delete_external_data: bool = False,
        ignore_errors: bool = False,
    ) -> None:
        """
        Unlinks this table's external stores.

        Args:
            stores: If specified, will unlink only the specified named store or list of stores. If not specified,
                will unlink all of this table's external stores.
            ignore_errors (bool): If `True`, no exception will be thrown if a specified store is not linked
                to this table.
            delete_external_data (bool): If `True`, then the external data store will also be deleted. WARNING: This
                is a destructive operation that will delete data outside Pixeltable, and cannot be undone.
        """
        from pixeltable.catalog import Catalog

        with Catalog.get().begin_xact(tbl_id=self._id, for_write=True):
            self._check_is_dropped()
            all_stores = self.external_stores

            if stores is None:
                stores = all_stores
            elif isinstance(stores, str):
                stores = [stores]

            # Validation
            if not ignore_errors:
                for store in stores:
                    if store not in all_stores:
                        raise excs.Error(f'Table `{self._name}` has no external store with that name: {store}')

            for store in stores:
                self._tbl_version.get().unlink_external_store(store, delete_external_data=delete_external_data)
                env.Env.get().console_logger.info(f'Unlinked external store from table `{self._name}`: {store}')

    def sync(
        self, stores: Optional[str | list[str]] = None, *, export_data: bool = True, import_data: bool = True
    ) -> 'pxt.io.SyncStatus':
        """
        Synchronizes this table with its linked external stores.

        Args:
            stores: If specified, will synchronize only the specified named store or list of stores. If not specified,
                will synchronize all of this table's external stores.
            export_data: If `True`, data from this table will be exported to the external stores during synchronization.
            import_data: If `True`, data from the external stores will be imported to this table during synchronization.
        """
        from pixeltable.catalog import Catalog

        with Catalog.get().begin_xact(tbl_id=self._id, for_write=True):
            self._check_is_dropped()
            all_stores = self.external_stores

            if stores is None:
                stores = all_stores
            elif isinstance(stores, str):
                stores = [stores]

            for store in stores:
                if store not in all_stores:
                    raise excs.Error(f'Table `{self._name}` has no external store with that name: {store}')

            sync_status = pxt.io.SyncStatus.empty()
            for store in stores:
                store_obj = self._tbl_version.get().external_stores[store]
                store_sync_status = store_obj.sync(self, export_data=export_data, import_data=import_data)
                sync_status = sync_status.combine(store_sync_status)

        return sync_status

    def __dir__(self) -> list[str]:
        return list(super().__dir__()) + list(self._schema.keys())

    def _ipython_key_completions_(self) -> list[str]:
        return list(self._schema.keys())<|MERGE_RESOLUTION|>--- conflicted
+++ resolved
@@ -309,11 +309,10 @@
         """
         Constructs a list of descriptors for this table that can be pretty-printed.
         """
-<<<<<<< HEAD
         from pixeltable.catalog import Catalog
         with Catalog.get().begin_xact(for_write=False):
             helper = DescriptionHelper()
-            helper.append(self._title_descriptor())
+            helper.append(self._table_descriptor())
             helper.append(self._col_descriptor())
             idxs = self._index_descriptor()
             if not idxs.empty:
@@ -324,20 +323,6 @@
             if self._comment:
                 helper.append(f'COMMENT: {self._comment}')
             return helper
-=======
-        helper = DescriptionHelper()
-        helper.append(self._table_descriptor())
-        helper.append(self._col_descriptor())
-        idxs = self._index_descriptor()
-        if not idxs.empty:
-            helper.append(idxs)
-        stores = self._external_store_descriptor()
-        if not stores.empty:
-            helper.append(stores)
-        if self._comment:
-            helper.append(f'COMMENT: {self._comment}')
-        return helper
->>>>>>> 94a8de61
 
     @abc.abstractmethod
     def _table_descriptor(self) -> str: ...
