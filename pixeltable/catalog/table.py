--- conflicted
+++ resolved
@@ -389,14 +389,9 @@
 
         new_col = self._create_columns({col_name: col_schema})[0]
         self._verify_column(new_col, set(self._schema.keys()), set(self._query_names))
-<<<<<<< HEAD
-        return self._tbl_version.add_column(new_col, print_stats=print_stats, on_error=on_error)
-=======
-        status = self._tbl_version.add_column(new_col, print_stats=print_stats)
+        status = self._tbl_version.add_column(new_col, print_stats=print_stats, on_error=on_error)
         FileCache.get().emit_eviction_warnings()
         return status
-
->>>>>>> c7aee0b8
 
     @classmethod
     def _validate_column_spec(cls, name: str, spec: dict[str, Any]) -> None:
