--- conflicted
+++ resolved
@@ -333,7 +333,6 @@
         Adds a column to the table.
 
         Args:
-<<<<<<< HEAD
             kwargs: Exactly one keyword argument of the form `column-name=type|value-expression`.
             type: The type of the column. Only valid and required if `value-expression` is a Callable.
             stored: Whether the column is materialized and stored or computed on demand. Only valid for image columns.
@@ -349,25 +348,12 @@
         Returns:
             An [`UpdateStatus`][pixeltable.catalog.UpdateStatus] object containing information about the execution
                 status of the operation.
-=======
-            type: The type of the column. Only valid and required if `value-expression` is a Callable.
-            stored: Whether the column is materialized and stored or computed on demand. Only valid for image columns.
-            print_stats: If `True`, print execution metrics during evaluation.
-            kwargs: Exactly one keyword argument of the form `column-name=type|value-expression`.
-
-        Returns:
-            An [`UpdateStatus`][pixeltable.UpdateStatus] object containing information about the update.
->>>>>>> 21620428
 
         Raises:
             [`Error`][pixeltable.exceptions.Error]: If the column name is invalid or already exists.
 
         Examples:
-<<<<<<< HEAD
-            Add an int column with `None` values:
-=======
             Add an int column:
->>>>>>> 21620428
 
             >>> tbl.add_column(new_col=IntType(nullable=True))
 
