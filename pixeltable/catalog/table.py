from __future__ import annotations

import itertools
import json
import logging
from pathlib import Path
from typing import Union, Any, List, Dict, Optional, Callable, Set, Tuple, Iterable
from uuid import UUID

import pandas as pd
import sqlalchemy as sql

import pixeltable
import pixeltable.catalog as catalog
import pixeltable.env as env
import pixeltable.exceptions as excs
import pixeltable.exprs as exprs
import pixeltable.metadata.schema as schema
import pixeltable.type_system as ts
from .column import Column
from .globals import is_valid_identifier, is_system_column_name, UpdateStatus
from .schema_object import SchemaObject
from .table_version import TableVersion
from .table_version_path import TableVersionPath

_logger = logging.getLogger('pixeltable')

class Table(SchemaObject):
    """Base class for all tabular SchemaObjects."""

    ROWID_COLUMN_NAME = '_rowid'

    def __init__(self, id: UUID, dir_id: UUID, name: str, tbl_version_path: TableVersionPath):
        super().__init__(id, name, dir_id)
        self.is_dropped = False
        self.tbl_version_path = tbl_version_path

    def move(self, new_name: str, new_dir_id: UUID) -> None:
        super().move(new_name, new_dir_id)
        with env.Env.get().engine.begin() as conn:
            stmt = sql.text((
                f"UPDATE {schema.Table.__table__} "
                f"SET {schema.Table.dir_id.name} = :new_dir_id, "
                f"    {schema.Table.md.name}['name'] = :new_name "
                f"WHERE {schema.Table.id.name} = :id"))
            conn.execute(stmt, {'new_dir_id': new_dir_id, 'new_name': json.dumps(new_name), 'id': self._id})

    def version(self) -> int:
        """Return the version of this table. Used by tests to ascertain version changes."""
        return self.tbl_version_path.tbl_version.version

    def _tbl_version(self) -> TableVersion:
        """Return TableVersion for just this table."""
        return self.tbl_version_path.tbl_version

    def __hash__(self) -> int:
        return hash(self._tbl_version().id)

    def _check_is_dropped(self) -> None:
        if self.is_dropped:
            raise excs.Error(f'{self.display_name()} {self.name} has been dropped')

    def __getattr__(self, col_name: str) -> 'pixeltable.exprs.ColumnRef':
        """Return a ColumnRef for the given column name.
        """
        return getattr(self.tbl_version_path, col_name)

    def __getitem__(self, index: object) -> Union['pixeltable.exprs.ColumnRef', 'pixeltable.dataframe.DataFrame']:
        """Return a ColumnRef for the given column name, or a DataFrame for the given slice.
        """
        return self.tbl_version_path.__getitem__(index)

    def df(self) -> 'pixeltable.dataframe.DataFrame':
        """Return a DataFrame for this table.
        """
        # local import: avoid circular imports
        from pixeltable.dataframe import DataFrame
        return DataFrame(self.tbl_version_path)

    def select(self, *items: Any, **named_items: Any) -> 'pixeltable.dataframe.DataFrame':
        """Return a DataFrame for this table.
        """
        # local import: avoid circular imports
        from pixeltable.dataframe import DataFrame
        return DataFrame(self.tbl_version_path).select(*items, **named_items)

    def where(self, pred: 'exprs.Predicate') -> 'pixeltable.dataframe.DataFrame':
        """Return a DataFrame for this table.
        """
        # local import: avoid circular imports
        from pixeltable.dataframe import DataFrame
        return DataFrame(self.tbl_version_path).where(pred)

    def order_by(self, *items: 'exprs.Expr', asc: bool = True) -> 'pixeltable.dataframe.DataFrame':
        """Return a DataFrame for this table.
        """
        # local import: avoid circular imports
        from pixeltable.dataframe import DataFrame
        return DataFrame(self.tbl_version_path).order_by(*items, asc=asc)

    def group_by(self, *items: 'exprs.Expr') -> 'pixeltable.dataframe.DataFrame':
        """Return a DataFrame for this table."""
        from pixeltable.dataframe import DataFrame
        return DataFrame(self.tbl_version_path).group_by(*items)

    def collect(self) -> 'pixeltable.dataframe.DataFrameResultSet':
        """Return rows from this table."""
        return self.df().collect()

    def show(
            self, *args, **kwargs
    ) -> 'pixeltable.dataframe.DataFrameResultSet':
        """Return rows from this table.
        """
        return self.df().show(*args, **kwargs)

    def head(
            self, *args, **kwargs
    ) -> 'pixeltable.dataframe.DataFrameResultSet':
        """Return the first n rows inserted into this table."""
        return self.df().head(*args, **kwargs)

    def tail(
            self, *args, **kwargs
    ) -> 'pixeltable.dataframe.DataFrameResultSet':
        """Return the last n rows inserted into this table."""
        return self.df().tail(*args, **kwargs)

    def count(self) -> int:
        """Return the number of rows in this table."""
        return self.df().count()

    def column_names(self) -> List[str]:
        """Return the names of the columns in this table."""
        return [c.name for c in self.tbl_version_path.columns()]

    def column_types(self) -> Dict[str, ts.ColumnType]:
        """Return the names of the columns in this table."""
        return {c.name: c.col_type for c in self.tbl_version_path.columns()}

    @property
    def comment(self) -> str:
        return self.tbl_version.comment

    @comment.setter
    def comment(self, new_comment: Optional[str]):
        self.tbl_version.set_comment(new_comment)

    @property
    def num_retained_versions(self):
        return self.tbl_version.num_retained_versions

    @num_retained_versions.setter
    def num_retained_versions(self, new_num_retained_versions: int):
        self.tbl_version.set_num_retained_versions(new_num_retained_versions)

    def _description(self) -> pd.DataFrame:
        cols = self.tbl_version_path.columns()
        df = pd.DataFrame({
            'Column Name': [c.name for c in cols],
            'Type': [str(c.col_type) for c in cols],
            'Computed With': [c.value_expr.display_str(inline=False) if c.value_expr is not None else '' for c in cols],
        })
        return df

    def _description_html(self) -> pd.DataFrame:
        pd_df = self._description()
        # white-space: pre-wrap: print \n as newline
        # th: center-align headings
        return pd_df.style.set_properties(**{'white-space': 'pre-wrap', 'text-align': 'left'}) \
            .set_table_styles([dict(selector='th', props=[('text-align', 'center')])]) \
            .hide(axis='index')

    def describe(self) -> None:
        try:
            __IPYTHON__
            from IPython.display import display
            display(self._description_html())
        except NameError:
            print(self.__repr__())

    # TODO: Display comments in _repr_html()
    def __repr__(self) -> str:
        description_str = self._description().to_string(index=False)
        if self.comment is None:
            comment = ''
        else:
            comment = f'{self.comment}\n'
        return f'{self.display_name()} \'{self._name}\'\n{comment}{description_str}'

    def _repr_html_(self) -> str:
        return self._description_html()._repr_html_()

    def _drop(self) -> None:
        self._check_is_dropped()
        self.tbl_version_path.tbl_version.drop()
        self.is_dropped = True
        # update catalog
        cat = catalog.Catalog.get()
        del cat.tbls[self._id]

    # TODO Factor this out into a separate module.
    # The return type is unresolvable, but torch can't be imported since it's an optional dependency.
    def to_pytorch_dataset(self, image_format : str = 'pt') -> 'torch.utils.data.IterableDataset':
        """Return a PyTorch Dataset for this table.
            See DataFrame.to_pytorch_dataset()
        """
        from pixeltable.dataframe import DataFrame
        return DataFrame(self.tbl_version_path).to_pytorch_dataset(image_format=image_format)

    def to_coco_dataset(self) -> Path:
        """Return the path to a COCO json file for this table.
            See DataFrame.to_coco_dataset()
        """
        from pixeltable.dataframe import DataFrame
        return DataFrame(self.tbl_version_path).to_coco_dataset()

    def __setitem__(self, column_name: str, value: Union[ts.ColumnType, exprs.Expr, Callable, dict]) -> None:
        """Adds a column to the table
        Args:
            column_name: the name of the new column
            value: column type or value expression or column specification dictionary:
                column type: a Pixeltable column type (if the table already contains rows, it must be nullable)
                value expression: a Pixeltable expression that computes the column values
                column specification: a dictionary with possible keys 'type', 'value', 'stored'
        Examples:
            Add an int column with ``None`` values:

            >>> tbl['new_col'] = IntType(nullable=True)

            For a table with int column ``int_col``, add a column that is the factorial of ``int_col``. The names of
            the parameters of the Callable must correspond to existing column names (the column values are then passed
            as arguments to the Callable). In this case, the return type cannot be inferred and needs to be specified
            explicitly:

            >>> tbl['factorial'] = {'value': lambda int_col: math.factorial(int_col), 'type': IntType()}

            For a table with an image column ``frame``, add an image column ``rotated`` that rotates the image by
            90 degrees. In this case, the column type is inferred from the expression. Also, the column is not stored
            (by default, computed image columns are not stored but recomputed on demand):

            >>> tbl['rotated'] = tbl.frame.rotate(90)

            Do the same, but now the column is stored:

            >>> tbl['rotated'] = {'value': tbl.frame.rotate(90), 'stored': True}
        """
        if not isinstance(column_name, str):
            raise excs.Error(f'Column name must be a string, got {type(column_name)}')
        if not is_valid_identifier(column_name):
            raise excs.Error(f'Invalid column name: {column_name!r}')

        new_col = self._create_columns({column_name: value})[0]
        self._verify_column(new_col, self.column_names())
        return self.tbl_version_path.tbl_version.add_column(new_col)

    def add_column(
            self, *,
            type: Optional[ts.ColumnType] = None, stored: Optional[bool] = None, print_stats: bool = False,
            **kwargs: Any
    ) -> UpdateStatus:
        """Adds a column to the table.

        Args:
            kwargs: Exactly one keyword argument of the form ``column-name=type|value-expression``.
            type: The type of the column. Only valid and required if ``value-expression`` is a Callable.
            stored: Whether the column is materialized and stored or computed on demand. Only valid for image columns.
            print_stats: If ``True``, print execution metrics.

        Returns:
            execution status

        Raises:
            Error: If the column name is invalid or already exists.

        Examples:
            Add an int column with ``None`` values:

            >>> tbl.add_column(new_col=IntType())

            Alternatively, this can also be expressed as:

            >>> tbl['new_col'] = IntType()

            For a table with int column ``int_col``, add a column that is the factorial of ``int_col``. The names of
            the parameters of the Callable must correspond to existing column names (the column values are then passed
            as arguments to the Callable). In this case, the column type needs to be specified explicitly:

            >>> tbl.add_column(factorial=lambda int_col: math.factorial(int_col), type=IntType())

            Alternatively, this can also be expressed as:

            >>> tbl['factorial'] = {'value': lambda int_col: math.factorial(int_col), 'type': IntType()}

            For a table with an image column ``frame``, add an image column ``rotated`` that rotates the image by
            90 degrees. In this case, the column type is inferred from the expression. Also, the column is not stored
            (by default, computed image columns are not stored but recomputed on demand):

            >>> tbl.add_column(rotated=tbl.frame.rotate(90))

            Alternatively, this can also be expressed as:

            >>> tbl['rotated'] = tbl.frame.rotate(90)

            Do the same, but now the column is stored:

            >>> tbl.add_column(rotated=tbl.frame.rotate(90), stored=True)

            Alternatively, this can also be expressed as:

            >>> tbl['rotated'] = {'value': tbl.frame.rotate(90), 'stored': True}
        """
        self._check_is_dropped()
        # verify kwargs and construct column schema dict
        if len(kwargs) != 1:
            raise excs.Error((
                f'add_column() requires exactly one keyword argument of the form "column-name=type|value-expression", '
                f'got {len(kwargs)} instead ({", ".join(list(kwargs.keys()))})'
            ))
        col_name, spec = next(iter(kwargs.items()))
        col_schema: Dict[str, Any] = {}
        if isinstance(spec, ts.ColumnType):
            if type is not None:
                raise excs.Error(f'add_column(): keyword argument "type" is redundant')
            col_schema['type'] = spec
        else:
            if isinstance(spec, exprs.Expr) and type is not None:
                raise excs.Error(f'add_column(): keyword argument "type" is redundant')
            col_schema['value'] = spec
        if type is not None:
            col_schema['type'] = type
        if stored is not None:
            col_schema['stored'] = stored

        new_col = self._create_columns({col_name: col_schema})[0]
        self._verify_column(new_col, self.column_names())
        return self.tbl_version_path.tbl_version.add_column(new_col, print_stats=print_stats)

    @classmethod
    def _validate_column_spec(cls, name: str, spec: Dict[str, Any]) -> None:
        """Check integrity of user-supplied Column spec

        We unfortunately can't use something like jsonschema for validation, because this isn't strictly a JSON schema
        (on account of containing Python Callables or Exprs).
        """
        assert isinstance(spec, dict)
        valid_keys = {'type', 'value', 'stored'}
        has_type = False
        for k in spec.keys():
            if k not in valid_keys:
                raise excs.Error(f'Column {name}: invalid key {k!r}')

        if 'type' in spec:
            has_type = True
            if not isinstance(spec['type'], ts.ColumnType):
                raise excs.Error(f'Column {name}: "type" must be a ColumnType, got {spec["type"]}')

        if 'value' in spec:
            value_spec = spec['value']
            value_expr = exprs.Expr.from_object(value_spec)
            if value_expr is None:
                # needs to be a Callable
                if not isinstance(value_spec, Callable):
                    raise excs.Error(
                        f'Column {name}: value needs to be either a Pixeltable expression or a Callable, '
                        f'but it is a {type(value_spec)}')
                if 'type' not in spec:
                    raise excs.Error(f'Column {name}: "type" is required if value is a Callable')
            else:
                has_type = True
                if 'type' in spec:
                    raise excs.Error(f'Column {name}: "type" is redundant if value is a Pixeltable expression')

        if 'stored' in spec and not isinstance(spec['stored'], bool):
            raise excs.Error(f'Column {name}: "stored" must be a bool, got {spec["stored"]}')
        if not has_type:
            raise excs.Error(f'Column {name}: "type" is required')

    @classmethod
    def _create_columns(cls, schema: Dict[str, Any]) -> List[Column]:
        """Construct list of Columns, given schema"""
        columns: List[Column] = []
        for name, spec in schema.items():
            col_type: Optional[ts.ColumnType] = None
            value_expr: Optional[exprs.Expr] = None
            stored: Optional[bool] = None
            primary_key: Optional[bool] = None

            if isinstance(spec, ts.ColumnType):
                # TODO: create copy
                col_type = spec
            elif isinstance(spec, exprs.Expr):
                # create copy so we can modify it
                value_expr = spec.copy()
            elif isinstance(spec, Callable):
                raise excs.Error((
                    f'Column {name} computed with a Callable: specify using a dictionary with '
                    f'the "value" and "type" keys (e.g., "{name}": {{"value": <Callable>, "type": IntType()}})'
                ))
            elif isinstance(spec, dict):
                cls._validate_column_spec(name, spec)
                col_type = spec.get('type')
                value_expr = spec.get('value')
                if value_expr is not None and isinstance(value_expr, exprs.Expr):
                    # create copy so we can modify it
                    value_expr = value_expr.copy()
                stored = spec.get('stored')
                primary_key = spec.get('primary_key')

            column = Column(
                name, col_type=col_type, computed_with=value_expr, stored=stored, is_pk=primary_key)
            columns.append(column)
        return columns

    @classmethod
    def _verify_column(cls, col: Column, existing_column_names: Set[str]) -> None:
        """Check integrity of user-supplied Column and supply defaults"""
        if is_system_column_name(col.name):
            raise excs.Error(f'Column name {col.name} is reserved')
        if not is_valid_identifier(col.name):
            raise excs.Error(f"Invalid column name: '{col.name}'")
        if col.name in existing_column_names:
            raise excs.Error(f'Duplicate column name: {col.name}')
        if col.stored is False and not (col.is_computed and col.col_type.is_image_type()):
            raise excs.Error(f'Column {col.name}: stored={col.stored} only applies to computed image columns')
        if col.stored is False and not (col.col_type.is_image_type() and not col.has_window_fn_call()):
            raise excs.Error((
                f'Column {col.name}: stored={col.stored} is not valid for image columns computed with a streaming '
                f'function'))
        if col.stored is None:
            col.stored = not (col.is_computed and col.col_type.is_image_type() and not col.has_window_fn_call())

    @classmethod
    def _verify_schema(cls, schema: List[Column]) -> None:
        """Check integrity of user-supplied schema and set defaults"""
        column_names: Set[str] = set()
        for col in schema:
            cls._verify_column(col, column_names)
            column_names.add(col.name)

    def drop_column(self, name: str) -> None:
        """Drop a column from the table.

        Args:
            name: The name of the column to drop.

        Raises:
            Error: If the column does not exist or if it is referenced by a computed column.

        Examples:
            Drop column ``factorial``:

            >>> tbl.drop_column('factorial')
        """
        self._check_is_dropped()
        self.tbl_version_path.tbl_version.drop_column(name)

    def rename_column(self, old_name: str, new_name: str) -> None:
        """Rename a column.

        Args:
            old_name: The current name of the column.
            new_name: The new name of the column.

        Raises:
            Error: If the column does not exist or if the new name is invalid or already exists.

        Examples:
            Rename column ``factorial`` to ``fac``:

            >>> tbl.rename_column('factorial', 'fac')
        """
        self._check_is_dropped()
        self.tbl_version_path.tbl_version.rename_column(old_name, new_name)

    def add_embedding_index(
            self, col_name: str, *, idx_name: Optional[str] = None,
            text_embed: Optional[pixeltable.Function] = None, img_embed: Optional[pixeltable.Function] = None,
            metric: str = 'cosine'
    ) -> None:
        """Add an index to the table.
        Args:
            col_name: name of column to index
            idx_name: name of index, which needs to be unique for the table; if not provided, a name will be generated
            text_embed: function to embed text; required if the column is a text column
            img_embed: function to embed images; required if the column is an image column
            metric: distance metric to use for the index; one of 'cosine', 'ip', 'l2'; default is 'cosine'

        Raises:
            Error: If an index with that name already exists for the table or if the column does not exist.

        Examples:
            Add an index to the ``img`` column:

            >>> tbl.add_embedding_index('img', img_embed=...)

            Add another index to the ``img`` column, using the inner product as the distance metric,
            and with a specific name; ``text_embed`` is also specified in order to search with text:

            >>> tbl.add_embedding_index(
                'img', idx_name='clip_idx', img_embed=..., text_embed=...text_embed..., metric='ip')
        """
        if self.tbl_version_path.is_snapshot():
            raise excs.Error('Cannot add an index to a snapshot')
        self._check_is_dropped()
        col = self.tbl_version_path.get_column(col_name, include_bases=True)
        if col is None:
            raise excs.Error(f'Column {col_name} unknown')
        if idx_name is not None and idx_name in self.tbl_version_path.tbl_version.idxs_by_name:
            raise excs.Error(f'Duplicate index name: {idx_name}')
        from pixeltable.index import EmbeddingIndex
        # create the EmbeddingIndex instance to verify args
        idx = EmbeddingIndex(col, metric=metric, text_embed=text_embed, img_embed=img_embed)
        status = self.tbl_version_path.tbl_version.add_index(col, idx_name=idx_name, idx=idx)
        # TODO: how to deal with exceptions here? drop the index and raise?

    def drop_index(self, *, column_name: Optional[str] = None, idx_name: Optional[str] = None) -> None:
        """Drop an index from the table.

        Args:
            column_name: The name of the column whose index to drop. Invalid if the column has multiple indices.
            idx_name: The name of the index to drop.

        Raises:
            Error: If the index does not exist.

        Examples:
            Drop index on the ``img`` column:

            >>> tbl.drop_index(column_name='img')
        """
        if self.tbl_version_path.is_snapshot():
            raise excs.Error('Cannot drop an index from a snapshot')
        self._check_is_dropped()
        if (column_name is None) == (idx_name is None):
            raise excs.Error('Exactly one of column_name or idx_name must be provided')
        tbl_version = self.tbl_version_path.tbl_version

        if idx_name is not None:
            if idx_name not in tbl_version.idxs_by_name:
                raise excs.Error(f'Index {idx_name} does not exist')
            idx_id = tbl_version.idxs_by_name[idx_name].id
        else:
            col = self.tbl_version_path.get_column(column_name, include_bases=True)
            if col is None:
                raise excs.Error(f'Column {column_name} unknown')
            if col.tbl.id != tbl_version.id:
                raise excs.Error(
                    f'Column {column_name}: cannot drop index from column that belongs to base ({col.tbl.name})')
            idx_ids = [info.id for info in tbl_version.idxs_by_name.values() if info.col.id == col.id]
            if len(idx_ids) == 0:
                raise excs.Error(f'Column {column_name} does not have an index')
            if len(idx_ids) > 1:
                raise excs.Error(f'Column {column_name} has multiple indices; specify idx_name instead')
            idx_id = idx_ids[0]
        self.tbl_version_path.tbl_version.drop_index(idx_id)

    def update(
            self, value_spec: dict[str, Any], where: Optional['pixeltable.exprs.Predicate'] = None, cascade: bool = True
    ) -> UpdateStatus:
        """Update rows in this table.

        Args:
            value_spec: a dictionary mapping column names to literal values or Pixeltable expressions.
            where: a Predicate to filter rows to update.
            cascade: if True, also update all computed columns that transitively depend on the updated columns.

        Examples:
            Set column `int_col` to 1 for all rows:

            >>> tbl.update({'int_col': 1})

            Set column `int_col` to 1 for all rows where `int_col` is 0:

            >>> tbl.update({'int_col': 1}, where=tbl.int_col == 0)

            Set `int_col` to the value of `other_int_col` + 1:

            >>> tbl.update({'int_col': tbl.other_int_col + 1})

            Increment `int_col` by 1 for all rows where `int_col` is 0:

            >>> tbl.update({'int_col': tbl.int_col + 1}, where=tbl.int_col == 0)
        """
        if self.tbl_version_path.is_snapshot():
            raise excs.Error('Cannot update a snapshot')
        self._check_is_dropped()

        update_spec = self._validate_update_spec(value_spec, allow_pk=False, allow_exprs=True)
        from pixeltable.plan import Planner
        if where is not None:
            if not isinstance(where, exprs.Predicate):
                raise excs.Error(f"'where' argument must be a Predicate, got {type(where)}")
            analysis_info = Planner.analyze(self.tbl_version_path, where)
            # for now we require that the updated rows can be identified via SQL, rather than via a Python filter
            if analysis_info.filter is not None:
                raise excs.Error(f'Filter {analysis_info.filter} not expressible in SQL')

        return self.tbl_version_path.tbl_version.update(update_spec, where, cascade)

    def batch_update(self, rows: Iterable[dict[str, Any]], cascade: bool = True) -> UpdateStatus:
        """Update rows in this table.

        Args:
            rows: an Iterable of dictionaries containing values for the updated columns plus values for the primary key
                  columns.
            cascade: if True, also update all computed columns that transitively depend on the updated columns.

        Examples:
            Update the 'name' and 'age' columns for the rows with ids 1 and 2 (assuming 'id' is the primary key):

            >>> tbl.update([{'id': 1, 'name': 'Alice', 'age': 30}, {'id': 2, 'name': 'Bob', 'age': 40}])
        """
        if self.tbl_version_path.is_snapshot():
            raise excs.Error('Cannot update a snapshot')
        self._check_is_dropped()

        row_updates: List[Dict[Column, exprs.Expr]] = []
        pk_col_names = set(c.name for c in self.tbl_version_path.tbl_version.primary_key_columns())

        # pseudo-column _rowid: contains the rowid of the row to update and can be used instead of the primary key
        has_rowid = self.ROWID_COLUMN_NAME in rows[0]
        rowids: list[Tuple[int, ...]] = []
        if len(pk_col_names) == 0 and not has_rowid:
            raise excs.Error('Table must have primary key for batch update')

        for row_spec in rows:
            col_vals = self._validate_update_spec(row_spec, allow_pk=not has_rowid, allow_exprs=False)
            if has_rowid:
                # we expect the _rowid column to be present for each row
                assert self.ROWID_COLUMN_NAME in row_spec
                rowids.append(row_spec[self.ROWID_COLUMN_NAME])
            else:
                col_names = set(col.name for col in col_vals.keys())
                if any(pk_col_name not in col_names for pk_col_name in pk_col_names):
                    missing_cols = pk_col_names - set(col.name for col in col_vals.keys())
                    raise excs.Error(f'Primary key columns ({", ".join(missing_cols)}) missing in {row_spec}')
            row_updates.append(col_vals)
        return self.tbl_version_path.tbl_version.batch_update(row_updates, rowids, cascade)

    def _validate_update_spec(
            self, value_spec: dict[str, Any], allow_pk: bool, allow_exprs: bool
    ) -> dict[Column, 'pixeltable.exprs.Expr']:
        from pixeltable import exprs
        update_targets: dict[Column, exprs.Expr] = {}
        for col_name, val in value_spec.items():
            if not isinstance(col_name, str):
                raise excs.Error(f'Update specification: dict key must be column name, got {col_name!r}')
            if col_name == self.ROWID_COLUMN_NAME:
                # ignore pseudo-column _rowid
                continue
            col = self.tbl_version_path.get_column(col_name, include_bases=False)
            if col is None:
                # TODO: return more informative error if this is trying to update a base column
                raise excs.Error(f'Column {col_name} unknown')
            if col.is_computed:
                raise excs.Error(f'Column {col_name} is computed and cannot be updated')
            if col.is_pk and not allow_pk:
                raise excs.Error(f'Column {col_name} is a primary key column and cannot be updated')
            if col.col_type.is_media_type():
                raise excs.Error(f'Column {col_name} has type image/video/audio/document and cannot be updated')

            # make sure that the value is compatible with the column type
            try:
                # check if this is a literal
                value_expr = exprs.Literal(val, col_type=col.col_type)
            except TypeError:
                if not allow_exprs:
                    raise excs.Error(
                        f'Column {col_name}: value {val!r} is not a valid literal for this column '
                        f'(expected {col.col_type})')
                # it's not a literal, let's try to create an expr from it
                value_expr = exprs.Expr.from_object(val)
                if value_expr is None:
                    raise excs.Error(f'Column {col_name}: value {val!r} is not a recognized literal or expression')
                if not col.col_type.matches(value_expr.col_type):
                    raise excs.Error((
                        f'Type of value {val!r} ({value_expr.col_type}) is not compatible with the type of column '
                        f'{col_name} ({col.col_type})'
                    ))
            update_targets[col] = value_expr

        return update_targets

    def revert(self) -> None:
        """Reverts the table to the previous version.

        .. warning::
            This operation is irreversible.
        """
        if self.tbl_version_path.is_snapshot():
            raise excs.Error('Cannot revert a snapshot')
        self._check_is_dropped()
        self.tbl_version_path.tbl_version.revert()

    def link(
            self,
            remote: 'pixeltable.datatransfer.Remote',
            col_mapping: Optional[dict[str, str]] = None
    ) -> None:
        """
        Links the specified `Remote` to this table. Once a remote is linked, it can be synchronized with
        this `Table` by calling [`Table.sync()`]. A record of the link
        is stored in table metadata and will persist across sessions.

        Args:
            remote (pixeltable.datatransfer.Remote): The `Remote` to link to this table.
            col_mapping: An optional mapping of columns from this `Table` to columns in the `Remote`.
        """
        self._check_is_dropped()
        if remote in self.get_remotes():
            raise excs.Error(f'That remote is already linked to table `{self.get_name()}`: {remote}')
        push_cols = remote.get_push_columns()
        pull_cols = remote.get_pull_columns()
        if col_mapping is None:
            # Use the identity mapping by default if `col_mapping` is not specified
            col_mapping = {col: col for col in itertools.chain(push_cols.keys(), pull_cols.keys())}
        self._validate_remote(push_cols, pull_cols, col_mapping)
<<<<<<< HEAD
        _logger.info(f'Linking remote {remote} to table `{self.get_name()}`.')
        self.tbl_version_path.tbl_version.link_remote(remote, col_mapping)
=======
        self.tbl_version_path.tbl_version.link(remote, col_mapping)
>>>>>>> 31d92e05
        print(f'Linked remote {remote} to table `{self.get_name()}`.')

    def unlink(
            self,
            *,
            remotes: Optional['pixeltable.datatransfer.Remote' | list['pixeltable.datatransfer.Remote']] = None,
            delete_remote_data: bool = False,
            ignore_errors: bool = False
    ) -> None:
        """
        Unlinks this table's `Remote`s.

        Args:
            remotes: If specified, will unlink only the specified `Remote` or list of `Remote`s. If not specified,
                will unlink all of this table's `Remote`s.
            ignore_errors (bool): If `True`, no exception will be thrown if the specified `Remote` is not linked
                to this table.
            delete_remote_data (bool): If `True`, then the remote data source will also be deleted. WARNING: This
                is a destructive operation that will delete data outside Pixeltable, and cannot be undone.
        """
        self._check_is_dropped()
        all_remotes = self.get_remotes()
        if remotes is None:
            remotes = list(all_remotes.keys())
        elif isinstance(remotes, pixeltable.datatransfer.Remote):
            remotes = [remotes]

        # Validation
        for remote in remotes:
            if remote not in all_remotes:
                raise excs.Error(f'Remote {remote} is not linked to table `{self.get_name()}`')

        for remote in remotes:
<<<<<<< HEAD
            self.tbl_version_path.tbl_version.unlink_remote(remote)
=======
            self.tbl_version_path.tbl_version.unlink(remote)
            # TODO: Provide an option to auto-delete the project
>>>>>>> 31d92e05
            print(f'Unlinked remote {remote} from table `{self.get_name()}`.')
            if delete_remote_data:
                remote.delete()

    def _validate_remote(
            self,
            push_cols: dict[str, ts.ColumnType],
            pull_cols: dict[str, ts.ColumnType],
            col_mapping: dict[str, str]
    ):
        # Validate names
        t_cols = self.column_names()
        for t_col, r_col in col_mapping.items():
            if t_col not in t_cols:
                raise excs.Error(
                    f'Column `{t_col}` does not exist in Table `{self.get_name()}`. '
                    '(Specify `col_mapping` explicitly?)'
                )
            if r_col not in push_cols and r_col not in pull_cols:
                raise excs.Error(f'Remote configuration has no column `{r_col}`. (Specify `col_mapping` explicitly?)')
        # Validate column specs
        t_col_types = self.column_types()
        for t_col, r_col in col_mapping.items():
            t_col_type = t_col_types[t_col]
            if r_col in push_cols:
                # Validate that the table column can be assigned to the remote column
                r_col_type = push_cols[r_col]
                if not r_col_type.is_supertype_of(t_col_type):
                    raise excs.Error(
                        f'Column `{t_col}` cannot be pushed to remote column `{r_col}` (incompatible types; expecting `{r_col_type}`)'
                    )
            if r_col in pull_cols:
                # Validate that the remote column can be assigned to the table column
                if self.tbl_version_path.get_column(t_col).is_computed:
                    raise excs.Error(
                        f'Column `{t_col}` is a computed column, which cannot be populated from a remote column'
                    )
                r_col_type = pull_cols[r_col]
                if not t_col_type.is_supertype_of(r_col_type):
                    raise excs.Error(
                        f'Column `{t_col}` cannot be pulled from remote column `{r_col}` (incompatible types; expecting `{r_col_type}`)'
                    )

    def get_remotes(self) -> dict[pixeltable.datatransfer.Remote, dict[str, str]]:
        """
        Gets a `dict` of all `Remote`s linked to this table.
        """
        return self.tbl_version_path.tbl_version.get_remotes()

    def sync(
            self,
            *,
            remotes: Optional['pixeltable.datatransfer.Remote' | list['pixeltable.datatransfer.Remote']] = None,
            push: bool = True,
            pull: bool = True
    ):
        """
        Synchronizes this table with its linked `Remote`s.

        Args:
            remotes: If specified, will sync only the specified `Remote` or list of `Remote`s. If not specified,
                will sync all linked `Remote`s.
            push: If `True`, data from this table will be pushed to the remotes during synchronization.
            pull: If `True`, data from this table will be pulled from the remotes during synchronization.
        """
        all_remotes = self.get_remotes()
        if remotes is None:
            remotes = list(all_remotes.keys())
        elif isinstance(remotes, pixeltable.datatransfer.Remote):
            remotes = [remotes]

        # Validation
        for remote in remotes:
            if remote not in all_remotes:
                raise excs.Error(f'Remote is not linked to table `{self.get_name()}`: {remote}')
            col_mapping = all_remotes[remote]
            r_cols = set(col_mapping.values())
            # Validate push/pull
            if push and not any(col in r_cols for col in remote.get_push_columns()):
                raise excs.Error(f'Attempted to sync remote with push=True, but there are no columns to push: {remote}')
            if pull and not any(col in r_cols for col in remote.get_pull_columns()):
                raise excs.Error(f'Attempted to sync remote with pull=True, but there are no columns to pull: {remote}')

        for remote in remotes:
            remote.sync(self, all_remotes[remote], push=push, pull=pull)<|MERGE_RESOLUTION|>--- conflicted
+++ resolved
@@ -716,12 +716,8 @@
             # Use the identity mapping by default if `col_mapping` is not specified
             col_mapping = {col: col for col in itertools.chain(push_cols.keys(), pull_cols.keys())}
         self._validate_remote(push_cols, pull_cols, col_mapping)
-<<<<<<< HEAD
         _logger.info(f'Linking remote {remote} to table `{self.get_name()}`.')
-        self.tbl_version_path.tbl_version.link_remote(remote, col_mapping)
-=======
         self.tbl_version_path.tbl_version.link(remote, col_mapping)
->>>>>>> 31d92e05
         print(f'Linked remote {remote} to table `{self.get_name()}`.')
 
     def unlink(
@@ -755,12 +751,7 @@
                 raise excs.Error(f'Remote {remote} is not linked to table `{self.get_name()}`')
 
         for remote in remotes:
-<<<<<<< HEAD
-            self.tbl_version_path.tbl_version.unlink_remote(remote)
-=======
             self.tbl_version_path.tbl_version.unlink(remote)
-            # TODO: Provide an option to auto-delete the project
->>>>>>> 31d92e05
             print(f'Unlinked remote {remote} from table `{self.get_name()}`.')
             if delete_remote_data:
                 remote.delete()
