--- conflicted
+++ resolved
@@ -743,12 +743,8 @@
         if col_mapping is None:
             # Use the identity mapping by default if `col_mapping` is not specified
             col_mapping = {col: col for col in itertools.chain(push_cols.keys(), pull_cols.keys())}
-<<<<<<< HEAD
-        self._validate_remote(push_cols, pull_cols, col_mapping)
+        self._validate_remote(push_cols, pull_cols, col_mapping, is_col_mapping_user_specified)
         _logger.info(f'Linking remote {remote} to table `{self.get_name()}`.')
-=======
-        self._validate_remote(push_cols, pull_cols, col_mapping, is_col_mapping_user_specified)
->>>>>>> 88595e40
         self.tbl_version_path.tbl_version.link(remote, col_mapping)
         print(f'Linked remote {remote} to table `{self.get_name()}`.')
 
