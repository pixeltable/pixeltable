--- conflicted
+++ resolved
@@ -6,11 +6,7 @@
 import logging
 from keyword import iskeyword as is_python_keyword
 from pathlib import Path
-<<<<<<< HEAD
-from typing import TYPE_CHECKING, Any, ClassVar, Iterable, Literal, Optional, TypedDict, Union, overload
-=======
-from typing import TYPE_CHECKING, Any, ClassVar, Iterable, Literal, Optional, overload
->>>>>>> c5abf24e
+from typing import TYPE_CHECKING, Any, ClassVar, Iterable, Literal, Optional, TypedDict, overload
 
 from typing import _GenericAlias  # type: ignore[attr-defined]  # isort: skip
 import datetime
