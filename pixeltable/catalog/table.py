from __future__ import annotations

import abc
import builtins
import json
import logging
from keyword import iskeyword as is_python_keyword
from pathlib import Path
from typing import TYPE_CHECKING, Any, Iterable, Literal, Optional, Union, overload

from typing import _GenericAlias  # type: ignore[attr-defined]  # isort: skip
import datetime
from uuid import UUID

import pandas as pd
import sqlalchemy as sql

import pixeltable as pxt
from pixeltable import catalog, env, exceptions as excs, exprs, index, type_system as ts
from pixeltable.metadata import schema
from pixeltable.metadata.utils import MetadataUtils

from ..exprs import ColumnRef
from ..utils.description_helper import DescriptionHelper
from ..utils.filecache import FileCache
from .column import Column
from .globals import (
    _ROWID_COLUMN_NAME,
    IfExistsParam,
    IfNotExistsParam,
    MediaValidation,
    UpdateStatus,
    is_system_column_name,
    is_valid_identifier,
)
from .schema_object import SchemaObject
from .table_version_handle import TableVersionHandle
from .table_version_path import TableVersionPath

if TYPE_CHECKING:
    import torch.utils.data

    import pixeltable.plan
    from pixeltable.globals import TableDataSource

_logger = logging.getLogger('pixeltable')


class Table(SchemaObject):
    """
    A handle to a table, view, or snapshot. This class is the primary interface through which table operations
    (queries, insertions, updates, etc.) are performed in Pixeltable.

    Every user-invoked operation that runs an ExecNode tree (directly or indirectly) needs to call
    FileCache.emit_eviction_warnings() at the end of the operation.
    """

    # the chain of TableVersions needed to run queries and supply metadata (eg, schema)
    _tbl_version_path: TableVersionPath

    # the physical TableVersion backing this Table; None for pure snapshots
    _tbl_version: Optional[TableVersionHandle]

    def __init__(self, id: UUID, dir_id: UUID, name: str, tbl_version_path: TableVersionPath):
        super().__init__(id, name, dir_id)
        self._tbl_version_path = tbl_version_path
        self._tbl_version = None

    def _move(self, new_name: str, new_dir_id: UUID) -> None:
        super()._move(new_name, new_dir_id)
        conn = env.Env.get().conn
        stmt = sql.text(
            (
                f'UPDATE {schema.Table.__table__} '
                f'SET {schema.Table.dir_id.name} = :new_dir_id, '
                f"    {schema.Table.md.name} = jsonb_set({schema.Table.md.name}, '{{name}}', (:new_name)::jsonb) "
                f'WHERE {schema.Table.id.name} = :id'
            )
        )
        conn.execute(stmt, {'new_dir_id': new_dir_id, 'new_name': json.dumps(new_name), 'id': self._id})

    # this is duplicated from SchemaObject so that our API docs show the docstring for Table
    def get_metadata(self) -> dict[str, Any]:
        """
        Retrieves metadata associated with this table.

        Returns:
            A dictionary containing the metadata, in the following format:

                ```python
                {
                    'base': None,  # If this is a view or snapshot, will contain the name of its base table
                    'schema': {
                        'col1': StringType(),
                        'col2': IntType(),
                    },
                    'is_replica': False,
                    'version': 22,
                    'schema_version': 1,
                    'comment': '',
                    'num_retained_versions': 10,
                    'is_view': False,
                    'is_snapshot': False,
                    'media_validation': 'on_write',
                }
                ```
        """
<<<<<<< HEAD
        self._check_is_dropped()
        with env.Env.get().begin_xact():
            md = super().get_metadata()
            md['base'] = self._base_table._path if self._base_table is not None else None
            md['schema'] = self._schema
            md['is_replica'] = self._tbl_version.get().is_replica
            md['version'] = self._version
            md['schema_version'] = self._tbl_version.get().schema_version
            md['comment'] = self._comment
            md['num_retained_versions'] = self._num_retained_versions
            md['media_validation'] = self._media_validation.name.lower()
            return md

    @property
    def _version(self) -> int:
=======
        return super().get_metadata()

    def _get_metadata(self) -> dict[str, Any]:
        md = super()._get_metadata()
        base = self._get_base_table()
        md['base'] = base._path() if base is not None else None
        md['schema'] = self._get_schema()
        md['is_replica'] = self._tbl_version_path.is_replica()
        md['version'] = self._get_version()
        md['schema_version'] = self._tbl_version_path.schema_version()
        md['comment'] = self._get_comment()
        md['num_retained_versions'] = self._get_num_retained_versions()
        md['media_validation'] = self._get_media_validation().name.lower()
        return md

    def _get_version(self) -> int:
>>>>>>> 65da3ac3
        """Return the version of this table. Used by tests to ascertain version changes."""
        return self._tbl_version_path.version()

    def __hash__(self) -> int:
        return hash(self._tbl_version_path.tbl_id)

    def __getattr__(self, name: str) -> 'exprs.ColumnRef':
        """Return a ColumnRef for the given name."""
        col = self._tbl_version_path.get_column(name)
        if col is None:
            raise AttributeError(f'Column {name!r} unknown')
        return ColumnRef(col, reference_tbl=self._tbl_version_path)

    def __getitem__(self, name: str) -> 'exprs.ColumnRef':
        """Return a ColumnRef for the given name."""
        return getattr(self, name)

    def list_views(self, *, recursive: bool = True) -> list[str]:
        """
        Returns a list of all views and snapshots of this `Table`.

        Args:
            recursive: If `False`, returns only the immediate successor views of this `Table`. If `True`, returns
                all sub-views (including views of views, etc.)

        Returns:
            A list of view paths.
        """
<<<<<<< HEAD
        self._check_is_dropped()
        with env.Env.get().begin_xact():
            return [t._path for t in self._get_views(recursive=recursive)]
=======
        from pixeltable.catalog import Catalog

        with Catalog.get().begin_xact(for_write=False):
            return [t._path() for t in self._get_views(recursive=recursive)]
>>>>>>> 65da3ac3

    def _get_views(self, *, recursive: bool = True, include_snapshots: bool = True) -> list['Table']:
        cat = catalog.Catalog.get()
        view_ids = cat.get_view_ids(self._id)
        views = [cat.get_table_by_id(id) for id in view_ids]
        if not include_snapshots:
            views = [t for t in views if not t._tbl_version_path.is_snapshot()]
        if recursive:
            views.extend(
                t for view in views for t in view._get_views(recursive=True, include_snapshots=include_snapshots)
            )
        return views

    def _df(self) -> 'pxt.dataframe.DataFrame':
        """Return a DataFrame for this table."""
        # local import: avoid circular imports
        from pixeltable.plan import FromClause

        return pxt.DataFrame(FromClause(tbls=[self._tbl_version_path]))

    def select(self, *items: Any, **named_items: Any) -> 'pxt.DataFrame':
        """Select columns or expressions from this table.

        See [`DataFrame.select`][pixeltable.DataFrame.select] for more details.
        """
        from pixeltable.catalog import Catalog

        with Catalog.get().begin_xact(for_write=False):
            return self._df().select(*items, **named_items)

    def where(self, pred: 'exprs.Expr') -> 'pxt.DataFrame':
        """Filter rows from this table based on the expression.

        See [`DataFrame.where`][pixeltable.DataFrame.where] for more details.
        """
        from pixeltable.catalog import Catalog

        with Catalog.get().begin_xact(for_write=False):
            return self._df().where(pred)

    def join(
        self,
        other: 'Table',
        *,
        on: Optional['exprs.Expr'] = None,
        how: 'pixeltable.plan.JoinType.LiteralType' = 'inner',
    ) -> 'pxt.DataFrame':
        """Join this table with another table."""
        from pixeltable.catalog import Catalog

        with Catalog.get().begin_xact(for_write=False):
            return self._df().join(other, on=on, how=how)

    def order_by(self, *items: 'exprs.Expr', asc: bool = True) -> 'pxt.DataFrame':
        """Order the rows of this table based on the expression.

        See [`DataFrame.order_by`][pixeltable.DataFrame.order_by] for more details.
        """
        from pixeltable.catalog import Catalog

        with Catalog.get().begin_xact(for_write=False):
            return self._df().order_by(*items, asc=asc)

    def group_by(self, *items: 'exprs.Expr') -> 'pxt.DataFrame':
        """Group the rows of this table based on the expression.

        See [`DataFrame.group_by`][pixeltable.DataFrame.group_by] for more details.
        """
        from pixeltable.catalog import Catalog

        with Catalog.get().begin_xact(for_write=False):
            return self._df().group_by(*items)

    def distinct(self) -> 'pxt.DataFrame':
        """Remove duplicate rows from table."""
        return self._df().distinct()

    def limit(self, n: int) -> 'pxt.DataFrame':
        return self._df().limit(n)

    def sample(
        self,
        n: Optional[int] = None,
        n_per_stratum: Optional[int] = None,
        fraction: Optional[float] = None,
        seed: Optional[int] = None,
        stratify_by: Any = None,
    ) -> pxt.DataFrame:
        """Choose a shuffled sample of rows

        See [`DataFrame.sample`][pixeltable.DataFrame.sample] for more details.
        """
        return self._df().sample(
            n=n, n_per_stratum=n_per_stratum, fraction=fraction, seed=seed, stratify_by=stratify_by
        )

    def collect(self) -> 'pxt.dataframe.DataFrameResultSet':
        """Return rows from this table."""
        return self._df().collect()

    def show(self, *args: Any, **kwargs: Any) -> 'pxt.dataframe.DataFrameResultSet':
        """Return rows from this table."""
        return self._df().show(*args, **kwargs)

    def head(self, *args: Any, **kwargs: Any) -> 'pxt.dataframe.DataFrameResultSet':
        """Return the first n rows inserted into this table."""
        return self._df().head(*args, **kwargs)

    def tail(self, *args: Any, **kwargs: Any) -> 'pxt.dataframe.DataFrameResultSet':
        """Return the last n rows inserted into this table."""
        return self._df().tail(*args, **kwargs)

    def count(self) -> int:
        """Return the number of rows in this table."""
        return self._df().count()

    def columns(self) -> list[str]:
        """Return the names of the columns in this table."""
        cols = self._tbl_version_path.columns()
        return [c.name for c in cols]

    def _get_schema(self) -> dict[str, ts.ColumnType]:
        """Return the schema (column names and column types) of this table."""
        return {c.name: c.col_type for c in self._tbl_version_path.columns()}

<<<<<<< HEAD
    @property
    def base_table(self) -> Optional['Table']:
        with env.Env.get().begin_xact():
            return self._base_table

    @property
    @abc.abstractmethod
    def _base_table(self) -> Optional['Table']:
        """The base's Table instance"""
=======
    def get_base_table(self) -> Optional['Table']:
        from pixeltable.catalog import Catalog

        with Catalog.get().begin_xact(for_write=False):
            return self._get_base_table()

    @abc.abstractmethod
    def _get_base_table(self) -> Optional['Table']:
        """The base's Table instance. Requires a transaction context"""
>>>>>>> 65da3ac3

    def _get_base_tables(self) -> list['Table']:
        """The ancestor list of bases of this table, starting with its immediate base. Requires a transaction context"""
        bases: list[Table] = []
        base = self._get_base_table()
        while base is not None:
            bases.append(base)
            base = base._get_base_table()
        return bases

    @property
    @abc.abstractmethod
    def _effective_base_versions(self) -> list[Optional[int]]:
        """The effective versions of the ancestor bases, starting with its immediate base."""

    def _get_comment(self) -> str:
        return self._tbl_version_path.comment()

    def _get_num_retained_versions(self) -> int:
        return self._tbl_version_path.num_retained_versions()

    def _get_media_validation(self) -> MediaValidation:
        return self._tbl_version_path.media_validation()

    def __repr__(self) -> str:
        return self._descriptors().to_string()

    def _repr_html_(self) -> str:
        return self._descriptors().to_html()

    def _descriptors(self) -> DescriptionHelper:
        """
        Constructs a list of descriptors for this table that can be pretty-printed.
        """
<<<<<<< HEAD
        helper = DescriptionHelper()
        helper.append(self._table_descriptor())
        helper.append(self._col_descriptor())
        idxs = self._index_descriptor()
        if not idxs.empty:
            helper.append(idxs)
        stores = self._external_store_descriptor()
        if not stores.empty:
            helper.append(stores)
        if self._comment:
            helper.append(f'COMMENT: {self._comment}')
        return helper
=======
        from pixeltable.catalog import Catalog

        with Catalog.get().begin_xact(for_write=False):
            helper = DescriptionHelper()
            helper.append(self._table_descriptor())
            helper.append(self._col_descriptor())
            idxs = self._index_descriptor()
            if not idxs.empty:
                helper.append(idxs)
            stores = self._external_store_descriptor()
            if not stores.empty:
                helper.append(stores)
            if self._get_comment():
                helper.append(f'COMMENT: {self._get_comment()}')
            return helper
>>>>>>> 65da3ac3

    def _col_descriptor(self, columns: Optional[list[str]] = None) -> pd.DataFrame:
        return pd.DataFrame(
            {
                'Column Name': col.name,
                'Type': col.col_type._to_str(as_schema=True),
                'Computed With': col.value_expr.display_str(inline=False) if col.value_expr is not None else '',
            }
            for col in self._tbl_version_path.columns()
            if columns is None or col.name in columns
        )

    def _index_descriptor(self, columns: Optional[list[str]] = None) -> pd.DataFrame:
        from pixeltable import index

        if self._tbl_version is None:
            return pd.DataFrame([])
        pd_rows = []
        for name, info in self._tbl_version.get().idxs_by_name.items():
            if isinstance(info.idx, index.EmbeddingIndex) and (columns is None or info.col.name in columns):
                display_embed = info.idx.string_embed if info.col.col_type.is_string_type() else info.idx.image_embed
                if info.idx.string_embed is not None and info.idx.image_embed is not None:
                    embed_str = f'{display_embed} (+1)'
                else:
                    embed_str = str(display_embed)
                row = {
                    'Index Name': name,
                    'Column': info.col.name,
                    'Metric': str(info.idx.metric.name.lower()),
                    'Embedding': embed_str,
                }
                pd_rows.append(row)
        return pd.DataFrame(pd_rows)

    def _external_store_descriptor(self) -> pd.DataFrame:
        pd_rows = []
        for name, store in self._tbl_version_path.tbl_version.get().external_stores.items():
            row = {'External Store': name, 'Type': type(store).__name__}
            pd_rows.append(row)
        return pd.DataFrame(pd_rows)

    def describe(self) -> None:
        """
        Print the table schema.
        """
        if getattr(builtins, '__IPYTHON__', False):
            from IPython.display import Markdown, display

            display(Markdown(self._repr_html_()))
        else:
            print(repr(self))

    # TODO Factor this out into a separate module.
    # The return type is unresolvable, but torch can't be imported since it's an optional dependency.
    def to_pytorch_dataset(self, image_format: str = 'pt') -> 'torch.utils.data.IterableDataset':
        """Return a PyTorch Dataset for this table.
        See DataFrame.to_pytorch_dataset()
        """
        return self._df().to_pytorch_dataset(image_format=image_format)

    def to_coco_dataset(self) -> Path:
        """Return the path to a COCO json file for this table.
        See DataFrame.to_coco_dataset()
        """
        return self._df().to_coco_dataset()

    def _column_has_dependents(self, col: Column) -> bool:
        """Returns True if the column has dependents, False otherwise."""
        assert col is not None
        assert col.name in self._get_schema()
        cat = catalog.Catalog.get()
        if any(c.name is not None for c in cat.get_column_dependents(col.tbl.id, col.id)):
            return True
        assert self._tbl_version is not None
        return any(
            col in store.get_local_columns()
            for view in (self, *self._get_views(recursive=True))
            for store in view._tbl_version.get().external_stores.values()
        )

    def _ignore_or_drop_existing_columns(self, new_col_names: list[str], if_exists: IfExistsParam) -> list[str]:
        """Check and handle existing columns in the new column specification based on the if_exists parameter.

        If `if_exists='ignore'`, returns a list of existing columns, if any, in `new_col_names`.
        """
        assert self._tbl_version is not None
        existing_col_names = set(self._get_schema().keys())
        cols_to_ignore = []
        for new_col_name in new_col_names:
            if new_col_name in existing_col_names:
                if if_exists == IfExistsParam.ERROR:
                    raise excs.Error(f'Duplicate column name: {new_col_name!r}')
                elif if_exists == IfExistsParam.IGNORE:
                    cols_to_ignore.append(new_col_name)
                elif if_exists in (IfExistsParam.REPLACE, IfExistsParam.REPLACE_FORCE):
                    if new_col_name not in self._tbl_version.get().cols_by_name:
                        # for views, it is possible that the existing column
                        # is a base table column; in that case, we should not
                        # drop/replace that column. Continue to raise error.
                        raise excs.Error(f'Column {new_col_name!r} is a base table column. Cannot replace it.')
                    col = self._tbl_version.get().cols_by_name[new_col_name]
                    # cannot drop a column with dependents; so reject
                    # replace directive if column has dependents.
                    if self._column_has_dependents(col):
                        raise excs.Error(
                            f'Column {new_col_name!r} already exists and has dependents. '
                            f'Cannot {if_exists.name.lower()} it.'
                        )
                    self.drop_column(new_col_name)
                    assert new_col_name not in self._tbl_version.get().cols_by_name
        return cols_to_ignore

    def add_columns(
        self,
        schema: dict[str, Union[ts.ColumnType, builtins.type, _GenericAlias]],
        if_exists: Literal['error', 'ignore', 'replace', 'replace_force'] = 'error',
    ) -> UpdateStatus:
        """
        Adds multiple columns to the table. The columns must be concrete (non-computed) columns; to add computed
        columns, use [`add_computed_column()`][pixeltable.catalog.Table.add_computed_column] instead.

        The format of the `schema` argument is identical to the format of the schema in a call to
        [`create_table()`][pixeltable.globals.create_table].

        Args:
            schema: A dictionary mapping column names to types.
            if_exists: Determines the behavior if a column already exists. Must be one of the following:

                - `'error'`: an exception will be raised.
                - `'ignore'`: do nothing and return.
                - `'replace' or 'replace_force'`: drop the existing column and add the new column, if it has no
                    dependents.

                Note that the `if_exists` parameter is applied to all columns in the schema.
                To apply different behaviors to different columns, please use
                [`add_column()`][pixeltable.Table.add_column] for each column.

        Returns:
            Information about the execution status of the operation.

        Raises:
            Error: If any column name is invalid, or already exists and `if_exists='error'`,
                or `if_exists='replace*'` but the column has dependents or is a basetable column.

        Examples:
            Add multiple columns to the table `my_table`:

            >>> tbl = pxt.get_table('my_table')
            ... schema = {
            ...     'new_col_1': pxt.Int,
            ...     'new_col_2': pxt.String,
            ... }
            ... tbl.add_columns(schema)
        """
        from pixeltable.catalog import Catalog

        # lock_mutable_tree=True: we might end up having to drop existing columns, which requires locking the tree
        with Catalog.get().begin_xact(tbl=self._tbl_version_path, for_write=True, lock_mutable_tree=True):
            if self._tbl_version_path.is_snapshot():
                raise excs.Error('Cannot add column to a snapshot.')
            col_schema = {
                col_name: {'type': ts.ColumnType.normalize_type(spec, nullable_default=True, allow_builtin_types=False)}
                for col_name, spec in schema.items()
            }

            # handle existing columns based on if_exists parameter
            cols_to_ignore = self._ignore_or_drop_existing_columns(
                list(col_schema.keys()), IfExistsParam.validated(if_exists, 'if_exists')
            )
            # if all columns to be added already exist and user asked to ignore
            # existing columns, there's nothing to do.
            for cname in cols_to_ignore:
                assert cname in col_schema
                del col_schema[cname]
            if len(col_schema) == 0:
                return UpdateStatus()
            new_cols = self._create_columns(col_schema)
            for new_col in new_cols:
                self._verify_column(new_col)
            assert self._tbl_version is not None
            status = self._tbl_version.get().add_columns(new_cols, print_stats=False, on_error='abort')
            FileCache.get().emit_eviction_warnings()
            return status

    def add_column(
        self,
        *,
        if_exists: Literal['error', 'ignore', 'replace', 'replace_force'] = 'error',
        **kwargs: Union[ts.ColumnType, builtins.type, _GenericAlias, exprs.Expr],
    ) -> UpdateStatus:
        """
        Adds an ordinary (non-computed) column to the table.

        Args:
            kwargs: Exactly one keyword argument of the form `col_name=col_type`.
            if_exists: Determines the behavior if the column already exists. Must be one of the following:

                - `'error'`: an exception will be raised.
                - `'ignore'`: do nothing and return.
                - `'replace' or 'replace_force'`: drop the existing column and add the new column, if it has
                    no dependents.

        Returns:
            Information about the execution status of the operation.

        Raises:
            Error: If the column name is invalid, or already exists and `if_exists='erorr'`,
                or `if_exists='replace*'` but the column has dependents or is a basetable column.

        Examples:
            Add an int column:

            >>> tbl.add_column(new_col=pxt.Int)

            Alternatively, this can also be expressed as:

            >>> tbl.add_columns({'new_col': pxt.Int})
        """
        from pixeltable.catalog import Catalog

        with Catalog.get().begin_xact(tbl=self._tbl_version_path, for_write=True, lock_mutable_tree=True):
            # verify kwargs
            if self._tbl_version_path.is_snapshot():
                raise excs.Error('Cannot add column to a snapshot.')
            # verify kwargs and construct column schema dict
            if len(kwargs) != 1:
                raise excs.Error(
                    f'add_column() requires exactly one keyword argument of the form "col_name=col_type"; '
                    f'got {len(kwargs)} instead ({", ".join(kwargs.keys())})'
                )
            col_type = next(iter(kwargs.values()))
            if not isinstance(col_type, (ts.ColumnType, type, _GenericAlias)):
                raise excs.Error(
                    'The argument to add_column() must be a type; did you intend to use add_computed_column() instead?'
                )
            return self.add_columns(kwargs, if_exists=if_exists)

    def add_computed_column(
        self,
        *,
        stored: Optional[bool] = None,
        print_stats: bool = False,
        on_error: Literal['abort', 'ignore'] = 'abort',
        if_exists: Literal['error', 'ignore', 'replace'] = 'error',
        **kwargs: exprs.Expr,
    ) -> UpdateStatus:
        """
        Adds a computed column to the table.

        Args:
            kwargs: Exactly one keyword argument of the form `col_name=expression`.
            stored: Whether the column is materialized and stored or computed on demand.
            print_stats: If `True`, print execution metrics during evaluation.
            on_error: Determines the behavior if an error occurs while evaluating the column expression for at least one
                row.

                - `'abort'`: an exception will be raised and the column will not be added.
                - `'ignore'`: execution will continue and the column will be added. Any rows
                    with errors will have a `None` value for the column, with information about the error stored in the
                    corresponding `tbl.col_name.errortype` and `tbl.col_name.errormsg` fields.
            if_exists: Determines the behavior if the column already exists. Must be one of the following:

                - `'error'`: an exception will be raised.
                - `'ignore'`: do nothing and return.
                - `'replace' or 'replace_force'`: drop the existing column and add the new column, iff it has
                    no dependents.

        Returns:
            Information about the execution status of the operation.

        Raises:
            Error: If the column name is invalid or already exists and `if_exists='error'`,
                or `if_exists='replace*'` but the column has dependents or is a basetable column.

        Examples:
            For a table with an image column `frame`, add an image column `rotated` that rotates the image by
            90 degrees:

            >>> tbl.add_computed_column(rotated=tbl.frame.rotate(90))

            Do the same, but now the column is unstored:

            >>> tbl.add_computed_column(rotated=tbl.frame.rotate(90), stored=False)
        """
        from pixeltable.catalog import Catalog

        with Catalog.get().begin_xact(tbl=self._tbl_version_path, for_write=True, lock_mutable_tree=True):
            if self._tbl_version_path.is_snapshot():
                raise excs.Error('Cannot add column to a snapshot.')
            if len(kwargs) != 1:
                raise excs.Error(
                    f'add_computed_column() requires exactly one keyword argument of the form '
                    '"column-name=type|value-expression"; '
                    f'got {len(kwargs)} arguments instead ({", ".join(list(kwargs.keys()))})'
                )
            col_name, spec = next(iter(kwargs.items()))
            if not is_valid_identifier(col_name):
                raise excs.Error(f'Invalid column name: {col_name!r}')

            col_schema: dict[str, Any] = {'value': spec}
            if stored is not None:
                col_schema['stored'] = stored

            # Raise an error if the column expression refers to a column error property
            if isinstance(spec, exprs.Expr):
                for e in spec.subexprs(expr_class=exprs.ColumnPropertyRef, traverse_matches=False):
                    if e.is_error_prop():
                        raise excs.Error(
                            'Use of a reference to an error property of another column is not allowed in a computed '
                            f'column. The specified computation for this column contains this reference: `{e!r}`'
                        )

            # handle existing columns based on if_exists parameter
            cols_to_ignore = self._ignore_or_drop_existing_columns(
                [col_name], IfExistsParam.validated(if_exists, 'if_exists')
            )
            # if the column to add already exists and user asked to ignore
            # exiting column, there's nothing to do.
            if len(cols_to_ignore) != 0:
                assert cols_to_ignore[0] == col_name
                return UpdateStatus()

            new_col = self._create_columns({col_name: col_schema})[0]
            self._verify_column(new_col)
            assert self._tbl_version is not None
            status = self._tbl_version.get().add_columns([new_col], print_stats=print_stats, on_error=on_error)
            FileCache.get().emit_eviction_warnings()
            return status

    @classmethod
    def _validate_column_spec(cls, name: str, spec: dict[str, Any]) -> None:
        """Check integrity of user-supplied Column spec

        We unfortunately can't use something like jsonschema for validation, because this isn't strictly a JSON schema
        (on account of containing Python Callables or Exprs).
        """
        assert isinstance(spec, dict)
        valid_keys = {'type', 'value', 'stored', 'media_validation'}
        for k in spec:
            if k not in valid_keys:
                raise excs.Error(f'Column {name}: invalid key {k!r}')

        if 'type' not in spec and 'value' not in spec:
            raise excs.Error(f"Column {name}: 'type' or 'value' must be specified")

        if 'type' in spec and not isinstance(spec['type'], (ts.ColumnType, type, _GenericAlias)):
            raise excs.Error(f'Column {name}: "type" must be a type or ColumnType, got {spec["type"]}')

        if 'value' in spec:
            value_expr = exprs.Expr.from_object(spec['value'])
            if value_expr is None:
                raise excs.Error(f'Column {name}: value must be a Pixeltable expression.')
            if 'type' in spec:
                raise excs.Error(f"Column {name}: 'type' is redundant if 'value' is specified")

        if 'media_validation' in spec:
            _ = catalog.MediaValidation.validated(spec['media_validation'], f'Column {name}: media_validation')

        if 'stored' in spec and not isinstance(spec['stored'], bool):
            raise excs.Error(f'Column {name}: "stored" must be a bool, got {spec["stored"]}')

    @classmethod
    def _create_columns(cls, schema: dict[str, Any]) -> list[Column]:
        """Construct list of Columns, given schema"""
        columns: list[Column] = []
        for name, spec in schema.items():
            col_type: Optional[ts.ColumnType] = None
            value_expr: Optional[exprs.Expr] = None
            primary_key: bool = False
            media_validation: Optional[catalog.MediaValidation] = None
            stored = True

            if isinstance(spec, (ts.ColumnType, type, _GenericAlias)):
                col_type = ts.ColumnType.normalize_type(spec, nullable_default=True, allow_builtin_types=False)
            elif isinstance(spec, exprs.Expr):
                # create copy so we can modify it
                value_expr = spec.copy()
                value_expr.bind_rel_paths()
            elif isinstance(spec, dict):
                cls._validate_column_spec(name, spec)
                if 'type' in spec:
                    col_type = ts.ColumnType.normalize_type(
                        spec['type'], nullable_default=True, allow_builtin_types=False
                    )
                value_expr = spec.get('value')
                if value_expr is not None and isinstance(value_expr, exprs.Expr):
                    # create copy so we can modify it
                    value_expr = value_expr.copy()
                    value_expr.bind_rel_paths()
                stored = spec.get('stored', True)
                primary_key = spec.get('primary_key', False)
                media_validation_str = spec.get('media_validation')
                media_validation = (
                    catalog.MediaValidation[media_validation_str.upper()] if media_validation_str is not None else None
                )
            else:
                raise excs.Error(f'Invalid value for column {name!r}')

            column = Column(
                name,
                col_type=col_type,
                computed_with=value_expr,
                stored=stored,
                is_pk=primary_key,
                media_validation=media_validation,
            )
            columns.append(column)
        return columns

    @classmethod
    def validate_column_name(cls, name: str) -> None:
        """Check that a name is usable as a pixeltalbe column name"""
        if is_system_column_name(name) or is_python_keyword(name):
            raise excs.Error(f'{name!r} is a reserved name in Pixeltable; please choose a different column name.')
        if not is_valid_identifier(name):
            raise excs.Error(f'Invalid column name: {name!r}')

    @classmethod
    def _verify_column(cls, col: Column) -> None:
        """Check integrity of user-supplied Column and supply defaults"""
        cls.validate_column_name(col.name)
        if col.stored is False and not col.is_computed:
            raise excs.Error(f'Column {col.name!r}: stored={col.stored} only applies to computed columns')
        if col.stored is False and col.has_window_fn_call():
            raise excs.Error(
                (
                    f'Column {col.name!r}: stored={col.stored} is not valid for image columns computed with a '
                    f'streaming function'
                )
            )

    @classmethod
    def _verify_schema(cls, schema: list[Column]) -> None:
        """Check integrity of user-supplied schema and set defaults"""
        column_names: set[str] = set()
        for col in schema:
            cls._verify_column(col)
            column_names.add(col.name)

    def drop_column(self, column: Union[str, ColumnRef], if_not_exists: Literal['error', 'ignore'] = 'error') -> None:
        """Drop a column from the table.

        Args:
            column: The name or reference of the column to drop.
            if_not_exists: Directive for handling a non-existent column. Must be one of the following:

                - `'error'`: raise an error if the column does not exist.
                - `'ignore'`: do nothing if the column does not exist.

        Raises:
            Error: If the column does not exist and `if_exists='error'`,
                or if it is referenced by a dependent computed column.

        Examples:
            Drop the column `col` from the table `my_table` by column name:

            >>> tbl = pxt.get_table('my_table')
            ... tbl.drop_column('col')

            Drop the column `col` from the table `my_table` by column reference:

            >>> tbl = pxt.get_table('my_table')
            ... tbl.drop_column(tbl.col)

            Drop the column `col` from the table `my_table` if it exists, otherwise do nothing:

            >>> tbl = pxt.get_table('my_table')
            ... tbl.drop_col(tbl.col, if_not_exists='ignore')
        """
        from pixeltable.catalog import Catalog

        cat = Catalog.get()
        # lock_mutable_tree=True: we need to be able to see whether any transitive view has column dependents
        with cat.begin_xact(tbl=self._tbl_version_path, for_write=True, lock_mutable_tree=True):
            if self._tbl_version_path.is_snapshot():
                raise excs.Error('Cannot drop column from a snapshot.')
            col: Column = None
            if_not_exists_ = IfNotExistsParam.validated(if_not_exists, 'if_not_exists')

            if isinstance(column, str):
                col = self._tbl_version_path.get_column(column, include_bases=False)
                if col is None:
                    if if_not_exists_ == IfNotExistsParam.ERROR:
                        raise excs.Error(f'Column {column!r} unknown')
                    assert if_not_exists_ == IfNotExistsParam.IGNORE
                    return
                col = self._tbl_version.get().cols_by_name[column]
            else:
                exists = self._tbl_version_path.has_column(column.col, include_bases=False)
                if not exists:
                    if if_not_exists_ == IfNotExistsParam.ERROR:
                        raise excs.Error(f'Unknown column: {column.col.qualified_name}')
                    assert if_not_exists_ == IfNotExistsParam.IGNORE
                    return
                col = column.col

            dependent_user_cols = [c for c in cat.get_column_dependents(col.tbl.id, col.id) if c.name is not None]
            if len(dependent_user_cols) > 0:
                raise excs.Error(
                    f'Cannot drop column `{col.name}` because the following columns depend on it:\n'
                    f'{", ".join(c.name for c in dependent_user_cols)}'
                )

            _ = self._get_views(recursive=True, include_snapshots=False)
            # See if this column has a dependent store. We need to look through all stores in all
            # (transitive) views of this table.
            col_handle = col.handle
            dependent_stores = [
                (view, store)
                for view in (self, *self._get_views(recursive=True, include_snapshots=False))
                for store in view._tbl_version.get().external_stores.values()
                if col_handle in store.get_local_columns()
            ]
            if len(dependent_stores) > 0:
                dependent_store_names = [
                    store.name if view._id == self._id else f'{store.name} (in view `{view._name}`)'
                    for view, store in dependent_stores
                ]
                raise excs.Error(
                    f'Cannot drop column `{col.name}` because the following external stores depend on it:\n'
                    f'{", ".join(dependent_store_names)}'
                )

            self._tbl_version.get().drop_column(col)

    def rename_column(self, old_name: str, new_name: str) -> None:
        """Rename a column.

        Args:
            old_name: The current name of the column.
            new_name: The new name of the column.

        Raises:
            Error: If the column does not exist, or if the new name is invalid or already exists.

        Examples:
            Rename the column `col1` to `col2` of the table `my_table`:

            >>> tbl = pxt.get_table('my_table')
            ... tbl.rename_column('col1', 'col2')
        """
        from pixeltable.catalog import Catalog

        with Catalog.get().begin_xact(tbl=self._tbl_version_path, for_write=True, lock_mutable_tree=False):
            self._tbl_version.get().rename_column(old_name, new_name)

    def _list_index_info_for_test(self) -> list[dict[str, Any]]:
        """
        Returns list of all the indexes on this table. Used for testing.

        Returns:
            A list of index information, each containing the index's
            id, name, and the name of the column it indexes.
        """
        index_info = []
        for idx_name, idx in self._tbl_version.get().idxs_by_name.items():
            index_info.append({'_id': idx.id, '_name': idx_name, '_column': idx.col.name})
        return index_info

    def add_embedding_index(
        self,
        column: Union[str, ColumnRef],
        *,
        idx_name: Optional[str] = None,
        embedding: Optional[pxt.Function] = None,
        string_embed: Optional[pxt.Function] = None,
        image_embed: Optional[pxt.Function] = None,
        metric: str = 'cosine',
        if_exists: Literal['error', 'ignore', 'replace', 'replace_force'] = 'error',
    ) -> None:
        """
        Add an embedding index to the table. Once the index is created, it will be automatically kept up-to-date as new
        rows are inserted into the table.

        To add an embedding index, one must specify, at minimum, the column to be indexed and an embedding UDF.
        Only `String` and `Image` columns are currently supported. Here's an example that uses a
        [CLIP embedding][pixeltable.functions.huggingface.clip] to index an image column:

        >>> from pixeltable.functions.huggingface import clip
        ... embedding_fn = clip.using(model_id='openai/clip-vit-base-patch32')
        ... tbl.add_embedding_index(tbl.img, embedding=embedding_fn)

        Once the index is created, similiarity lookups can be performed using the `similarity` pseudo-function.

        >>> reference_img = PIL.Image.open('my_image.jpg')
        ... sim = tbl.img.similarity(reference_img)
        ... tbl.select(tbl.img, sim).order_by(sim, asc=False).limit(5)

        If the embedding UDF is a multimodal embedding (supporting more than one data type), then lookups may be
        performed using any of its supported types. In our example, CLIP supports both text and images, so we can
        also search for images using a text description:

        >>> sim = tbl.img.similarity('a picture of a train')
        ... tbl.select(tbl.img, sim).order_by(sim, asc=False).limit(5)

        Args:
            column: The name of, or reference to, the column to be indexed; must be a `String` or `Image` column.
            idx_name: An optional name for the index. If not specified, a name such as `'idx0'` will be generated
                automatically. If specified, the name must be unique for this table and a valid pixeltable column name.
            embedding: The UDF to use for the embedding. Must be a UDF that accepts a single argument of type `String`
                or `Image` (as appropriate for the column being indexed) and returns a fixed-size 1-dimensional
                array of floats.
            string_embed: An optional UDF to use for the string embedding component of this index.
                Can be used in conjunction with `image_embed` to construct multimodal embeddings manually, by
                specifying different embedding functions for different data types.
            image_embed: An optional UDF to use for the image embedding component of this index.
                Can be used in conjunction with `string_embed` to construct multimodal embeddings manually, by
                specifying different embedding functions for different data types.
            metric: Distance metric to use for the index; one of `'cosine'`, `'ip'`, or `'l2'`.
                The default is `'cosine'`.
            if_exists: Directive for handling an existing index with the same name. Must be one of the following:

                - `'error'`: raise an error if an index with the same name already exists.
                - `'ignore'`: do nothing if an index with the same name already exists.
                - `'replace'` or `'replace_force'`: replace the existing index with the new one.

        Raises:
            Error: If an index with the specified name already exists for the table and `if_exists='error'`, or if
                the specified column does not exist.

        Examples:
            Add an index to the `img` column of the table `my_table`:

            >>> from pixeltable.functions.huggingface import clip
            ... tbl = pxt.get_table('my_table')
            ... embedding_fn = clip.using(model_id='openai/clip-vit-base-patch32')
            ... tbl.add_embedding_index(tbl.img, embedding=embedding_fn)

            Alternatively, the `img` column may be specified by name:

            >>> tbl.add_embedding_index('img', embedding=embedding_fn)

            Add a second index to the `img` column, using the inner product as the distance metric,
            and with a specific name:

            >>> tbl.add_embedding_index(
            ...     tbl.img,
            ...     idx_name='ip_idx',
            ...     embedding=embedding_fn,
            ...     metric='ip'
            ... )

            Add an index using separately specified string and image embeddings:

            >>> tbl.add_embedding_index(
            ...     tbl.img,
            ...     string_embed=string_embedding_fn,
            ...     image_embed=image_embedding_fn
            ... )
        """
        from pixeltable.catalog import Catalog

        with Catalog.get().begin_xact(tbl=self._tbl_version_path, for_write=True, lock_mutable_tree=True):
            if self._tbl_version_path.is_snapshot():
                raise excs.Error('Cannot add an index to a snapshot')
            col = self._resolve_column_parameter(column)

            if idx_name is not None and idx_name in self._tbl_version.get().idxs_by_name:
                if_exists_ = IfExistsParam.validated(if_exists, 'if_exists')
                # An index with the same name already exists.
                # Handle it according to if_exists.
                if if_exists_ == IfExistsParam.ERROR:
                    raise excs.Error(f'Duplicate index name: {idx_name}')
                if not isinstance(self._tbl_version.get().idxs_by_name[idx_name].idx, index.EmbeddingIndex):
                    raise excs.Error(
                        f'Index `{idx_name}` is not an embedding index. Cannot {if_exists_.name.lower()} it.'
                    )
                if if_exists_ == IfExistsParam.IGNORE:
                    return
                assert if_exists_ in (IfExistsParam.REPLACE, IfExistsParam.REPLACE_FORCE)
                self.drop_index(idx_name=idx_name)
                assert idx_name not in self._tbl_version.get().idxs_by_name
            from pixeltable.index import EmbeddingIndex

            # idx_name must be a valid pixeltable column name
            if idx_name is not None:
                Table.validate_column_name(idx_name)

            # create the EmbeddingIndex instance to verify args
            idx = EmbeddingIndex(
                col, metric=metric, embed=embedding, string_embed=string_embed, image_embed=image_embed
            )
            _ = self._tbl_version.get().add_index(col, idx_name=idx_name, idx=idx)
            # TODO: how to deal with exceptions here? drop the index and raise?
            FileCache.get().emit_eviction_warnings()

    def drop_embedding_index(
        self,
        *,
        column: Union[str, ColumnRef, None] = None,
        idx_name: Optional[str] = None,
        if_not_exists: Literal['error', 'ignore'] = 'error',
    ) -> None:
        """
        Drop an embedding index from the table. Either a column name or an index name (but not both) must be
        specified. If a column name or reference is specified, it must be a column containing exactly one
        embedding index; otherwise the specific index name must be provided instead.

        Args:
            column: The name of, or reference to, the column from which to drop the index.
                    The column must have only one embedding index.
            idx_name: The name of the index to drop.
            if_not_exists: Directive for handling a non-existent index. Must be one of the following:

                - `'error'`: raise an error if the index does not exist.
                - `'ignore'`: do nothing if the index does not exist.

                Note that `if_not_exists` parameter is only applicable when an `idx_name` is specified
                and it does not exist, or when `column` is specified and it has no index.
                `if_not_exists` does not apply to non-exisitng column.

        Raises:
            Error: If `column` is specified, but the column does not exist, or it contains no embedding
                indices and `if_not_exists='error'`, or the column has multiple embedding indices.
            Error: If `idx_name` is specified, but the index is not an embedding index, or
                the index does not exist and `if_not_exists='error'`.

        Examples:
            Drop the embedding index on the `img` column of the table `my_table` by column name:

            >>> tbl = pxt.get_table('my_table')
            ... tbl.drop_embedding_index(column='img')

            Drop the embedding index on the `img` column of the table `my_table` by column reference:

            >>> tbl = pxt.get_table('my_table')
            ... tbl.drop_embedding_index(column=tbl.img)

            Drop the embedding index `idx1` of the table `my_table` by index name:
            >>> tbl = pxt.get_table('my_table')
            ... tbl.drop_embedding_index(idx_name='idx1')

            Drop the embedding index `idx1` of the table `my_table` by index name, if it exists, otherwise do nothing:
            >>> tbl = pxt.get_table('my_table')
            ... tbl.drop_embedding_index(idx_name='idx1', if_not_exists='ignore')
        """
        from pixeltable.catalog import Catalog

        if (column is None) == (idx_name is None):
            raise excs.Error("Exactly one of 'column' or 'idx_name' must be provided")

        with Catalog.get().begin_xact(tbl=self._tbl_version_path, for_write=True, lock_mutable_tree=True):
            col: Column = None
            if idx_name is None:
                col = self._resolve_column_parameter(column)
                assert col is not None

            self._drop_index(col=col, idx_name=idx_name, _idx_class=index.EmbeddingIndex, if_not_exists=if_not_exists)

    def _resolve_column_parameter(self, column: Union[str, ColumnRef]) -> Column:
        """Resolve a column parameter to a Column object"""
        col: Column = None
        if isinstance(column, str):
            col = self._tbl_version_path.get_column(column, include_bases=True)
            if col is None:
                raise excs.Error(f'Column {column!r} unknown')
        elif isinstance(column, ColumnRef):
            exists = self._tbl_version_path.has_column(column.col, include_bases=True)
            if not exists:
                raise excs.Error(f'Unknown column: {column.col.qualified_name}')
            col = column.col
        else:
            raise excs.Error(f'Invalid column parameter type: {type(column)}')
        return col

    def drop_index(
        self,
        *,
        column: Union[str, ColumnRef, None] = None,
        idx_name: Optional[str] = None,
        if_not_exists: Literal['error', 'ignore'] = 'error',
    ) -> None:
        """
        Drop an index from the table. Either a column name or an index name (but not both) must be
        specified. If a column name or reference is specified, it must be a column containing exactly one index;
        otherwise the specific index name must be provided instead.

        Args:
            column: The name of, or reference to, the column from which to drop the index.
                    The column must have only one embedding index.
            idx_name: The name of the index to drop.
            if_not_exists: Directive for handling a non-existent index. Must be one of the following:

                - `'error'`: raise an error if the index does not exist.
                - `'ignore'`: do nothing if the index does not exist.

                Note that `if_not_exists` parameter is only applicable when an `idx_name` is specified
                and it does not exist, or when `column` is specified and it has no index.
                `if_not_exists` does not apply to non-exisitng column.

        Raises:
            Error: If `column` is specified, but the column does not exist, or it contains no
                indices or multiple indices.
            Error: If `idx_name` is specified, but the index does not exist.

        Examples:
            Drop the index on the `img` column of the table `my_table` by column name:

            >>> tbl = pxt.get_table('my_table')
            ... tbl.drop_index(column_name='img')

            Drop the index on the `img` column of the table `my_table` by column reference:

            >>> tbl = pxt.get_table('my_table')
            ... tbl.drop_index(tbl.img)

            Drop the index `idx1` of the table `my_table` by index name:
            >>> tbl = pxt.get_table('my_table')
            ... tbl.drop_index(idx_name='idx1')

            Drop the index `idx1` of the table `my_table` by index name, if it exists, otherwise do nothing:
            >>> tbl = pxt.get_table('my_table')
            ... tbl.drop_index(idx_name='idx1', if_not_exists='ignore')

        """
        from pixeltable.catalog import Catalog

        if (column is None) == (idx_name is None):
            raise excs.Error("Exactly one of 'column' or 'idx_name' must be provided")

        with Catalog.get().begin_xact(tbl=self._tbl_version_path, for_write=True, lock_mutable_tree=False):
            col: Column = None
            if idx_name is None:
                col = self._resolve_column_parameter(column)
                assert col is not None

            self._drop_index(col=col, idx_name=idx_name, if_not_exists=if_not_exists)

    def _drop_index(
        self,
        *,
        col: Optional[Column] = None,
        idx_name: Optional[str] = None,
        _idx_class: Optional[type[index.IndexBase]] = None,
        if_not_exists: Literal['error', 'ignore'] = 'error',
    ) -> None:
        from pixeltable.catalog import Catalog

        if self._tbl_version_path.is_snapshot():
            raise excs.Error('Cannot drop an index from a snapshot')
        assert (col is None) != (idx_name is None)

        if idx_name is not None:
            if_not_exists_ = IfNotExistsParam.validated(if_not_exists, 'if_not_exists')
            if idx_name not in self._tbl_version.get().idxs_by_name:
                if if_not_exists_ == IfNotExistsParam.ERROR:
                    raise excs.Error(f'Index {idx_name!r} does not exist')
                assert if_not_exists_ == IfNotExistsParam.IGNORE
                return
            idx_info = self._tbl_version.get().idxs_by_name[idx_name]
        else:
            if col.tbl.id != self._tbl_version.id:
                raise excs.Error(
                    f'Column {col.name!r}: cannot drop index from column that belongs to base ({col.tbl.name!r})'
                )
            idx_info_list = [info for info in self._tbl_version.get().idxs_by_name.values() if info.col.id == col.id]
            if _idx_class is not None:
                idx_info_list = [info for info in idx_info_list if isinstance(info.idx, _idx_class)]
            if len(idx_info_list) == 0:
                if_not_exists_ = IfNotExistsParam.validated(if_not_exists, 'if_not_exists')
                if if_not_exists_ == IfNotExistsParam.ERROR:
                    raise excs.Error(f'Column {col.name!r} does not have an index')
                assert if_not_exists_ == IfNotExistsParam.IGNORE
                return
            if len(idx_info_list) > 1:
                raise excs.Error(f"Column {col.name!r} has multiple indices; specify 'idx_name' instead")
            idx_info = idx_info_list[0]

        # Find out if anything depends on this index
        val_col = idx_info.val_col
        dependent_user_cols = [
            c for c in Catalog.get().get_column_dependents(val_col.tbl.id, val_col.id) if c.name is not None
        ]
        if len(dependent_user_cols) > 0:
            raise excs.Error(
                f'Cannot drop index because the following columns depend on it:\n'
                f'{", ".join(c.name for c in dependent_user_cols)}'
            )
        self._tbl_version.get().drop_index(idx_info.id)

    @overload
    def insert(
        self,
        source: TableDataSource,
        /,
        *,
        source_format: Optional[Literal['csv', 'excel', 'parquet', 'json']] = None,
        schema_overrides: Optional[dict[str, ts.ColumnType]] = None,
        on_error: Literal['abort', 'ignore'] = 'abort',
        print_stats: bool = False,
        **kwargs: Any,
    ) -> UpdateStatus: ...

    @overload
    def insert(
        self, /, *, on_error: Literal['abort', 'ignore'] = 'abort', print_stats: bool = False, **kwargs: Any
    ) -> UpdateStatus: ...

    @abc.abstractmethod
    def insert(
        self,
        source: Optional[TableDataSource] = None,
        /,
        *,
        source_format: Optional[Literal['csv', 'excel', 'parquet', 'json']] = None,
        schema_overrides: Optional[dict[str, ts.ColumnType]] = None,
        on_error: Literal['abort', 'ignore'] = 'abort',
        print_stats: bool = False,
        **kwargs: Any,
    ) -> UpdateStatus:
        """Inserts rows into this table. There are two mutually exclusive call patterns:

        To insert multiple rows at a time:

        ```python
        insert(
            source: TableSourceDataType,
            /,
            *,
            on_error: Literal['abort', 'ignore'] = 'abort',
            print_stats: bool = False,
            **kwargs: Any,
        )```

        To insert just a single row, you can use the more concise syntax:

        ```python
        insert(
            *,
            on_error: Literal['abort', 'ignore'] = 'abort',
            print_stats: bool = False,
            **kwargs: Any
        )```

        Args:
            source: A data source from which data can be imported.
            kwargs: (if inserting a single row) Keyword-argument pairs representing column names and values.
                (if inserting multiple rows) Additional keyword arguments are passed to the data source.
            source_format: A hint about the format of the source data
            schema_overrides: If specified, then columns in `schema_overrides` will be given the specified types
            on_error: Determines the behavior if an error occurs while evaluating a computed column or detecting an
                invalid media file (such as a corrupt image) for one of the inserted rows.

                - If `on_error='abort'`, then an exception will be raised and the rows will not be inserted.
                - If `on_error='ignore'`, then execution will continue and the rows will be inserted. Any cells
                    with errors will have a `None` value for that cell, with information about the error stored in the
                    corresponding `tbl.col_name.errortype` and `tbl.col_name.errormsg` fields.
            print_stats: If `True`, print statistics about the cost of computed columns.

        Returns:
            An [`UpdateStatus`][pixeltable.UpdateStatus] object containing information about the update.

        Raises:
            Error: If one of the following conditions occurs:

                - The table is a view or snapshot.
                - The table has been dropped.
                - One of the rows being inserted does not conform to the table schema.
                - An error occurs during processing of computed columns, and `on_error='ignore'`.
                - An error occurs while importing data from a source, and `on_error='abort'`.

        Examples:
            Insert two rows into the table `my_table` with three int columns ``a``, ``b``, and ``c``.
            Column ``c`` is nullable:

            >>> tbl = pxt.get_table('my_table')
            ... tbl.insert([{'a': 1, 'b': 1, 'c': 1}, {'a': 2, 'b': 2}])

            Insert a single row using the alternative syntax:

            >>> tbl.insert(a=3, b=3, c=3)

            Insert rows from a CSV file:

            >>> tbl.insert(source='path/to/file.csv')
        """
        raise NotImplementedError

    def update(
        self, value_spec: dict[str, Any], where: Optional['exprs.Expr'] = None, cascade: bool = True
    ) -> UpdateStatus:
        """Update rows in this table.

        Args:
            value_spec: a dictionary mapping column names to literal values or Pixeltable expressions.
            where: a predicate to filter rows to update.
            cascade: if True, also update all computed columns that transitively depend on the updated columns.

        Returns:
            An [`UpdateStatus`][pixeltable.UpdateStatus] object containing information about the update.

        Examples:
            Set column `int_col` to 1 for all rows:

            >>> tbl.update({'int_col': 1})

            Set column `int_col` to 1 for all rows where `int_col` is 0:

            >>> tbl.update({'int_col': 1}, where=tbl.int_col == 0)

            Set `int_col` to the value of `other_int_col` + 1:

            >>> tbl.update({'int_col': tbl.other_int_col + 1})

            Increment `int_col` by 1 for all rows where `int_col` is 0:

            >>> tbl.update({'int_col': tbl.int_col + 1}, where=tbl.int_col == 0)
        """
        from pixeltable.catalog import Catalog

        with Catalog.get().begin_xact(tbl=self._tbl_version_path, for_write=True, lock_mutable_tree=True):
            if self._tbl_version_path.is_snapshot():
                raise excs.Error('Cannot update a snapshot')
            status = self._tbl_version.get().update(value_spec, where, cascade)
            FileCache.get().emit_eviction_warnings()
            return status

    def batch_update(
        self,
        rows: Iterable[dict[str, Any]],
        cascade: bool = True,
        if_not_exists: Literal['error', 'ignore', 'insert'] = 'error',
    ) -> UpdateStatus:
        """Update rows in this table.

        Args:
            rows: an Iterable of dictionaries containing values for the updated columns plus values for the primary key
                  columns.
            cascade: if True, also update all computed columns that transitively depend on the updated columns.
            if_not_exists: Specifies the behavior if a row to update does not exist:

                - `'error'`: Raise an error.
                - `'ignore'`: Skip the row silently.
                - `'insert'`: Insert the row.

        Examples:
            Update the `name` and `age` columns for the rows with ids 1 and 2 (assuming `id` is the primary key).
            If either row does not exist, this raises an error:

            >>> tbl.update([{'id': 1, 'name': 'Alice', 'age': 30}, {'id': 2, 'name': 'Bob', 'age': 40}])

            Update the `name` and `age` columns for the row with `id` 1 (assuming `id` is the primary key) and insert
            the row with new `id` 3 (assuming this key does not exist):

            >>> tbl.update(
                [{'id': 1, 'name': 'Alice', 'age': 30}, {'id': 3, 'name': 'Bob', 'age': 40}],
                if_not_exists='insert')
        """
        from pixeltable.catalog import Catalog

        with Catalog.get().begin_xact(tbl=self._tbl_version_path, for_write=True, lock_mutable_tree=True):
            if self._tbl_version_path.is_snapshot():
                raise excs.Error('Cannot update a snapshot')
            rows = list(rows)

            row_updates: list[dict[Column, exprs.Expr]] = []
            pk_col_names = {c.name for c in self._tbl_version.get().primary_key_columns()}

            # pseudo-column _rowid: contains the rowid of the row to update and can be used instead of the primary key
            has_rowid = _ROWID_COLUMN_NAME in rows[0]
            rowids: list[tuple[int, ...]] = []
            if len(pk_col_names) == 0 and not has_rowid:
                raise excs.Error('Table must have primary key for batch update')

            for row_spec in rows:
                col_vals = self._tbl_version.get()._validate_update_spec(
                    row_spec, allow_pk=not has_rowid, allow_exprs=False, allow_media=False
                )
                if has_rowid:
                    # we expect the _rowid column to be present for each row
                    assert _ROWID_COLUMN_NAME in row_spec
                    rowids.append(row_spec[_ROWID_COLUMN_NAME])
                else:
                    col_names = {col.name for col in col_vals}
                    if any(pk_col_name not in col_names for pk_col_name in pk_col_names):
                        missing_cols = pk_col_names - {col.name for col in col_vals}
                        raise excs.Error(f'Primary key columns ({", ".join(missing_cols)}) missing in {row_spec}')
                row_updates.append(col_vals)

            status = self._tbl_version.get().batch_update(
                row_updates,
                rowids,
                error_if_not_exists=if_not_exists == 'error',
                insert_if_not_exists=if_not_exists == 'insert',
                cascade=cascade,
            )
            FileCache.get().emit_eviction_warnings()
            return status

    def recompute_columns(
        self, *columns: Union[str, ColumnRef], errors_only: bool = False, cascade: bool = True
    ) -> UpdateStatus:
        """Recompute the values in one or more computed columns of this table.

        Args:
            columns: The names or references of the computed columns to recompute.
            errors_only: If True, only run the recomputation for rows that have errors in the column (ie, the column's
                `errortype` property is non-None). Only allowed for recomputing a single column.
            cascade: if True, also update all computed columns that transitively depend on the recomputed columns.

        Examples:
            Recompute computed columns `c1` and `c2` for all rows in this table, and everything that transitively
            depends on them:

            >>> tbl.recompute_columns('c1', 'c2')

            Recompute computed column `c1` for all rows in this table, but don't recompute other columns that depend on
            it:

            >>> tbl.recompute_columns(tbl.c1, tbl.c2, cascade=False)

            Recompute column `c1` and its dependents, but only for rows that have errors in it:

            >>> tbl.recompute_columns('c1', errors_only=True)
        """
        from pixeltable.catalog import Catalog

        cat = Catalog.get()
        # lock_mutable_tree=True: we need to be able to see whether any transitive view has column dependents
        with cat.begin_xact(tbl=self._tbl_version_path, for_write=True, lock_mutable_tree=True):
            if self._tbl_version_path.is_snapshot():
                raise excs.Error('Cannot recompute columns of a snapshot.')
            if len(columns) == 0:
                raise excs.Error('At least one column must be specified to recompute')
            if errors_only and len(columns) > 1:
                raise excs.Error('Cannot use errors_only=True with multiple columns')

            col_names: list[str] = []
            for column in columns:
                col_name: str
                col: Column
                if isinstance(column, str):
                    col = self._tbl_version_path.get_column(column, include_bases=True)
                    if col is None:
                        raise excs.Error(f'Unknown column: {column!r}')
                    col_name = column
                else:
                    assert isinstance(column, ColumnRef)
                    col = column.col
                    if not self._tbl_version_path.has_column(col, include_bases=True):
                        raise excs.Error(f'Unknown column: {col.name!r}')
                    col_name = col.name
                if not col.is_computed:
                    raise excs.Error(f'Column {col_name!r} is not a computed column')
                if col.tbl.id != self._tbl_version_path.tbl_id:
                    raise excs.Error(f'Cannot recompute column of a base: {col_name!r}')
                col_names.append(col_name)

            status = self._tbl_version.get().recompute_columns(col_names, errors_only=errors_only, cascade=cascade)
            FileCache.get().emit_eviction_warnings()
            return status

    def delete(self, where: Optional['exprs.Expr'] = None) -> UpdateStatus:
        """Delete rows in this table.

        Args:
            where: a predicate to filter rows to delete.

        Examples:
            Delete all rows in a table:

            >>> tbl.delete()

            Delete all rows in a table where column `a` is greater than 5:

            >>> tbl.delete(tbl.a > 5)
        """
        raise NotImplementedError

    def revert(self) -> None:
        """Reverts the table to the previous version.

        .. warning::
            This operation is irreversible.
        """
        from pixeltable.catalog import Catalog

        with Catalog.get().begin_xact(tbl=self._tbl_version_path, for_write=True, lock_mutable_tree=True):
            if self._tbl_version_path.is_snapshot():
                raise excs.Error('Cannot revert a snapshot')
            self._tbl_version.get().revert()
            # remove cached md in order to force a reload on the next operation
            self._tbl_version_path.clear_cached_md()

    def external_stores(self) -> list[str]:
        return list(self._tbl_version.get().external_stores.keys())

    def _link_external_store(self, store: 'pxt.io.ExternalStore') -> None:
        """
        Links the specified `ExternalStore` to this table.
        """
        from pixeltable.catalog import Catalog

        with Catalog.get().begin_xact(tbl=self._tbl_version_path, for_write=True, lock_mutable_tree=False):
            if self._tbl_version_path.is_snapshot():
                raise excs.Error(f'Table `{self._name}` is a snapshot, so it cannot be linked to an external store.')
            if store.name in self.external_stores():
                raise excs.Error(f'Table `{self._name}` already has an external store with that name: {store.name}')
            _logger.info(f'Linking external store `{store.name}` to table `{self._name}`')

            store.link(self._tbl_version.get())  # might call tbl_version.add_columns()
            self._tbl_version.get().link_external_store(store)
            env.Env.get().console_logger.info(f'Linked external store `{store.name}` to table `{self._name}`.')

    def unlink_external_stores(
        self,
        stores: Optional[str | list[str]] = None,
        *,
        delete_external_data: bool = False,
        ignore_errors: bool = False,
    ) -> None:
        """
        Unlinks this table's external stores.

        Args:
            stores: If specified, will unlink only the specified named store or list of stores. If not specified,
                will unlink all of this table's external stores.
            ignore_errors (bool): If `True`, no exception will be thrown if a specified store is not linked
                to this table.
            delete_external_data (bool): If `True`, then the external data store will also be deleted. WARNING: This
                is a destructive operation that will delete data outside Pixeltable, and cannot be undone.
        """
        from pixeltable.catalog import Catalog

        if self._tbl_version_path.is_snapshot():
            return
        with Catalog.get().begin_xact(tbl=self._tbl_version_path, for_write=True, lock_mutable_tree=False):
            all_stores = self.external_stores()

            if stores is None:
                stores = all_stores
            elif isinstance(stores, str):
                stores = [stores]

            # Validation
            if not ignore_errors:
                for store_name in stores:
                    if store_name not in all_stores:
                        raise excs.Error(f'Table `{self._name}` has no external store with that name: {store_name}')

            for store_name in stores:
                store = self._tbl_version.get().external_stores[store_name]
                # get hold of the store's debug string before deleting it
                store_str = str(store)
                store.unlink(self._tbl_version.get())  # might call tbl_version.drop_columns()
                self._tbl_version.get().unlink_external_store(store)
                if delete_external_data and isinstance(store, pxt.io.external_store.Project):
                    store.delete()
                env.Env.get().console_logger.info(f'Unlinked external store from table `{self._name}`: {store_str}')

    def sync(
        self, stores: Optional[str | list[str]] = None, *, export_data: bool = True, import_data: bool = True
    ) -> 'pxt.io.SyncStatus':
        """
        Synchronizes this table with its linked external stores.

        Args:
            stores: If specified, will synchronize only the specified named store or list of stores. If not specified,
                will synchronize all of this table's external stores.
            export_data: If `True`, data from this table will be exported to the external stores during synchronization.
            import_data: If `True`, data from the external stores will be imported to this table during synchronization.
        """
        from pixeltable.catalog import Catalog

        if self._tbl_version_path.is_snapshot():
            return pxt.io.SyncStatus()
        # we lock the entire tree starting at the root base table in order to ensure that all synced columns can
        # have their updates propagated down the tree
        base_tv = self._tbl_version_path.get_tbl_versions()[-1]
        with Catalog.get().begin_xact(tbl=TableVersionPath(base_tv), for_write=True, lock_mutable_tree=True):
            all_stores = self.external_stores()

            if stores is None:
                stores = all_stores
            elif isinstance(stores, str):
                stores = [stores]

            for store in stores:
                if store not in all_stores:
                    raise excs.Error(f'Table `{self._name}` has no external store with that name: {store}')

            sync_status = pxt.io.SyncStatus()
            for store in stores:
                store_obj = self._tbl_version.get().external_stores[store]
                store_sync_status = store_obj.sync(self, export_data=export_data, import_data=import_data)
                sync_status += store_sync_status

        return sync_status

    def __dir__(self) -> list[str]:
        return list(super().__dir__()) + list(self._get_schema().keys())

    def _ipython_key_completions_(self) -> list[str]:
        return list(self._get_schema().keys())

    def history(self, n: Optional[int] = None) -> pixeltable.dataframe.DataFrameResultSet:
        """Returns rows of information about the versions of this table, most recent first.

        Args:
            n: a limit to the number of versions listed

        Examples:
            Report history:

            >>> tbl.history()

            Report only the most recent 5 changes to the table:

            >>> tbl.history(n=5)

        Returns:
            A list of information about each version, ordered from most recent to oldest version.
        """
        from pixeltable.catalog import Catalog

        if n is None:
            n = 1000_000_000
        if not isinstance(n, int) or n < 1:
            raise excs.Error(f'Invalid value for n: {n}')

        # Retrieve the table history components from the catalog
        tbl_id = self._id
        # Collect an extra version, if available, to allow for computation of the first version's schema change
        vers_list = Catalog.get().collect_tbl_history(tbl_id, n + 1)

        # Construct the metadata change description dictionary
        md_list = [(vers_md.version_md.version, vers_md.schema_version_md.columns) for vers_md in vers_list]
        md_dict = MetadataUtils._create_md_change_dict(md_list)

        # Construct report lines
        if len(vers_list) > n:
            assert len(vers_list) == n + 1
            over_count = 1
        else:
            over_count = 0

        report_lines: list[list[Any]] = []
        for vers_md in vers_list[0 : len(vers_list) - over_count]:
            version = vers_md.version_md.version
            schema_change = md_dict.get(version, '')
            change_type = 'schema' if schema_change != '' else 'data'
            report_line = [
                version,
                datetime.datetime.fromtimestamp(vers_md.version_md.created_at),
                change_type,
                schema_change,
            ]
            report_lines.append(report_line)

        report_schema = {
            'version': ts.IntType(),
            'created_at': ts.TimestampType(),
            'change': ts.StringType(),
            'schema_change': ts.StringType(),
        }
        return pxt.dataframe.DataFrameResultSet(report_lines, report_schema)<|MERGE_RESOLUTION|>--- conflicted
+++ resolved
@@ -105,23 +105,6 @@
                 }
                 ```
         """
-<<<<<<< HEAD
-        self._check_is_dropped()
-        with env.Env.get().begin_xact():
-            md = super().get_metadata()
-            md['base'] = self._base_table._path if self._base_table is not None else None
-            md['schema'] = self._schema
-            md['is_replica'] = self._tbl_version.get().is_replica
-            md['version'] = self._version
-            md['schema_version'] = self._tbl_version.get().schema_version
-            md['comment'] = self._comment
-            md['num_retained_versions'] = self._num_retained_versions
-            md['media_validation'] = self._media_validation.name.lower()
-            return md
-
-    @property
-    def _version(self) -> int:
-=======
         return super().get_metadata()
 
     def _get_metadata(self) -> dict[str, Any]:
@@ -138,7 +121,6 @@
         return md
 
     def _get_version(self) -> int:
->>>>>>> 65da3ac3
         """Return the version of this table. Used by tests to ascertain version changes."""
         return self._tbl_version_path.version()
 
@@ -167,16 +149,10 @@
         Returns:
             A list of view paths.
         """
-<<<<<<< HEAD
-        self._check_is_dropped()
-        with env.Env.get().begin_xact():
-            return [t._path for t in self._get_views(recursive=recursive)]
-=======
         from pixeltable.catalog import Catalog
 
         with Catalog.get().begin_xact(for_write=False):
             return [t._path() for t in self._get_views(recursive=recursive)]
->>>>>>> 65da3ac3
 
     def _get_views(self, *, recursive: bool = True, include_snapshots: bool = True) -> list['Table']:
         cat = catalog.Catalog.get()
@@ -302,17 +278,6 @@
         """Return the schema (column names and column types) of this table."""
         return {c.name: c.col_type for c in self._tbl_version_path.columns()}
 
-<<<<<<< HEAD
-    @property
-    def base_table(self) -> Optional['Table']:
-        with env.Env.get().begin_xact():
-            return self._base_table
-
-    @property
-    @abc.abstractmethod
-    def _base_table(self) -> Optional['Table']:
-        """The base's Table instance"""
-=======
     def get_base_table(self) -> Optional['Table']:
         from pixeltable.catalog import Catalog
 
@@ -322,7 +287,6 @@
     @abc.abstractmethod
     def _get_base_table(self) -> Optional['Table']:
         """The base's Table instance. Requires a transaction context"""
->>>>>>> 65da3ac3
 
     def _get_base_tables(self) -> list['Table']:
         """The ancestor list of bases of this table, starting with its immediate base. Requires a transaction context"""
@@ -357,20 +321,6 @@
         """
         Constructs a list of descriptors for this table that can be pretty-printed.
         """
-<<<<<<< HEAD
-        helper = DescriptionHelper()
-        helper.append(self._table_descriptor())
-        helper.append(self._col_descriptor())
-        idxs = self._index_descriptor()
-        if not idxs.empty:
-            helper.append(idxs)
-        stores = self._external_store_descriptor()
-        if not stores.empty:
-            helper.append(stores)
-        if self._comment:
-            helper.append(f'COMMENT: {self._comment}')
-        return helper
-=======
         from pixeltable.catalog import Catalog
 
         with Catalog.get().begin_xact(for_write=False):
@@ -386,7 +336,6 @@
             if self._get_comment():
                 helper.append(f'COMMENT: {self._get_comment()}')
             return helper
->>>>>>> 65da3ac3
 
     def _col_descriptor(self, columns: Optional[list[str]] = None) -> pd.DataFrame:
         return pd.DataFrame(
