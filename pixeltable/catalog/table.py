from __future__ import annotations

import abc
import builtins
import json
import logging
from pathlib import Path
<<<<<<< HEAD
from typing import _GenericAlias  # type: ignore[attr-defined]
from typing import TYPE_CHECKING, Any, Callable, Iterable, Literal, Optional, Set, Tuple, Type, Union, overload
from typing_extensions import _AnnotatedAlias
=======
from typing import TYPE_CHECKING, Any, Callable, Iterable, Literal, Optional, Sequence, Set, Tuple, Type, Union, overload
>>>>>>> d6a93933
from uuid import UUID

import pandas as pd
import pandas.io.formats.style
import sqlalchemy as sql

import pixeltable as pxt
import pixeltable.catalog as catalog
import pixeltable.env as env
import pixeltable.exceptions as excs
import pixeltable.exprs as exprs
import pixeltable.index as index
import pixeltable.metadata.schema as schema
import pixeltable.type_system as ts
from pixeltable.utils.filecache import FileCache

from .column import Column
from .globals import _ROWID_COLUMN_NAME, UpdateStatus, is_system_column_name, is_valid_identifier
from .schema_object import SchemaObject
from .table_version import TableVersion
from .table_version_path import TableVersionPath

if TYPE_CHECKING:
    import torch.utils.data

_logger = logging.getLogger('pixeltable')

class Table(SchemaObject):
    """
    A handle to a table, view, or snapshot. This class is the primary interface through which table operations
    (queries, insertions, updates, etc.) are performed in Pixeltable.
    """
    # Every user-invoked operation that runs an ExecNode tree (directly or indirectly) needs to call
    # FileCache.emit_eviction_warnings() at the end of the operation.

    def __init__(self, id: UUID, dir_id: UUID, name: str, tbl_version_path: TableVersionPath):
        super().__init__(id, name, dir_id)
        self._is_dropped = False
        self._tbl_version_path = tbl_version_path
        self.__query_scope = self.QueryScope(self)

    class QueryScope:
        __table: 'Table'
        _queries: dict[str, pxt.func.QueryTemplateFunction]

        def __init__(self, table: 'Table') -> None:
            self.__table = table
            self._queries = {}

        def __getattr__(self, name: str) -> pxt.func.QueryTemplateFunction:
            if name in self._queries:
                return self._queries[name]
            raise AttributeError(f'Table {self.__table._name!r} has no query with that name: {name!r}')

    def _move(self, new_name: str, new_dir_id: UUID) -> None:
        super()._move(new_name, new_dir_id)
        with env.Env.get().engine.begin() as conn:
            stmt = sql.text((
                f"UPDATE {schema.Table.__table__} "
                f"SET {schema.Table.dir_id.name} = :new_dir_id, "
                f"    {schema.Table.md.name}['name'] = :new_name "
                f"WHERE {schema.Table.id.name} = :id"))
            conn.execute(stmt, {'new_dir_id': new_dir_id, 'new_name': json.dumps(new_name), 'id': self._id})

    def get_metadata(self) -> dict[str, Any]:
        """
        Retrieves metadata associated with this table.

        Returns:
            A dictionary containing the metadata, in the following format:

                ```python
                {
                    'base': None,  # If this is a view or snapshot, will contain the name of its base table
                    'schema': {
                        'col1': StringType(),
                        'col2': IntType(),
                    },
                    'version': 22,
                    'schema_version': 1,
                    'comment': '',
                    'num_retained_versions': 10,
                    'is_view': False,
                    'is_snapshot': False,
                }
                ```
        """
        md = super().get_metadata()
        md['base'] = self._base._path if self._base is not None else None
        md['schema'] = self._schema
        md['version'] = self._version
        md['schema_version'] = self._tbl_version.schema_version
        md['comment'] = self._comment
        md['num_retained_versions'] = self._num_retained_versions
        return md

    @property
    def _version(self) -> int:
        """Return the version of this table. Used by tests to ascertain version changes."""
        return self._tbl_version.version

    @property
    def _tbl_version(self) -> TableVersion:
        """Return TableVersion for just this table."""
        return self._tbl_version_path.tbl_version

    def __hash__(self) -> int:
        return hash(self._tbl_version.id)

    def _check_is_dropped(self) -> None:
        if self._is_dropped:
            raise excs.Error(f'{self._display_name()} {self._name} has been dropped')

    def __getattr__(self, name: str) -> 'pxt.exprs.ColumnRef':
        """Return a ColumnRef for the given name.
        """
        return getattr(self._tbl_version_path, name)

    @overload
    def __getitem__(self, name: str) -> 'pxt.exprs.ColumnRef': ...

    @overload
    def __getitem__(self, index: Union[exprs.Expr, Sequence[exprs.Expr]]) -> 'pxt.DataFrame': ...

    def __getitem__(self, index):
        """Return a ColumnRef or QueryTemplateFunction for the given name, or a DataFrame for the given slice.
        """
        if isinstance(index, str):
            return getattr(self, index)
        else:
            return self._df()[index]

    def list_views(self, *, recursive: bool = True) -> list[str]:
        """
        Returns a list of all views and snapshots of this `Table`.

        Args:
            recursive: If `False`, returns only the immediate successor views of this `Table`. If `True`, returns
                all sub-views (including views of views, etc.)

        Returns:
            A list of view paths.
        """
        return [t._path for t in self._get_views(recursive=recursive)]

    def _get_views(self, *, recursive: bool = True) -> list['Table']:
        dependents = catalog.Catalog.get().tbl_dependents[self._id]
        if recursive:
            return dependents + [t for view in dependents for t in view._get_views(recursive=True)]
        else:
            return dependents

    def _df(self) -> 'pxt.dataframe.DataFrame':
        """Return a DataFrame for this table.
        """
        # local import: avoid circular imports
        return pxt.DataFrame(self._tbl_version_path)

    @property
    def queries(self) -> 'Table.QueryScope':
        return self.__query_scope

    def select(self, *items: Any, **named_items: Any) -> 'pxt.DataFrame':
        """Return a [`DataFrame`][pixeltable.DataFrame] for this table."""
        return self._df().select(*items, **named_items)

    def where(self, pred: 'exprs.Expr') -> 'pxt.DataFrame':
        """Return a [`DataFrame`][pixeltable.DataFrame] for this table."""
        return self._df().where(pred)

    def order_by(self, *items: 'exprs.Expr', asc: bool = True) -> 'pxt.DataFrame':
        """Return a [`DataFrame`][pixeltable.DataFrame] for this table."""
        return self._df().order_by(*items, asc=asc)

    def group_by(self, *items: 'exprs.Expr') -> 'pxt.DataFrame':
        """Return a [`DataFrame`][pixeltable.DataFrame] for this table."""
        return self._df().group_by(*items)

    def limit(self, n: int) -> 'pxt.DataFrame':
        return self._df().limit(n)

    def collect(self) -> 'pxt.dataframe.DataFrameResultSet':
        """Return rows from this table."""
        return self._df().collect()

    def show(
            self, *args, **kwargs
    ) -> 'pxt.dataframe.DataFrameResultSet':
        """Return rows from this table.
        """
        return self._df().show(*args, **kwargs)

    def head(
            self, *args, **kwargs
    ) -> 'pxt.dataframe.DataFrameResultSet':
        """Return the first n rows inserted into this table."""
        return self._df().head(*args, **kwargs)

    def tail(
            self, *args, **kwargs
    ) -> 'pxt.dataframe.DataFrameResultSet':
        """Return the last n rows inserted into this table."""
        return self._df().tail(*args, **kwargs)

    def count(self) -> int:
        """Return the number of rows in this table."""
        return self._df().count()

    @property
    def _schema(self) -> dict[str, ts.ColumnType]:
        """Return the schema (column names and column types) of this table."""
        return {c.name: c.col_type for c in self._tbl_version_path.columns()}

    @property
    def _query_names(self) -> list[str]:
        """Return the names of the registered queries for this table."""
        return list(self.__query_scope._queries.keys())

    @property
    def _base(self) -> Optional['Table']:
        """
        The base table of this `Table`. If this table is a view, returns the `Table`
        from which it was derived. Otherwise, returns `None`.
        """
        if self._tbl_version_path.base is None:
            return None
        base_id = self._tbl_version_path.base.tbl_version.id
        return catalog.Catalog.get().tbls[base_id]

    @property
    def _comment(self) -> str:
        return self._tbl_version.comment

    @property
    def _num_retained_versions(self):
        return self._tbl_version.num_retained_versions

    def _description(self) -> pd.DataFrame:
        cols = self._tbl_version_path.columns()
        df = pd.DataFrame({
            'Column Name': [c.name for c in cols],
            'Type': [str(c.col_type) for c in cols],
            'Computed With': [c.value_expr.display_str(inline=False) if c.value_expr is not None else '' for c in cols],
        })
        return df

    def _description_html(self) -> pandas.io.formats.style.Styler:
        pd_df = self._description()
        # white-space: pre-wrap: print \n as newline
        # th: center-align headings
        return (
            pd_df.style.set_properties(None, **{'white-space': 'pre-wrap', 'text-align': 'left'})
            .set_table_styles([dict(selector='th', props=[('text-align', 'center')])])
            .hide(axis='index')
        )

    def describe(self) -> None:
        """
        Print the table schema.
        """
        if getattr(builtins, '__IPYTHON__', False):
            from IPython.display import display
            display(self._description_html())
        else:
            print(self.__repr__())

    # TODO: Display comments in _repr_html()
    def __repr__(self) -> str:
        description_str = self._description().to_string(index=False)
        if self._comment is None:
            comment = ''
        else:
            comment = f'{self._comment}\n'
        return f'{self._display_name()} \'{self._name}\'\n{comment}{description_str}'

    def _repr_html_(self) -> str:
        return self._description_html()._repr_html_()  # type: ignore[attr-defined]

    def _drop(self) -> None:
        self._check_is_dropped()
        self._tbl_version.drop()
        self._is_dropped = True
        # update catalog
        cat = catalog.Catalog.get()
        del cat.tbls[self._id]

    # TODO Factor this out into a separate module.
    # The return type is unresolvable, but torch can't be imported since it's an optional dependency.
    def to_pytorch_dataset(self, image_format : str = 'pt') -> 'torch.utils.data.IterableDataset':
        """Return a PyTorch Dataset for this table.
            See DataFrame.to_pytorch_dataset()
        """
        return self._df().to_pytorch_dataset(image_format=image_format)

    def to_coco_dataset(self) -> Path:
        """Return the path to a COCO json file for this table.
            See DataFrame.to_coco_dataset()
        """
        return self._df().to_coco_dataset()

    def __setitem__(self, col_name: str, spec: Union[ts.ColumnType, exprs.Expr]) -> None:
        """
        Adds a column to the table. This is an alternate syntax for `add_column()`; the meaning of

        >>> tbl['new_col'] = IntType()

        is exactly equivalent to

        >>> tbl.add_column(new_col=IntType())

        For details, see the documentation for [`add_column()`][pixeltable.catalog.Table.add_column].
        """
        if not isinstance(col_name, str):
            raise excs.Error(f'Column name must be a string, got {type(col_name)}')
        if not isinstance(spec, (ts.ColumnType, exprs.Expr, type, _GenericAlias)):
            raise excs.Error(f'Column spec must be a ColumnType, Expr, or type, got {type(spec)}')
        self.add_column(type=None, stored=None, print_stats=False, **{col_name: spec})

    def add_column(
            self,
            *,
            type: Union[ts.ColumnType, builtins.type, _GenericAlias, None] = None,
            stored: Optional[bool] = None,
            print_stats: bool = False,
            **kwargs: Union[ts.ColumnType, builtins.type, _GenericAlias, exprs.Expr, Callable]
    ) -> UpdateStatus:
        """
        Adds a column to the table.

        Args:
            type: The type of the column. Only valid and required if `value-expression` is a Callable.
            stored: Whether the column is materialized and stored or computed on demand. Only valid for image columns.
            print_stats: If `True`, print execution metrics during evaluation.
            kwargs: Exactly one keyword argument of the form `column-name=type|value-expression`.

        Returns:
            An [`UpdateStatus`][pixeltable.UpdateStatus] object containing information about the update.

        Raises:
            Error: If the column name is invalid or already exists.

        Examples:
            Add an int column:

            >>> tbl.add_column(new_col=IntType(nullable=True))

            Alternatively, this can also be expressed as:

            >>> tbl['new_col'] = IntType(nullable=True)

            For a table with int column `int_col`, add a column that is the factorial of ``int_col``. The names of
            the parameters of the Callable must correspond to existing column names (the column values are then passed
            as arguments to the Callable). In this case, the column type needs to be specified explicitly:

            >>> tbl.add_column(factorial=lambda int_col: math.factorial(int_col), type=IntType())

            For a table with an image column ``frame``, add an image column ``rotated`` that rotates the image by
            90 degrees. In this case, the column type is inferred from the expression. Also, the column is not stored
            (by default, computed image columns are not stored but recomputed on demand):

            >>> tbl.add_column(rotated=tbl.frame.rotate(90))

            Alternatively, this can also be expressed as:

            >>> tbl['rotated'] = tbl.frame.rotate(90)

            Do the same, but now the column is unstored:

            >>> tbl.add_column(rotated=tbl.frame.rotate(90), stored=False)
        """
        self._check_is_dropped()
        # verify kwargs and construct column schema dict
        if len(kwargs) != 1:
            raise excs.Error(
                f'add_column() requires exactly one keyword argument of the form "column-name=type|value-expression"; '
                f'got {len(kwargs)} instead ({", ".join(list(kwargs.keys()))})'
            )
        col_name, spec = next(iter(kwargs.items()))
        if not is_valid_identifier(col_name):
            raise excs.Error(f'Invalid column name: {col_name!r}')
        if isinstance(spec, (ts.ColumnType, builtins.type, _GenericAlias, exprs.Expr)) and type is not None:
            raise excs.Error(f'add_column(): keyword argument "type" is redundant')

        col_schema: dict[str, Any] = {}
        if isinstance(spec, (ts.ColumnType, builtins.type, _GenericAlias)):
            col_schema['type'] = ts.ColumnType.normalize_type(spec, nullable_default=True)
        else:
            col_schema['value'] = spec
        if type is not None:
            col_schema['type'] = ts.ColumnType.normalize_type(type, nullable_default=True)
        if stored is not None:
            col_schema['stored'] = stored

        new_col = self._create_columns({col_name: col_schema})[0]
        self._verify_column(new_col, set(self._schema.keys()), set(self._query_names))
        status = self._tbl_version.add_column(new_col, print_stats=print_stats)
        FileCache.get().emit_eviction_warnings()
        return status


    @classmethod
    def _validate_column_spec(cls, name: str, spec: dict[str, Any]) -> None:
        """Check integrity of user-supplied Column spec

        We unfortunately can't use something like jsonschema for validation, because this isn't strictly a JSON schema
        (on account of containing Python Callables or Exprs).
        """
        assert isinstance(spec, dict)
        valid_keys = {'type', 'value', 'stored'}
        has_type = False
        for k in spec.keys():
            if k not in valid_keys:
                raise excs.Error(f'Column {name}: invalid key {k!r}')

        if 'type' in spec:
            has_type = True
            if not isinstance(spec['type'], (ts.ColumnType, type, _GenericAlias)):
                raise excs.Error(f'Column {name}: "type" must be a type or ColumnType, got {spec["type"]}')

        if 'value' in spec:
            value_spec = spec['value']
            value_expr = exprs.Expr.from_object(value_spec)
            if value_expr is None:
                # needs to be a Callable
                if not callable(value_spec):
                    raise excs.Error(
                        f'Column {name}: value needs to be either a Pixeltable expression or a Callable, '
                        f'but it is a {type(value_spec)}')
                if 'type' not in spec:
                    raise excs.Error(f'Column {name}: "type" is required if value is a Callable')
            else:
                has_type = True
                if 'type' in spec:
                    raise excs.Error(f'Column {name}: "type" is redundant if value is a Pixeltable expression')

        if 'stored' in spec and not isinstance(spec['stored'], bool):
            raise excs.Error(f'Column {name}: "stored" must be a bool, got {spec["stored"]}')
        if not has_type:
            raise excs.Error(f'Column {name}: "type" is required')

    @classmethod
    def _create_columns(cls, schema: dict[str, Any]) -> list[Column]:
        """Construct list of Columns, given schema"""
        columns: list[Column] = []
        for name, spec in schema.items():
            col_type: Optional[ts.ColumnType] = None
            value_expr: Optional[exprs.Expr] = None
            primary_key: Optional[bool] = None
            stored = True

            if isinstance(spec, (ts.ColumnType, type, _GenericAlias)):
                col_type = ts.ColumnType.normalize_type(spec, nullable_default=True)
            elif isinstance(spec, exprs.Expr):
                # create copy so we can modify it
                value_expr = spec.copy()
            elif callable(spec):
                raise excs.Error(
                    f'Column {name} computed with a Callable: specify using a dictionary with '
                    f'the "value" and "type" keys (e.g., "{name}": {{"value": <Callable>, "type": IntType()}})'
                )
            elif isinstance(spec, dict):
                cls._validate_column_spec(name, spec)
                if 'type' in spec:
                    col_type = ts.ColumnType.normalize_type(spec['type'], nullable_default=True)
                value_expr = spec.get('value')
                if value_expr is not None and isinstance(value_expr, exprs.Expr):
                    # create copy so we can modify it
                    value_expr = value_expr.copy()
                stored = spec.get('stored', True)
                primary_key = spec.get('primary_key')

            column = Column(
                name, col_type=col_type, computed_with=value_expr, stored=stored, is_pk=primary_key)
            columns.append(column)
        return columns

    @classmethod
    def _verify_column(
            cls, col: Column, existing_column_names: Set[str], existing_query_names: Optional[Set[str]] = None
    ) -> None:
        """Check integrity of user-supplied Column and supply defaults"""
        if is_system_column_name(col.name):
            raise excs.Error(f'{col.name!r} is a reserved name in Pixeltable; please choose a different column name.')
        if not is_valid_identifier(col.name):
            raise excs.Error(f"Invalid column name: {col.name!r}")
        if col.name in existing_column_names:
            raise excs.Error(f'Duplicate column name: {col.name!r}')
        if existing_query_names is not None and col.name in existing_query_names:
            raise excs.Error(f'Column name conflicts with a registered query: {col.name!r}')
        if col.stored is False and not (col.is_computed and col.col_type.is_image_type()):
            raise excs.Error(f'Column {col.name!r}: stored={col.stored} only applies to computed image columns')
        if col.stored is False and col.has_window_fn_call():
            raise excs.Error((
                f'Column {col.name!r}: stored={col.stored} is not valid for image columns computed with a streaming '
                f'function'))

    @classmethod
    def _verify_schema(cls, schema: list[Column]) -> None:
        """Check integrity of user-supplied schema and set defaults"""
        column_names: Set[str] = set()
        for col in schema:
            cls._verify_column(col, column_names)
            column_names.add(col.name)

    def drop_column(self, name: str) -> None:
        """Drop a column from the table.

        Args:
            name: The name of the column to drop.

        Raises:
            Error: If the column does not exist or if it is referenced by a dependent computed column.

        Examples:
            Drop the column `col` from the table `my_table`:

            >>> tbl = pxt.get_table('my_table')
            ... tbl.drop_column('col')
        """
        self._check_is_dropped()

        if name not in self._tbl_version.cols_by_name:
            raise excs.Error(f'Unknown column: {name}')
        col = self._tbl_version.cols_by_name[name]

        dependent_user_cols = [c for c in col.dependent_cols if c.name is not None]
        if len(dependent_user_cols) > 0:
            raise excs.Error(
                f'Cannot drop column `{name}` because the following columns depend on it:\n'
                f'{", ".join(c.name for c in dependent_user_cols)}'
            )

        # See if this column has a dependent store. We need to look through all stores in all
        # (transitive) views of this table.
        dependent_stores = [
            (view, store)
            for view in [self] + self._get_views(recursive=True)
            for store in view._tbl_version.external_stores.values()
            if col in store.get_local_columns()
        ]
        if len(dependent_stores) > 0:
            dependent_store_names = [
                store.name if view._id == self._id else f'{store.name} (in view `{view._name}`)'
                for view, store in dependent_stores
            ]
            raise excs.Error(
                f'Cannot drop column `{name}` because the following external stores depend on it:\n'
                f'{", ".join(dependent_store_names)}'
            )

        self._tbl_version.drop_column(col)

    def rename_column(self, old_name: str, new_name: str) -> None:
        """Rename a column.

        Args:
            old_name: The current name of the column.
            new_name: The new name of the column.

        Raises:
            Error: If the column does not exist, or if the new name is invalid or already exists.

        Examples:
            Rename the column `col1` to `col2` of the table `my_table`:

            >>> tbl = pxt.get_table('my_table')
            ... tbl.rename_column('col1', 'col2')
        """
        self._check_is_dropped()
        self._tbl_version.rename_column(old_name, new_name)

    def add_embedding_index(
            self, col_name: str, *, idx_name: Optional[str] = None,
            string_embed: Optional[pxt.Function] = None, image_embed: Optional[pxt.Function] = None,
            metric: str = 'cosine'
    ) -> None:
        """
        Add an embedding index to the table. Once the index is added, it will be automatically kept up to data as new
        rows are inserted into the table.

        Indices are currently supported only for `StringType()` and `ImageType()` columns. The index must specify, at
        minimum, an embedding of the appropriate type (string or image). It may optionally specify _both_ a string
        and image embedding (into the same vector space); in particular, this can be used to provide similarity search
        of text over an image column.

        Args:
            col_name: The name of column to index; must be a `StringType()` or `ImageType()` column.
            idx_name: The name of index. If not specified, a name such as `'idx0'` will be generated automatically.
                If specified, the name must be unique for this table.
            string_embed: A function to embed text; required if the column is a `StringType()` column.
            image_embed: A function to embed images; required if the column is an `ImageType()` column.
            metric: Distance metric to use for the index; one of `'cosine'`, `'ip'`, or `'l2'`;
                the default is `'cosine'`.

        Raises:
            Error: If an index with that name already exists for the table, or if the specified column does not exist.

        Examples:
            Add an index to the `img` column of the table `my_table`:

            >>> tbl = pxt.get_table('my_table')
            ... tbl.add_embedding_index('img', image_embed=my_image_func)

            Add another index to the `img` column, using the inner product as the distance metric,
            and with a specific name; `string_embed` is also specified in order to search with text:

            >>> tbl.add_embedding_index(
            ...     'img',
            ...     idx_name='clip_idx',
            ...     image_embed=my_image_func,
            ...     string_embed=my_string_func,
            ...     metric='ip'
            ... )
        """
        if self._tbl_version_path.is_snapshot():
            raise excs.Error('Cannot add an index to a snapshot')
        self._check_is_dropped()
        col = self._tbl_version_path.get_column(col_name, include_bases=True)
        if col is None:
            raise excs.Error(f'Column {col_name} unknown')
        if idx_name is not None and idx_name in self._tbl_version.idxs_by_name:
            raise excs.Error(f'Duplicate index name: {idx_name}')
        from pixeltable.index import EmbeddingIndex

        # create the EmbeddingIndex instance to verify args
        idx = EmbeddingIndex(col, metric=metric, string_embed=string_embed, image_embed=image_embed)
        status = self._tbl_version.add_index(col, idx_name=idx_name, idx=idx)
        # TODO: how to deal with exceptions here? drop the index and raise?
        FileCache.get().emit_eviction_warnings()

    def drop_embedding_index(self, *, column_name: Optional[str] = None, idx_name: Optional[str] = None) -> None:
        """
        Drop an embedding index from the table. Either a column name or an index name (but not both) must be
        specified. If a column name is specified, it must be a column containing exactly one embedding index;
        otherwise the specific index name must be provided instead.

        Args:
            column_name: The name of the column from which to drop the index. Invalid if the column has multiple
                embedding indices.
            idx_name: The name of the index to drop.

        Raises:
            Error: If `column_name` is specified, but the column does not exist, or it contains no embedding
                indices or multiple embedding indices.
            Error: If `idx_name` is specified, but the index does not exist or is not an embedding index.

        Examples:
            Drop the embedding index on the `img` column of the table `my_table`:

            >>> tbl = pxt.get_table('my_table')
            ... tbl.drop_embedding_index(column_name='img')
        """
        self._drop_index(column_name=column_name, idx_name=idx_name, _idx_class=index.EmbeddingIndex)

    def drop_index(self, *, column_name: Optional[str] = None, idx_name: Optional[str] = None) -> None:
        """
        Drop an index from the table. Either a column name or an index name (but not both) must be
        specified. If a column name is specified, it must be a column containing exactly one index;
        otherwise the specific index name must be provided instead.

        Args:
            column_name: The name of the column from which to drop the index. Invalid if the column has multiple
                indices.
            idx_name: The name of the index to drop.

        Raises:
            Error: If `column_name` is specified, but the column does not exist, or it contains no
                indices or multiple indices.
            Error: If `idx_name` is specified, but the index does not exist.

        Examples:
            Drop the index on the `img` column of the table `my_table`:

            >>> tbl = pxt.get_table('my_table')
            ... tbl.drop_index(column_name='img')
        """
        self._drop_index(column_name=column_name, idx_name=idx_name)

    def _drop_index(
            self, *, column_name: Optional[str] = None, idx_name: Optional[str] = None,
            _idx_class: Optional[Type[index.IndexBase]] = None
    ) -> None:
        if self._tbl_version_path.is_snapshot():
            raise excs.Error('Cannot drop an index from a snapshot')
        self._check_is_dropped()
        if (column_name is None) == (idx_name is None):
            raise excs.Error("Exactly one of 'column_name' or 'idx_name' must be provided")

        if idx_name is not None:
            if idx_name not in self._tbl_version.idxs_by_name:
                raise excs.Error(f'Index {idx_name!r} does not exist')
            idx_id = self._tbl_version.idxs_by_name[idx_name].id
        else:
            col = self._tbl_version_path.get_column(column_name, include_bases=True)
            if col is None:
                raise excs.Error(f'Column {column_name!r} unknown')
            if col.tbl.id != self._tbl_version.id:
                raise excs.Error(
                    f'Column {column_name!r}: cannot drop index from column that belongs to base ({col.tbl.name}!r)')
            idx_info = [info for info in self._tbl_version.idxs_by_name.values() if info.col.id == col.id]
            if _idx_class is not None:
                idx_info = [info for info in idx_info if isinstance(info.idx, _idx_class)]
            if len(idx_info) == 0:
                raise excs.Error(f'Column {column_name!r} does not have an index')
            if len(idx_info) > 1:
                raise excs.Error(f"Column {column_name!r} has multiple indices; specify 'idx_name' instead")
            idx_id = idx_info[0].id
        self._tbl_version.drop_index(idx_id)

    @overload
    def insert(
            self, rows: Iterable[dict[str, Any]], /, *, print_stats: bool = False, fail_on_exception: bool = True
    ) -> UpdateStatus: ...

    @overload
    def insert(self, *, print_stats: bool = False, fail_on_exception: bool = True, **kwargs: Any) -> UpdateStatus: ...

    @abc.abstractmethod  # type: ignore[misc]
    def insert(
            self, rows: Optional[Iterable[dict[str, Any]]] = None, /, *, print_stats: bool = False,
            fail_on_exception: bool = True, **kwargs: Any
    ) -> UpdateStatus:
        """Inserts rows into this table. There are two mutually exclusive call patterns:

        To insert multiple rows at a time:
        ``insert(rows: Iterable[dict[str, Any]], /, *, print_stats: bool = False, fail_on_exception: bool = True)``

        To insert just a single row, you can use the more concise syntax:
        ``insert(*, print_stats: bool = False, fail_on_exception: bool = True, **kwargs: Any)``

        Args:
            rows: (if inserting multiple rows) A list of rows to insert, each of which is a dictionary mapping column
                names to values.
            kwargs: (if inserting a single row) Keyword-argument pairs representing column names and values.
            print_stats: If ``True``, print statistics about the cost of computed columns.
            fail_on_exception:
                Determines how exceptions in computed columns and invalid media files (e.g., corrupt images)
                are handled.
                If ``False``, store error information (accessible as column properties 'errortype' and 'errormsg')
                for those cases, but continue inserting rows.
                If ``True``, raise an exception that aborts the insert.

        Returns:
            An [`UpdateStatus`][pixeltable.UpdateStatus] object containing information about the update.

        Raises:
            Error: If one of the following conditions occurs:

                - The table is a view or snapshot.
                - The table has been dropped.
                - One of the rows being inserted does not conform to the table schema.
                - An error occurs during processing of computed columns, and `fail_on_exception=True`.

        Examples:
            Insert two rows into the table `my_table` with three int columns ``a``, ``b``, and ``c``.
            Column ``c`` is nullable:

            >>> tbl = pxt.get_table('my_table')
            ... tbl.insert([{'a': 1, 'b': 1, 'c': 1}, {'a': 2, 'b': 2}])

            Insert a single row using the alternative syntax:

            >>> tbl.insert(a=3, b=3, c=3)
        """
        raise NotImplementedError

    def update(
            self, value_spec: dict[str, Any], where: Optional['pxt.exprs.Expr'] = None, cascade: bool = True
    ) -> UpdateStatus:
        """Update rows in this table.

        Args:
            value_spec: a dictionary mapping column names to literal values or Pixeltable expressions.
            where: a predicate to filter rows to update.
            cascade: if True, also update all computed columns that transitively depend on the updated columns.

        Examples:
            Set column `int_col` to 1 for all rows:

            >>> tbl.update({'int_col': 1})

            Set column `int_col` to 1 for all rows where `int_col` is 0:

            >>> tbl.update({'int_col': 1}, where=tbl.int_col == 0)

            Set `int_col` to the value of `other_int_col` + 1:

            >>> tbl.update({'int_col': tbl.other_int_col + 1})

            Increment `int_col` by 1 for all rows where `int_col` is 0:

            >>> tbl.update({'int_col': tbl.int_col + 1}, where=tbl.int_col == 0)
        """
        self._check_is_dropped()
        status = self._tbl_version.update(value_spec, where, cascade)
        FileCache.get().emit_eviction_warnings()
        return status

    def batch_update(
            self, rows: Iterable[dict[str, Any]], cascade: bool = True,
            if_not_exists: Literal['error', 'ignore', 'insert'] = 'error'
    ) -> UpdateStatus:
        """Update rows in this table.

        Args:
            rows: an Iterable of dictionaries containing values for the updated columns plus values for the primary key
                  columns.
            cascade: if True, also update all computed columns that transitively depend on the updated columns.
            if_not_exists: Specifies the behavior if a row to update does not exist:

                - `'error'`: Raise an error.
                - `'ignore'`: Skip the row silently.
                - `'insert'`: Insert the row.

        Examples:
            Update the `name` and `age` columns for the rows with ids 1 and 2 (assuming `id` is the primary key).
            If either row does not exist, this raises an error:

            >>> tbl.update([{'id': 1, 'name': 'Alice', 'age': 30}, {'id': 2, 'name': 'Bob', 'age': 40}])

            Update the `name` and `age` columns for the row with `id` 1 (assuming `id` is the primary key) and insert
            the row with new `id` 3 (assuming this key does not exist):

            >>> tbl.update(
                [{'id': 1, 'name': 'Alice', 'age': 30}, {'id': 3, 'name': 'Bob', 'age': 40}],
                if_not_exists='insert')
        """
        if self._tbl_version_path.is_snapshot():
            raise excs.Error('Cannot update a snapshot')
        self._check_is_dropped()
        rows = list(rows)

        row_updates: list[dict[Column, exprs.Expr]] = []
        pk_col_names = set(c.name for c in self._tbl_version.primary_key_columns())

        # pseudo-column _rowid: contains the rowid of the row to update and can be used instead of the primary key
        has_rowid = _ROWID_COLUMN_NAME in rows[0]
        rowids: list[Tuple[int, ...]] = []
        if len(pk_col_names) == 0 and not has_rowid:
            raise excs.Error('Table must have primary key for batch update')

        for row_spec in rows:
            col_vals = self._tbl_version._validate_update_spec(row_spec, allow_pk=not has_rowid, allow_exprs=False)
            if has_rowid:
                # we expect the _rowid column to be present for each row
                assert _ROWID_COLUMN_NAME in row_spec
                rowids.append(row_spec[_ROWID_COLUMN_NAME])
            else:
                col_names = set(col.name for col in col_vals.keys())
                if any(pk_col_name not in col_names for pk_col_name in pk_col_names):
                    missing_cols = pk_col_names - set(col.name for col in col_vals.keys())
                    raise excs.Error(f'Primary key columns ({", ".join(missing_cols)}) missing in {row_spec}')
            row_updates.append(col_vals)
        status = self._tbl_version.batch_update(
            row_updates, rowids, error_if_not_exists=if_not_exists == 'error',
            insert_if_not_exists=if_not_exists == 'insert', cascade=cascade)
        FileCache.get().emit_eviction_warnings()
        return status

    def delete(self, where: Optional['pxt.exprs.Expr'] = None) -> UpdateStatus:
        """Delete rows in this table.

        Args:
            where: a predicate to filter rows to delete.

        Examples:
            Delete all rows in a table:

            >>> tbl.delete()

            Delete all rows in a table where column `a` is greater than 5:

            >>> tbl.delete(tbl.a > 5)
        """
        raise NotImplementedError

    def revert(self) -> None:
        """Reverts the table to the previous version.

        .. warning::
            This operation is irreversible.
        """
        if self._tbl_version_path.is_snapshot():
            raise excs.Error('Cannot revert a snapshot')
        self._check_is_dropped()
        self._tbl_version.revert()

    @overload
    def query(self, py_fn: Callable) -> 'pxt.func.QueryTemplateFunction': ...

    @overload
    def query(
            self, *, param_types: Optional[list[ts.ColumnType]] = None
    ) -> Callable[[Callable], 'pxt.func.QueryTemplateFunction']: ...

    def query(self, *args: Any, **kwargs: Any) -> Any:
        def make_query_template(
                py_fn: Callable, param_types: Optional[list[ts.ColumnType]]
        ) -> 'pxt.func.QueryTemplateFunction':
            if py_fn.__module__ != '__main__' and py_fn.__name__.isidentifier():
                # this is a named function in a module
                function_path = f'{py_fn.__module__}.{py_fn.__qualname__}'
            else:
                function_path = None
            query_name = py_fn.__name__
            if query_name in self._schema.keys():
                raise excs.Error(f'Query name {query_name!r} conflicts with existing column')
            if query_name in self.__query_scope._queries and function_path is not None:
                raise excs.Error(f'Duplicate query name: {query_name!r}')
            query_fn = pxt.func.QueryTemplateFunction.create(
                py_fn, param_types=param_types, path=function_path, name=query_name)
            self.__query_scope._queries[query_name] = query_fn
            return query_fn

            # TODO: verify that the inferred return type matches that of the template
            # TODO: verify that the signature doesn't contain batched parameters

        if len(args) == 1:
            assert len(kwargs) == 0 and callable(args[0])
            return make_query_template(args[0], None)
        else:
            assert len(args) == 0 and len(kwargs) == 1 and 'param_types' in kwargs
            return lambda py_fn: make_query_template(py_fn, kwargs['param_types'])

    @property
    def external_stores(self) -> list[str]:
        return list(self._tbl_version.external_stores.keys())

    def _link_external_store(self, store: 'pxt.io.ExternalStore') -> None:
        """
        Links the specified `ExternalStore` to this table.
        """
        if self._tbl_version.is_snapshot:
            raise excs.Error(f'Table `{self._name}` is a snapshot, so it cannot be linked to an external store.')
        self._check_is_dropped()
        if store.name in self.external_stores:
            raise excs.Error(f'Table `{self._name}` already has an external store with that name: {store.name}')
        _logger.info(f'Linking external store `{store.name}` to table `{self._name}`')
        self._tbl_version.link_external_store(store)
        print(f'Linked external store `{store.name}` to table `{self._name}`.')

    def unlink_external_stores(
            self,
            stores: Optional[str | list[str]] = None,
            *,
            delete_external_data: bool = False,
            ignore_errors: bool = False
    ) -> None:
        """
        Unlinks this table's external stores.

        Args:
            stores: If specified, will unlink only the specified named store or list of stores. If not specified,
                will unlink all of this table's external stores.
            ignore_errors (bool): If `True`, no exception will be thrown if a specified store is not linked
                to this table.
            delete_external_data (bool): If `True`, then the external data store will also be deleted. WARNING: This
                is a destructive operation that will delete data outside Pixeltable, and cannot be undone.
        """
        self._check_is_dropped()
        all_stores = self.external_stores

        if stores is None:
            stores = all_stores
        elif isinstance(stores, str):
            stores = [stores]

        # Validation
        if not ignore_errors:
            for store in stores:
                if store not in all_stores:
                    raise excs.Error(f'Table `{self._name}` has no external store with that name: {store}')

        for store in stores:
            self._tbl_version.unlink_external_store(store, delete_external_data=delete_external_data)
            print(f'Unlinked external store from table `{self._name}`: {store}')

    def sync(
            self,
            stores: Optional[str | list[str]] = None,
            *,
            export_data: bool = True,
            import_data: bool = True
    ) -> 'pxt.io.SyncStatus':
        """
        Synchronizes this table with its linked external stores.

        Args:
            stores: If specified, will synchronize only the specified named store or list of stores. If not specified,
                will synchronize all of this table's external stores.
            export_data: If `True`, data from this table will be exported to the external stores during synchronization.
            import_data: If `True`, data from the external stores will be imported to this table during synchronization.
        """
        self._check_is_dropped()
        all_stores = self.external_stores

        if stores is None:
            stores = all_stores
        elif isinstance(stores, str):
            stores = [stores]

        for store in stores:
            if store not in all_stores:
                raise excs.Error(f'Table `{self._name}` has no external store with that name: {store}')

        sync_status = pxt.io.SyncStatus.empty()
        for store in stores:
            store_obj = self._tbl_version.external_stores[store]
            store_sync_status = store_obj.sync(self, export_data=export_data, import_data=import_data)
            sync_status = sync_status.combine(store_sync_status)

        return sync_status

    def __dir__(self) -> list[str]:
        return list(super().__dir__()) + list(self._schema.keys()) + self._query_names

    def _ipython_key_completions_(self) -> list[str]:
        return list(self._schema.keys()) + self._query_names<|MERGE_RESOLUTION|>--- conflicted
+++ resolved
@@ -5,13 +5,8 @@
 import json
 import logging
 from pathlib import Path
-<<<<<<< HEAD
 from typing import _GenericAlias  # type: ignore[attr-defined]
-from typing import TYPE_CHECKING, Any, Callable, Iterable, Literal, Optional, Set, Tuple, Type, Union, overload
-from typing_extensions import _AnnotatedAlias
-=======
-from typing import TYPE_CHECKING, Any, Callable, Iterable, Literal, Optional, Sequence, Set, Tuple, Type, Union, overload
->>>>>>> d6a93933
+from typing import TYPE_CHECKING, Any, Callable, Iterable, Literal, Optional, Set, Sequence, Tuple, Type, Union, overload
 from uuid import UUID
 
 import pandas as pd
