--- conflicted
+++ resolved
@@ -4,11 +4,7 @@
 import json
 import logging
 from pathlib import Path
-<<<<<<< HEAD
-from typing import Union, Any, List, Dict, Optional, Callable, Set, Tuple, Iterable, overload
-=======
-from typing import Union, Any, List, Dict, Optional, Callable, Set, Tuple, Iterable, Type
->>>>>>> f99b389b
+from typing import Union, Any, List, Dict, Optional, Callable, Set, Tuple, Iterable, overload, Type
 from uuid import UUID
 
 import pandas as pd
@@ -731,7 +727,6 @@
         self._check_is_dropped()
         self.tbl_version_path.tbl_version.revert()
 
-<<<<<<< HEAD
     @overload
     def query(self, py_fn: Callable) -> 'pixeltable.func.QueryTemplateFunction': ...
 
@@ -767,7 +762,7 @@
         else:
             assert len(args) == 0 and len(kwargs) == 1 and 'param_types' in kwargs
             return lambda py_fn: decorator(py_fn, kwargs['param_types'])
-=======
+
     def _link(
             self,
             remote: 'pixeltable.datatransfer.Remote',
@@ -896,4 +891,3 @@
 
         for remote in remotes:
             remote.sync(self, remotes[remote], export_data=export_data, import_data=import_data)
->>>>>>> f99b389b
