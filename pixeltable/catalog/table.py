--- conflicted
+++ resolved
@@ -1272,11 +1272,7 @@
         else:
             if col.get_tbl().id != self._tbl_version.id:
                 raise excs.Error(
-<<<<<<< HEAD
-                    f'Column {col.name!r}: cannot drop index from column that belongs to base table {col.tbl.name!r}'
-=======
-                    f'Column {col.name!r}: cannot drop index from column that belongs to base ({col.get_tbl().name!r})'
->>>>>>> c9c0bcbc
+                    f'Column {col.name!r}: cannot drop index from column that belongs to base table {col.get_tbl().name!r}'
                 )
             idx_info_list = [info for info in self._tbl_version.get().idxs_by_name.values() if info.col.id == col.id]
             if _idx_class is not None:
@@ -1586,13 +1582,8 @@
                     col_name = col.name
                 if not col.is_computed:
                     raise excs.Error(f'Column {col_name!r} is not a computed column')
-<<<<<<< HEAD
-                if col.tbl.id != self._tbl_version_path.tbl_id:
+                if col.get_tbl().id != self._tbl_version_path.tbl_id:
                     raise excs.Error(f'Cannot recompute column of a base: {col_name}')
-=======
-                if col.get_tbl().id != self._tbl_version_path.tbl_id:
-                    raise excs.Error(f'Cannot recompute column of a base: {col_name!r}')
->>>>>>> c9c0bcbc
                 col_names.append(col_name)
 
             if where is not None and not where.is_bound_by([self._tbl_version_path]):
