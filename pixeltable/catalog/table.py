from __future__ import annotations

import abc
<<<<<<< HEAD
=======
import builtins
import itertools
>>>>>>> 7b038db2
import json
import logging
from pathlib import Path
from typing import TYPE_CHECKING, Any, Callable, Iterable, Literal, Optional, Set, Tuple, Type, Union, overload
from uuid import UUID

import pandas as pd
import pandas.io.formats.style
import sqlalchemy as sql

import pixeltable
import pixeltable.catalog as catalog
import pixeltable.env as env
import pixeltable.exceptions as excs
import pixeltable.exprs as exprs
import pixeltable.index as index
import pixeltable.metadata.schema as schema
import pixeltable.type_system as ts

from .column import Column
from .globals import _ROWID_COLUMN_NAME, UpdateStatus, is_system_column_name, is_valid_identifier
from .schema_object import SchemaObject
from .table_version import TableVersion
from .table_version_path import TableVersionPath

if TYPE_CHECKING:
    import torch.utils.data

_logger = logging.getLogger('pixeltable')

class Table(SchemaObject):
    """Base class for table objects (base tables, views, snapshots)."""

    def __init__(self, id: UUID, dir_id: UUID, name: str, tbl_version_path: TableVersionPath):
        super().__init__(id, name, dir_id)
        self._is_dropped = False
        self._tbl_version_path = tbl_version_path
        from pixeltable.func import QueryTemplateFunction
        self._queries: dict[str, QueryTemplateFunction] = {}

    def _move(self, new_name: str, new_dir_id: UUID) -> None:
        super()._move(new_name, new_dir_id)
        with env.Env.get().engine.begin() as conn:
            stmt = sql.text((
                f"UPDATE {schema.Table.__table__} "
                f"SET {schema.Table.dir_id.name} = :new_dir_id, "
                f"    {schema.Table.md.name}['name'] = :new_name "
                f"WHERE {schema.Table.id.name} = :id"))
            conn.execute(stmt, {'new_dir_id': new_dir_id, 'new_name': json.dumps(new_name), 'id': self._id})

    def get_metadata(self) -> dict[str, Any]:
        md = super().get_metadata()
        md['base'] = self._base._path if self._base is not None else None
        md['schema'] = self._schema
        md['version'] = self._version
        md['schema_version'] = self._tbl_version.schema_version
        md['comment'] = self._comment
        md['num_retained_versions'] = self._num_retained_versions
        return md

    @property
    def _version(self) -> int:
        """Return the version of this table. Used by tests to ascertain version changes."""
        return self._tbl_version.version

    @property
    def _tbl_version(self) -> TableVersion:
        """Return TableVersion for just this table."""
        return self._tbl_version_path.tbl_version

    def __hash__(self) -> int:
        return hash(self._tbl_version.id)

    def _check_is_dropped(self) -> None:
        if self._is_dropped:
            raise excs.Error(f'{self._display_name()} {self._name} has been dropped')

    def __getattr__(
            self, name: str
    ) -> Union['pixeltable.exprs.ColumnRef', 'pixeltable.func.QueryTemplateFunction']:
        """Return a ColumnRef or QueryTemplateFunction for the given name.
        """
        if name in self._queries:
            return self._queries[name]
        return getattr(self._tbl_version_path, name)

    def __getitem__(
            self, index: object
    ) -> Union[
        'pixeltable.func.QueryTemplateFunction', 'pixeltable.exprs.ColumnRef', 'pixeltable.DataFrame'
    ]:
        """Return a ColumnRef or QueryTemplateFunction for the given name, or a DataFrame for the given slice.
        """
        if isinstance(index, str) and index in self._queries:
            return self._queries[index]
        return self._tbl_version_path.__getitem__(index)

    def list_views(self, *, recursive: bool = True) -> list[str]:
        """
        Returns a list of all views and snapshots of this `Table`.

        Args:
            recursive: If `False`, returns only the immediate successor views of this `Table`. If `True`, returns
                all sub-views (including views of views, etc.)
        """
        return [t._path for t in self._get_views(recursive=recursive)]

    def _get_views(self, *, recursive: bool = True) -> list['Table']:
        dependents = catalog.Catalog.get().tbl_dependents[self._id]
        if recursive:
            return dependents + [t for view in dependents for t in view._get_views(recursive=True)]
        else:
            return dependents

    def _df(self) -> 'pixeltable.dataframe.DataFrame':
        """Return a DataFrame for this table.
        """
        # local import: avoid circular imports
        from pixeltable.dataframe import DataFrame
        return DataFrame(self._tbl_version_path)

    def select(self, *items: Any, **named_items: Any) -> 'pixeltable.DataFrame':
        """Return a [`DataFrame`][pixeltable.DataFrame] for this table."""
        # local import: avoid circular imports
        from pixeltable.dataframe import DataFrame
        return DataFrame(self._tbl_version_path).select(*items, **named_items)

    def where(self, pred: 'exprs.Expr') -> 'pixeltable.DataFrame':
        """Return a [`DataFrame`][pixeltable.DataFrame] for this table."""
        # local import: avoid circular imports
        from pixeltable.dataframe import DataFrame
        return DataFrame(self._tbl_version_path).where(pred)

    def order_by(self, *items: 'exprs.Expr', asc: bool = True) -> 'pixeltable.DataFrame':
        """Return a [`DataFrame`][pixeltable.DataFrame] for this table."""
        # local import: avoid circular imports
        from pixeltable.dataframe import DataFrame
        return DataFrame(self._tbl_version_path).order_by(*items, asc=asc)

    def group_by(self, *items: 'exprs.Expr') -> 'pixeltable.DataFrame':
        """Return a [`DataFrame`][pixeltable.DataFrame] for this table."""
        from pixeltable.dataframe import DataFrame
        return DataFrame(self._tbl_version_path).group_by(*items)

    def limit(self, n: int) -> 'pixeltable.DataFrame':
        from pixeltable.dataframe import DataFrame
        return DataFrame(self._tbl_version_path).limit(n)

    def collect(self) -> 'pixeltable.dataframe.DataFrameResultSet':
        """Return rows from this table."""
        return self._df().collect()

    def show(
            self, *args, **kwargs
    ) -> 'pixeltable.dataframe.DataFrameResultSet':
        """Return rows from this table.
        """
        return self._df().show(*args, **kwargs)

    def head(
            self, *args, **kwargs
    ) -> 'pixeltable.dataframe.DataFrameResultSet':
        """Return the first n rows inserted into this table."""
        return self._df().head(*args, **kwargs)

    def tail(
            self, *args, **kwargs
    ) -> 'pixeltable.dataframe.DataFrameResultSet':
        """Return the last n rows inserted into this table."""
        return self._df().tail(*args, **kwargs)

    def count(self) -> int:
        """Return the number of rows in this table."""
        return self._df().count()

    @property
    def _schema(self) -> dict[str, ts.ColumnType]:
        """Return the schema (column names and column types) of this table."""
        return {c.name: c.col_type for c in self._tbl_version_path.columns()}

    @property
    def _query_names(self) -> list[str]:
        """Return the names of the registered queries for this table."""
        return list(self._queries.keys())

    @property
    def _base(self) -> Optional['Table']:
        """
        The base table of this `Table`. If this table is a view, returns the `Table`
        from which it was derived. Otherwise, returns `None`.
        """
        if self._tbl_version_path.base is None:
            return None
        base_id = self._tbl_version_path.base.tbl_version.id
        return catalog.Catalog.get().tbls[base_id]

    @property
    def _comment(self) -> str:
        return self._tbl_version.comment

    @property
    def _num_retained_versions(self):
        return self._tbl_version.num_retained_versions

    def _description(self) -> pd.DataFrame:
        cols = self._tbl_version_path.columns()
        df = pd.DataFrame({
            'Column Name': [c.name for c in cols],
            'Type': [str(c.col_type) for c in cols],
            'Computed With': [c.value_expr.display_str(inline=False) if c.value_expr is not None else '' for c in cols],
        })
        return df

    def _description_html(self) -> pandas.io.formats.style.Styler:
        pd_df = self._description()
        # white-space: pre-wrap: print \n as newline
        # th: center-align headings
        return (
            pd_df.style.set_properties(None, **{'white-space': 'pre-wrap', 'text-align': 'left'})
            .set_table_styles([dict(selector='th', props=[('text-align', 'center')])])
            .hide(axis='index')
        )

    def describe(self) -> None:
        """
        Print the table schema.
        """
        if getattr(builtins, '__IPYTHON__', False):
            from IPython.display import display
            display(self._description_html())
        else:
            print(self.__repr__())

    # TODO: Display comments in _repr_html()
    def __repr__(self) -> str:
        description_str = self._description().to_string(index=False)
        if self._comment is None:
            comment = ''
        else:
            comment = f'{self._comment}\n'
        return f'{self._display_name()} \'{self._name}\'\n{comment}{description_str}'

    def _repr_html_(self) -> str:
        return self._description_html()._repr_html_()  # type: ignore[attr-defined]

    def _drop(self) -> None:
        self._check_is_dropped()
        self._tbl_version.drop()
        self._is_dropped = True
        # update catalog
        cat = catalog.Catalog.get()
        del cat.tbls[self._id]

    # TODO Factor this out into a separate module.
    # The return type is unresolvable, but torch can't be imported since it's an optional dependency.
    def to_pytorch_dataset(self, image_format : str = 'pt') -> 'torch.utils.data.IterableDataset':
        """Return a PyTorch Dataset for this table.
            See DataFrame.to_pytorch_dataset()
        """
        from pixeltable.dataframe import DataFrame
        return DataFrame(self._tbl_version_path).to_pytorch_dataset(image_format=image_format)

    def to_coco_dataset(self) -> Path:
        """Return the path to a COCO json file for this table.
            See DataFrame.to_coco_dataset()
        """
        from pixeltable.dataframe import DataFrame
        return DataFrame(self._tbl_version_path).to_coco_dataset()

    def __setitem__(self, col_name: str, spec: Union[ts.ColumnType, exprs.Expr]) -> None:
        """
        Adds a column to the table. This is an alternate syntax for `add_column()`; the meaning of

        >>> tbl['new_col'] = IntType()

        is exactly equivalent to

        >>> tbl.add_column(new_col=IntType())

        For details, see the documentation for [`add_column()`][pixeltable.catalog.Table.add_column].
        """
        if not isinstance(col_name, str):
            raise excs.Error(f'Column name must be a string, got {type(col_name)}')
        if not isinstance(spec, (ts.ColumnType, exprs.Expr)):
            raise excs.Error(f'Column spec must be a ColumnType or an Expr, got {type(spec)}')
        self.add_column(type=None, stored=None, print_stats=False, **{col_name: spec})

    def add_column(
            self,
            *,
            type: Optional[ts.ColumnType] = None,
            stored: Optional[bool] = None,
            print_stats: bool = False,
            **kwargs: Union[ts.ColumnType, exprs.Expr, Callable]
    ) -> UpdateStatus:
        """
        Adds a column to the table.

        Args:
            kwargs: Exactly one keyword argument of the form ``column-name=type|value-expression``.
            type: The type of the column. Only valid and required if ``value-expression`` is a Callable.
            stored: Whether the column is materialized and stored or computed on demand. Only valid for image columns.
            print_stats: If ``True``, print execution metrics.

        Returns:
            execution status

        Raises:
            Error: If the column name is invalid or already exists.

        Examples:
            Add an int column with ``None`` values:

            >>> tbl.add_column(new_col=IntType())

            Alternatively, this can also be expressed as:

            >>> tbl['new_col'] = IntType()

            For a table with int column ``int_col``, add a column that is the factorial of ``int_col``. The names of
            the parameters of the Callable must correspond to existing column names (the column values are then passed
            as arguments to the Callable). In this case, the column type needs to be specified explicitly:

            >>> tbl.add_column(factorial=lambda int_col: math.factorial(int_col), type=IntType())

            Alternatively, this can also be expressed as:

            >>> tbl['factorial'] = {'value': lambda int_col: math.factorial(int_col), 'type': IntType()}

            For a table with an image column ``frame``, add an image column ``rotated`` that rotates the image by
            90 degrees. In this case, the column type is inferred from the expression. Also, the column is not stored
            (by default, computed image columns are not stored but recomputed on demand):

            >>> tbl.add_column(rotated=tbl.frame.rotate(90))

            Alternatively, this can also be expressed as:

            >>> tbl['rotated'] = tbl.frame.rotate(90)

            Do the same, but now the column is stored:

            >>> tbl.add_column(rotated=tbl.frame.rotate(90), stored=True)

            Alternatively, this can also be expressed as:

            >>> tbl['rotated'] = {'value': tbl.frame.rotate(90), 'stored': True}
        """
        self._check_is_dropped()
        # verify kwargs and construct column schema dict
        if len(kwargs) != 1:
            raise excs.Error(
                f'add_column() requires exactly one keyword argument of the form "column-name=type|value-expression"; '
                f'got {len(kwargs)} instead ({", ".join(list(kwargs.keys()))})'
            )
        col_name, spec = next(iter(kwargs.items()))
        if not is_valid_identifier(col_name):
            raise excs.Error(f'Invalid column name: {col_name!r}')
        if isinstance(spec, (ts.ColumnType, exprs.Expr)) and type is not None:
            raise excs.Error(f'add_column(): keyword argument "type" is redundant')

        col_schema: dict[str, Any] = {}
        if isinstance(spec, ts.ColumnType):
            col_schema['type'] = spec
        else:
            col_schema['value'] = spec
        if type is not None:
            col_schema['type'] = type
        if stored is not None:
            col_schema['stored'] = stored

        new_col = self._create_columns({col_name: col_schema})[0]
        self._verify_column(new_col, set(self._schema.keys()), set(self._query_names))
        return self._tbl_version.add_column(new_col, print_stats=print_stats)

    @classmethod
    def _validate_column_spec(cls, name: str, spec: dict[str, Any]) -> None:
        """Check integrity of user-supplied Column spec

        We unfortunately can't use something like jsonschema for validation, because this isn't strictly a JSON schema
        (on account of containing Python Callables or Exprs).
        """
        assert isinstance(spec, dict)
        valid_keys = {'type', 'value', 'stored'}
        has_type = False
        for k in spec.keys():
            if k not in valid_keys:
                raise excs.Error(f'Column {name}: invalid key {k!r}')

        if 'type' in spec:
            has_type = True
            if not isinstance(spec['type'], ts.ColumnType):
                raise excs.Error(f'Column {name}: "type" must be a ColumnType, got {spec["type"]}')

        if 'value' in spec:
            value_spec = spec['value']
            value_expr = exprs.Expr.from_object(value_spec)
            if value_expr is None:
                # needs to be a Callable
                if not callable(value_spec):
                    raise excs.Error(
                        f'Column {name}: value needs to be either a Pixeltable expression or a Callable, '
                        f'but it is a {type(value_spec)}')
                if 'type' not in spec:
                    raise excs.Error(f'Column {name}: "type" is required if value is a Callable')
            else:
                has_type = True
                if 'type' in spec:
                    raise excs.Error(f'Column {name}: "type" is redundant if value is a Pixeltable expression')

        if 'stored' in spec and not isinstance(spec['stored'], bool):
            raise excs.Error(f'Column {name}: "stored" must be a bool, got {spec["stored"]}')
        if not has_type:
            raise excs.Error(f'Column {name}: "type" is required')

    @classmethod
    def _create_columns(cls, schema: dict[str, Any]) -> list[Column]:
        """Construct list of Columns, given schema"""
        columns: list[Column] = []
        for name, spec in schema.items():
            col_type: Optional[ts.ColumnType] = None
            value_expr: Optional[exprs.Expr] = None
            primary_key: Optional[bool] = None
            stored = True

            if isinstance(spec, ts.ColumnType):
                # TODO: create copy
                col_type = spec
            elif isinstance(spec, exprs.Expr):
                # create copy so we can modify it
                value_expr = spec.copy()
            elif callable(spec):
                raise excs.Error((
                    f'Column {name} computed with a Callable: specify using a dictionary with '
                    f'the "value" and "type" keys (e.g., "{name}": {{"value": <Callable>, "type": IntType()}})'
                ))
            elif isinstance(spec, dict):
                cls._validate_column_spec(name, spec)
                col_type = spec.get('type')
                value_expr = spec.get('value')
                if value_expr is not None and isinstance(value_expr, exprs.Expr):
                    # create copy so we can modify it
                    value_expr = value_expr.copy()
                stored = spec.get('stored', True)
                primary_key = spec.get('primary_key')

            column = Column(
                name, col_type=col_type, computed_with=value_expr, stored=stored, is_pk=primary_key)
            columns.append(column)
        return columns

    @classmethod
    def _verify_column(
            cls, col: Column, existing_column_names: Set[str], existing_query_names: Optional[Set[str]] = None
    ) -> None:
        """Check integrity of user-supplied Column and supply defaults"""
        if is_system_column_name(col.name):
            raise excs.Error(f'{col.name!r} is a reserved name in Pixeltable; please choose a different column name.')
        if not is_valid_identifier(col.name):
            raise excs.Error(f"Invalid column name: {col.name!r}")
        if col.name in existing_column_names:
            raise excs.Error(f'Duplicate column name: {col.name!r}')
        if existing_query_names is not None and col.name in existing_query_names:
            raise excs.Error(f'Column name conflicts with a registered query: {col.name!r}')
        if col.stored is False and not (col.is_computed and col.col_type.is_image_type()):
            raise excs.Error(f'Column {col.name!r}: stored={col.stored} only applies to computed image columns')
        if col.stored is False and col.has_window_fn_call():
            raise excs.Error((
                f'Column {col.name!r}: stored={col.stored} is not valid for image columns computed with a streaming '
                f'function'))

    @classmethod
    def _verify_schema(cls, schema: list[Column]) -> None:
        """Check integrity of user-supplied schema and set defaults"""
        column_names: Set[str] = set()
        for col in schema:
            cls._verify_column(col, column_names)
            column_names.add(col.name)

    def drop_column(self, name: str) -> None:
        """Drop a column from the table.

        Args:
            name: The name of the column to drop.

        Raises:
            Error: If the column does not exist or if it is referenced by a computed column.

        Examples:
            Drop column ``factorial``:

            >>> tbl.drop_column('factorial')
        """
        self._check_is_dropped()

        if name not in self._tbl_version.cols_by_name:
            raise excs.Error(f'Unknown column: {name}')
        col = self._tbl_version.cols_by_name[name]

        dependent_user_cols = [c for c in col.dependent_cols if c.name is not None]
        if len(dependent_user_cols) > 0:
            raise excs.Error(
                f'Cannot drop column `{name}` because the following columns depend on it:\n'
                f'{", ".join(c.name for c in dependent_user_cols)}'
            )

        # See if this column has a dependent store. We need to look through all stores in all
        # (transitive) views of this table.
        dependent_stores = [
            (view, store)
            for view in [self] + self._get_views(recursive=True)
            for store in view._tbl_version.external_stores.values()
            if col in store.get_local_columns()
        ]
        if len(dependent_stores) > 0:
            dependent_store_names = [
                store.name if view._id == self._id else f'{store.name} (in view `{view._name}`)'
                for view, store in dependent_stores
            ]
            raise excs.Error(
                f'Cannot drop column `{name}` because the following external stores depend on it:\n'
                f'{", ".join(dependent_store_names)}'
            )

        self._tbl_version.drop_column(col)

    def rename_column(self, old_name: str, new_name: str) -> None:
        """Rename a column.

        Args:
            old_name: The current name of the column.
            new_name: The new name of the column.

        Raises:
            Error: If the column does not exist or if the new name is invalid or already exists.

        Examples:
            Rename column ``factorial`` to ``fac``:

            >>> tbl.rename_column('factorial', 'fac')
        """
        self._check_is_dropped()
        self._tbl_version.rename_column(old_name, new_name)

    def add_embedding_index(
            self, col_name: str, *, idx_name: Optional[str] = None,
            string_embed: Optional[pixeltable.Function] = None, image_embed: Optional[pixeltable.Function] = None,
            metric: str = 'cosine'
    ) -> None:
        """Add an index to the table.

        Args:
            col_name: name of column to index
            idx_name: name of index, which needs to be unique for the table; if not provided, a name will be generated
            string_embed: function to embed text; required if the column is a text column
            image_embed: function to embed images; required if the column is an image column
            metric: distance metric to use for the index; one of 'cosine', 'ip', 'l2'; default is 'cosine'

        Raises:
            Error: If an index with that name already exists for the table or if the column does not exist.

        Examples:
            Add an index to the ``img`` column:

            >>> tbl.add_embedding_index('img', image_embed=...)

            Add another index to the ``img`` column, using the inner product as the distance metric,
            and with a specific name; ``string_embed`` is also specified in order to search with text:

            >>> tbl.add_embedding_index(
                'img', idx_name='clip_idx', image_embed=..., string_embed=..., metric='ip')
        """
        if self._tbl_version_path.is_snapshot():
            raise excs.Error('Cannot add an index to a snapshot')
        self._check_is_dropped()
        col = self._tbl_version_path.get_column(col_name, include_bases=True)
        if col is None:
            raise excs.Error(f'Column {col_name} unknown')
        if idx_name is not None and idx_name in self._tbl_version.idxs_by_name:
            raise excs.Error(f'Duplicate index name: {idx_name}')
        from pixeltable.index import EmbeddingIndex

        # create the EmbeddingIndex instance to verify args
        idx = EmbeddingIndex(col, metric=metric, string_embed=string_embed, image_embed=image_embed)
        status = self._tbl_version.add_index(col, idx_name=idx_name, idx=idx)
        # TODO: how to deal with exceptions here? drop the index and raise?

    def drop_embedding_index(self, *, column_name: Optional[str] = None, idx_name: Optional[str] = None) -> None:
        """Drop an embedding index from the table.

        Args:
            column_name: The name of the column whose embedding index to drop. Invalid if the column has multiple
                embedding indices.
            idx_name: The name of the index to drop.

        Raises:
            Error: If the index does not exist.

        Examples:
            Drop embedding index on the ``img`` column:

            >>> tbl.drop_embedding_index(column_name='img')
        """
        self._drop_index(column_name=column_name, idx_name=idx_name, _idx_class=index.EmbeddingIndex)

    def drop_index(self, *, column_name: Optional[str] = None, idx_name: Optional[str] = None) -> None:
        """Drop an index from the table.

        Args:
            column_name: The name of the column whose index to drop. Invalid if the column has multiple indices.
            idx_name: The name of the index to drop.

        Raises:
            Error: If the index does not exist.

        Examples:
            Drop index on the ``img`` column:

            >>> tbl.drop_index(column_name='img')
        """
        self._drop_index(column_name=column_name, idx_name=idx_name)

    def _drop_index(
            self, *, column_name: Optional[str] = None, idx_name: Optional[str] = None,
            _idx_class: Optional[Type[index.IndexBase]] = None
    ) -> None:
        if self._tbl_version_path.is_snapshot():
            raise excs.Error('Cannot drop an index from a snapshot')
        self._check_is_dropped()
        if (column_name is None) == (idx_name is None):
            raise excs.Error("Exactly one of 'column_name' or 'idx_name' must be provided")

        if idx_name is not None:
            if idx_name not in self._tbl_version.idxs_by_name:
                raise excs.Error(f'Index {idx_name!r} does not exist')
            idx_id = self._tbl_version.idxs_by_name[idx_name].id
        else:
            col = self._tbl_version_path.get_column(column_name, include_bases=True)
            if col is None:
                raise excs.Error(f'Column {column_name!r} unknown')
            if col.tbl.id != self._tbl_version.id:
                raise excs.Error(
                    f'Column {column_name!r}: cannot drop index from column that belongs to base ({col.tbl.name}!r)')
            idx_info = [info for info in self._tbl_version.idxs_by_name.values() if info.col.id == col.id]
            if _idx_class is not None:
                idx_info = [info for info in idx_info if isinstance(info.idx, _idx_class)]
            if len(idx_info) == 0:
                raise excs.Error(f'Column {column_name!r} does not have an index')
            if len(idx_info) > 1:
                raise excs.Error(f"Column {column_name!r} has multiple indices; specify 'idx_name' instead")
            idx_id = idx_info[0].id
        self._tbl_version.drop_index(idx_id)

    @overload
    def insert(
            self, rows: Iterable[dict[str, Any]], /, *, print_stats: bool = False, fail_on_exception: bool = True
    ) -> UpdateStatus: ...

    @overload
    def insert(self, *, print_stats: bool = False, fail_on_exception: bool = True, **kwargs: Any) -> UpdateStatus: ...

    @abc.abstractmethod  # type: ignore[misc]
    def insert(
            self, rows: Optional[Iterable[dict[str, Any]]] = None, /, *, print_stats: bool = False,
            fail_on_exception: bool = True, **kwargs: Any
    ) -> UpdateStatus:
        """Inserts rows into this table. There are two mutually exclusive call patterns:

        To insert multiple rows at a time:
        ``insert(rows: Iterable[dict[str, Any]], /, *, print_stats: bool = False, fail_on_exception: bool = True)``

        To insert just a single row, you can use the more convenient syntax:
        ``insert(*, print_stats: bool = False, fail_on_exception: bool = True, **kwargs: Any)``

        Args:
            rows: (if inserting multiple rows) A list of rows to insert, each of which is a dictionary mapping column
                names to values.
            kwargs: (if inserting a single row) Keyword-argument pairs representing column names and values.
            print_stats: If ``True``, print statistics about the cost of computed columns.
            fail_on_exception:
                Determines how exceptions in computed columns and invalid media files (e.g., corrupt images)
                are handled.
                If ``False``, store error information (accessible as column properties 'errortype' and 'errormsg')
                for those cases, but continue inserting rows.
                If ``True``, raise an exception that aborts the insert.

        Returns:
            execution status

        Raises:
            Error: if a row does not match the table schema or contains values for computed columns

        Examples:
            Insert two rows into a table with three int columns ``a``, ``b``, and ``c``. Column ``c`` is nullable.

            >>> tbl.insert([{'a': 1, 'b': 1, 'c': 1}, {'a': 2, 'b': 2}])

            Insert a single row into a table with three int columns ``a``, ``b``, and ``c``.

            >>> tbl.insert(a=1, b=1, c=1)
        """
        raise NotImplementedError

    def update(
            self, value_spec: dict[str, Any], where: Optional['pixeltable.exprs.Expr'] = None, cascade: bool = True
    ) -> UpdateStatus:
        """Update rows in this table.

        Args:
            value_spec: a dictionary mapping column names to literal values or Pixeltable expressions.
            where: a predicate to filter rows to update.
            cascade: if True, also update all computed columns that transitively depend on the updated columns.

        Examples:
            Set column `int_col` to 1 for all rows:

            >>> tbl.update({'int_col': 1})

            Set column `int_col` to 1 for all rows where `int_col` is 0:

            >>> tbl.update({'int_col': 1}, where=tbl.int_col == 0)

            Set `int_col` to the value of `other_int_col` + 1:

            >>> tbl.update({'int_col': tbl.other_int_col + 1})

            Increment `int_col` by 1 for all rows where `int_col` is 0:

            >>> tbl.update({'int_col': tbl.int_col + 1}, where=tbl.int_col == 0)
        """
        self._check_is_dropped()
        return self._tbl_version.update(value_spec, where, cascade)

    def batch_update(
            self, rows: Iterable[dict[str, Any]], cascade: bool = True,
            if_not_exists: Literal['error', 'ignore', 'insert'] = 'error'
    ) -> UpdateStatus:
        """Update rows in this table.

        Args:
            rows: an Iterable of dictionaries containing values for the updated columns plus values for the primary key
                  columns.
            cascade: if True, also update all computed columns that transitively depend on the updated columns.
            if_not_exists: Specifies the behavior if a row to update does not exist:

                - `'error'`: Raise an error.
                - `'ignore'`: Skip the row silently.
                - `'insert'`: Insert the row.

        Examples:
            Update the `name` and `age` columns for the rows with ids 1 and 2 (assuming `id` is the primary key).
            If either row does not exist, this raises an error:

            >>> tbl.update([{'id': 1, 'name': 'Alice', 'age': 30}, {'id': 2, 'name': 'Bob', 'age': 40}])

            Update the `name` and `age` columns for the row with `id` 1 (assuming `id` is the primary key) and insert
            the row with new `id` 3 (assuming this key does not exist):

            >>> tbl.update(
                [{'id': 1, 'name': 'Alice', 'age': 30}, {'id': 3, 'name': 'Bob', 'age': 40}],
                if_not_exists='insert')
        """
        if self._tbl_version_path.is_snapshot():
            raise excs.Error('Cannot update a snapshot')
        self._check_is_dropped()
        rows = list(rows)

        row_updates: list[dict[Column, exprs.Expr]] = []
        pk_col_names = set(c.name for c in self._tbl_version.primary_key_columns())

        # pseudo-column _rowid: contains the rowid of the row to update and can be used instead of the primary key
        has_rowid = _ROWID_COLUMN_NAME in rows[0]
        rowids: list[Tuple[int, ...]] = []
        if len(pk_col_names) == 0 and not has_rowid:
            raise excs.Error('Table must have primary key for batch update')

        for row_spec in rows:
            col_vals = self._tbl_version._validate_update_spec(row_spec, allow_pk=not has_rowid, allow_exprs=False)
            if has_rowid:
                # we expect the _rowid column to be present for each row
                assert _ROWID_COLUMN_NAME in row_spec
                rowids.append(row_spec[_ROWID_COLUMN_NAME])
            else:
                col_names = set(col.name for col in col_vals.keys())
                if any(pk_col_name not in col_names for pk_col_name in pk_col_names):
                    missing_cols = pk_col_names - set(col.name for col in col_vals.keys())
                    raise excs.Error(f'Primary key columns ({", ".join(missing_cols)}) missing in {row_spec}')
            row_updates.append(col_vals)
        return self._tbl_version.batch_update(
            row_updates, rowids, error_if_not_exists=if_not_exists == 'error',
            insert_if_not_exists=if_not_exists == 'insert', cascade=cascade)

    def delete(self, where: Optional['pixeltable.exprs.Expr'] = None) -> UpdateStatus:
        """Delete rows in this table.

        Args:
            where: a predicate to filter rows to delete.

        Examples:
            Delete all rows in a table:

            >>> tbl.delete()

            Delete all rows in a table where column `a` is greater than 5:

            >>> tbl.delete(tbl.a > 5)
        """
        raise NotImplementedError

    def revert(self) -> None:
        """Reverts the table to the previous version.

        .. warning::
            This operation is irreversible.
        """
        if self._tbl_version_path.is_snapshot():
            raise excs.Error('Cannot revert a snapshot')
        self._check_is_dropped()
        self._tbl_version.revert()

    @overload
    def query(self, py_fn: Callable) -> 'pixeltable.func.QueryTemplateFunction': ...

    @overload
    def query(
            self, *, param_types: Optional[list[ts.ColumnType]] = None
    ) -> Callable[[Callable], 'pixeltable.func.QueryTemplateFunction']: ...

    def query(self, *args: Any, **kwargs: Any) -> Any:
        def make_query_template(
                py_fn: Callable, param_types: Optional[list[ts.ColumnType]]
        ) -> 'pixeltable.func.QueryTemplateFunction':
            if py_fn.__module__ != '__main__' and py_fn.__name__.isidentifier():
                # this is a named function in a module
                function_path = f'{py_fn.__module__}.{py_fn.__qualname__}'
            else:
                function_path = None
            query_name = py_fn.__name__
            if query_name in self._schema.keys():
                raise excs.Error(f'Query name {query_name!r} conflicts with existing column')
            if query_name in self._queries:
                raise excs.Error(f'Duplicate query name: {query_name!r}')
            import pixeltable.func as func
            query_fn = func.QueryTemplateFunction.create(
                py_fn, param_types=param_types, path=function_path, name=query_name)
            self._queries[query_name] = query_fn
            return query_fn

            # TODO: verify that the inferred return type matches that of the template
            # TODO: verify that the signature doesn't contain batched parameters

        if len(args) == 1:
            assert len(kwargs) == 0 and callable(args[0])
            return make_query_template(args[0], None)
        else:
            assert len(args) == 0 and len(kwargs) == 1 and 'param_types' in kwargs
            return lambda py_fn: make_query_template(py_fn, kwargs['param_types'])

    @property
    def external_stores(self) -> list[str]:
        return list(self._tbl_version.external_stores.keys())

    def _link_external_store(self, store: 'pixeltable.io.ExternalStore') -> None:
        """
        Links the specified `ExternalStore` to this table.
        """
        if self._tbl_version.is_snapshot:
            raise excs.Error(f'Table `{self._name}` is a snapshot, so it cannot be linked to an external store.')
        self._check_is_dropped()
        if store.name in self.external_stores:
            raise excs.Error(f'Table `{self._name}` already has an external store with that name: {store.name}')
        _logger.info(f'Linking external store `{store.name}` to table `{self._name}`')
        self._tbl_version.link_external_store(store)
        print(f'Linked external store `{store.name}` to table `{self._name}`.')

    def unlink_external_stores(
            self,
            stores: Optional[str | list[str]] = None,
            *,
            delete_external_data: bool = False,
            ignore_errors: bool = False
    ) -> None:
        """
        Unlinks this table's external stores.

        Args:
            stores: If specified, will unlink only the specified named store or list of stores. If not specified,
                will unlink all of this table's external stores.
            ignore_errors (bool): If `True`, no exception will be thrown if a specified store is not linked
                to this table.
            delete_external_data (bool): If `True`, then the external data store will also be deleted. WARNING: This
                is a destructive operation that will delete data outside Pixeltable, and cannot be undone.
        """
        self._check_is_dropped()
        all_stores = self.external_stores

        if stores is None:
            stores = all_stores
        elif isinstance(stores, str):
            stores = [stores]

        # Validation
        if not ignore_errors:
            for store in stores:
                if store not in all_stores:
                    raise excs.Error(f'Table `{self._name}` has no external store with that name: {store}')

        for store in stores:
            self._tbl_version.unlink_external_store(store, delete_external_data=delete_external_data)
            print(f'Unlinked external store from table `{self._name}`: {store}')

    def sync(
            self,
            stores: Optional[str | list[str]] = None,
            *,
            export_data: bool = True,
            import_data: bool = True
    ) -> 'pixeltable.io.SyncStatus':
        """
        Synchronizes this table with its linked external stores.

        Args:
            stores: If specified, will synchronize only the specified named store or list of stores. If not specified,
                will synchronize all of this table's external stores.
            export_data: If `True`, data from this table will be exported to the external stores during synchronization.
            import_data: If `True`, data from the external stores will be imported to this table during synchronization.
        """
        self._check_is_dropped()
        all_stores = self.external_stores

        if stores is None:
            stores = all_stores
        elif isinstance(stores, str):
            stores = [stores]

        for store in stores:
            if store not in all_stores:
                raise excs.Error(f'Table `{self._name}` has no external store with that name: {store}')

        from pixeltable.io import SyncStatus

        sync_status = SyncStatus.empty()
        for store in stores:
            store_obj = self._tbl_version.external_stores[store]
            store_sync_status = store_obj.sync(self, export_data=export_data, import_data=import_data)
            sync_status = sync_status.combine(store_sync_status)

        return sync_status

    def __dir__(self) -> list[str]:
        return list(super().__dir__()) + list(self._schema.keys()) + self._query_names

    def _ipython_key_completions_(self) -> list[str]:
        return list(self._schema.keys()) + self._query_names<|MERGE_RESOLUTION|>--- conflicted
+++ resolved
@@ -1,11 +1,7 @@
 from __future__ import annotations
 
 import abc
-<<<<<<< HEAD
-=======
 import builtins
-import itertools
->>>>>>> 7b038db2
 import json
 import logging
 from pathlib import Path
