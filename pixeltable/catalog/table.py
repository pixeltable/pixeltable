from __future__ import annotations

import abc
import builtins
import json
import logging
from pathlib import Path
from typing import _GenericAlias  # type: ignore[attr-defined]
from typing import TYPE_CHECKING, Any, Callable, Iterable, Literal, Optional, Sequence, Union, overload
from uuid import UUID

import pandas as pd
import pandas.io.formats.style
import sqlalchemy as sql

import pixeltable as pxt
import pixeltable.catalog as catalog
import pixeltable.env as env
import pixeltable.exceptions as excs
import pixeltable.exprs as exprs
import pixeltable.index as index
import pixeltable.metadata.schema as schema
import pixeltable.type_system as ts
from pixeltable.utils.filecache import FileCache

from .column import Column
from .globals import _ROWID_COLUMN_NAME, UpdateStatus, is_system_column_name, is_valid_identifier, MediaValidation
from .schema_object import SchemaObject
from .table_version import TableVersion
from .table_version_path import TableVersionPath

if TYPE_CHECKING:
    import torch.utils.data

_logger = logging.getLogger('pixeltable')

class Table(SchemaObject):
    """
    A handle to a table, view, or snapshot. This class is the primary interface through which table operations
    (queries, insertions, updates, etc.) are performed in Pixeltable.
    """
    # Every user-invoked operation that runs an ExecNode tree (directly or indirectly) needs to call
    # FileCache.emit_eviction_warnings() at the end of the operation.

    def __init__(self, id: UUID, dir_id: UUID, name: str, tbl_version_path: TableVersionPath):
        super().__init__(id, name, dir_id)
        self._is_dropped = False
        self._tbl_version_path = tbl_version_path
        self.__query_scope = self.QueryScope(self)

    class QueryScope:
        __table: 'Table'
        _queries: dict[str, pxt.func.QueryTemplateFunction]

        def __init__(self, table: 'Table') -> None:
            self.__table = table
            self._queries = {}

        def __getattr__(self, name: str) -> pxt.func.QueryTemplateFunction:
            if name in self._queries:
                return self._queries[name]
            raise AttributeError(f'Table {self.__table._name!r} has no query with that name: {name!r}')

    def _move(self, new_name: str, new_dir_id: UUID) -> None:
        super()._move(new_name, new_dir_id)
        with env.Env.get().engine.begin() as conn:
            stmt = sql.text((
                f"UPDATE {schema.Table.__table__} "
                f"SET {schema.Table.dir_id.name} = :new_dir_id, "
                f"    {schema.Table.md.name}['name'] = :new_name "
                f"WHERE {schema.Table.id.name} = :id"))
            conn.execute(stmt, {'new_dir_id': new_dir_id, 'new_name': json.dumps(new_name), 'id': self._id})

    def get_metadata(self) -> dict[str, Any]:
        """
        Retrieves metadata associated with this table.

        Returns:
            A dictionary containing the metadata, in the following format:

                ```python
                {
                    'base': None,  # If this is a view or snapshot, will contain the name of its base table
                    'schema': {
                        'col1': StringType(),
                        'col2': IntType(),
                    },
                    'version': 22,
                    'schema_version': 1,
                    'comment': '',
                    'num_retained_versions': 10,
                    'is_view': False,
                    'is_snapshot': False,
                    'media_validation': 'on_write',
                }
                ```
        """
        md = super().get_metadata()
        md['base'] = self._base._path if self._base is not None else None
        md['schema'] = self._schema
        md['version'] = self._version
        md['schema_version'] = self._tbl_version.schema_version
        md['comment'] = self._comment
        md['num_retained_versions'] = self._num_retained_versions
        md['media_validation'] = self._media_validation.name.lower()
        return md

    @property
    def _version(self) -> int:
        """Return the version of this table. Used by tests to ascertain version changes."""
        return self._tbl_version.version

    @property
    def _tbl_version(self) -> TableVersion:
        """Return TableVersion for just this table."""
        return self._tbl_version_path.tbl_version

    def __hash__(self) -> int:
        return hash(self._tbl_version.id)

    def _check_is_dropped(self) -> None:
        if self._is_dropped:
            raise excs.Error(f'{self._display_name()} {self._name} has been dropped')

    def __getattr__(self, name: str) -> 'pxt.exprs.ColumnRef':
        """Return a ColumnRef for the given name.
        """
        return getattr(self._tbl_version_path, name)

    @overload
    def __getitem__(self, name: str) -> 'pxt.exprs.ColumnRef': ...

    @overload
    def __getitem__(self, index: Union[exprs.Expr, Sequence[exprs.Expr]]) -> 'pxt.DataFrame': ...

    def __getitem__(self, index):
        """Return a ColumnRef or QueryTemplateFunction for the given name, or a DataFrame for the given slice.
        """
        if isinstance(index, str):
            return getattr(self, index)
        else:
            return self._df()[index]

    def list_views(self, *, recursive: bool = True) -> list[str]:
        """
        Returns a list of all views and snapshots of this `Table`.

        Args:
            recursive: If `False`, returns only the immediate successor views of this `Table`. If `True`, returns
                all sub-views (including views of views, etc.)

        Returns:
            A list of view paths.
        """
        return [t._path for t in self._get_views(recursive=recursive)]

    def _get_views(self, *, recursive: bool = True) -> list['Table']:
        dependents = catalog.Catalog.get().tbl_dependents[self._id]
        if recursive:
            return dependents + [t for view in dependents for t in view._get_views(recursive=True)]
        else:
            return dependents

    def _df(self) -> 'pxt.dataframe.DataFrame':
        """Return a DataFrame for this table.
        """
        # local import: avoid circular imports
        return pxt.DataFrame(self._tbl_version_path)

    @property
    def queries(self) -> 'Table.QueryScope':
        return self.__query_scope

    def select(self, *items: Any, **named_items: Any) -> 'pxt.DataFrame':
        """Return a [`DataFrame`][pixeltable.DataFrame] for this table."""
        return self._df().select(*items, **named_items)

    def where(self, pred: 'exprs.Expr') -> 'pxt.DataFrame':
        """Return a [`DataFrame`][pixeltable.DataFrame] for this table."""
        return self._df().where(pred)

    def order_by(self, *items: 'exprs.Expr', asc: bool = True) -> 'pxt.DataFrame':
        """Return a [`DataFrame`][pixeltable.DataFrame] for this table."""
        return self._df().order_by(*items, asc=asc)

    def group_by(self, *items: 'exprs.Expr') -> 'pxt.DataFrame':
        """Return a [`DataFrame`][pixeltable.DataFrame] for this table."""
        return self._df().group_by(*items)

    def limit(self, n: int) -> 'pxt.DataFrame':
        return self._df().limit(n)

    def collect(self) -> 'pxt.dataframe.DataFrameResultSet':
        """Return rows from this table."""
        return self._df().collect()

    def show(
            self, *args, **kwargs
    ) -> 'pxt.dataframe.DataFrameResultSet':
        """Return rows from this table.
        """
        return self._df().show(*args, **kwargs)

    def head(
            self, *args, **kwargs
    ) -> 'pxt.dataframe.DataFrameResultSet':
        """Return the first n rows inserted into this table."""
        return self._df().head(*args, **kwargs)

    def tail(
            self, *args, **kwargs
    ) -> 'pxt.dataframe.DataFrameResultSet':
        """Return the last n rows inserted into this table."""
        return self._df().tail(*args, **kwargs)

    def count(self) -> int:
        """Return the number of rows in this table."""
        return self._df().count()

    @property
    def _schema(self) -> dict[str, ts.ColumnType]:
        """Return the schema (column names and column types) of this table."""
        return {c.name: c.col_type for c in self._tbl_version_path.columns()}

    @property
    def _query_names(self) -> list[str]:
        """Return the names of the registered queries for this table."""
        return list(self.__query_scope._queries.keys())

    @property
    def _base(self) -> Optional['Table']:
        """
        The base table of this `Table`. If this table is a view, returns the `Table`
        from which it was derived. Otherwise, returns `None`.
        """
        if self._tbl_version_path.base is None:
            return None
        base_id = self._tbl_version_path.base.tbl_version.id
        return catalog.Catalog.get().tbls[base_id]

    @property
    def _comment(self) -> str:
        return self._tbl_version.comment

    @property
    def _num_retained_versions(self):
        return self._tbl_version.num_retained_versions

<<<<<<< HEAD
    def _description(self, cols: Optional[Iterable[Column]] = None) -> pd.DataFrame:
        if cols is None:
            cols = self._tbl_version_path.columns()
=======
    @property
    def _media_validation(self) -> MediaValidation:
        return self._tbl_version.media_validation

    def _description(self) -> pd.DataFrame:
        cols = self._tbl_version_path.columns()
>>>>>>> 7bbeca3a
        df = pd.DataFrame({
            'Column Name': [c.name for c in cols],
            'Type': [c.col_type._to_str(as_schema=True) for c in cols],
            'Computed With': [c.value_expr.display_str(inline=False) if c.value_expr is not None else '' for c in cols],
        })
        return df

    def _description_html(self, cols: Optional[Iterable[Column]] = None) -> pandas.io.formats.style.Styler:
        pd_df = self._description(cols)
        # white-space: pre-wrap: print \n as newline
        # th: center-align headings
        return (
            pd_df.style.set_properties(None, **{'white-space': 'pre-wrap', 'text-align': 'left'})
            .set_table_styles([dict(selector='th', props=[('text-align', 'center')])])
            .hide(axis='index')
        )

    def describe(self) -> None:
        """
        Print the table schema.
        """
        if getattr(builtins, '__IPYTHON__', False):
            from IPython.display import display
            display(self._description_html())
        else:
            print(repr(self))

    # TODO: Display comments in _repr_html()
    def __repr__(self) -> str:
        description_str = self._description().to_string(index=False)
        if self._comment is None:
            comment = ''
        else:
            comment = f'{self._comment}\n'
        return f'{self._display_name()} \'{self._name}\'\n{comment}{description_str}'

    def _repr_html_(self) -> str:
        return self._description_html()._repr_html_()  # type: ignore[attr-defined]

    def _drop(self) -> None:
        self._check_is_dropped()
        self._tbl_version.drop()
        self._is_dropped = True
        # update catalog
        cat = catalog.Catalog.get()
        del cat.tbls[self._id]

    # TODO Factor this out into a separate module.
    # The return type is unresolvable, but torch can't be imported since it's an optional dependency.
    def to_pytorch_dataset(self, image_format : str = 'pt') -> 'torch.utils.data.IterableDataset':
        """Return a PyTorch Dataset for this table.
            See DataFrame.to_pytorch_dataset()
        """
        return self._df().to_pytorch_dataset(image_format=image_format)

    def to_coco_dataset(self) -> Path:
        """Return the path to a COCO json file for this table.
            See DataFrame.to_coco_dataset()
        """
        return self._df().to_coco_dataset()

    def __setitem__(self, col_name: str, spec: Union[ts.ColumnType, exprs.Expr]) -> None:
        """
        Adds a column to the table. This is an alternate syntax for `add_column()`; the meaning of

        >>> tbl['new_col'] = pxt.Int

        is exactly equivalent to

        >>> tbl.add_column(new_col=pxt.Int)

        For details, see the documentation for [`add_column()`][pixeltable.catalog.Table.add_column].
        """
        if not isinstance(col_name, str):
            raise excs.Error(f'Column name must be a string, got {type(col_name)}')
        if not isinstance(spec, (ts.ColumnType, exprs.Expr, type, _GenericAlias)):
            raise excs.Error(f'Column spec must be a ColumnType, Expr, or type, got {type(spec)}')
        self.add_column(type=None, stored=None, print_stats=False, on_error='abort', **{col_name: spec})

    def add_column(
            self,
            *,
            type: Union[ts.ColumnType, builtins.type, _GenericAlias, None] = None,
            stored: Optional[bool] = None,
            print_stats: bool = False,
            on_error: Literal['abort', 'ignore'] = 'abort',
            **kwargs: Union[ts.ColumnType, builtins.type, _GenericAlias, exprs.Expr, Callable]
    ) -> UpdateStatus:
        """
        Adds a column to the table.

        Args:
            kwargs: Exactly one keyword argument of the form `column_name=type` or `column_name=expression`.
            type: The type of the column. Only valid and required if `value-expression` is a Callable.
            stored: Whether the column is materialized and stored or computed on demand. Only valid for image columns.
            print_stats: If `True`, print execution metrics during evaluation.
            on_error: Determines the behavior if an error occurs while evaluating the column expression for at least one
                row.

                - If `on_error='abort'`, then an exception will be raised and the column will not be added.
                - If `on_error='ignore'`, then execution will continue and the column will be added. Any rows
                  with errors will have a `None` value for the column, with information about the error stored in the
                  corresponding `tbl.col_name.errortype` and `tbl.col_name.errormsg` fields.

        Returns:
            Information about the execution status of the operation.

        Raises:
            Error: If the column name is invalid or already exists.

        Examples:
            Add an int column:

            >>> tbl.add_column(new_col=pxt.Int)

            Alternatively, this can also be expressed as:

            >>> tbl['new_col'] = pxt.Int

            For a table with int column `int_col`, add a column that is the factorial of ``int_col``. The names of
            the parameters of the Callable must correspond to existing column names (the column values are then passed
            as arguments to the Callable). In this case, the column type needs to be specified explicitly:

            >>> tbl.add_column(factorial=lambda int_col: math.factorial(int_col), type=pxt.Int)

            For a table with an image column ``frame``, add an image column ``rotated`` that rotates the image by
            90 degrees. In this case, the column type is inferred from the expression. Also, the column is not stored
            (by default, computed image columns are not stored but recomputed on demand):

            >>> tbl.add_column(rotated=tbl.frame.rotate(90))

            Alternatively, this can also be expressed as:

            >>> tbl['rotated'] = tbl.frame.rotate(90)

            Do the same, but now the column is unstored:

            >>> tbl.add_column(rotated=tbl.frame.rotate(90), stored=False)
        """
        self._check_is_dropped()
        # verify kwargs and construct column schema dict
        if len(kwargs) != 1:
            raise excs.Error(
                f'add_column() requires exactly one keyword argument of the form "column-name=type|value-expression"; '
                f'got {len(kwargs)} instead ({", ".join(list(kwargs.keys()))})'
            )
        col_name, spec = next(iter(kwargs.items()))
        if not is_valid_identifier(col_name):
            raise excs.Error(f'Invalid column name: {col_name!r}')
        if isinstance(spec, (ts.ColumnType, builtins.type, _GenericAlias, exprs.Expr)) and type is not None:
            raise excs.Error(f'add_column(): keyword argument "type" is redundant')

        col_schema: dict[str, Any] = {}
        if isinstance(spec, (ts.ColumnType, builtins.type, _GenericAlias)):
            col_schema['type'] = ts.ColumnType.normalize_type(spec, nullable_default=True)
        else:
            col_schema['value'] = spec
        if type is not None:
            col_schema['type'] = ts.ColumnType.normalize_type(type, nullable_default=True)
        if stored is not None:
            col_schema['stored'] = stored

        new_col = self._create_columns({col_name: col_schema})[0]
        self._verify_column(new_col, set(self._schema.keys()), set(self._query_names))
        status = self._tbl_version.add_column(new_col, print_stats=print_stats, on_error=on_error)
        FileCache.get().emit_eviction_warnings()
        return status

    @classmethod
    def _validate_column_spec(cls, name: str, spec: dict[str, Any]) -> None:
        """Check integrity of user-supplied Column spec

        We unfortunately can't use something like jsonschema for validation, because this isn't strictly a JSON schema
        (on account of containing Python Callables or Exprs).
        """
        assert isinstance(spec, dict)
        valid_keys = {'type', 'value', 'stored', 'media_validation'}
        has_type = False
        for k in spec.keys():
            if k not in valid_keys:
                raise excs.Error(f'Column {name}: invalid key {k!r}')

        if 'type' in spec:
            has_type = True
            if not isinstance(spec['type'], (ts.ColumnType, type, _GenericAlias)):
                raise excs.Error(f'Column {name}: "type" must be a type or ColumnType, got {spec["type"]}')

        if 'value' in spec:
            value_spec = spec['value']
            value_expr = exprs.Expr.from_object(value_spec)
            if value_expr is None:
                # needs to be a Callable
                if not callable(value_spec):
                    raise excs.Error(
                        f'Column {name}: value needs to be either a Pixeltable expression or a Callable, '
                        f'but it is a {type(value_spec)}')
                if 'type' not in spec:
                    raise excs.Error(f'Column {name}: "type" is required if value is a Callable')
            else:
                has_type = True
                if 'type' in spec:
                    raise excs.Error(f'Column {name}: "type" is redundant if value is a Pixeltable expression')

        if 'media_validation' in spec:
            _ = catalog.MediaValidation.validated(spec['media_validation'], f'Column {name}: media_validation')

        if 'stored' in spec and not isinstance(spec['stored'], bool):
            raise excs.Error(f'Column {name}: "stored" must be a bool, got {spec["stored"]}')
        if not has_type:
            raise excs.Error(f'Column {name}: "type" is required')

    @classmethod
    def _create_columns(cls, schema: dict[str, Any]) -> list[Column]:
        """Construct list of Columns, given schema"""
        columns: list[Column] = []
        for name, spec in schema.items():
            col_type: Optional[ts.ColumnType] = None
            value_expr: Optional[exprs.Expr] = None
            primary_key: Optional[bool] = None
            media_validation: Optional[catalog.MediaValidation] = None
            stored = True

            if isinstance(spec, (ts.ColumnType, type, _GenericAlias)):
                col_type = ts.ColumnType.normalize_type(spec, nullable_default=True)
            elif isinstance(spec, exprs.Expr):
                # create copy so we can modify it
                value_expr = spec.copy()
            elif callable(spec):
                raise excs.Error(
                    f'Column {name} computed with a Callable: specify using a dictionary with '
                    f'the "value" and "type" keys (e.g., "{name}": {{"value": <Callable>, "type": pxt.Int}})'
                )
            elif isinstance(spec, dict):
                cls._validate_column_spec(name, spec)
                if 'type' in spec:
                    col_type = ts.ColumnType.normalize_type(spec['type'], nullable_default=True)
                value_expr = spec.get('value')
                if value_expr is not None and isinstance(value_expr, exprs.Expr):
                    # create copy so we can modify it
                    value_expr = value_expr.copy()
                stored = spec.get('stored', True)
                primary_key = spec.get('primary_key')
                media_validation_str = spec.get('media_validation')
                media_validation = (
                    catalog.MediaValidation[media_validation_str.upper()] if media_validation_str is not None
                    else None
                )

            column = Column(
                name, col_type=col_type, computed_with=value_expr, stored=stored, is_pk=primary_key,
                media_validation=media_validation)
            columns.append(column)
        return columns

    @classmethod
    def _verify_column(
            cls, col: Column, existing_column_names: set[str], existing_query_names: Optional[set[str]] = None
    ) -> None:
        """Check integrity of user-supplied Column and supply defaults"""
        if is_system_column_name(col.name):
            raise excs.Error(f'{col.name!r} is a reserved name in Pixeltable; please choose a different column name.')
        if not is_valid_identifier(col.name):
            raise excs.Error(f"Invalid column name: {col.name!r}")
        if col.name in existing_column_names:
            raise excs.Error(f'Duplicate column name: {col.name!r}')
        if existing_query_names is not None and col.name in existing_query_names:
            raise excs.Error(f'Column name conflicts with a registered query: {col.name!r}')
        if col.stored is False and not (col.is_computed and col.col_type.is_image_type()):
            raise excs.Error(f'Column {col.name!r}: stored={col.stored} only applies to computed image columns')
        if col.stored is False and col.has_window_fn_call():
            raise excs.Error((
                f'Column {col.name!r}: stored={col.stored} is not valid for image columns computed with a streaming '
                f'function'))

    @classmethod
    def _verify_schema(cls, schema: list[Column]) -> None:
        """Check integrity of user-supplied schema and set defaults"""
        column_names: set[str] = set()
        for col in schema:
            cls._verify_column(col, column_names)
            column_names.add(col.name)

    def drop_column(self, name: str) -> None:
        """Drop a column from the table.

        Args:
            name: The name of the column to drop.

        Raises:
            Error: If the column does not exist or if it is referenced by a dependent computed column.

        Examples:
            Drop the column `col` from the table `my_table`:

            >>> tbl = pxt.get_table('my_table')
            ... tbl.drop_column('col')
        """
        self._check_is_dropped()

        if name not in self._tbl_version.cols_by_name:
            raise excs.Error(f'Unknown column: {name}')
        col = self._tbl_version.cols_by_name[name]

        dependent_user_cols = [c for c in col.dependent_cols if c.name is not None]
        if len(dependent_user_cols) > 0:
            raise excs.Error(
                f'Cannot drop column `{name}` because the following columns depend on it:\n'
                f'{", ".join(c.name for c in dependent_user_cols)}'
            )

        # See if this column has a dependent store. We need to look through all stores in all
        # (transitive) views of this table.
        dependent_stores = [
            (view, store)
            for view in [self] + self._get_views(recursive=True)
            for store in view._tbl_version.external_stores.values()
            if col in store.get_local_columns()
        ]
        if len(dependent_stores) > 0:
            dependent_store_names = [
                store.name if view._id == self._id else f'{store.name} (in view `{view._name}`)'
                for view, store in dependent_stores
            ]
            raise excs.Error(
                f'Cannot drop column `{name}` because the following external stores depend on it:\n'
                f'{", ".join(dependent_store_names)}'
            )

        self._tbl_version.drop_column(col)

    def rename_column(self, old_name: str, new_name: str) -> None:
        """Rename a column.

        Args:
            old_name: The current name of the column.
            new_name: The new name of the column.

        Raises:
            Error: If the column does not exist, or if the new name is invalid or already exists.

        Examples:
            Rename the column `col1` to `col2` of the table `my_table`:

            >>> tbl = pxt.get_table('my_table')
            ... tbl.rename_column('col1', 'col2')
        """
        self._check_is_dropped()
        self._tbl_version.rename_column(old_name, new_name)

    def add_embedding_index(
            self, col_name: str, *, idx_name: Optional[str] = None,
            string_embed: Optional[pxt.Function] = None, image_embed: Optional[pxt.Function] = None,
            metric: str = 'cosine'
    ) -> None:
        """
        Add an embedding index to the table. Once the index is added, it will be automatically kept up to data as new
        rows are inserted into the table.

        Indices are currently supported only for `String` and `Image` columns. The index must specify, at
        minimum, an embedding of the appropriate type (string or image). It may optionally specify _both_ a string
        and image embedding (into the same vector space); in particular, this can be used to provide similarity search
        of text over an image column.

        Args:
            col_name: The name of column to index; must be a `String` or `Image` column.
            idx_name: The name of index. If not specified, a name such as `'idx0'` will be generated automatically.
                If specified, the name must be unique for this table.
            string_embed: A function to embed text; required if the column is a `String` column.
            image_embed: A function to embed images; required if the column is an `Image` column.
            metric: Distance metric to use for the index; one of `'cosine'`, `'ip'`, or `'l2'`;
                the default is `'cosine'`.

        Raises:
            Error: If an index with that name already exists for the table, or if the specified column does not exist.

        Examples:
            Add an index to the `img` column of the table `my_table`:

            >>> tbl = pxt.get_table('my_table')
            ... tbl.add_embedding_index('img', image_embed=my_image_func)

            Add another index to the `img` column, using the inner product as the distance metric,
            and with a specific name; `string_embed` is also specified in order to search with text:

            >>> tbl.add_embedding_index(
            ...     'img',
            ...     idx_name='clip_idx',
            ...     image_embed=my_image_func,
            ...     string_embed=my_string_func,
            ...     metric='ip'
            ... )
        """
        if self._tbl_version_path.is_snapshot():
            raise excs.Error('Cannot add an index to a snapshot')
        self._check_is_dropped()
        col = self._tbl_version_path.get_column(col_name, include_bases=True)
        if col is None:
            raise excs.Error(f'Column {col_name} unknown')
        if idx_name is not None and idx_name in self._tbl_version.idxs_by_name:
            raise excs.Error(f'Duplicate index name: {idx_name}')
        from pixeltable.index import EmbeddingIndex

        # create the EmbeddingIndex instance to verify args
        idx = EmbeddingIndex(col, metric=metric, string_embed=string_embed, image_embed=image_embed)
        status = self._tbl_version.add_index(col, idx_name=idx_name, idx=idx)
        # TODO: how to deal with exceptions here? drop the index and raise?
        FileCache.get().emit_eviction_warnings()

    def drop_embedding_index(self, *, column_name: Optional[str] = None, idx_name: Optional[str] = None) -> None:
        """
        Drop an embedding index from the table. Either a column name or an index name (but not both) must be
        specified. If a column name is specified, it must be a column containing exactly one embedding index;
        otherwise the specific index name must be provided instead.

        Args:
            column_name: The name of the column from which to drop the index. Invalid if the column has multiple
                embedding indices.
            idx_name: The name of the index to drop.

        Raises:
            Error: If `column_name` is specified, but the column does not exist, or it contains no embedding
                indices or multiple embedding indices.
            Error: If `idx_name` is specified, but the index does not exist or is not an embedding index.

        Examples:
            Drop the embedding index on the `img` column of the table `my_table`:

            >>> tbl = pxt.get_table('my_table')
            ... tbl.drop_embedding_index(column_name='img')
        """
        self._drop_index(column_name=column_name, idx_name=idx_name, _idx_class=index.EmbeddingIndex)

    def drop_index(self, *, column_name: Optional[str] = None, idx_name: Optional[str] = None) -> None:
        """
        Drop an index from the table. Either a column name or an index name (but not both) must be
        specified. If a column name is specified, it must be a column containing exactly one index;
        otherwise the specific index name must be provided instead.

        Args:
            column_name: The name of the column from which to drop the index. Invalid if the column has multiple
                indices.
            idx_name: The name of the index to drop.

        Raises:
            Error: If `column_name` is specified, but the column does not exist, or it contains no
                indices or multiple indices.
            Error: If `idx_name` is specified, but the index does not exist.

        Examples:
            Drop the index on the `img` column of the table `my_table`:

            >>> tbl = pxt.get_table('my_table')
            ... tbl.drop_index(column_name='img')
        """
        self._drop_index(column_name=column_name, idx_name=idx_name)

    def _drop_index(
            self, *, column_name: Optional[str] = None, idx_name: Optional[str] = None,
            _idx_class: Optional[type[index.IndexBase]] = None
    ) -> None:
        if self._tbl_version_path.is_snapshot():
            raise excs.Error('Cannot drop an index from a snapshot')
        self._check_is_dropped()
        if (column_name is None) == (idx_name is None):
            raise excs.Error("Exactly one of 'column_name' or 'idx_name' must be provided")

        if idx_name is not None:
            if idx_name not in self._tbl_version.idxs_by_name:
                raise excs.Error(f'Index {idx_name!r} does not exist')
            idx_id = self._tbl_version.idxs_by_name[idx_name].id
        else:
            col = self._tbl_version_path.get_column(column_name, include_bases=True)
            if col is None:
                raise excs.Error(f'Column {column_name!r} unknown')
            if col.tbl.id != self._tbl_version.id:
                raise excs.Error(
                    f'Column {column_name!r}: cannot drop index from column that belongs to base ({col.tbl.name}!r)')
            idx_info = [info for info in self._tbl_version.idxs_by_name.values() if info.col.id == col.id]
            if _idx_class is not None:
                idx_info = [info for info in idx_info if isinstance(info.idx, _idx_class)]
            if len(idx_info) == 0:
                raise excs.Error(f'Column {column_name!r} does not have an index')
            if len(idx_info) > 1:
                raise excs.Error(f"Column {column_name!r} has multiple indices; specify 'idx_name' instead")
            idx_id = idx_info[0].id
        self._tbl_version.drop_index(idx_id)

    @overload
    def insert(
            self, rows: Iterable[dict[str, Any]], /, *, print_stats: bool = False, fail_on_exception: bool = True
    ) -> UpdateStatus: ...

    @overload
    def insert(self, *, print_stats: bool = False, fail_on_exception: bool = True, **kwargs: Any) -> UpdateStatus: ...

    @abc.abstractmethod  # type: ignore[misc]
    def insert(
            self, rows: Optional[Iterable[dict[str, Any]]] = None, /, *, print_stats: bool = False,
            fail_on_exception: bool = True, **kwargs: Any
    ) -> UpdateStatus:
        """Inserts rows into this table. There are two mutually exclusive call patterns:

        To insert multiple rows at a time:
        ``insert(rows: Iterable[dict[str, Any]], /, *, print_stats: bool = False, fail_on_exception: bool = True)``

        To insert just a single row, you can use the more concise syntax:
        ``insert(*, print_stats: bool = False, fail_on_exception: bool = True, **kwargs: Any)``

        Args:
            rows: (if inserting multiple rows) A list of rows to insert, each of which is a dictionary mapping column
                names to values.
            kwargs: (if inserting a single row) Keyword-argument pairs representing column names and values.
            print_stats: If ``True``, print statistics about the cost of computed columns.
            fail_on_exception:
                Determines how exceptions in computed columns and invalid media files (e.g., corrupt images)
                are handled.
                If ``False``, store error information (accessible as column properties 'errortype' and 'errormsg')
                for those cases, but continue inserting rows.
                If ``True``, raise an exception that aborts the insert.

        Returns:
            An [`UpdateStatus`][pixeltable.UpdateStatus] object containing information about the update.

        Raises:
            Error: If one of the following conditions occurs:

                - The table is a view or snapshot.
                - The table has been dropped.
                - One of the rows being inserted does not conform to the table schema.
                - An error occurs during processing of computed columns, and `fail_on_exception=True`.

        Examples:
            Insert two rows into the table `my_table` with three int columns ``a``, ``b``, and ``c``.
            Column ``c`` is nullable:

            >>> tbl = pxt.get_table('my_table')
            ... tbl.insert([{'a': 1, 'b': 1, 'c': 1}, {'a': 2, 'b': 2}])

            Insert a single row using the alternative syntax:

            >>> tbl.insert(a=3, b=3, c=3)
        """
        raise NotImplementedError

    def update(
            self, value_spec: dict[str, Any], where: Optional['pxt.exprs.Expr'] = None, cascade: bool = True
    ) -> UpdateStatus:
        """Update rows in this table.

        Args:
            value_spec: a dictionary mapping column names to literal values or Pixeltable expressions.
            where: a predicate to filter rows to update.
            cascade: if True, also update all computed columns that transitively depend on the updated columns.

        Examples:
            Set column `int_col` to 1 for all rows:

            >>> tbl.update({'int_col': 1})

            Set column `int_col` to 1 for all rows where `int_col` is 0:

            >>> tbl.update({'int_col': 1}, where=tbl.int_col == 0)

            Set `int_col` to the value of `other_int_col` + 1:

            >>> tbl.update({'int_col': tbl.other_int_col + 1})

            Increment `int_col` by 1 for all rows where `int_col` is 0:

            >>> tbl.update({'int_col': tbl.int_col + 1}, where=tbl.int_col == 0)
        """
        self._check_is_dropped()
        status = self._tbl_version.update(value_spec, where, cascade)
        FileCache.get().emit_eviction_warnings()
        return status

    def batch_update(
            self, rows: Iterable[dict[str, Any]], cascade: bool = True,
            if_not_exists: Literal['error', 'ignore', 'insert'] = 'error'
    ) -> UpdateStatus:
        """Update rows in this table.

        Args:
            rows: an Iterable of dictionaries containing values for the updated columns plus values for the primary key
                  columns.
            cascade: if True, also update all computed columns that transitively depend on the updated columns.
            if_not_exists: Specifies the behavior if a row to update does not exist:

                - `'error'`: Raise an error.
                - `'ignore'`: Skip the row silently.
                - `'insert'`: Insert the row.

        Examples:
            Update the `name` and `age` columns for the rows with ids 1 and 2 (assuming `id` is the primary key).
            If either row does not exist, this raises an error:

            >>> tbl.update([{'id': 1, 'name': 'Alice', 'age': 30}, {'id': 2, 'name': 'Bob', 'age': 40}])

            Update the `name` and `age` columns for the row with `id` 1 (assuming `id` is the primary key) and insert
            the row with new `id` 3 (assuming this key does not exist):

            >>> tbl.update(
                [{'id': 1, 'name': 'Alice', 'age': 30}, {'id': 3, 'name': 'Bob', 'age': 40}],
                if_not_exists='insert')
        """
        if self._tbl_version_path.is_snapshot():
            raise excs.Error('Cannot update a snapshot')
        self._check_is_dropped()
        rows = list(rows)

        row_updates: list[dict[Column, exprs.Expr]] = []
        pk_col_names = set(c.name for c in self._tbl_version.primary_key_columns())

        # pseudo-column _rowid: contains the rowid of the row to update and can be used instead of the primary key
        has_rowid = _ROWID_COLUMN_NAME in rows[0]
        rowids: list[tuple[int, ...]] = []
        if len(pk_col_names) == 0 and not has_rowid:
            raise excs.Error('Table must have primary key for batch update')

        for row_spec in rows:
            col_vals = self._tbl_version._validate_update_spec(row_spec, allow_pk=not has_rowid, allow_exprs=False)
            if has_rowid:
                # we expect the _rowid column to be present for each row
                assert _ROWID_COLUMN_NAME in row_spec
                rowids.append(row_spec[_ROWID_COLUMN_NAME])
            else:
                col_names = set(col.name for col in col_vals.keys())
                if any(pk_col_name not in col_names for pk_col_name in pk_col_names):
                    missing_cols = pk_col_names - set(col.name for col in col_vals.keys())
                    raise excs.Error(f'Primary key columns ({", ".join(missing_cols)}) missing in {row_spec}')
            row_updates.append(col_vals)
        status = self._tbl_version.batch_update(
            row_updates, rowids, error_if_not_exists=if_not_exists == 'error',
            insert_if_not_exists=if_not_exists == 'insert', cascade=cascade)
        FileCache.get().emit_eviction_warnings()
        return status

    def delete(self, where: Optional['pxt.exprs.Expr'] = None) -> UpdateStatus:
        """Delete rows in this table.

        Args:
            where: a predicate to filter rows to delete.

        Examples:
            Delete all rows in a table:

            >>> tbl.delete()

            Delete all rows in a table where column `a` is greater than 5:

            >>> tbl.delete(tbl.a > 5)
        """
        raise NotImplementedError

    def revert(self) -> None:
        """Reverts the table to the previous version.

        .. warning::
            This operation is irreversible.
        """
        if self._tbl_version_path.is_snapshot():
            raise excs.Error('Cannot revert a snapshot')
        self._check_is_dropped()
        self._tbl_version.revert()

    @overload
    def query(self, py_fn: Callable) -> 'pxt.func.QueryTemplateFunction': ...

    @overload
    def query(
            self, *, param_types: Optional[list[ts.ColumnType]] = None
    ) -> Callable[[Callable], 'pxt.func.QueryTemplateFunction']: ...

    def query(self, *args: Any, **kwargs: Any) -> Any:
        def make_query_template(
                py_fn: Callable, param_types: Optional[list[ts.ColumnType]]
        ) -> 'pxt.func.QueryTemplateFunction':
            if py_fn.__module__ != '__main__' and py_fn.__name__.isidentifier():
                # this is a named function in a module
                function_path = f'{py_fn.__module__}.{py_fn.__qualname__}'
            else:
                function_path = None
            query_name = py_fn.__name__
            if query_name in self._schema.keys():
                raise excs.Error(f'Query name {query_name!r} conflicts with existing column')
            if query_name in self.__query_scope._queries and function_path is not None:
                raise excs.Error(f'Duplicate query name: {query_name!r}')
            query_fn = pxt.func.QueryTemplateFunction.create(
                py_fn, param_types=param_types, path=function_path, name=query_name)
            self.__query_scope._queries[query_name] = query_fn
            return query_fn

            # TODO: verify that the inferred return type matches that of the template
            # TODO: verify that the signature doesn't contain batched parameters

        if len(args) == 1:
            assert len(kwargs) == 0 and callable(args[0])
            return make_query_template(args[0], None)
        else:
            assert len(args) == 0 and len(kwargs) == 1 and 'param_types' in kwargs
            return lambda py_fn: make_query_template(py_fn, kwargs['param_types'])

    @property
    def external_stores(self) -> list[str]:
        return list(self._tbl_version.external_stores.keys())

    def _link_external_store(self, store: 'pxt.io.ExternalStore') -> None:
        """
        Links the specified `ExternalStore` to this table.
        """
        if self._tbl_version.is_snapshot:
            raise excs.Error(f'Table `{self._name}` is a snapshot, so it cannot be linked to an external store.')
        self._check_is_dropped()
        if store.name in self.external_stores:
            raise excs.Error(f'Table `{self._name}` already has an external store with that name: {store.name}')
        _logger.info(f'Linking external store `{store.name}` to table `{self._name}`')
        self._tbl_version.link_external_store(store)
        print(f'Linked external store `{store.name}` to table `{self._name}`.')

    def unlink_external_stores(
            self,
            stores: Optional[str | list[str]] = None,
            *,
            delete_external_data: bool = False,
            ignore_errors: bool = False
    ) -> None:
        """
        Unlinks this table's external stores.

        Args:
            stores: If specified, will unlink only the specified named store or list of stores. If not specified,
                will unlink all of this table's external stores.
            ignore_errors (bool): If `True`, no exception will be thrown if a specified store is not linked
                to this table.
            delete_external_data (bool): If `True`, then the external data store will also be deleted. WARNING: This
                is a destructive operation that will delete data outside Pixeltable, and cannot be undone.
        """
        self._check_is_dropped()
        all_stores = self.external_stores

        if stores is None:
            stores = all_stores
        elif isinstance(stores, str):
            stores = [stores]

        # Validation
        if not ignore_errors:
            for store in stores:
                if store not in all_stores:
                    raise excs.Error(f'Table `{self._name}` has no external store with that name: {store}')

        for store in stores:
            self._tbl_version.unlink_external_store(store, delete_external_data=delete_external_data)
            print(f'Unlinked external store from table `{self._name}`: {store}')

    def sync(
            self,
            stores: Optional[str | list[str]] = None,
            *,
            export_data: bool = True,
            import_data: bool = True
    ) -> 'pxt.io.SyncStatus':
        """
        Synchronizes this table with its linked external stores.

        Args:
            stores: If specified, will synchronize only the specified named store or list of stores. If not specified,
                will synchronize all of this table's external stores.
            export_data: If `True`, data from this table will be exported to the external stores during synchronization.
            import_data: If `True`, data from the external stores will be imported to this table during synchronization.
        """
        self._check_is_dropped()
        all_stores = self.external_stores

        if stores is None:
            stores = all_stores
        elif isinstance(stores, str):
            stores = [stores]

        for store in stores:
            if store not in all_stores:
                raise excs.Error(f'Table `{self._name}` has no external store with that name: {store}')

        sync_status = pxt.io.SyncStatus.empty()
        for store in stores:
            store_obj = self._tbl_version.external_stores[store]
            store_sync_status = store_obj.sync(self, export_data=export_data, import_data=import_data)
            sync_status = sync_status.combine(store_sync_status)

        return sync_status

    def __dir__(self) -> list[str]:
        return list(super().__dir__()) + list(self._schema.keys()) + self._query_names

    def _ipython_key_completions_(self) -> list[str]:
        return list(self._schema.keys()) + self._query_names<|MERGE_RESOLUTION|>--- conflicted
+++ resolved
@@ -246,18 +246,12 @@
     def _num_retained_versions(self):
         return self._tbl_version.num_retained_versions
 
-<<<<<<< HEAD
-    def _description(self, cols: Optional[Iterable[Column]] = None) -> pd.DataFrame:
-        if cols is None:
-            cols = self._tbl_version_path.columns()
-=======
     @property
     def _media_validation(self) -> MediaValidation:
         return self._tbl_version.media_validation
 
-    def _description(self) -> pd.DataFrame:
+    def _description(self, cols: Optional[Iterable[Column]] = None) -> pd.DataFrame:
         cols = self._tbl_version_path.columns()
->>>>>>> 7bbeca3a
         df = pd.DataFrame({
             'Column Name': [c.name for c in cols],
             'Type': [c.col_type._to_str(as_schema=True) for c in cols],
