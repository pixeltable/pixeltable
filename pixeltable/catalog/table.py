--- conflicted
+++ resolved
@@ -321,15 +321,9 @@
         """
         if not isinstance(col_name, str):
             raise excs.Error(f'Column name must be a string, got {type(col_name)}')
-<<<<<<< HEAD
-        if not isinstance(spec, (ts.ColumnType, exprs.Expr)):
-            raise excs.Error(f'Column spec must be a ColumnType or an Expr, got {type(spec)}')
-        self.add_column(type=None, stored=None, print_stats=False, on_error='abort', **{col_name: spec})
-=======
         if not isinstance(spec, (ts.ColumnType, exprs.Expr, type, _GenericAlias)):
             raise excs.Error(f'Column spec must be a ColumnType, Expr, or type, got {type(spec)}')
-        self.add_column(type=None, stored=None, print_stats=False, **{col_name: spec})
->>>>>>> 871be865
+        self.add_column(type=None, stored=None, print_stats=False, on_error='abort', **{col_name: spec})
 
     def add_column(
             self,
@@ -337,12 +331,8 @@
             type: Union[ts.ColumnType, builtins.type, _GenericAlias, None] = None,
             stored: Optional[bool] = None,
             print_stats: bool = False,
-<<<<<<< HEAD
             on_error: Literal['abort', 'ignore'] = 'abort',
-            **kwargs: Union[ts.ColumnType, exprs.Expr, Callable]
-=======
             **kwargs: Union[ts.ColumnType, builtins.type, _GenericAlias, exprs.Expr, Callable]
->>>>>>> 871be865
     ) -> UpdateStatus:
         """
         Adds a column to the table.
