--- conflicted
+++ resolved
@@ -997,8 +997,7 @@
         Only `String` and `Image` columns are currently supported. Here's an example that uses a
         [CLIP embedding][pixeltable.functions.huggingface.clip] to index an image column:
 
-<<<<<<< HEAD
-        ```python
+        ```
         >>> from pixeltable.functions.huggingface import clip
         >>> embedding_fn = clip.using(model_id='openai/clip-vit-base-patch32')
         >>> tbl.add_embedding_index(tbl.img, embedding=embedding_fn)
@@ -1006,37 +1005,20 @@
 
         Once the index is created, similarity lookups can be performed using the `similarity` pseudo-function:
 
-        ```python
+        ```
         >>> reference_img = PIL.Image.open('my_image.jpg')
         >>> sim = tbl.img.similarity(reference_img)
         >>> tbl.select(tbl.img, sim).order_by(sim, asc=False).limit(5)
         ```
-=======
-        Examples:
-            >>> from pixeltable.functions.huggingface import clip
-            ... embedding_fn = clip.using(model_id='openai/clip-vit-base-patch32')
-            ... tbl.add_embedding_index(tbl.img, embedding=embedding_fn)
-
-            Once the index is created, similiarity lookups can be performed using the `similarity` pseudo-function.
-
-            >>> reference_img = PIL.Image.open('my_image.jpg')
-            ... sim = tbl.img.similarity(reference_img)
-            ... tbl.select(tbl.img, sim).order_by(sim, asc=False).limit(5)
->>>>>>> 7f998010
-
-            If the embedding UDF is a multimodal embedding (supporting more than one data type), then lookups may be
-            performed using any of its supported types. In our example, CLIP supports both text and images, so we can
-            also search for images using a text description:
-
-<<<<<<< HEAD
-        ```python
+
+        If the embedding UDF is a multimodal embedding (supporting more than one data type), then lookups may be
+        performed using any of its supported types. In our example, CLIP supports both text and images, so we can
+        also search for images using a text description:
+
+        ```
         >>> sim = tbl.img.similarity('a picture of a train')
         >>> tbl.select(tbl.img, sim).order_by(sim, asc=False).limit(5)
         ```
-=======
-            >>> sim = tbl.img.similarity('a picture of a train')
-            ... tbl.select(tbl.img, sim).order_by(sim, asc=False).limit(5)
->>>>>>> 7f998010
 
         Args:
             column: The name of, or reference to, the column to be indexed; must be a `String` or `Image` column.
