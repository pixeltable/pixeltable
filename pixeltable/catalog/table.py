--- conflicted
+++ resolved
@@ -109,11 +109,7 @@
         self._check_is_dropped()
         with env.Env.get().begin_xact():
             md = super().get_metadata()
-<<<<<<< HEAD
-            md['base'] = self._base._path if self._base is not None else None
-=======
-            md['base'] = self._base_table._path() if self._base_table is not None else None
->>>>>>> 1786e31a
+            md['base'] = self._base_table._path if self._base_table is not None else None
             md['schema'] = self._schema
             md['is_replica'] = self._tbl_version.get().is_replica
             md['version'] = self._version
@@ -259,27 +255,14 @@
         return {c.name: c.col_type for c in self._tbl_version_path.columns()}
 
     @property
-<<<<<<< HEAD
     def base_table(self) -> Optional['Table']:
         with env.Env.get().begin_xact():
-            return self._base
+            return self._base_table
 
     @property
-    def _base(self) -> Optional['Table']:
-        """
-        The base table of this `Table`. If this table is a view, returns the `Table`
-        from which it was derived. Otherwise, returns `None`.
-        """
-        if self._tbl_version_path.base is None:
-            return None
-        base_id = self._tbl_version_path.base.tbl_version.id
-        return catalog.Catalog.get().get_table_by_id(base_id)
-=======
     @abc.abstractmethod
     def _base_table(self) -> Optional['Table']:
         """The base's Table instance"""
-        ...
->>>>>>> 1786e31a
 
     @property
     def _base_tables(self) -> list['Table']:
@@ -295,7 +278,6 @@
     @abc.abstractmethod
     def _effective_base_versions(self) -> list[Optional[int]]:
         """The effective versions of the ancestor bases, starting with its immediate base."""
-        ...
 
     @property
     def _comment(self) -> str:
@@ -332,20 +314,6 @@
             helper.append(f'COMMENT: {self._comment}')
         return helper
 
-<<<<<<< HEAD
-    def _title_descriptor(self) -> str:
-        title: str
-        if self._base is None:
-            title = f'Table\n{self._path!r}'
-        else:
-            title = f'View\n{self._path!r}'
-            title += f'\n(of {self.__bases_to_desc()})'
-        return title
-=======
-    @abc.abstractmethod
-    def _table_descriptor(self) -> str: ...
->>>>>>> 1786e31a
-
     def _col_descriptor(self, columns: Optional[list[str]] = None) -> pd.DataFrame:
         return pd.DataFrame(
             {
@@ -357,17 +325,6 @@
             if columns is None or col.name in columns
         )
 
-<<<<<<< HEAD
-    def __bases_to_desc(self) -> str:
-        bases = self._bases
-        assert len(bases) >= 1
-        if len(bases) <= 2:
-            return ', '.join(repr(b._path) for b in bases)
-        else:
-            return f'{bases[0]._path!r}, ..., {bases[-1]._path!r}'
-
-=======
->>>>>>> 1786e31a
     def _index_descriptor(self, columns: Optional[list[str]] = None) -> pd.DataFrame:
         from pixeltable import index
 
