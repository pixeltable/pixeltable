--- conflicted
+++ resolved
@@ -33,13 +33,8 @@
 
     # MODULE-LOCAL, NOT PUBLIC
     @classmethod
-<<<<<<< HEAD
     def _create(
-            cls, dir_id: UUID, name: str, schema: Dict[str, ts.ColumnType], primary_key: List[str],
-=======
-    def create(
             cls, dir_id: UUID, name: str, schema: dict[str, ts.ColumnType], df: Optional[pxt.DataFrame], primary_key: List[str],
->>>>>>> dda2e63f
             num_retained_versions: int, comment: str
     ) -> InsertableTable:
         columns = cls._create_columns(schema)
