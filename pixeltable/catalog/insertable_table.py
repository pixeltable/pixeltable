from __future__ import annotations

import enum
import logging
from typing import TYPE_CHECKING, Any, Literal, Optional, overload
from uuid import UUID

import pixeltable as pxt
from pixeltable import exceptions as excs, type_system as ts
from pixeltable.env import Env
from pixeltable.utils.filecache import FileCache

from .globals import MediaValidation, UpdateStatus
from .table import Table
from .table_version import TableVersion
from .table_version_handle import TableVersionHandle
from .table_version_path import TableVersionPath

if TYPE_CHECKING:
    from pixeltable import exprs
    from pixeltable.globals import TableDataSource
    from pixeltable.io.table_data_conduit import TableDataConduit

_logger = logging.getLogger('pixeltable')


class OnErrorParameter(enum.Enum):
    """Supported values for the on_error parameter"""

    ABORT = 'abort'
    IGNORE = 'ignore'

    @classmethod
    def is_valid(cls, v: Any) -> bool:
        if isinstance(v, str):
            return v.lower() in [c.value for c in cls]
        return False

    @classmethod
    def fail_on_exception(cls, v: Any) -> bool:
        if not cls.is_valid(v):
            raise ValueError(f'Invalid value for on_error: {v}')
        if isinstance(v, str):
            return v.lower() != cls.IGNORE.value
        return True


class InsertableTable(Table):
    """A `Table` that allows inserting and deleting rows."""

    def __init__(self, dir_id: UUID, tbl_version: TableVersionHandle):
        tbl_version_path = TableVersionPath(tbl_version)
        super().__init__(tbl_version.id, dir_id, tbl_version.get().name, tbl_version_path)

    @classmethod
    def _display_name(cls) -> str:
        return 'table'

    @classmethod
    def _create(
        cls,
        dir_id: UUID,
        name: str,
        schema: dict[str, ts.ColumnType],
        df: Optional[pxt.DataFrame],
        primary_key: list[str],
        num_retained_versions: int,
        comment: str,
        media_validation: MediaValidation,
    ) -> InsertableTable:
        columns = cls._create_columns(schema)
        cls._verify_schema(columns)
        column_names = [col.name for col in columns]
        for pk_col in primary_key:
            if pk_col not in column_names:
                raise excs.Error(f'Primary key column {pk_col} not found in table schema')
            col = columns[column_names.index(pk_col)]
            if col.col_type.nullable:
                raise excs.Error(f'Primary key column {pk_col} cannot be nullable')
            col.is_pk = True

        _, tbl_version = TableVersion.create(
            dir_id,
            name,
            columns,
            num_retained_versions=num_retained_versions,
            comment=comment,
            media_validation=media_validation,
        )
        tbl = cls(dir_id, TableVersionHandle.create(tbl_version))
        # TODO We need to commit before doing the insertion, in order to avoid a primary key (version) collision
        #   when the table metadata gets updated. Once we have a notion of user-defined transactions in
        #   Pixeltable, we can wrap the create/insert in a transaction to avoid this.
        session = Env.get().session
        session.commit()
        if df is not None:
            # A DataFrame was provided, so insert its contents into the table
            # (using the same DB session as the table creation)
            tbl_version.insert(None, df, fail_on_exception=True)
        session.commit()

        _logger.info(f'Created table `{name}`, id={tbl_version.id}')
        Env.get().console_logger.info(f'Created table `{name}`.')
        return tbl

    def get_metadata(self) -> dict[str, Any]:
        md = super().get_metadata()
        md['is_view'] = False
        md['is_snapshot'] = False
        return md

    @overload
    def insert(
        self,
        source: Optional[TableDataSource] = None,
        /,
        *,
        source_format: Optional[Literal['csv', 'excel', 'parquet', 'json']] = None,
        schema_overrides: Optional[dict[str, ts.ColumnType]] = None,
        on_error: Literal['abort', 'ignore'] = 'abort',
        print_stats: bool = False,
        **kwargs: Any,
    ) -> UpdateStatus: ...

    @overload
    def insert(
        self, /, *, on_error: Literal['abort', 'ignore'] = 'abort', print_stats: bool = False, **kwargs: Any
    ) -> UpdateStatus: ...

    def insert(
        self,
        source: Optional[TableDataSource] = None,
        /,
        *,
        source_format: Optional[Literal['csv', 'excel', 'parquet', 'json']] = None,
        schema_overrides: Optional[dict[str, ts.ColumnType]] = None,
        on_error: Literal['abort', 'ignore'] = 'abort',
        print_stats: bool = False,
        **kwargs: Any,
    ) -> UpdateStatus:
        from pixeltable.io.table_data_conduit import UnkTableDataConduit
        from pixeltable.catalog import Catalog

        with Catalog.get().begin_xact(tbl_id=self._id, for_write=True):
            table = self
            if source is None:
                source = [kwargs]
                kwargs = None

            tds = UnkTableDataConduit(
                source, source_format=source_format, src_schema_overrides=schema_overrides, extra_fields=kwargs
            )
            data_source = tds.specialize()
            if data_source.source_column_map is None:
                data_source.src_pk = []

            assert isinstance(table, Table)
            data_source.add_table_info(table)
            data_source.prepare_for_insert_into_table()

            fail_on_exception = OnErrorParameter.fail_on_exception(on_error)
            return table.insert_table_data_source(
                data_source=data_source, fail_on_exception=fail_on_exception, print_stats=print_stats
            )

    def insert_table_data_source(
        self, data_source: TableDataConduit, fail_on_exception: bool, print_stats: bool = False
    ) -> pxt.UpdateStatus:
        """Insert row batches into this table from a `TableDataConduit`."""
        from pixeltable.catalog import Catalog
        from pixeltable.io.table_data_conduit import DFTableDataConduit

        status = pxt.UpdateStatus()
        with Catalog.get().begin_xact(tbl_id=self._id, for_write=True):
            if isinstance(data_source, DFTableDataConduit):
                status += self._tbl_version.get().insert(
                    rows=None, df=data_source.pxt_df, print_stats=print_stats, fail_on_exception=fail_on_exception
                )
            else:
                for row_batch in data_source.valid_row_batch():
                    status += self._tbl_version.get().insert(
                        rows=row_batch, df=None, print_stats=print_stats, fail_on_exception=fail_on_exception
                    )

        Env.get().console_logger.info(status.insert_msg)

        FileCache.get().emit_eviction_warnings()
        return status

    def _validate_input_rows(self, rows: list[dict[str, Any]]) -> None:
        """Verify that the input rows match the table schema"""
        valid_col_names = set(self._schema.keys())
        reqd_col_names = set(self._tbl_version_path.tbl_version.get().get_required_col_names())
        computed_col_names = set(self._tbl_version_path.tbl_version.get().get_computed_col_names())
        for row in rows:
            assert isinstance(row, dict)
            col_names = set(row.keys())
            if len(reqd_col_names - col_names) > 0:
                raise excs.Error(f'Missing required column(s) ({", ".join(reqd_col_names - col_names)}) in row {row}')

            for col_name, val in row.items():
                if col_name not in valid_col_names:
                    raise excs.Error(f'Unknown column name {col_name} in row {row}')
                if col_name in computed_col_names:
                    raise excs.Error(f'Value for computed column {col_name} in row {row}')

                # validate data
                col = self._tbl_version_path.get_column(col_name)
                try:
                    # basic sanity checks here
                    checked_val = col.col_type.create_literal(val)
                    row[col_name] = checked_val
                except TypeError as e:
                    msg = str(e)
                    raise excs.Error(f'Error in column {col.name}: {msg[0].lower() + msg[1:]}\nRow: {row}') from e

    def delete(self, where: Optional['exprs.Expr'] = None) -> UpdateStatus:
        """Delete rows in this table.

        Args:
            where: a predicate to filter rows to delete.

        Examples:
            Delete all rows in a table:

            >>> tbl.delete()

            Delete all rows in a table where column `a` is greater than 5:

            >>> tbl.delete(tbl.a > 5)
        """
<<<<<<< HEAD
        from pixeltable.catalog import Catalog

        with Catalog.get().begin_xact(tbl_id=self._id, for_write=True):
            return self._tbl_version.get().delete(where=where)
=======
        with Env.get().begin_xact():
            return self._tbl_version.get().delete(where=where)

    @property
    def _base_table(self) -> Optional['Table']:
        return None

    @property
    def _effective_base_versions(self) -> list[Optional[int]]:
        return []

    def _table_descriptor(self) -> str:
        return f'Table {self._path()!r}'
>>>>>>> 94a8de61
<|MERGE_RESOLUTION|>--- conflicted
+++ resolved
@@ -229,13 +229,9 @@
 
             >>> tbl.delete(tbl.a > 5)
         """
-<<<<<<< HEAD
         from pixeltable.catalog import Catalog
 
         with Catalog.get().begin_xact(tbl_id=self._id, for_write=True):
-            return self._tbl_version.get().delete(where=where)
-=======
-        with Env.get().begin_xact():
             return self._tbl_version.get().delete(where=where)
 
     @property
@@ -247,5 +243,4 @@
         return []
 
     def _table_descriptor(self) -> str:
-        return f'Table {self._path()!r}'
->>>>>>> 94a8de61
+        return f'Table {self._path()!r}'