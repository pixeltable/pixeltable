from __future__ import annotations

import enum
import logging
from typing import TYPE_CHECKING, Any, Literal, Optional, overload
from uuid import UUID

import pixeltable as pxt
from pixeltable import exceptions as excs, type_system as ts
from pixeltable.env import Env
from pixeltable.utils.filecache import FileCache

from .globals import MediaValidation, UpdateStatus
from .table import Table
from .table_version import TableVersion
from .table_version_handle import TableVersionHandle
from .table_version_path import TableVersionPath

if TYPE_CHECKING:
    from pixeltable import exprs
    from pixeltable.globals import TableDataSource
    from pixeltable.io.table_data_conduit import TableDataConduit

_logger = logging.getLogger('pixeltable')


class OnErrorParameter(enum.Enum):
    """Supported values for the on_error parameter"""

    ABORT = 'abort'
    IGNORE = 'ignore'

    @classmethod
    def is_valid(cls, v: Any) -> bool:
        if isinstance(v, str):
            return v.lower() in [c.value for c in cls]
        return False

    @classmethod
    def fail_on_exception(cls, v: Any) -> bool:
        if not cls.is_valid(v):
            raise ValueError(f'Invalid value for on_error: {v}')
        if isinstance(v, str):
            return v.lower() != cls.IGNORE.value
        return True


class InsertableTable(Table):
    """A `Table` that allows inserting and deleting rows."""

    def __init__(self, dir_id: UUID, tbl_version: TableVersionHandle):
        tbl_version_path = TableVersionPath(tbl_version)
        super().__init__(tbl_version.id, dir_id, tbl_version.get().name, tbl_version_path)
        self._tbl_version = tbl_version

    @classmethod
    def _display_name(cls) -> str:
        return 'table'

    @classmethod
    def _create(
        cls,
        dir_id: UUID,
        name: str,
        schema: dict[str, ts.ColumnType],
        df: Optional[pxt.DataFrame],
        primary_key: list[str],
        num_retained_versions: int,
        comment: str,
        media_validation: MediaValidation,
    ) -> InsertableTable:
        columns = cls._create_columns(schema)
        cls._verify_schema(columns)
        column_names = [col.name for col in columns]
        for pk_col in primary_key:
            if pk_col not in column_names:
                raise excs.Error(f'Primary key column {pk_col} not found in table schema')
            col = columns[column_names.index(pk_col)]
            if col.col_type.nullable:
                raise excs.Error(f'Primary key column {pk_col} cannot be nullable')
            col.is_pk = True

        _, tbl_version = TableVersion.create(
            dir_id,
            name,
            columns,
            num_retained_versions=num_retained_versions,
            comment=comment,
            media_validation=media_validation,
        )
        tbl = cls(dir_id, TableVersionHandle.create(tbl_version))
        # TODO We need to commit before doing the insertion, in order to avoid a primary key (version) collision
        #   when the table metadata gets updated. Once we have a notion of user-defined transactions in
        #   Pixeltable, we can wrap the create/insert in a transaction to avoid this.
        session = Env.get().session
        session.commit()
        if df is not None:
            # A DataFrame was provided, so insert its contents into the table
            # (using the same DB session as the table creation)
            tbl_version.insert(None, df, fail_on_exception=True)
        session.commit()

        _logger.info(f'Created table `{name}`, id={tbl_version.id}')
        Env.get().console_logger.info(f'Created table `{name}`.')
        return tbl

    def _get_metadata(self) -> dict[str, Any]:
        md = super()._get_metadata()
        md['is_view'] = False
        md['is_snapshot'] = False
        return md

    @overload
    def insert(
        self,
        source: Optional[TableDataSource] = None,
        /,
        *,
        source_format: Optional[Literal['csv', 'excel', 'parquet', 'json']] = None,
        schema_overrides: Optional[dict[str, ts.ColumnType]] = None,
        on_error: Literal['abort', 'ignore'] = 'abort',
        print_stats: bool = False,
        **kwargs: Any,
    ) -> UpdateStatus: ...

    @overload
    def insert(
        self, /, *, on_error: Literal['abort', 'ignore'] = 'abort', print_stats: bool = False, **kwargs: Any
    ) -> UpdateStatus: ...

    def insert(
        self,
        source: Optional[TableDataSource] = None,
        /,
        *,
        source_format: Optional[Literal['csv', 'excel', 'parquet', 'json']] = None,
        schema_overrides: Optional[dict[str, ts.ColumnType]] = None,
        on_error: Literal['abort', 'ignore'] = 'abort',
        print_stats: bool = False,
        **kwargs: Any,
    ) -> UpdateStatus:
        from pixeltable.catalog import Catalog
        from pixeltable.io.table_data_conduit import UnkTableDataConduit

        with Catalog.get().begin_xact(tbl=self._tbl_version_path, for_write=True, lock_mutable_tree=True):
            table = self
            if source is None:
                source = [kwargs]
                kwargs = None

            tds = UnkTableDataConduit(
                source, source_format=source_format, src_schema_overrides=schema_overrides, extra_fields=kwargs
            )
            data_source = tds.specialize()
            if data_source.source_column_map is None:
                data_source.src_pk = []

            assert isinstance(table, Table)
            data_source.add_table_info(table)
            data_source.prepare_for_insert_into_table()

            fail_on_exception = OnErrorParameter.fail_on_exception(on_error)
            return table.insert_table_data_source(
                data_source=data_source, fail_on_exception=fail_on_exception, print_stats=print_stats
            )

    def insert_table_data_source(
        self, data_source: TableDataConduit, fail_on_exception: bool, print_stats: bool = False
    ) -> pxt.UpdateStatus:
        """Insert row batches into this table from a `TableDataConduit`."""
        from pixeltable.catalog import Catalog
        from pixeltable.io.table_data_conduit import DFTableDataConduit

<<<<<<< HEAD
        with Catalog.get().begin_xact(tbl_id=self._id, for_write=True):
=======
        status = pxt.UpdateStatus()
        with Catalog.get().begin_xact(tbl=self._tbl_version_path, for_write=True, lock_mutable_tree=True):
>>>>>>> 7c82d3ed
            if isinstance(data_source, DFTableDataConduit):
                status = self._tbl_version.get().insert(
                    rows=None, df=data_source.pxt_df, print_stats=print_stats, fail_on_exception=fail_on_exception
                )
            else:
                status = UpdateStatus()
                for row_batch in data_source.valid_row_batch():
                    status += self._tbl_version.get().insert(
                        rows=row_batch, df=None, print_stats=print_stats, fail_on_exception=fail_on_exception
                    )

        Env.get().console_logger.info(status.insert_msg)

        FileCache.get().emit_eviction_warnings()
        return status

    def _validate_input_rows(self, rows: list[dict[str, Any]]) -> None:
        """Verify that the input rows match the table schema"""
        valid_col_names = set(self._get_schema().keys())
        reqd_col_names = set(self._tbl_version_path.tbl_version.get().get_required_col_names())
        computed_col_names = set(self._tbl_version_path.tbl_version.get().get_computed_col_names())
        for row in rows:
            assert isinstance(row, dict)
            col_names = set(row.keys())
            if len(reqd_col_names - col_names) > 0:
                raise excs.Error(f'Missing required column(s) ({", ".join(reqd_col_names - col_names)}) in row {row}')

            for col_name, val in row.items():
                if col_name not in valid_col_names:
                    raise excs.Error(f'Unknown column name {col_name} in row {row}')
                if col_name in computed_col_names:
                    raise excs.Error(f'Value for computed column {col_name} in row {row}')

                # validate data
                col = self._tbl_version_path.get_column(col_name)
                try:
                    # basic sanity checks here
                    checked_val = col.col_type.create_literal(val)
                    row[col_name] = checked_val
                except TypeError as e:
                    msg = str(e)
                    raise excs.Error(f'Error in column {col.name}: {msg[0].lower() + msg[1:]}\nRow: {row}') from e

    def delete(self, where: Optional['exprs.Expr'] = None) -> UpdateStatus:
        """Delete rows in this table.

        Args:
            where: a predicate to filter rows to delete.

        Examples:
            Delete all rows in a table:

            >>> tbl.delete()

            Delete all rows in a table where column `a` is greater than 5:

            >>> tbl.delete(tbl.a > 5)
        """
        from pixeltable.catalog import Catalog

        with Catalog.get().begin_xact(tbl=self._tbl_version_path, for_write=True, lock_mutable_tree=True):
            return self._tbl_version.get().delete(where=where)

    def _get_base_table(self) -> Optional['Table']:
        return None

    @property
    def _effective_base_versions(self) -> list[Optional[int]]:
        return []

    def _table_descriptor(self) -> str:
        return f'Table {self._path()!r}'<|MERGE_RESOLUTION|>--- conflicted
+++ resolved
@@ -171,12 +171,8 @@
         from pixeltable.catalog import Catalog
         from pixeltable.io.table_data_conduit import DFTableDataConduit
 
-<<<<<<< HEAD
-        with Catalog.get().begin_xact(tbl_id=self._id, for_write=True):
-=======
         status = pxt.UpdateStatus()
         with Catalog.get().begin_xact(tbl=self._tbl_version_path, for_write=True, lock_mutable_tree=True):
->>>>>>> 7c82d3ed
             if isinstance(data_source, DFTableDataConduit):
                 status = self._tbl_version.get().insert(
                     rows=None, df=data_source.pxt_df, print_stats=print_stats, fail_on_exception=fail_on_exception
