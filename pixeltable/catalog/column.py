--- conflicted
+++ resolved
@@ -61,11 +61,7 @@
             raise excs.Error(f"Invalid column name: '{name}'")
         self.name = name
         if col_type is None and computed_with is None:
-<<<<<<< HEAD
-            raise exc.Error(f"Column `{name}`: col_type is required if computed_with is not specified")
-=======
-            raise excs.Error(f'Column {name}: col_type is required if computed_with is not specified')
->>>>>>> 8f267418
+            raise excs.Error(f'Column `{name}`: col_type is required if computed_with is not specified')
 
         self.value_expr: Optional['Expr'] = None
         self.compute_func: Optional[Callable] = None
