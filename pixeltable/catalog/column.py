from __future__ import annotations

import logging
from typing import Optional, Union, Callable, Set

import sqlalchemy as sql

import pixeltable.exceptions as excs
import pixeltable.type_system as ts
from .globals import is_valid_identifier

_logger = logging.getLogger('pixeltable')

class Column:
    """Representation of a column in the schema of a Table/DataFrame.

    A Column contains all the metadata necessary for executing queries and updates against a particular version of a
    table/view.
    """
    def __init__(
            self, name: Optional[str], col_type: Optional[ts.ColumnType] = None,
            computed_with: Optional[Union['Expr', Callable]] = None,
            is_pk: bool = False, stored: Optional[bool] = None,
            col_id: Optional[int] = None, schema_version_add: Optional[int] = None,
            schema_version_drop: Optional[int] = None, sa_col_type: Optional[sql.sqltypes.TypeEngine] = None,
            records_errors: Optional[bool] = None
    ):
        """Column constructor.

        Args:
            name: column name; None for system columns (eg, index columns)
            col_type: column type; can be None if the type can be derived from ``computed_with``
            computed_with: a callable or an Expr object that computes the column value
            is_pk: if True, this column is part of the primary key
            stored: determines whether a computed column is present in the stored table or recomputed on demand
            col_id: column ID (only used internally)

        Computed columns: those have a non-None ``computed_with`` argument
        - when constructed by the user: ``computed_with`` was constructed explicitly and is passed in;
          col_type is None
        - when loaded from md store: ``computed_with`` is set and col_type is set

        ``computed_with`` is a Callable:
        - the callable's parameter names must correspond to existing columns in the table for which this Column
          is being used
        - ``col_type`` needs to be set to the callable's return type

        ``stored`` (only valid for computed image columns):
        - if True: the column is present in the stored table
        - if False: the column is not present in the stored table and recomputed during a query
        - if None: the system chooses for you (at present, this is always False, but this may change in the future)
        """
        if name is not None and not is_valid_identifier(name):
            raise excs.Error(f"Invalid column name: '{name}'")
        self.name = name
        if col_type is None and computed_with is None:
            raise excs.Error(f'Column `{name}`: col_type is required if computed_with is not specified')

        self.value_expr: Optional['Expr'] = None
        self.compute_func: Optional[Callable] = None
        from pixeltable import exprs
        if computed_with is not None:
            value_expr = exprs.Expr.from_object(computed_with)
            if value_expr is None:
                # computed_with needs to be a Callable
                if not isinstance(computed_with, Callable):
                    raise excs.Error(
                        f'Column {name}: computed_with needs to be either a Pixeltable expression or a Callable, '
                        f'but it is a {type(computed_with)}')
                if col_type is None:
                    raise excs.Error(f'Column {name}: col_type is required if computed_with is a Callable')
                # we need to turn the computed_with function into an Expr, but this requires resolving
                # column name references and for that we need to wait until we're assigned to a Table
                self.compute_func = computed_with
            else:
                self.value_expr = value_expr.copy()
                self.col_type = self.value_expr.col_type

        if col_type is not None:
            self.col_type = col_type
        assert self.col_type is not None

        self.stored = stored
        self.dependent_cols: set[Column] = set()  # cols with value_exprs that reference us; set by TableVersion
        self.id = col_id
        self.is_pk = is_pk
        self.schema_version_add = schema_version_add
        self.schema_version_drop = schema_version_drop

<<<<<<< HEAD
        # stored_proxy may be set later if this is a non-stored column.
        # if col1.stored_proxy == col2, then also col1 == col2.proxy_base.
        self.stored_proxy: Optional[Column] = None
        self.proxy_base: Optional[Column] = None
=======
        self._records_errors = records_errors
>>>>>>> 0ba964bd

        # column in the stored table for the values of this Column
        self.sa_col: Optional[sql.schema.Column] = None
        self.sa_col_type = sa_col_type

        # computed cols also have storage columns for the exception string and type
        self.sa_errormsg_col: Optional[sql.schema.Column] = None
        self.sa_errortype_col: Optional[sql.schema.Column] = None

        from .table_version import TableVersion
        self.tbl: Optional[TableVersion] = None  # set by owning TableVersion

    def __hash__(self) -> int:
        assert self.tbl is not None
        return hash((self.tbl.id, self.id))

    def check_value_expr(self) -> None:
        assert self.value_expr is not None
        if self.stored == False and self.is_computed and self.has_window_fn_call():
            raise excs.Error(
                f'Column {self.name}: stored={self.stored} not supported for columns computed with window functions:'
                f'\n{self.value_expr}')

    def has_window_fn_call(self) -> bool:
        if self.value_expr is None:
            return False
        from pixeltable import exprs
        l = list(self.value_expr.subexprs(filter=lambda e: isinstance(e, exprs.FunctionCall) and e.is_window_fn_call))
        return len(l) > 0

    def get_idx_info(self) -> dict[str, 'pixeltable.catalog.TableVersion.IndexInfo']:
        assert self.tbl is not None
        return {name: info for name, info in self.tbl.idxs_by_name.items() if info.col == self}

    @property
    def is_computed(self) -> bool:
        return self.compute_func is not None or self.value_expr is not None

    @property
    def is_stored(self) -> bool:
        """Returns True if column is materialized in the stored table."""
        assert self.stored is not None
        return self.stored

    @property
    def records_errors(self) -> bool:
        """True if this column also stores error information."""
        # default: record errors for computed and media columns
        if self._records_errors is not None:
            return self._records_errors
        return self.is_stored and (self.is_computed or self.col_type.is_media_type())

    def source(self) -> None:
        """
        If this is a computed col and the top-level expr is a function call, print the source, if possible.
        """
        from pixeltable import exprs
        if self.value_expr is None or not isinstance(self.value_expr, exprs.FunctionCall):
            return
        self.value_expr.fn.source()

    def create_sa_cols(self) -> None:
        """
        These need to be recreated for every new table schema version.
        """
        assert self.is_stored
        # all storage columns are nullable (we deal with null errors in Pixeltable directly)
        self.sa_col = sql.Column(
            self.store_name(), self.col_type.to_sa_type() if self.sa_col_type is None else self.sa_col_type,
            nullable=True)
        if self.is_computed or self.col_type.is_media_type():
            self.sa_errormsg_col = sql.Column(self.errormsg_store_name(), ts.StringType().to_sa_type(), nullable=True)
            self.sa_errortype_col = sql.Column(self.errortype_store_name(), ts.StringType().to_sa_type(), nullable=True)

    def get_sa_col_type(self) -> sql.sqltypes.TypeEngine:
        return self.col_type.to_sa_type() if self.sa_col_type is None else self.sa_col_type

    def store_name(self) -> str:
        assert self.id is not None
        assert self.is_stored
        return f'col_{self.id}'

    def errormsg_store_name(self) -> str:
        return f'{self.store_name()}_errormsg'

    def errortype_store_name(self) -> str:
        return f'{self.store_name()}_errortype'

    def __str__(self) -> str:
        return f'{self.name}: {self.col_type}'

    def __eq__(self, other: object) -> bool:
        if not isinstance(other, Column):
            return False
        assert self.tbl is not None
        assert other.tbl is not None
        return self.tbl.id == other.tbl.id and self.id == other.id
<|MERGE_RESOLUTION|>--- conflicted
+++ resolved
@@ -87,14 +87,12 @@
         self.schema_version_add = schema_version_add
         self.schema_version_drop = schema_version_drop
 
-<<<<<<< HEAD
         # stored_proxy may be set later if this is a non-stored column.
         # if col1.stored_proxy == col2, then also col1 == col2.proxy_base.
         self.stored_proxy: Optional[Column] = None
         self.proxy_base: Optional[Column] = None
-=======
+
         self._records_errors = records_errors
->>>>>>> 0ba964bd
 
         # column in the stored table for the values of this Column
         self.sa_col: Optional[sql.schema.Column] = None
