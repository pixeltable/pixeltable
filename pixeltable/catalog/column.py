from __future__ import annotations

import logging
import warnings
from textwrap import dedent
from typing import TYPE_CHECKING, Any

import sqlalchemy as sql

import pixeltable.exceptions as excs
import pixeltable.exprs as exprs
import pixeltable.type_system as ts
<<<<<<< HEAD
from pixeltable import exprs
from pixeltable.env import Env
=======
>>>>>>> c9c0bcbc
from pixeltable.metadata import schema

from .globals import MediaValidation, QColumnId, is_valid_identifier

if TYPE_CHECKING:
    from .table_version import TableVersion
    from .table_version_handle import ColumnHandle, TableVersionHandle

_logger = logging.getLogger('pixeltable')


class Column:
    """Representation of a column in the schema of a Table/DataFrame.

    A Column contains all the metadata necessary for executing queries and updates against a particular version of a
    table/view.

    Args:
        name: column name; None for system columns (eg, index columns)
        col_type: column type; can be None if the type can be derived from ``computed_with``
        computed_with: an Expr that computes the column value
        is_pk: if True, this column is part of the primary key
        stored: determines whether a computed column is present in the stored table or recomputed on demand
        destination: An object store reference for persisting computed files
        col_id: column ID (only used internally)

    Computed columns: those have a non-None ``computed_with`` argument
    - when constructed by the user: ``computed_with`` was constructed explicitly and is passed in;
        col_type is None
    - when loaded from md store: ``computed_with`` is set and col_type is set

    ``stored`` (only valid for computed columns):
    - if True: the column is present in the stored table
    - if False: the column is not present in the stored table and recomputed during a query
    - if None: the system chooses for you (at present, this is always False, but this may change in the future)
    """

    name: str | None
    id: int | None
    col_type: ts.ColumnType
    stored: bool
    is_pk: bool
    is_iterator_col: bool
    destination: str | None  # An object store reference for computed files
    _media_validation: MediaValidation | None  # if not set, TableVersion.media_validation applies
    schema_version_add: int | None
    schema_version_drop: int | None
    stores_cellmd: bool
    sa_col: sql.schema.Column | None
    sa_col_type: sql.sqltypes.TypeEngine
    sa_cellmd_col: sql.schema.Column | None  # JSON metadata for the cell, e.g. errortype, errormsg for media columns
    _value_expr: exprs.Expr | None
    value_expr_dict: dict[str, Any] | None
    # we store a handle here in order to allow Column construction before there is a corresponding TableVersion
    tbl_handle: 'TableVersionHandle' | None

    def __init__(
        self,
        name: str | None,
        col_type: ts.ColumnType | None = None,
        computed_with: exprs.Expr | None = None,
        is_pk: bool = False,
        is_iterator_col: bool = False,
        stored: bool = True,
        media_validation: MediaValidation | None = None,
        col_id: int | None = None,
        schema_version_add: int | None = None,
        schema_version_drop: int | None = None,
        sa_col_type: sql.sqltypes.TypeEngine | None = None,
        stores_cellmd: bool | None = None,
        value_expr_dict: dict[str, Any] | None = None,
        tbl_handle: 'TableVersionHandle' | None = None,
        destination: str | None = None,
    ):
        if name is not None and not is_valid_identifier(name):
            raise excs.Error(f"Invalid column name: '{name}'")
        self.name = name
        self.tbl_handle = tbl_handle
        if col_type is None and computed_with is None:
            raise excs.Error(f'Column `{name}`: col_type is required if computed_with is not specified')

        self._value_expr = None
        self.value_expr_dict = value_expr_dict
        if computed_with is not None:
            value_expr = exprs.Expr.from_object(computed_with)
            if value_expr is None:
                # TODO: this shouldn't be a user-facing error
                raise excs.Error(
                    f'Column {name}: computed_with needs to be a valid Pixeltable expression, '
                    f'but it is a {type(computed_with)}'
                )
            else:
                self._value_expr = value_expr.copy()
                self.col_type = self._value_expr.col_type
        if self._value_expr is not None and self.value_expr_dict is None:
            self.value_expr_dict = self._value_expr.as_dict()

        if col_type is not None:
            self.col_type = col_type
        assert self.col_type is not None

        self.stored = stored
        # self.dependent_cols = set()  # cols with value_exprs that reference us; set by TableVersion
        self.id = col_id
        self.is_pk = is_pk
        self.is_iterator_col = is_iterator_col
        self._media_validation = media_validation
        self.schema_version_add = schema_version_add
        self.schema_version_drop = schema_version_drop

        if stores_cellmd is not None:
            self.stores_cellmd = stores_cellmd
        else:
            self.stores_cellmd = stored and (
                self.is_computed
                or self.col_type.is_media_type()
                or self.col_type.is_json_type()
                or self.col_type.is_array_type()
            )

        # column in the stored table for the values of this Column
        self.sa_col = None
        self.sa_col_type = self.col_type.to_sa_type() if sa_col_type is None else sa_col_type

        # computed cols also have storage columns for the exception string and type
        self.sa_cellmd_col = None
        self.destination = destination

    def to_md(self, pos: int | None = None) -> tuple[schema.ColumnMd, schema.SchemaColumn | None]:
        """Returns the Column and optional SchemaColumn metadata for this Column."""
        assert self.is_pk is not None
        col_md = schema.ColumnMd(
            id=self.id,
            col_type=self.col_type.as_dict(),
            is_pk=self.is_pk,
            schema_version_add=self.schema_version_add,
            schema_version_drop=self.schema_version_drop,
            value_expr=self.value_expr.as_dict() if self.value_expr is not None else None,
            stored=self.stored,
            destination=self.destination,
        )
        if pos is None:
            return col_md, None
        assert self.name is not None, 'Column name must be set for user-facing columns'
        sch_md = schema.SchemaColumn(
            name=self.name,
            pos=pos,
            media_validation=self._media_validation.name.lower() if self._media_validation is not None else None,
        )
        return col_md, sch_md

    def init_value_expr(self) -> None:
        from pixeltable import exprs

        if self._value_expr is not None or self.value_expr_dict is None:
            return
        self._value_expr = exprs.Expr.from_dict(self.value_expr_dict)
        self._value_expr.bind_rel_paths()
        if not self._value_expr.is_valid:
            message = (
                dedent(
                    f"""
                    The computed column {self.name!r} in table {self.get_tbl().name!r} is no longer valid.
                    {{validation_error}}
                    You can continue to query existing data from this column, but evaluating it on new data will raise an error.
                    """  # noqa: E501
                )
                .strip()
                .format(validation_error=self._value_expr.validation_error)
            )
            warnings.warn(message, category=excs.PixeltableWarning, stacklevel=2)

    def get_tbl(self) -> TableVersion:
        tv = self.tbl_handle.get()
        return tv

    @property
    def resolved_destination(self) -> Optional[str]:
        if self.destination is not None:
            return self.destination
        # TODO: The `self.name is not None` clause is necessary because index columns currently follow the type of
        #     the underlying media column. We should move to using pxt.String as the col_type of index columns; this
        #     would be a more robust solution, and then `self.name is not None` could be removed.
        if self.is_stored and self.col_type.is_media_type() and self.name is not None:
            if self.is_computed:
                return Env.get().default_output_media_dest
            else:
                return Env.get().default_input_media_dest
        return None

    @property
    def handle(self) -> 'ColumnHandle':
        """Returns a ColumnHandle for this Column."""
        from .table_version_handle import ColumnHandle

        assert self.tbl_handle is not None
        assert self.id is not None
        return ColumnHandle(self.tbl_handle, self.id)

    @property
    def qid(self) -> QColumnId:
        assert self.tbl_handle is not None
        assert self.id is not None
        return QColumnId(self.tbl_handle.id, self.id)

    @property
    def value_expr(self) -> exprs.Expr | None:
        assert self.value_expr_dict is None or self._value_expr is not None
        return self._value_expr

    def set_value_expr(self, value_expr: exprs.Expr) -> None:
        self._value_expr = value_expr
        self.value_expr_dict = self._value_expr.as_dict()

    def check_value_expr(self) -> None:
        assert self._value_expr is not None
        if self.stored == False and self.is_computed and self.has_window_fn_call():
            raise excs.Error(
                f'Column {self.name}: stored={self.stored} not supported for columns computed with window functions:'
                f'\n{self.value_expr}'
            )

    def has_window_fn_call(self) -> bool:
        from pixeltable import exprs

        if self.value_expr is None:
            return False
        window_fn_calls = list(
            self.value_expr.subexprs(filter=lambda e: isinstance(e, exprs.FunctionCall) and e.is_window_fn_call)
        )
        return len(window_fn_calls) > 0

    @property
    def is_computed(self) -> bool:
        return self._value_expr is not None or self.value_expr_dict is not None

    @property
    def is_stored(self) -> bool:
        """Returns True if column is materialized in the stored table."""
        assert self.stored is not None
        return self.stored

    @property
    def qualified_name(self) -> str:
        assert self.get_tbl() is not None
        return f'{self.get_tbl().name}.{self.name}'

    @property
    def media_validation(self) -> MediaValidation:
        if self._media_validation is not None:
            return self._media_validation
        assert self.get_tbl() is not None
        return self.get_tbl().media_validation

    @property
    def is_required_for_insert(self) -> bool:
        """Returns True if column is required when inserting rows."""
        return not self.col_type.nullable and not self.is_computed

    def source(self) -> None:
        """
        If this is a computed col and the top-level expr is a function call, print the source, if possible.
        """
        from pixeltable import exprs

        if self.value_expr is None or not isinstance(self.value_expr, exprs.FunctionCall):
            return
        self.value_expr.fn.source()

    def create_sa_cols(self) -> None:
        """
        These need to be recreated for every sql.Table instance
        """
        assert self.is_stored
        assert self.stores_cellmd is not None
        # all storage columns are nullable (we deal with null errors in Pixeltable directly)
        self.sa_col = sql.Column(self.store_name(), self.sa_col_type, nullable=True)
        if self.stores_cellmd:
            self.sa_cellmd_col = sql.Column(self.cellmd_store_name(), self.sa_cellmd_type(), nullable=True)

    @classmethod
    def cellmd_type(cls) -> ts.ColumnType:
        return ts.JsonType(nullable=True)

    @classmethod
    def sa_cellmd_type(cls) -> sql.sqltypes.TypeEngine:
        return cls.cellmd_type().to_sa_type()

    def store_name(self) -> str:
        assert self.id is not None
        assert self.is_stored
        return f'col_{self.id}'

    def cellmd_store_name(self) -> str:
        return f'{self.store_name()}_cellmd'

    def __str__(self) -> str:
        return f'{self.name}: {self.col_type}'

    def __repr__(self) -> str:
        return f'Column({self.id!r}, {self.name!r}, tbl={self.get_tbl().name!r})'

    def __hash__(self) -> int:
        # TODO(aaron-siegel): This and __eq__ do not capture the table version. We need to rethink the Column
        #     abstraction (perhaps separating out the version-dependent properties into a different abstraction).
        assert self.tbl_handle is not None
        return hash((self.tbl_handle.id, self.id))

    def __eq__(self, other: object) -> bool:
        if not isinstance(other, Column):
            return False
        assert self.tbl_handle is not None
        assert other.tbl_handle is not None
        return self.tbl_handle.id == other.tbl_handle.id and self.id == other.id<|MERGE_RESOLUTION|>--- conflicted
+++ resolved
@@ -10,11 +10,7 @@
 import pixeltable.exceptions as excs
 import pixeltable.exprs as exprs
 import pixeltable.type_system as ts
-<<<<<<< HEAD
-from pixeltable import exprs
 from pixeltable.env import Env
-=======
->>>>>>> c9c0bcbc
 from pixeltable.metadata import schema
 
 from .globals import MediaValidation, QColumnId, is_valid_identifier
