from __future__ import annotations

import logging
from typing import Optional, Union, Callable, Set

import sqlalchemy as sql

from pixeltable import exceptions as excs
from pixeltable.type_system import ColumnType, StringType
from .globals import is_valid_identifier

_logger = logging.getLogger('pixeltable')

class Column:
    """Representation of a column in the schema of a Table/DataFrame.

    A Column contains all the metadata necessary for executing queries and updates against a particular version of a
    table/view.
    """
    def __init__(
            self, name: Optional[str], col_type: Optional[ColumnType] = None,
            computed_with: Optional[Union['Expr', Callable]] = None,
<<<<<<< HEAD
            is_primary_key: bool = False, stored: Optional[bool] = None,
            indexed: bool = False,
            # these parameters aren't set by users
            col_id: Optional[int] = None):
=======
            is_pk: bool = False, stored: Optional[bool] = None,
            col_id: Optional[int] = None, schema_version_add: Optional[int] = None,
            schema_version_drop: Optional[int] = None, sa_col_type: Optional[sql.sqltypes.TypeEngine] = None
    ):
>>>>>>> b5091dde
        """Column constructor.

        Args:
            name: column name; None for system columns (eg, index columns)
            col_type: column type; can be None if the type can be derived from ``computed_with``
            computed_with: a callable or an Expr object that computes the column value
<<<<<<< HEAD
            is_primary_key: if True, this column is part of the primary key
=======
            is_pk: if True, this column is part of the primary key
>>>>>>> b5091dde
            stored: determines whether a computed column is present in the stored table or recomputed on demand
            col_id: column ID (only used internally)

        Computed columns: those have a non-None ``computed_with`` argument
        - when constructed by the user: ``computed_with`` was constructed explicitly and is passed in;
          col_type is None
        - when loaded from md store: ``computed_with`` is set and col_type is set

        ``computed_with`` is a Callable:
        - the callable's parameter names must correspond to existing columns in the table for which this Column
          is being used
        - ``col_type`` needs to be set to the callable's return type

        ``stored`` (only valid for computed image columns):
        - if True: the column is present in the stored table
        - if False: the column is not present in the stored table and recomputed during a query
        - if None: the system chooses for you (at present, this is always False, but this may change in the future)
        """
        if name is not None and not is_valid_identifier(name):
            raise excs.Error(f"Invalid column name: '{name}'")
        self.name = name
        if col_type is None and computed_with is None:
            raise excs.Error(f'Column `{name}`: col_type is required if computed_with is not specified')

        self.value_expr: Optional['Expr'] = None
        self.compute_func: Optional[Callable] = None
        from pixeltable import exprs
        if computed_with is not None:
            value_expr = exprs.Expr.from_object(computed_with)
            if value_expr is None:
                # computed_with needs to be a Callable
                if not isinstance(computed_with, Callable):
                    raise excs.Error(
                        f'Column {name}: computed_with needs to be either a Pixeltable expression or a Callable, '
                        f'but it is a {type(computed_with)}')
                if col_type is None:
                    raise excs.Error(f'Column {name}: col_type is required if computed_with is a Callable')
                # we need to turn the computed_with function into an Expr, but this requires resolving
                # column name references and for that we need to wait until we're assigned to a Table
                self.compute_func = computed_with
            else:
                self.value_expr = value_expr.copy()
                self.col_type = self.value_expr.col_type

        if col_type is not None:
            self.col_type = col_type
        assert self.col_type is not None

        self.stored = stored
        self.dependent_cols: Set[Column] = set()  # cols with value_exprs that reference us; set by TableVersion
        self.id = col_id
<<<<<<< HEAD
        self.is_primary_key = is_primary_key
=======
        self.is_pk = is_pk
        self.schema_version_add = schema_version_add
        self.schema_version_drop = schema_version_drop
>>>>>>> b5091dde

        # column in the stored table for the values of this Column
        self.sa_col: Optional[sql.schema.Column] = None
        self.sa_col_type = sa_col_type

        # computed cols also have storage columns for the exception string and type
        self.sa_errormsg_col: Optional[sql.schema.Column] = None
        self.sa_errortype_col: Optional[sql.schema.Column] = None
        from .table_version import TableVersion
        self.tbl: Optional[TableVersion] = None  # set by owning TableVersion

<<<<<<< HEAD
        if indexed and not self.col_type.is_image_type():
            raise excs.Error(f'Column {name}: indexed=True requires ImageType')
        self.is_indexed = indexed

    @classmethod
    def from_md(cls, col_id: int, md: schema.SchemaColumn, tbl: 'TableVersion') -> Column:
        """Construct a Column from metadata.

        Leaves out value_expr, because that requires TableVersion.cols to be complete.
        """
        col = cls(
            md.name, col_type=ColumnType.from_dict(md.col_type), is_primary_key=md.is_pk,
            stored=md.stored, indexed=md.is_indexed, col_id=col_id)
        col.tbl = tbl
        return col

=======
>>>>>>> b5091dde
    def __hash__(self) -> int:
        assert self.tbl is not None
        return hash((self.tbl.id, self.id))

    def check_value_expr(self) -> None:
        assert self.value_expr is not None
        if self.stored == False and self.is_computed and self.has_window_fn_call():
            raise excs.Error(
                f'Column {self.name}: stored={self.stored} not supported for columns computed with window functions:'
                f'\n{self.value_expr}')

    def has_window_fn_call(self) -> bool:
        if self.value_expr is None:
            return False
        from pixeltable import exprs
        l = list(self.value_expr.subexprs(filter=lambda e: isinstance(e, exprs.FunctionCall) and e.is_window_fn_call))
        return len(l) > 0

    @property
    def is_computed(self) -> bool:
        return self.compute_func is not None or self.value_expr is not None

    @property
    def is_stored(self) -> bool:
        """Returns True if column is materialized in the stored table."""
        assert self.stored is not None
        return self.stored

    @property
    def records_errors(self) -> bool:
        """True if this column also stores error information."""
        return self.is_stored and (self.is_computed or self.col_type.is_media_type())

    def source(self) -> None:
        """
        If this is a computed col and the top-level expr is a function call, print the source, if possible.
        """
        from pixeltable import exprs
        if self.value_expr is None or not isinstance(self.value_expr, exprs.FunctionCall):
            return
        self.value_expr.fn.source()

    def create_sa_cols(self) -> None:
        """
        These need to be recreated for every new table schema version.
        """
        assert self.is_stored
        # all storage columns are nullable (we deal with null errors in Pixeltable directly)
        self.sa_col = sql.Column(
            self.store_name(), self.col_type.to_sa_type() if self.sa_col_type is None else self.sa_col_type,
            nullable=True)
        if self.is_computed or self.col_type.is_media_type():
            self.sa_errormsg_col = sql.Column(self.errormsg_store_name(), StringType().to_sa_type(), nullable=True)
            self.sa_errortype_col = sql.Column(self.errortype_store_name(), StringType().to_sa_type(), nullable=True)

    def get_sa_col_type(self) -> sql.sqltypes.TypeEngine:
        return self.col_type.to_sa_type() if self.sa_col_type is None else self.sa_col_type

    def store_name(self) -> str:
        assert self.id is not None
        assert self.is_stored
        return f'col_{self.id}'

    def errormsg_store_name(self) -> str:
        return f'{self.store_name()}_errormsg'

    def errortype_store_name(self) -> str:
        return f'{self.store_name()}_errortype'

    def __str__(self) -> str:
        return f'{self.name}: {self.col_type}'

    def __eq__(self, other: object) -> bool:
        if not isinstance(other, Column):
            return False
        assert self.tbl is not None
        assert other.tbl is not None
        return self.tbl.id == other.tbl.id and self.id == other.id
<|MERGE_RESOLUTION|>--- conflicted
+++ resolved
@@ -20,28 +20,17 @@
     def __init__(
             self, name: Optional[str], col_type: Optional[ColumnType] = None,
             computed_with: Optional[Union['Expr', Callable]] = None,
-<<<<<<< HEAD
-            is_primary_key: bool = False, stored: Optional[bool] = None,
-            indexed: bool = False,
-            # these parameters aren't set by users
-            col_id: Optional[int] = None):
-=======
             is_pk: bool = False, stored: Optional[bool] = None,
             col_id: Optional[int] = None, schema_version_add: Optional[int] = None,
             schema_version_drop: Optional[int] = None, sa_col_type: Optional[sql.sqltypes.TypeEngine] = None
     ):
->>>>>>> b5091dde
         """Column constructor.
 
         Args:
             name: column name; None for system columns (eg, index columns)
             col_type: column type; can be None if the type can be derived from ``computed_with``
             computed_with: a callable or an Expr object that computes the column value
-<<<<<<< HEAD
-            is_primary_key: if True, this column is part of the primary key
-=======
             is_pk: if True, this column is part of the primary key
->>>>>>> b5091dde
             stored: determines whether a computed column is present in the stored table or recomputed on demand
             col_id: column ID (only used internally)
 
@@ -93,13 +82,9 @@
         self.stored = stored
         self.dependent_cols: Set[Column] = set()  # cols with value_exprs that reference us; set by TableVersion
         self.id = col_id
-<<<<<<< HEAD
-        self.is_primary_key = is_primary_key
-=======
         self.is_pk = is_pk
         self.schema_version_add = schema_version_add
         self.schema_version_drop = schema_version_drop
->>>>>>> b5091dde
 
         # column in the stored table for the values of this Column
         self.sa_col: Optional[sql.schema.Column] = None
@@ -111,25 +96,6 @@
         from .table_version import TableVersion
         self.tbl: Optional[TableVersion] = None  # set by owning TableVersion
 
-<<<<<<< HEAD
-        if indexed and not self.col_type.is_image_type():
-            raise excs.Error(f'Column {name}: indexed=True requires ImageType')
-        self.is_indexed = indexed
-
-    @classmethod
-    def from_md(cls, col_id: int, md: schema.SchemaColumn, tbl: 'TableVersion') -> Column:
-        """Construct a Column from metadata.
-
-        Leaves out value_expr, because that requires TableVersion.cols to be complete.
-        """
-        col = cls(
-            md.name, col_type=ColumnType.from_dict(md.col_type), is_primary_key=md.is_pk,
-            stored=md.stored, indexed=md.is_indexed, col_id=col_id)
-        col.tbl = tbl
-        return col
-
-=======
->>>>>>> b5091dde
     def __hash__(self) -> int:
         assert self.tbl is not None
         return hash((self.tbl.id, self.id))
