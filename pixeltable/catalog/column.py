--- conflicted
+++ resolved
@@ -35,7 +35,6 @@
     sa_col_type: Optional[sql.sqltypes.TypeEngine]
     sa_errormsg_col: Optional[sql.schema.Column]
     sa_errortype_col: Optional[sql.schema.Column]
-    compute_func: Optional[Callable]
     _value_expr: Optional[exprs.Expr]
     value_expr_dict: Optional[dict[str, Any]]
     dependent_cols: set[Column]
@@ -43,13 +42,8 @@
 
     def __init__(
             self, name: Optional[str], col_type: Optional[ts.ColumnType] = None,
-<<<<<<< HEAD
             computed_with: Optional[exprs.Expr] = None,
-            is_pk: bool = False, stored: bool = True,
-=======
-            computed_with: Optional[Union[exprs.Expr, Callable]] = None,
             is_pk: bool = False, stored: bool = True, media_validation: Optional[MediaValidation] = None,
->>>>>>> 17597280
             col_id: Optional[int] = None, schema_version_add: Optional[int] = None,
             schema_version_drop: Optional[int] = None, sa_col_type: Optional[sql.sqltypes.TypeEngine] = None,
             records_errors: Optional[bool] = None, value_expr_dict: Optional[dict[str, Any]] = None,
@@ -80,12 +74,7 @@
         if col_type is None and computed_with is None:
             raise excs.Error(f'Column `{name}`: col_type is required if computed_with is not specified')
 
-<<<<<<< HEAD
         self._value_expr: Optional[exprs.Expr] = None
-=======
-        self._value_expr = None
-        self.compute_func = None
->>>>>>> 17597280
         self.value_expr_dict = value_expr_dict
         if computed_with is not None:
             value_expr = exprs.Expr.from_object(computed_with)
