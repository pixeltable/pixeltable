from __future__ import annotations

import logging
from typing import Optional
from uuid import UUID

from pixeltable.metadata import schema

from .column import Column
from .table_version_handle import TableVersionHandle

_logger = logging.getLogger('pixeltable')


class TableVersionPath:
    """
    A TableVersionPath represents the sequence of TableVersions from a base table to a particular view:
    - for a base table: only includes that TableVersion
    - for a view: includes the TableVersion for the view and all its bases
    - multiple snapshots can reference the same TableVersion, but with different bases, which means that the
      graph of TableVersions is a DAG, not a tree (which is why we cannot embed the DAG into TableVersion directly)

    TableVersionPath contains all metadata needed to execute queries and updates against a particular version of a
    table/view.
    """

    tbl_version: TableVersionHandle
    base: Optional[TableVersionPath]

    def __init__(self, tbl_version: TableVersionHandle, base: Optional[TableVersionPath] = None):
        assert tbl_version is not None
        self.tbl_version = tbl_version
        self.base = base

    @classmethod
    def from_md(cls, path: schema.TableVersionPath) -> TableVersionPath:
        assert len(path) > 0
        result: Optional[TableVersionPath] = None
        for tbl_id_str, effective_version in path[::-1]:
            tbl_id = UUID(tbl_id_str)
            result = TableVersionPath(TableVersionHandle(tbl_id, effective_version), base=result)
        return result

    def as_md(self) -> schema.TableVersionPath:
        result = [(self.tbl_version.id.hex, self.tbl_version.effective_version)]
        if self.base is not None:
            result.extend(self.base.as_md())
        return result

    def tbl_id(self) -> UUID:
        """Return the id of the table/view that this path represents"""
        return self.tbl_version.id

    def version(self) -> int:
        """Return the version of the table/view that this path represents"""
        return self.tbl_version.get().version

    def tbl_name(self) -> str:
        """Return the name of the table/view that this path represents"""
        return self.tbl_version.get().name

    def path_len(self) -> int:
        """Return the length of the path"""
        return 1 if self.base is None else 1 + self.base.path_len()

    def is_snapshot(self) -> bool:
        """Return True if this is a path of snapshot versions"""
        if not self.tbl_version.get().is_snapshot():
            return False
        return self.base.is_snapshot() if self.base is not None else True

    def is_view(self) -> bool:
        return self.tbl_version.get().is_view()

    def is_component_view(self) -> bool:
        return self.tbl_version.get().is_component_view()

    def is_insertable(self) -> bool:
        return self.tbl_version.get().is_insertable()

    def get_tbl_versions(self) -> list[TableVersionHandle]:
        """Return all tbl versions"""
        if self.base is None:
            return [self.tbl_version]
        return [self.tbl_version] + self.base.get_tbl_versions()

    def get_bases(self) -> list[TableVersionHandle]:
        """Return all tbl versions"""
        if self.base is None:
            return []
        return self.base.get_tbl_versions()

    def find_tbl_version(self, id: UUID) -> Optional[TableVersionHandle]:
        """Return the matching TableVersion in the chain of TableVersions, starting with this one"""
        if self.tbl_version.id == id:
            return self.tbl_version
        if self.base is None:
            return None
        return self.base.find_tbl_version(id)

<<<<<<< HEAD
    def columns(self) -> list[Column]:
        """Return all user columns visible in this tbl version path, including columns from bases"""
        result = list(self.tbl_version.get().cols_by_name.values())
        if self.base is not None:
=======
    def get_column_ref(self, col_name: str) -> exprs.ColumnRef:
        """Return a ColumnRef for the given column name."""
        from pixeltable.exprs import ColumnRef

        if col_name not in self.tbl_version.cols_by_name:
            if self.base is None or not self.tbl_version.include_base_columns:
                raise AttributeError(f'Column {col_name} unknown')
            return self.base.get_column_ref(col_name)
        col = self.tbl_version.cols_by_name[col_name]
        return ColumnRef(col)

    def columns(self) -> list[Column]:
        """Return all user columns visible in this tbl version path, including columns from bases"""
        result = list(self.tbl_version.cols_by_name.values())
        if self.base is not None and self.tbl_version.include_base_columns:
>>>>>>> c42868ae
            base_cols = self.base.columns()
            # we only include base columns that don't conflict with one of our column names
            result.extend(c for c in base_cols if c.name not in self.tbl_version.get().cols_by_name)
        return result

    def cols_by_name(self) -> dict[str, Column]:
        """Return a dict of all user columns visible in this tbl version path, including columns from bases"""
        cols = self.columns()
        return {col.name: col for col in cols}

    def cols_by_id(self) -> dict[int, Column]:
        """Return a dict of all user columns visible in this tbl version path, including columns from bases"""
        cols = self.columns()
        return {col.id: col for col in cols}

    def get_column(self, name: str, include_bases: bool = True) -> Optional[Column]:
        """Return the column with the given name, or None if not found"""
        col = self.tbl_version.get().cols_by_name.get(name)
        if col is not None:
            return col
        elif self.base is not None and include_bases:
            return self.base.get_column(name)
        else:
            return None

    def get_column_by_id(self, tbl_id: UUID, col_id: int) -> Optional[Column]:
        """Return the column for the given tbl/col id"""
        if self.tbl_version.id == tbl_id:
            assert col_id in self.tbl_version.get().cols_by_id
            return self.tbl_version.get().cols_by_id[col_id]
        elif self.base is not None:
            return self.base.get_column_by_id(tbl_id, col_id)
        else:
            return None

    def has_column(self, col: Column, include_bases: bool = True) -> bool:
        """Return True if this table has the given column."""
        assert col.tbl is not None
        if (
            col.tbl.id == self.tbl_version.id
            and col.tbl.effective_version == self.tbl_version.effective_version
            and col.id in self.tbl_version.get().cols_by_id
        ):
            # the column is visible in this table version
            return True
        elif self.base is not None and include_bases:
            return self.base.has_column(col)
        else:
            return False

    def as_dict(self) -> dict:
        return {
            'tbl_version': self.tbl_version.as_dict(),
            'base': self.base.as_dict() if self.base is not None else None,
        }

    @classmethod
    def from_dict(cls, d: dict) -> TableVersionPath:
        tbl_version = TableVersionHandle.from_dict(d['tbl_version'])
        base = TableVersionPath.from_dict(d['base']) if d['base'] is not None else None
        return cls(tbl_version, base)<|MERGE_RESOLUTION|>--- conflicted
+++ resolved
@@ -98,28 +98,10 @@
             return None
         return self.base.find_tbl_version(id)
 
-<<<<<<< HEAD
     def columns(self) -> list[Column]:
         """Return all user columns visible in this tbl version path, including columns from bases"""
         result = list(self.tbl_version.get().cols_by_name.values())
-        if self.base is not None:
-=======
-    def get_column_ref(self, col_name: str) -> exprs.ColumnRef:
-        """Return a ColumnRef for the given column name."""
-        from pixeltable.exprs import ColumnRef
-
-        if col_name not in self.tbl_version.cols_by_name:
-            if self.base is None or not self.tbl_version.include_base_columns:
-                raise AttributeError(f'Column {col_name} unknown')
-            return self.base.get_column_ref(col_name)
-        col = self.tbl_version.cols_by_name[col_name]
-        return ColumnRef(col)
-
-    def columns(self) -> list[Column]:
-        """Return all user columns visible in this tbl version path, including columns from bases"""
-        result = list(self.tbl_version.cols_by_name.values())
         if self.base is not None and self.tbl_version.include_base_columns:
->>>>>>> c42868ae
             base_cols = self.base.columns()
             # we only include base columns that don't conflict with one of our column names
             result.extend(c for c in base_cols if c.name not in self.tbl_version.get().cols_by_name)
