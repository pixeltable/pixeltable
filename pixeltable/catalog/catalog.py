from __future__ import annotations

import dataclasses
import functools
import logging
import random
import time
from collections import defaultdict
from contextlib import contextmanager
from enum import Enum
from typing import TYPE_CHECKING, Any, Callable, Iterator, TypeVar
from uuid import UUID

import psycopg
import sqlalchemy as sql
import sqlalchemy.exc as sql_exc

from pixeltable import exceptions as excs
from pixeltable.env import Env
from pixeltable.iterators import ComponentIterator
from pixeltable.metadata import schema
from pixeltable.utils.exception_handler import run_cleanup

from .column import Column
from .dir import Dir
from .globals import IfExistsParam, IfNotExistsParam, MediaValidation, QColumnId
from .insertable_table import InsertableTable
from .path import Path
from .schema_object import SchemaObject
from .table import Table
from .table_version import TableVersion, TableVersionKey, TableVersionMd
from .table_version_handle import TableVersionHandle
from .table_version_path import TableVersionPath
from .tbl_ops import TableOp
from .update_status import UpdateStatus
from .view import View

if TYPE_CHECKING:
    from pixeltable.plan import SampleClause

    from .. import exprs


_logger = logging.getLogger('pixeltable')


def _unpack_row(row: sql.engine.Row | None, entities: list[type[sql.orm.decl_api.DeclarativeBase]]) -> list[Any] | None:
    """Convert a Row result into a list of entity instances.

    Assumes that the query contains a select() of exactly those entities.
    """
    if row is None:
        return None

    result: list[sql.orm.decl_api.DeclarativeBase] = []
    column_offset = 0

    for entity in entities:
        num_cols = len(entity.__table__.columns)
        data = {name: row[column_offset + i] for i, name in enumerate(entity.__table__.columns.keys())}
        inst = entity(**data)
        result.append(inst)
        column_offset += num_cols

    return result


def md_dict_factory(data: list[tuple[str, Any]]) -> dict:
    """Use this to serialize TableMd instances with asdict()"""
    # serialize enums to their values
    return {k: v.value if isinstance(v, Enum) else v for k, v in data}


# -1: unlimited
# for now, we don't limit the number of retries, because we haven't seen situations where the actual number of retries
# grows uncontrollably
_MAX_RETRIES = -1

T = TypeVar('T')


def retry_loop(
    *, tbl: TableVersionPath | None = None, for_write: bool, lock_mutable_tree: bool = False
) -> Callable[[Callable[..., T]], Callable[..., T]]:
    def decorator(op: Callable[..., T]) -> Callable[..., T]:
        @functools.wraps(op)
        def loop(*args: Any, **kwargs: Any) -> T:
            cat = Catalog.get()
            # retry_loop() is reentrant
            if cat._in_retry_loop:
                return op(*args, **kwargs)

            num_retries = 0
            while True:
                cat._in_retry_loop = True
                try:
                    # in order for retry to work, we need to make sure that there aren't any prior db updates
                    # that are part of an ongoing transaction
                    assert not Env.get().in_xact
                    with Catalog.get().begin_xact(
                        tbl=tbl,
                        for_write=for_write,
                        convert_db_excs=False,
                        lock_mutable_tree=lock_mutable_tree,
                        finalize_pending_ops=True,
                    ):
                        return op(*args, **kwargs)
                except PendingTableOpsError as e:
                    Env.get().console_logger.debug(f'retry_loop(): finalizing pending ops for {e.tbl_id}')
                    Catalog.get()._finalize_pending_ops(e.tbl_id)
                except (sql_exc.DBAPIError, sql_exc.OperationalError) as e:
                    # TODO: what other exceptions should we be looking for?
                    if isinstance(
                        # TODO: Investigate whether DeadlockDetected points to a bug in our locking protocol,
                        #     which is supposed to be deadlock-free.
                        e.orig,
                        (
                            psycopg.errors.SerializationFailure,
                            psycopg.errors.LockNotAvailable,
                            psycopg.errors.DeadlockDetected,
                        ),
                    ):
                        if num_retries < _MAX_RETRIES or _MAX_RETRIES == -1:
                            num_retries += 1
                            _logger.debug(f'Retrying ({num_retries}) after {type(e.orig)}')
                            time.sleep(random.uniform(0.1, 0.5))
                        else:
                            raise excs.Error(f'Serialization retry limit ({_MAX_RETRIES}) exceeded') from e
                    else:
                        raise
                except Exception as e:
                    # for informational/debugging purposes
                    _logger.debug(f'retry_loop(): passing along {e}')
                    raise
                finally:
                    cat._in_retry_loop = False

        return loop

    return decorator


class PendingTableOpsError(Exception):
    tbl_id: UUID

    def __init__(self, tbl_id: UUID) -> None:
        self.tbl_id = tbl_id


class Catalog:
    """The functional interface to getting access to catalog objects

    All interface functions must be called in the context of a transaction, started with Catalog.begin_xact() or
    via retry_loop().

    When calling functions that involve Table or TableVersion instances, the catalog needs to get a chance to finalize
    pending ops against those tables. To that end,
    - use begin_xact(tbl) or begin_xact(tbl_id) if only accessing a single table
    - use retry_loop() when accessing multiple tables (eg, pxt.ls())

    Caching and invalidation of metadata:
    - Catalog caches TableVersion instances in order to avoid excessive metadata loading
    - for any specific table version (ie, combination of id and effective version) there can be only a single
      Tableversion instance in circulation; the reason is that each TV instance has its own store_tbl.sa_tbl, and
      mixing multiple instances of sqlalchemy Table objects in the same query (for the same underlying table) leads to
      duplicate references to that table in the From clause (ie, incorrect Cartesian products)
    - in order to allow multiple concurrent Python processes to perform updates (data and/or schema) against a shared
      Pixeltable instance, Catalog needs to reload metadata from the store when there are changes
    - concurrent changes are detected by comparing TableVersion.version/view_sn with the stored current version
      (TableMd.current_version/view_sn)
    - cached live TableVersion instances (those with effective_version == None) are validated against the stored
      metadata on transaction boundaries; this is recorded in TableVersion.is_validated
    - metadata validation is only needed for live TableVersion instances (snapshot instances are immutable)
    """

    _instance: Catalog | None = None

    # cached TableVersion instances; key: [id, version, anchor_tbl_id]
    # - mutable version of a table: version == None (even though TableVersion.version is set correctly)
    # - snapshot versions: records the version of the snapshot
    # - anchored versions: records the tbl_id of the anchor table (used when the table is a replica)
    _tbl_versions: dict[TableVersionKey, TableVersion]
    _tbls: dict[tuple[UUID, int | None], Table]
    _in_write_xact: bool  # True if we're in a write transaction
    _x_locked_tbl_ids: set[UUID]  # non-empty for write transactions
    _modified_tvs: set[TableVersionHandle]  # TableVersion instances modified in the current transaction
    _roll_forward_ids: set[UUID]  # ids of Tables that have pending TableOps
    _undo_actions: list[Callable[[], None]]
    _in_retry_loop: bool

    # cached column dependencies
    # - key: table id, value: mapping from column id to its dependencies
    # - only maintained for dependencies between non-snapshot table versions
    # - can contain stale entries (stemming from invalidated TV instances)
    _column_dependencies: dict[UUID, dict[QColumnId, set[QColumnId]]]

    # column dependents are recomputed at the beginning of every write transaction and only reflect the locked tree
    _column_dependents: dict[QColumnId, set[QColumnId]] | None

    @classmethod
    def get(cls) -> Catalog:
        if cls._instance is None:
            cls._instance = cls()
        return cls._instance

    @classmethod
    def clear(cls) -> None:
        """Remove the instance. Used for testing."""
        if cls._instance is not None:
            # invalidate all existing instances to force reloading of metadata
            for tbl_version in cls._instance._tbl_versions.values():
                tbl_version.is_validated = False
        cls._instance = None

    def __init__(self) -> None:
        self._tbl_versions = {}
        self._tbls = {}  # don't use a defaultdict here, it doesn't cooperate with the debugger
        self._in_write_xact = False
        self._x_locked_tbl_ids = set()
        self._modified_tvs = set()
        self._roll_forward_ids = set()
        self._undo_actions = []
        self._in_retry_loop = False
        self._column_dependencies = {}
        self._column_dependents = None
        self._init_store()

    def _active_tbl_clause(
        self, *, tbl_id: UUID | None = None, dir_id: UUID | None = None, tbl_name: str | None = None
    ) -> sql.ColumnElement[bool]:
        # avoid tables that are in the process of getting dropped
        clause = sql.func.coalesce(schema.Table.md['pending_stmt'].astext, '-1') != str(
            schema.TableStatement.DROP_TABLE.value
        )
        if tbl_id is not None:
            clause = sql.and_(schema.Table.id == tbl_id, clause)
        if dir_id is not None:
            clause = sql.and_(schema.Table.dir_id == dir_id, clause)
        if tbl_name is not None:
            clause = sql.and_(schema.Table.md['name'].astext == tbl_name, clause)
        return clause

    def _dropped_tbl_error_msg(self, tbl_id: UUID) -> str:
        return f'Table was dropped (no record found for {tbl_id})'

    def validate(self) -> None:
        """Validate structural consistency of cached metadata"""
        for (tbl_id, effective_version, anchor_tbl_id), tbl_version in self._tbl_versions.items():
            assert tbl_id == tbl_version.id, f'{tbl_id} != {tbl_version.id}'
            assert effective_version is None or anchor_tbl_id is None
            assert tbl_version.effective_version == tbl_version.version or tbl_version.effective_version is None, (
                f'{tbl_version.effective_version} != {tbl_version.version} for id {tbl_id}'
            )
            assert effective_version == tbl_version.effective_version, (
                f'{effective_version} != {tbl_version.effective_version} for id {tbl_id}'
            )
            assert len(tbl_version.mutable_views) == 0 or tbl_version.is_mutable, (
                f'snapshot_id={tbl_version.id} mutable_views={tbl_version.mutable_views}'
            )

            assert anchor_tbl_id is None or tbl_version.is_replica

            if tbl_version.is_view and tbl_version.is_mutable and tbl_version.is_validated:
                # make sure this mutable view is recorded in a mutable base
                base = tbl_version.base
                assert base is not None
                if base.effective_version is None:
                    key = TableVersionKey(base.id, None, None)
                    assert key in self._tbl_versions
                    base_tv = self._tbl_versions[key]
                    if not base_tv.is_validated:
                        continue
                    mutable_view_ids = ', '.join(str(tv.id) for tv in self._tbl_versions[key].mutable_views)
                    mutable_view_names = ', '.join(
                        tv._tbl_version.name
                        for tv in self._tbl_versions[key].mutable_views
                        if tv._tbl_version is not None
                    )
                    assert tbl_version.handle in self._tbl_versions[key].mutable_views, (
                        f'{tbl_version.name} ({tbl_version.id}) missing in {mutable_view_ids} ({mutable_view_names})'
                    )

            if len(tbl_version.mutable_views) > 0:
                # make sure we also loaded mutable view metadata, which is needed to detect column dependencies
                for v in tbl_version.mutable_views:
                    assert v.effective_version is None, f'{v.id}:{v.effective_version}'

    def mark_modified_tvs(self, *handle: TableVersionHandle) -> None:
        """Record that the given TableVersion instances were modified in the current transaction"""
        assert Env.get().in_xact
        self._modified_tvs.update(handle)

    @contextmanager
    def begin_xact(
        self,
        *,
        tbl: TableVersionPath | None = None,
        tbl_id: UUID | None = None,
        for_write: bool = False,
        lock_mutable_tree: bool = False,
        convert_db_excs: bool = True,
        finalize_pending_ops: bool = True,
    ) -> Iterator[sql.Connection]:
        """
        Return a context manager that yields a connection to the database. Idempotent.

        It is mandatory to call this method, not Env.begin_xact(), if the transaction accesses any table data
        or metadata.

        If tbl != None, follows this locking protocol:
        - validates/reloads the TableVersion instances of tbl's ancestors (in the hope that this reduces potential
          SerializationErrors later on)
        - if for_write == True, x-locks Table record (by updating Table.lock_dummy; see _acquire_tbl_lock())
        - if for_write == False, validates TableVersion instance
        - if lock_mutable_tree == True, also x-locks all mutable views of the table
        - this needs to be done in a retry loop, because Postgres can decide to abort the transaction
          (SerializationFailure, LockNotAvailable)
        - for that reason, we do all lock acquisition prior to doing any real work (eg, compute column values),
          to minimize the probability of losing that work due to a forced abort

        If convert_db_excs == True, converts DBAPIErrors into excs.Errors.
        """
        assert tbl is None or tbl_id is None  # at most one can be specified
        if Env.get().in_xact:
            # make sure that we requested the required table lock at the beginning of the transaction
            if for_write:
                if tbl is not None:
                    assert tbl.tbl_id in self._x_locked_tbl_ids, f'{tbl.tbl_id} not in {self._x_locked_tbl_ids}'
                elif tbl_id is not None:
                    assert tbl_id in self._x_locked_tbl_ids, f'{tbl_id} not in {self._x_locked_tbl_ids}'
            yield Env.get().conn
            return

        # tv_msg = '\n'.join(
        #     [
        #         f'{tv.id}:{tv.effective_version} : tv={id(tv):x} sa_tbl={id(tv.store_tbl.sa_tbl):x}'
        #         for tv in self._tbl_versions.values()
        #     ]
        # )
        # _logger.debug(f'begin_xact(): {tv_msg}')
        num_retries = 0
        pending_ops_tbl_id: UUID | None = None
        has_exc = False  # True if we exited the 'with ...begin_xact()' block with an exception
        while True:
            if pending_ops_tbl_id is not None:
                Env.get().console_logger.debug(f'begin_xact(): finalizing pending ops for {pending_ops_tbl_id}')
                self._finalize_pending_ops(pending_ops_tbl_id)
                pending_ops_tbl_id = None

            try:
                self._in_write_xact = for_write
                self._x_locked_tbl_ids = set()
                self._modified_tvs = set()
                self._column_dependents = None
                has_exc = False

                assert not self._undo_actions
                with Env.get().begin_xact(for_write=for_write) as conn:
                    if tbl is not None or tbl_id is not None:
                        try:
                            target: TableVersionHandle | None = None
                            if tbl is not None:
                                if self._acquire_path_locks(
                                    tbl=tbl,
                                    for_write=for_write,
                                    lock_mutable_tree=lock_mutable_tree,
                                    check_pending_ops=finalize_pending_ops,
                                ):
                                    target = tbl.tbl_version
                            else:
                                target = self._acquire_tbl_lock(
                                    tbl_id=tbl_id,
                                    for_write=for_write,
                                    lock_mutable_tree=lock_mutable_tree,
                                    raise_if_not_exists=True,
                                    check_pending_ops=finalize_pending_ops,
                                )

                            if target is None:
                                # didn't get the write lock
                                for_write = False
                            elif for_write:
                                # we know at this point that target is mutable because we got the X-lock
                                if lock_mutable_tree and not target.is_snapshot:
                                    self._x_locked_tbl_ids = self._get_mutable_tree(target.id)
                                    self._compute_column_dependents(self._x_locked_tbl_ids)
                                else:
                                    self._x_locked_tbl_ids = {target.id}
                                if _logger.isEnabledFor(logging.DEBUG):
                                    # validate only when we don't see errors
                                    self.validate()

                        except PendingTableOpsError as e:
                            has_exc = True
                            if finalize_pending_ops:
                                # we remember which table id to finalize
                                pending_ops_tbl_id = e.tbl_id
                            # raise to abort the transaction
                            raise

                        except (sql_exc.DBAPIError, sql_exc.OperationalError) as e:
                            has_exc = True
                            if isinstance(
                                e.orig, (psycopg.errors.SerializationFailure, psycopg.errors.LockNotAvailable)
                            ) and (num_retries < _MAX_RETRIES or _MAX_RETRIES == -1):
                                num_retries += 1
                                _logger.debug(f'Retrying ({num_retries}) after {type(e.orig)}')
                                time.sleep(random.uniform(0.1, 0.5))
                                assert not self._undo_actions  # We should not have any undo actions at this point
                                continue
                            else:
                                raise

                    assert not self._undo_actions
                    yield conn
                    return

            except PendingTableOpsError:
                has_exc = True
                if pending_ops_tbl_id is not None:
                    # the next iteration of the loop will deal with pending ops for this table id
                    continue
                else:
                    # we got this exception after getting the initial table locks and therefore need to abort
                    raise

            except (sql_exc.DBAPIError, sql_exc.OperationalError, sql_exc.InternalError) as e:
                has_exc = True
                self.convert_sql_exc(e, tbl_id, tbl.tbl_version if tbl is not None else None, convert_db_excs)
                raise  # re-raise the error if it didn't convert to a pxt.Error

            except (Exception, KeyboardInterrupt) as e:
                has_exc = True
                _logger.debug(f'Caught {e.__class__}')
                raise

            finally:
                self._in_write_xact = False
                self._x_locked_tbl_ids.clear()
                self._column_dependents = None

                # invalidate cached current TableVersion instances
                for tv in self._tbl_versions.values():
                    if tv.effective_version is None:
                        _logger.debug(f'invalidating table version {tv} (0x{id(tv):x})')
                        tv.is_validated = False

                if has_exc:
                    # Execute undo actions in reverse order (LIFO)
                    for hook in reversed(self._undo_actions):
                        run_cleanup(hook, raise_error=False)
                    # purge all modified TableVersion instances; we can't guarantee they are still consistent with the
                    # stored metadata
                    for handle in self._modified_tvs:
                        self._clear_tv_cache(handle.key)
                    # Clear potentially corrupted cached metadata
                    if tbl is not None:
                        tbl.clear_cached_md()

                self._undo_actions.clear()
                self._modified_tvs.clear()

    def register_undo_action(self, func: Callable[[], None]) -> Callable[[], None]:
        """Registers a function to be called if the current transaction fails.

        The function is called only if the current transaction fails due to an exception.

        Rollback functions are called in reverse order of registration (LIFO).

        The function should not raise exceptions; if it does, they are logged and ignored.
        """
        assert self.in_write_xact
        self._undo_actions.append(func)
        return func

    def convert_sql_exc(
        self,
        e: sql_exc.StatementError,
        tbl_id: UUID | None = None,
        tbl: TableVersionHandle | None = None,
        convert_db_excs: bool = True,
    ) -> None:
        # we got some db error during the actual operation (not just while trying to get locks on the metadata
        # records); we convert these into pxt.Error exceptions if appropriate

        # we always convert UndefinedTable exceptions (they can't be retried)
        if isinstance(e.orig, psycopg.errors.UndefinedTable) and tbl is not None:
            # the table got dropped in the middle of the operation
            tbl_name = tbl.get().name
            _logger.debug(f'Exception: undefined table {tbl_name!r}: Caught {type(e.orig)}: {e!r}')
            raise excs.Error(f'Table was dropped: {tbl_name}') from None
        elif (
            # TODO: Investigate whether DeadlockDetected points to a bug in our locking protocol,
            #     which is supposed to be deadlock-free.
            isinstance(
                e.orig,
                (
                    psycopg.errors.SerializationFailure,  # serialization error despite getting x-locks
                    psycopg.errors.InFailedSqlTransaction,  # can happen after tx fails for another reason
                    psycopg.errors.DuplicateColumn,  # if a different process added a column concurrently
                    psycopg.errors.DeadlockDetected,  # locking protocol contention
                ),
            )
            and convert_db_excs
        ):
            msg: str
            if tbl is not None:
                msg = f'{tbl.get().name} ({tbl.id})'
            elif tbl_id is not None:
                msg = f'{tbl_id}'
            else:
                msg = ''
            _logger.debug(f'Exception: {e.orig.__class__}: {msg} ({e})')
            # Suppress the underlying SQL exception unless DEBUG is enabled
            raise_from = e if _logger.isEnabledFor(logging.DEBUG) else None
            raise excs.Error(
                'That Pixeltable operation could not be completed because it conflicted with another '
                'operation that was run on a different process.\n'
                'Please re-run the operation.'
            ) from raise_from

    @property
    def in_write_xact(self) -> bool:
        return self._in_write_xact

    def _acquire_path_locks(
        self,
        *,
        tbl: TableVersionPath,
        for_write: bool = False,
        lock_mutable_tree: bool = False,
        check_pending_ops: bool = True,
    ) -> bool:
        """
        Path locking protocol:
        - refresh cached TableVersions of ancestors (we need those even during inserts, for computed columns that
          reference the base tables)
        - refresh cached TableVersion of tbl or get X-lock, depending on for_write
        - if lock_mutable_tree, also X-lock all mutable views of tbl

        Raises Error if tbl doesn't exist.
        Return False if the lock couldn't be acquired (X-lock on a non-mutable table), True otherwise.
        """
        path_handles = tbl.get_tbl_versions()
        read_handles = path_handles[:0:-1] if for_write else path_handles[::-1]
        for handle in read_handles:
            # update cache
            _ = self.get_tbl_version(handle.key, validate_initialized=True)
        if not for_write:
            return True  # nothing left to lock
        handle = self._acquire_tbl_lock(
            tbl_id=tbl.tbl_id,
            for_write=True,
            lock_mutable_tree=lock_mutable_tree,
            raise_if_not_exists=True,
            check_pending_ops=check_pending_ops,
        )
        # update cache
        _ = self.get_tbl_version(path_handles[0].key, validate_initialized=True)
        return handle is not None

    def _acquire_tbl_lock(
        self,
        *,
        for_write: bool,
        tbl_id: UUID | None = None,
        dir_id: UUID | None = None,
        tbl_name: str | None = None,
        lock_mutable_tree: bool = False,
        raise_if_not_exists: bool = True,
        check_pending_ops: bool = True,
    ) -> TableVersionHandle | None:
        """
        For writes: force acquisition of an X-lock on a Table record via a blind update.

        Either tbl_id or dir_id/tbl_name need to be specified.
        Returns True if the table was locked, False if it was a snapshot or not found.
        If lock_mutable_tree, recursively locks all mutable views of the table.

        Returns a handle to what was locked, None if the lock couldn't be acquired (eg, X-lock on a non-mutable table).
        """
        assert (tbl_id is not None) != (dir_id is not None and tbl_name is not None)
        assert (dir_id is None) == (tbl_name is None)
        where_clause: sql.ColumnElement
        if tbl_id is not None:
            where_clause = schema.Table.id == tbl_id
        else:
            where_clause = sql.and_(schema.Table.dir_id == dir_id, schema.Table.md['name'].astext == tbl_name)
            user = Env.get().user
            if user is not None:
                where_clause = sql.and_(where_clause, schema.Table.md['user'].astext == Env.get().user)

        conn = Env.get().conn
        q = sql.select(schema.Table).where(where_clause)
        if for_write:
            q = q.with_for_update(nowait=True)
        row = conn.execute(q).one_or_none()
        if row is None:
            if raise_if_not_exists:
                raise excs.Error(self._dropped_tbl_error_msg(tbl_id))
            return None  # nothing to lock
        tbl_md = schema.md_from_dict(schema.TableMd, row.md)
        if for_write and tbl_md.is_mutable:
            conn.execute(sql.update(schema.Table).values(lock_dummy=1).where(where_clause))

        if check_pending_ops:
            # check for pending ops after getting table lock
            pending_ops_q = sql.select(sql.func.count()).where(schema.PendingTableOp.tbl_id == row.id)
            has_pending_ops = conn.execute(pending_ops_q).scalar() > 0
            if has_pending_ops:
                raise PendingTableOpsError(row.id)

        # TODO: properly handle concurrency for replicas with live views (once they are supported)
        if for_write and not tbl_md.is_mutable:
            return None  # nothing to lock

        key = TableVersionKey(tbl_id, tbl_md.current_version if tbl_md.is_snapshot else None, None)
        if tbl_md.is_mutable and lock_mutable_tree:
            # also lock mutable views
            tv = self.get_tbl_version(key, validate_initialized=True)
            for view in tv.mutable_views:
                self._acquire_tbl_lock(
                    for_write=for_write,
                    tbl_id=view.id,
                    lock_mutable_tree=lock_mutable_tree,
                    raise_if_not_exists=raise_if_not_exists,
                    check_pending_ops=check_pending_ops,
                )
        return TableVersionHandle(key)

    def _roll_forward(self) -> None:
        """Finalize pending ops for all tables in self._roll_forward_ids."""
        for tbl_id in self._roll_forward_ids:
            self._finalize_pending_ops(tbl_id)
            # TODO: handle replicas
            self._clear_tv_cache(TableVersionKey(tbl_id, None, None))

    def _finalize_pending_ops(self, tbl_id: UUID) -> None:
        """Finalizes all pending ops for the given table."""
        num_retries = 0
        while True:
            try:
                tbl_version: int
                op: TableOp | None = None
                delete_next_op_stmt: sql.Delete
                reset_state_stmt: sql.Update
                with self.begin_xact(
                    tbl_id=tbl_id, for_write=True, convert_db_excs=False, finalize_pending_ops=False
                ) as conn:
                    q = (
                        sql.select(schema.Table.md, schema.PendingTableOp)
                        .select_from(schema.Table)
                        .join(schema.PendingTableOp)
                        .where(schema.Table.id == tbl_id)
                        .where(schema.PendingTableOp.tbl_id == tbl_id)
                        .order_by(schema.PendingTableOp.op_sn)
                        .limit(1)
                        .with_for_update()
                    )
                    row = conn.execute(q).one_or_none()
                    if row is None:
                        return
                    view_md = row.md.get('view_md')
                    is_snapshot = False if view_md is None else view_md.get('is_snapshot')
                    assert is_snapshot is not None
                    tbl_version = row.md.get('current_version') if is_snapshot else None
                    op = schema.md_from_dict(TableOp, row.op)
                    delete_next_op_stmt = sql.delete(schema.PendingTableOp).where(
                        schema.PendingTableOp.tbl_id == tbl_id, schema.PendingTableOp.op_sn == row.op_sn
                    )
                    reset_state_stmt = (
                        sql.update(schema.Table)
                        .where(schema.Table.id == tbl_id)
                        .values(
                            md=schema.Table.md.op('||')(
                                {'tbl_state': schema.TableState.LIVE.value, 'pending_stmt': None}
                            )
                        )
                    )
                    _logger.debug(f'finalize_pending_ops({tbl_id}): finalizing op {op!s}')

                    if op.needs_xact:
                        if op.delete_table_md_op is not None:
                            self.delete_tbl_md(tbl_id)
                        else:
                            tv = self.get_tbl_version(
                                TableVersionKey(tbl_id, tbl_version, None),
                                check_pending_ops=False,
                                validate_initialized=True,
                            )
                            # TODO: The above TableVersionKey instance will need to be updated if we see a replica here.
                            # For now, just assert that we don't.
                            assert not tv.is_replica
                            tv.exec_op(op)

                        conn.execute(delete_next_op_stmt)
                        if op.op_sn == op.num_ops - 1:
                            conn.execute(reset_state_stmt)
                            return
                        continue

                # this op runs outside of a transaction
                tv = self.get_tbl_version(
                    TableVersionKey(tbl_id, tbl_version, None), check_pending_ops=False, validate_initialized=True
                )
                tv.exec_op(op)
                with self.begin_xact(
                    tbl_id=tbl_id, for_write=True, convert_db_excs=False, finalize_pending_ops=False
                ) as conn:
                    conn.execute(delete_next_op_stmt)
                    if op.op_sn == op.num_ops - 1:
                        conn.execute(reset_state_stmt)
                        return

            except (sql_exc.DBAPIError, sql_exc.OperationalError) as e:
                # TODO: why are we still seeing these here, instead of them getting taken care of by the retry
                # logic of begin_xact()?
                if isinstance(e.orig, (psycopg.errors.SerializationFailure, psycopg.errors.LockNotAvailable)):
                    num_retries += 1
                    log_msg: str
                    if op is not None:
                        log_msg = f'finalize_pending_ops(): retrying ({num_retries}) op {op!s} after {type(e.orig)}'
                    else:
                        log_msg = f'finalize_pending_ops(): retrying ({num_retries}) after {type(e.orig)}'
                    Env.get().console_logger.debug(log_msg)
                    time.sleep(random.uniform(0.1, 0.5))
                    continue
                else:
                    raise
            except Exception as e:
                Env.get().console_logger.debug(f'finalize_pending_ops(): caught {e}')
                raise

            num_retries = 0

    def _debug_str(self) -> str:
        tv_str = '\n'.join(str(k) for k in self._tbl_versions)
        tbl_str = '\n'.join(str(k) for k in self._tbls)
        return f'tbl_versions:\n{tv_str}\ntbls:\n{tbl_str}'

    def _get_mutable_tree(self, tbl_id: UUID) -> set[UUID]:
        """Returns ids of all tables that form the tree of mutable views starting at tbl_id; includes the root."""
        key = TableVersionKey(tbl_id, None, None)
        assert key in self._tbl_versions, f'{key} not in {self._tbl_versions.keys()}\n{self._debug_str()}'
        tv = self.get_tbl_version(key, validate_initialized=True)
        assert not tv.is_replica
        result: set[UUID] = {tv.id}
        for view in tv.mutable_views:
            result.update(self._get_mutable_tree(view.id))
        return result

    def _compute_column_dependents(self, mutable_tree: set[UUID]) -> None:
        """Populate self._column_dependents for all tables in mutable_tree"""
        assert self._column_dependents is None
        self._column_dependents = defaultdict(set)
        for tbl_id in mutable_tree:
            assert tbl_id in self._column_dependencies, (
                f'{tbl_id} not in {self._column_dependencies.keys()}\n{self._debug_str()}'
            )
            for col, dependencies in self._column_dependencies[tbl_id].items():
                for dependency in dependencies:
                    if dependency.tbl_id not in mutable_tree:
                        continue
                    dependents = self._column_dependents[dependency]
                    dependents.add(col)

    def record_column_dependencies(self, tbl_version: TableVersion) -> None:
        """Update self._column_dependencies. Only valid for mutable versions."""
        from pixeltable.exprs import Expr

        assert tbl_version.is_mutable
        dependencies: dict[QColumnId, set[QColumnId]] = {}
        for col in tbl_version.cols_by_id.values():
            if col.value_expr_dict is None:
                continue
            dependencies[QColumnId(tbl_version.id, col.id)] = Expr.get_refd_column_ids(col.value_expr_dict)
        self._column_dependencies[tbl_version.id] = dependencies

    def get_column_dependents(self, tbl_id: UUID, col_id: int) -> set[Column]:
        """Return all Columns that transitively depend on the given column."""
        assert self._column_dependents is not None
        dependents = self._column_dependents[QColumnId(tbl_id, col_id)]
        result: set[Column] = set()
        for dependent in dependents:
            tv = self.get_tbl_version(TableVersionKey(dependent.tbl_id, None, None), validate_initialized=True)
            col = tv.cols_by_id[dependent.col_id]
            result.add(col)
        return result

    def _acquire_dir_xlock(
        self, *, parent_id: UUID | None = None, dir_id: UUID | None = None, dir_name: str | None = None
    ) -> None:
        """Force acquisition of an X-lock on a Dir record via a blind update.

        If dir_id is present, then all other conditions are ignored.
        Note that (parent_id==None) is a valid where condition.
        If dir_id is not specified, the user from the environment is added to the directory filters.
        """
        assert (dir_name is None) != (dir_id is None)
        assert not (parent_id is not None and dir_name is None)
        user = Env.get().user
        assert self._in_write_xact
        q = sql.update(schema.Dir).values(lock_dummy=1)
        if dir_id is not None:
            q = q.where(schema.Dir.id == dir_id)
        else:
            q = q.where(schema.Dir.parent_id == parent_id)
            if dir_name is not None:
                q = q.where(schema.Dir.md['name'].astext == dir_name)
            if user is not None:
                q = q.where(schema.Dir.md['user'].astext == user)
        Env.get().conn.execute(q)

    def get_dir_path(self, dir_id: UUID) -> Path:
        """Return path for directory with given id"""
        assert isinstance(dir_id, UUID)
        conn = Env.get().conn
        names: list[str] = []
        while True:
            q = sql.select(schema.Dir).where(schema.Dir.id == dir_id)
            row = conn.execute(q).one()
            dir = schema.Dir(**row._mapping)
            if dir.md['name'] == '':
                break
            names.insert(0, dir.md['name'])
            dir_id = dir.parent_id
        return Path.parse('.'.join(names), allow_empty_path=True, allow_system_path=True)

    @dataclasses.dataclass
    class DirEntry:
        dir: schema.Dir | None
        dir_entries: dict[str, Catalog.DirEntry]
        table: schema.Table | None

    @retry_loop(for_write=False)
    def get_dir_contents(self, dir_path: Path, recursive: bool = False) -> dict[str, DirEntry]:
        dir = self._get_schema_object(dir_path, expected=Dir, raise_if_not_exists=True)
        return self._get_dir_contents(dir._id, recursive=recursive)

    def _get_dir_contents(self, dir_id: UUID, recursive: bool = False) -> dict[str, DirEntry]:
        """Returns a dict mapping the entry names to DirEntry objects"""
        conn = Env.get().conn
        result: dict[str, Catalog.DirEntry] = {}

        q = sql.select(schema.Dir).where(schema.Dir.parent_id == dir_id)
        rows = conn.execute(q).all()
        for row in rows:
            dir = schema.Dir(**row._mapping)
            dir_contents: dict[str, Catalog.DirEntry] = {}
            if recursive:
                dir_contents = self._get_dir_contents(dir.id, recursive=True)
            result[dir.md['name']] = self.DirEntry(dir=dir, dir_entries=dir_contents, table=None)

        q = sql.select(schema.Table).where(self._active_tbl_clause(dir_id=dir_id))
        rows = conn.execute(q).all()
        for row in rows:
            tbl = schema.Table(**row._mapping)
            result[tbl.md['name']] = self.DirEntry(dir=None, dir_entries={}, table=tbl)

        return result

    @retry_loop(for_write=True)
    def move(self, path: Path, new_path: Path, if_exists: IfExistsParam, if_not_exists: IfNotExistsParam) -> None:
        self._move(path, new_path, if_exists, if_not_exists)

    def _move(self, path: Path, new_path: Path, if_exists: IfExistsParam, if_not_exists: IfNotExistsParam) -> None:
        dest_obj, dest_dir, src_obj = self._prepare_dir_op(
            add_dir_path=new_path.parent,
            add_name=new_path.name,
            drop_dir_path=path.parent,
            drop_name=path.name,
            raise_if_exists=(if_exists == IfExistsParam.ERROR),
            raise_if_not_exists=(if_not_exists == IfNotExistsParam.ERROR),
        )
        assert dest_obj is None or if_exists == IfExistsParam.IGNORE
        assert src_obj is not None or if_not_exists == IfNotExistsParam.IGNORE
        if dest_obj is None and src_obj is not None:
            # If dest_obj is not None, it means `if_exists='ignore'` and the destination already exists.
            # If src_obj is None, it means `if_not_exists='ignore'` and the source doesn't exist.
            # If dest_obj is None and src_obj is not None, then we can proceed with the move.
            src_obj._move(new_path.name, dest_dir._id)

    def _prepare_dir_op(
        self,
        add_dir_path: Path | None = None,
        add_name: str | None = None,
        drop_dir_path: Path | None = None,
        drop_name: str | None = None,
        drop_expected: type[SchemaObject] | None = None,
        raise_if_exists: bool = False,
        raise_if_not_exists: bool = False,
    ) -> tuple[SchemaObject | None, Dir | None, SchemaObject | None]:
        """
        Validates paths and acquires locks needed for a directory operation, ie, add/drop/rename (add + drop) of a
        directory entry.

        The target entry is either a table or directory. The directory operation can include
        - adding an entry (<add_dir_path>.<add_name>)
        - dropping an entry (<drop_dir_path>.<drop_name>)

        Returns: (existing SchemaObject of add path, Dir of add path, existing SchemaObject of drop path)

        Locking protocol:
        - X locks on the immediate parent directories of the added/dropped entries; this prevents concurrent
          modifications of the parent
        - lock parent before child
        - if both add and drop (= two directories are involved), lock the directories in a pre-determined order
          (in this case, by name) in order to prevent deadlocks between concurrent directory modifications
        """
        assert drop_expected in (None, Table, Dir), drop_expected
        assert (add_dir_path is None) == (add_name is None)
        assert (drop_dir_path is None) == (drop_name is None)
        dir_paths: set[Path] = set()
        if add_dir_path is not None:
            dir_paths.add(add_dir_path)
        if drop_dir_path is not None:
            dir_paths.add(drop_dir_path)

        add_dir: schema.Dir | None = None
        drop_dir: schema.Dir | None = None
        for p in sorted(dir_paths):
            dir = self._get_dir(p, lock_dir=True)
            if dir is None:
                # Dir does not exist; raise an appropriate error.
                if add_dir_path is not None or add_name is not None:
                    raise excs.Error(f'Directory {p!r} does not exist. Create it first with:\npxt.create_dir({p!r})')
                else:
                    raise excs.Error(f'Directory {p!r} does not exist.')
            if p == add_dir_path:
                add_dir = dir
            if p == drop_dir_path:
                drop_dir = dir

        add_obj: SchemaObject | None = None
        if add_dir is not None:
            add_obj = self._get_dir_entry(add_dir.id, add_name, lock_entry=True)
            if add_obj is not None and raise_if_exists:
                add_path = add_dir_path.append(add_name)
                raise excs.Error(f'Path {add_path!r} already exists.')

        drop_obj: SchemaObject | None = None
        if drop_dir is not None:
            drop_path = drop_dir_path.append(drop_name)
            drop_obj = self._get_dir_entry(drop_dir.id, drop_name, lock_entry=True)
            if drop_obj is None and raise_if_not_exists:
                raise excs.Error(f'Path {drop_path!r} does not exist.')
            if drop_obj is not None and drop_expected is not None and not isinstance(drop_obj, drop_expected):
                expected_name = 'table' if drop_expected is Table else 'directory'
                raise excs.Error(f'{drop_path!r} needs to be a {expected_name} but is a {drop_obj._display_name()}')

        add_dir_obj = Dir(add_dir.id, add_dir.parent_id, add_dir.md['name']) if add_dir is not None else None
        return add_obj, add_dir_obj, drop_obj

    def _get_dir_entry(
        self, dir_id: UUID, name: str, version: int | None = None, lock_entry: bool = False
    ) -> SchemaObject | None:
        user = Env.get().user
        conn = Env.get().conn

        # check for subdirectory
        if lock_entry:
            self._acquire_dir_xlock(parent_id=dir_id, dir_id=None, dir_name=name)
        q = sql.select(schema.Dir).where(
            schema.Dir.parent_id == dir_id, schema.Dir.md['name'].astext == name, schema.Dir.md['user'].astext == user
        )
        rows = conn.execute(q).all()
        # The condition below can occur if there is a synchronization failure across multiple processes
        # It indicates database inconsistency.
        if len(rows) > 1:
            raise AssertionError(rows)
        if len(rows) == 1:
            dir_record = schema.Dir(**rows[0]._mapping)
            return Dir(dir_record.id, dir_record.parent_id, name)

        # check for table
        if lock_entry:
            self._acquire_tbl_lock(for_write=True, dir_id=dir_id, raise_if_not_exists=False, tbl_name=name)
        q = sql.select(schema.Table.id).where(
            self._active_tbl_clause(dir_id=dir_id, tbl_name=name), schema.Table.md['user'].astext == user
        )
        tbl_id = conn.execute(q).scalars().all()
        assert len(tbl_id) <= 1, name
        if len(tbl_id) == 1:
            return self.get_table_by_id(tbl_id[0], version)

        return None

    def _get_schema_object(
        self,
        path: Path,
        expected: type[SchemaObject] | None = None,
        raise_if_exists: bool = False,
        raise_if_not_exists: bool = False,
        lock_parent: bool = False,
        lock_obj: bool = False,
    ) -> SchemaObject | None:
        """Return the schema object at the given path, or None if it doesn't exist.

        Raises Error if
        - the parent directory doesn't exist
        - raise_if_exists is True and the path exists
        - raise_if_not_exists is True and the path does not exist
        - expected is not None and the existing object has a different type
        """
        assert expected in (None, Table, Dir), expected

        if path.is_root:
            # the root dir
            if expected is not None and expected is not Dir:
                raise excs.Error(f'{path!r} needs to be a table but is a dir')
            dir = self._get_dir(path, lock_dir=lock_obj)
            if dir is None:
                raise excs.Error(f'Unknown user: {Env.get().user}')
            return Dir(dir.id, dir.parent_id, dir.md['name'])

        parent_path = path.parent
        parent_dir = self._get_dir(parent_path, lock_dir=lock_parent)
        if parent_dir is None:
            raise excs.Error(f'Directory {parent_path!r} does not exist.')
        obj = self._get_dir_entry(parent_dir.id, path.name, path.version, lock_entry=lock_obj)

        if obj is None and raise_if_not_exists:
            raise excs.Error(f'Path {path!r} does not exist.')
        elif obj is not None and raise_if_exists:
            raise excs.Error(f'Path {path!r} is an existing {obj._display_name()}.')
        elif obj is not None and expected is not None and not isinstance(obj, expected):
            expected_name = 'table' if expected is Table else 'directory'
            raise excs.Error(f'{path!r} needs to be a {expected_name} but is a {obj._display_name()}.')
        return obj

    def get_table_by_id(
        self, tbl_id: UUID, version: int | None = None, ignore_if_dropped: bool = False
    ) -> Table | None:
        """Must be executed inside a transaction. Might raise PendingTableOpsError."""
        if (tbl_id, version) not in self._tbls:
            if version is None:
                return self._load_tbl(tbl_id, ignore_pending_drop=ignore_if_dropped)
            else:
                return self._load_tbl_at_version(tbl_id, version)
        return self._tbls.get((tbl_id, version))

    def create_table(
        self,
        path: Path,
        schema: dict[str, Any],
        if_exists: IfExistsParam,
        primary_key: list[str] | None,
        num_retained_versions: int,
        comment: str,
        media_validation: MediaValidation,
        create_default_idxs: bool,
    ) -> tuple[Table, bool]:
        """
        Creates a new InsertableTable at the given path.

        If `if_exists == IfExistsParam.IGNORE` and a table `t` already exists at the given path, returns `t, False`.

        Otherwise, creates a new table `t` and returns `t, True` (or raises an exception if the operation fails).
        """

        @retry_loop(for_write=True)
        def create_fn() -> tuple[UUID, bool]:
            import pixeltable.metadata.schema

            existing = self._handle_path_collision(path, InsertableTable, False, if_exists)
            if existing is not None:
                assert isinstance(existing, Table)
                return existing._id, False

            dir = self._get_schema_object(path.parent, expected=Dir, raise_if_not_exists=True)
            assert dir is not None

            md, ops = InsertableTable._create(
                path.name,
                schema,
                primary_key=primary_key,
                num_retained_versions=num_retained_versions,
                comment=comment,
                media_validation=media_validation,
                create_default_idxs=create_default_idxs,
            )
            tbl_id = UUID(md.tbl_md.tbl_id)
            md.tbl_md.pending_stmt = pixeltable.metadata.schema.TableStatement.CREATE_TABLE
            self.write_tbl_md(tbl_id, dir._id, md.tbl_md, md.version_md, md.schema_version_md, ops)
            return tbl_id, True

        self._roll_forward_ids.clear()
        tbl_id, is_created = create_fn()
        self._roll_forward()
        with self.begin_xact(tbl_id=tbl_id, for_write=True):
            tbl = self.get_table_by_id(tbl_id)
            _logger.info(f'Created table {tbl._name!r}, id={tbl._id}')
            Env.get().console_logger.info(f'Created table {tbl._name!r}.')
            return tbl, is_created

    def create_view(
        self,
        path: Path,
        base: TableVersionPath,
        select_list: list[tuple[exprs.Expr, str | None]] | None,
        where: exprs.Expr | None,
        sample_clause: 'SampleClause' | None,
        additional_columns: dict[str, Any] | None,
        is_snapshot: bool,
        create_default_idxs: bool,
        iterator: tuple[type[ComponentIterator], dict[str, Any]] | None,
        num_retained_versions: int,
        comment: str,
        media_validation: MediaValidation,
        if_exists: IfExistsParam,
    ) -> Table:
        @retry_loop(for_write=True)
        def create_fn() -> UUID:
            if not is_snapshot and base.is_mutable():
                # this is a mutable view of a mutable base; X-lock the base and advance its view_sn before adding
                # the view
                self._acquire_tbl_lock(tbl_id=base.tbl_id, for_write=True)
                base_tv = self.get_tbl_version(TableVersionKey(base.tbl_id, None, None), validate_initialized=True)
                base_tv.tbl_md.view_sn += 1
                result = Env.get().conn.execute(
                    sql.update(schema.Table)
                    .values({schema.Table.md: dataclasses.asdict(base_tv.tbl_md, dict_factory=md_dict_factory)})
                    .where(schema.Table.id == base.tbl_id)
                )
                assert result.rowcount == 1, result.rowcount

            existing = self._handle_path_collision(path, View, is_snapshot, if_exists)
            if existing is not None:
                assert isinstance(existing, View)
                return existing._id

            dir = self._get_schema_object(path.parent, expected=Dir, raise_if_not_exists=True)
            assert dir is not None
            if iterator is None:
                iterator_class, iterator_args = None, None
            else:
                iterator_class, iterator_args = iterator
            md, ops = View._create(
                dir._id,
                path.name,
                base=base,
                select_list=select_list,
                additional_columns=additional_columns,
                predicate=where,
                sample_clause=sample_clause,
                is_snapshot=is_snapshot,
                create_default_idxs=create_default_idxs,
                iterator_cls=iterator_class,
                iterator_args=iterator_args,
                num_retained_versions=num_retained_versions,
                comment=comment,
                media_validation=media_validation,
            )
            tbl_id = UUID(md.tbl_md.tbl_id)
            md.tbl_md.pending_stmt = schema.TableStatement.CREATE_VIEW
            self.write_tbl_md(tbl_id, dir._id, md.tbl_md, md.version_md, md.schema_version_md, ops)
            return tbl_id

        self._roll_forward_ids.clear()
        view_id = create_fn()
        if not is_snapshot and base.is_mutable():
            # invalidate base's TableVersion instance, so that it gets reloaded with the new mutable view
            self._clear_tv_cache(base.tbl_version.key)
            # base_tv = self.get_tbl_version(base.tbl_id, base.tbl_version.effective_version, validate_initialized=True)
            # view_handle = TableVersionHandle(view_id, effective_version=None)
            # base_tv.mutable_views.add(view_handle)

        self._roll_forward()
        with self.begin_xact(tbl_id=view_id, for_write=True):
            return self.get_table_by_id(view_id)

    def _clear_tv_cache(self, key: TableVersionKey) -> None:
        if key in self._tbl_versions:
            tv = self._tbl_versions[key]
            tv.is_validated = False
            del self._tbl_versions[key]

    def create_replica(self, path: Path, md: list[TableVersionMd], create_store_tbls: bool = True) -> None:
        """
        Creates table, table_version, and table_schema_version records for a replica with the given metadata.
        The metadata should be presented in standard "ancestor order", with the table being replicated at
        list position 0 and the (root) base table at list position -1.
        """
        assert self.in_write_xact

        # Acquire locks for any tables in the ancestor hierarchy that might already exist (base table first).
        for ancestor_md in md[::-1]:  # base table first
            self._acquire_tbl_lock(for_write=True, tbl_id=UUID(ancestor_md.tbl_md.tbl_id), raise_if_not_exists=False)

        tbl_id = UUID(md[0].tbl_md.tbl_id)

        existing = self._handle_path_collision(path, Table, False, if_exists=IfExistsParam.IGNORE)  # type: ignore[type-abstract]
        if existing is not None and existing._id != tbl_id:
            raise excs.Error(
                f'An attempt was made to create a replica table at {path!r}, '
                'but a different table already exists at that location.'
            )

        # Ensure that the system directory exists.
        self.__ensure_system_dir_exists()

        # Now check to see if this table already exists in the catalog.
        existing = self.get_table_by_id(tbl_id)
        if existing is not None:
            existing_path = Path.parse(existing._path(), allow_system_path=True)
            if existing_path != path and not existing_path.is_system_path:
                # It does exist, under a different path from the specified one.
                raise excs.Error(
                    f'That table has already been replicated as {existing_path!r}.\n'
                    f'Drop the existing replica if you wish to re-create it.'
                )

        # Now store the metadata for this replica's proper ancestors. If one or more proper ancestors
        # do not yet exist in the store, they will be created as anonymous system tables.
        # We instantiate the ancestors starting with the base table and ending with the immediate parent of the
        # table being replicated.
        for ancestor_md in md[:0:-1]:
            ancestor_id = UUID(ancestor_md.tbl_md.tbl_id)
            replica = self.get_table_by_id(ancestor_id)
            replica_path: Path
            if replica is None:
                # We've never seen this table before. Create a new anonymous system table for it.
                replica_path = Path.parse(f'_system.replica_{ancestor_id.hex}', allow_system_path=True)
            else:
                # The table already exists in the catalog. The existing path might be a system path (if the table
                # was created as an anonymous base table of some other table), or it might not (if it's a snapshot
                # that was directly replicated by the user at some point). In either case, use the existing path.
                replica_path = Path.parse(replica._path(), allow_system_path=True)

            # Store the metadata; it could be a new version (in which case a new record will be created), or a known
            # version (in which case the newly received metadata will be validated as identical).
            # If it's a new version, this will result in a new TableVersion record being created.
            self.__store_replica_md(replica_path, ancestor_md)

            # Now we must clear cached metadata for the ancestor table, to force the next table operation to pick up
            # the new TableVersion instance. This is necessary because computed columns of descendant tables might
            # reference columns of the ancestor table that only exist in the new version.
            replica = self.get_table_by_id(ancestor_id)
            # assert replica is not None  # If it didn't exist before, it must have been created by now.
            if replica is not None:
                replica._tbl_version_path.clear_cached_md()

        # Store the metadata for the table being replicated; as before, it could be a new version or a known version.
        # If it's a new version, then a TableVersion record will be created, unless the table being replicated
        # is a pure snapshot.
        self.__store_replica_md(path, md[0], create_store_tbls)

        # Finally, it's possible that the table already exists in the catalog, but as an anonymous system table that
        # was hidden the last time we checked (and that just became visible when the replica was imported). In this
        # case, we need to make the existing table visible by moving it to the specified path.
        # We need to do this at the end, since `existing_path` needs to first have a non-fragment table version in
        # order to be instantiated as a schema object.
        existing = self.get_table_by_id(tbl_id)
        assert existing is not None
        existing_path = Path.parse(existing._path(), allow_system_path=True)
        if existing_path != path:
            assert existing_path.is_system_path
            self._move(existing_path, path, IfExistsParam.ERROR, IfNotExistsParam.ERROR)

    def __ensure_system_dir_exists(self) -> Dir:
        system_path = Path.parse('_system', allow_system_path=True)
        return self._create_dir(system_path, if_exists=IfExistsParam.IGNORE, parents=False)

    def __store_replica_md(self, path: Path, md: TableVersionMd, create_store_tbl: bool = True) -> None:
        _logger.info(f'Creating replica table at {path!r} with ID: {md.tbl_md.tbl_id}')
        dir = self._get_schema_object(path.parent, expected=Dir, raise_if_not_exists=True)
        assert dir is not None
        assert self._in_write_xact

        conn = Env.get().conn
        tbl_id = md.tbl_md.tbl_id

        new_tbl_md: schema.TableMd | None = None
        new_version_md: schema.VersionMd | None = None
        new_schema_version_md: schema.TableSchemaVersionMd | None = None
        is_new_tbl_version: bool = False

        # We need to ensure that the table metadata in the catalog always reflects the latest observed version of
        # this table. (In particular, if this is a base table, then its table metadata need to be consistent
        # with the latest version of this table having a replicated view somewhere in the catalog.)
        # TODO: handle concurrent drop() of an existing replica; if we just ignore that Table record here, we can end
        # up with a duplicate key violation; in principle, we should wait for the concurrent drop() to finish
        q: sql.Executable = sql.select(schema.Table.md).where(schema.Table.id == tbl_id)
        existing_md_row = conn.execute(q).one_or_none()

        # Update md with the given name, current user, and is_replica flag.
        md = dataclasses.replace(
            md, tbl_md=dataclasses.replace(md.tbl_md, name=path.name, user=Env.get().user, is_replica=True)
        )
        if existing_md_row is None:
            # No existing table, so create a new record.
            q = sql.insert(schema.Table.__table__).values(
                id=tbl_id, dir_id=dir._id, md=dataclasses.asdict(md.tbl_md, dict_factory=md_dict_factory)
            )
            conn.execute(q)
        elif not existing_md_row.md['is_replica']:
            raise excs.Error(
                'An attempt was made to replicate a view whose base table already exists in the local catalog '
                'in its original form.\n'
                'If this is intentional, you must first drop the existing base table:\n'
                f'  pxt.drop_table({str(path)!r})'
            )
        elif md.tbl_md.current_version > existing_md_row.md['current_version']:
            # New metadata is more recent than the metadata currently stored in the DB; we'll update the record
            # in place in the DB.
            new_tbl_md = md.tbl_md

        # Now see if a TableVersion record already exists in the DB for this table version. If not, insert it. If
        # it already exists, check that the existing record is identical to the new one.
        q = (
            sql.select(schema.TableVersion.md)
            .where(schema.TableVersion.tbl_id == tbl_id)
            .where(schema.TableVersion.md['version'].cast(sql.Integer) == md.version_md.version)
        )
        existing_version_md_row = conn.execute(q).one_or_none()
        if existing_version_md_row is None:
            new_version_md = md.version_md
            is_new_tbl_version = True
        else:
            existing_version_md = schema.md_from_dict(schema.VersionMd, existing_version_md_row.md)
            # Validate that the existing metadata are identical to the new metadata, except is_fragment
            # and additional_md which may differ.
            if (
                dataclasses.replace(
                    existing_version_md,
                    is_fragment=md.version_md.is_fragment,
                    additional_md=md.version_md.additional_md,
                )
                != md.version_md
            ):
                raise excs.Error(
                    f'The version metadata for the replica {path!r}:{md.version_md.version} is inconsistent with '
                    'the metadata recorded from a prior replica.\n'
                    'This is likely due to data corruption in the replicated table.'
                )
            if existing_version_md.is_fragment and not md.version_md.is_fragment:
                # This version exists in the DB as a fragment, but we're importing a complete copy of the same version;
                # set the is_fragment flag to False in the DB.
                new_version_md = md.version_md

        # Do the same thing for TableSchemaVersion.
        q = (
            sql.select(schema.TableSchemaVersion.md)
            .where(schema.TableSchemaVersion.tbl_id == tbl_id)
            .where(
                schema.TableSchemaVersion.md['schema_version'].cast(sql.Integer) == md.schema_version_md.schema_version
            )
        )
        existing_schema_version_md_row = conn.execute(q).one_or_none()
        if existing_schema_version_md_row is None:
            new_schema_version_md = md.schema_version_md
        else:
            existing_schema_version_md = schema.md_from_dict(
                schema.TableSchemaVersionMd, existing_schema_version_md_row.md
            )
            # Validate that the existing metadata are identical to the new metadata.
            if existing_schema_version_md != md.schema_version_md:
                raise excs.Error(
                    f'The schema version metadata for the replica {path!r}:{md.schema_version_md.schema_version} '
                    'is inconsistent with the metadata recorded from a prior replica.\n'
                    'This is likely due to data corruption in the replicated table.'
                )

        self.write_tbl_md(UUID(tbl_id), None, new_tbl_md, new_version_md, new_schema_version_md)

        if is_new_tbl_version and not md.is_pure_snapshot:
            # It's a new version of a table that has a physical store, so we need to create a TableVersion instance.
            TableVersion.create_replica(md, create_store_tbl)

    def get_additional_md(self, tbl_id: UUID) -> dict[str, Any]:
        """Return the additional_md field of the given table."""
        assert Env.get().in_xact
        conn = Env.get().conn
        q = sql.select(schema.Table.additional_md).where(self._active_tbl_clause(tbl_id=tbl_id))
        # TODO: handle concurrent drop()
        row = conn.execute(q).one()
        assert isinstance(row[0], dict)
        return row[0]

    def update_additional_md(self, tbl_id: UUID, additional_md: dict[str, Any]) -> None:
        """
        Update the additional_md field of the given table. The new additional_md is merged with the
        existing one via a JSON dictionary merge, giving preference to the new values.
        """
        assert self._in_write_xact
        conn = Env.get().conn
        q = (
            sql.update(schema.Table)
            .where(schema.Table.id == str(tbl_id))
            .values({schema.Table.additional_md: schema.Table.additional_md.op('||')(additional_md)})
        )
        result = conn.execute(q)
        assert result.rowcount == 1, result.rowcount

    @retry_loop(for_write=False)
    def get_table(self, path: Path, if_not_exists: IfNotExistsParam) -> Table | None:
        obj = Catalog.get()._get_schema_object(
            path, expected=Table, raise_if_not_exists=(if_not_exists == IfNotExistsParam.ERROR)
        )
        if obj is None:
            _logger.info(f'Skipped table {path!r} (does not exist).')
            return None

        assert isinstance(obj, Table)
        # We need to clear cached metadata from tbl_version_path, in case the schema has been changed
        # by another process.
        obj._tbl_version_path.clear_cached_md()
        return obj

    def drop_table(self, path: Path, if_not_exists: IfNotExistsParam, force: bool) -> None:
        @retry_loop(for_write=True)
        def drop_fn() -> None:
            tbl = self._get_schema_object(
                path,
                expected=Table,
                raise_if_not_exists=(if_not_exists == IfNotExistsParam.ERROR and not force),
                lock_parent=True,
                lock_obj=False,
            )
            if tbl is None:
                _logger.info(f'Skipped table {path!r} (does not exist).')
                return
            assert isinstance(tbl, Table)

            if isinstance(tbl, View) and tbl._tbl_version_path.is_mutable() and tbl._tbl_version_path.base.is_mutable():
                # this is a mutable view of a mutable base;
                # lock the base before the view, in order to avoid deadlocks with concurrent inserts/updates
                base_id = tbl._tbl_version_path.base.tbl_id
                self._acquire_tbl_lock(tbl_id=base_id, for_write=True, lock_mutable_tree=False)

            self._drop_tbl(tbl, force=force, is_replace=False)

        self._roll_forward_ids.clear()
        drop_fn()
        self._roll_forward()

    def _drop_tbl(self, tbl: Table | TableVersionPath, force: bool, is_replace: bool) -> None:
        """
        Drop the table (and recursively its views, if force == True).

        `tbl` can be an instance of `Table` for a user table, or `TableVersionPath` for a hidden (system) table.

        Returns:
            List of table ids that were dropped.

        Locking protocol:
        - X-lock base before X-locking any view
        - deadlock-free wrt to TableVersion.insert() (insert propagation also proceeds top-down)
        - X-locks parent dir prior to calling TableVersion.drop(): prevent concurrent creation of another SchemaObject
          in the same directory with the same name (which could lead to duplicate names if we get aborted)
        """
        is_pure_snapshot: bool
        if isinstance(tbl, TableVersionPath):
            tvp = tbl
            tbl_id = tvp.tbl_id
            tbl = None
            is_pure_snapshot = False
        else:
            tvp = tbl._tbl_version_path
            tbl_id = tbl._id
            is_pure_snapshot = tbl._tbl_version is None

        if tbl is not None:
            self._acquire_dir_xlock(dir_id=tbl._dir_id)
        self._acquire_tbl_lock(tbl_id=tbl_id, for_write=True, lock_mutable_tree=False)

        view_ids = self.get_view_ids(tbl_id, for_update=True)
        is_replica = tvp.is_replica()
        do_drop = True

        _logger.debug(f'Preparing to drop table {tbl_id} (force={force!r}, is_replica={is_replica}).')

        if len(view_ids) > 0:
            if force:
                # recursively drop views first
                for view_id in view_ids:
                    view = self.get_table_by_id(view_id, ignore_if_dropped=True)
                    if view is not None:
                        self._drop_tbl(view, force=force, is_replace=is_replace)

            elif is_replica:
                # Dropping a replica with dependents and no 'force': just rename it to be a hidden table;
                # the actual table will not be dropped.
                assert tbl is not None  # can only occur for a user table
                system_dir = self.__ensure_system_dir_exists()
                new_name = f'replica_{tbl_id.hex}'
                _logger.debug(f'{tbl._path()!r} is a replica with dependents; renaming to {new_name!r}.')
                tbl._move(new_name, system_dir._id)
                do_drop = False  # don't actually clear the catalog for this table

            else:
                # It has dependents but is not a replica and no 'force', so it's an error to drop it.
                assert tbl is not None  # can only occur for a user table
                msg: str
                if is_replace:
                    msg = (
                        f'{tbl._display_str()} already exists and has dependents. '
                        "Use `if_exists='replace_force'` to replace it."
                    )
                else:
                    msg = f'{tbl._display_str()} has dependents.'
                raise excs.Error(msg)

        # if this is a mutable view of a mutable base, advance the base's view_sn
        if isinstance(tbl, View) and tvp.is_mutable() and tvp.base.is_mutable():
            base_id = tvp.base.tbl_id
            base_tv = self.get_tbl_version(TableVersionKey(base_id, None, None), validate_initialized=True)
            base_tv.tbl_md.view_sn += 1
<<<<<<< HEAD
            # self.mark_modified_tvs(base_tv.handle)
=======
>>>>>>> 9e04c086
            result = Env.get().conn.execute(
                sql.update(schema.Table.__table__)
                .values({schema.Table.md: dataclasses.asdict(base_tv.tbl_md, dict_factory=md_dict_factory)})
                .where(schema.Table.id == base_id)
            )
            assert result.rowcount == 1, result.rowcount
<<<<<<< HEAD
            self._clear_tv_cache(base_tv.handle.key)
=======
            # force reload of base TV instance in order to make its state consistent with the stored metadata
            self._clear_tv_cache(base_tv.key)
>>>>>>> 9e04c086

        if do_drop:
            if is_pure_snapshot:
                # there is no physical table, but we still need to delete the Table record; we can do that right now
                # as part of the current transaction
                self.delete_tbl_md(tbl_id)
            else:
                # invalidate the TableVersion instance when we're done so that existing references to it can find out it
                # has been dropped
                self.mark_modified_tvs(tvp.tbl_version)

                # write TableOps to execute the drop, plus the updated Table record
                tv = tvp.tbl_version.get()
                tv.tbl_md.pending_stmt = schema.TableStatement.DROP_TABLE
                drop_ops = tv.drop()
                self.write_tbl_md(
                    tv.id,
                    dir_id=None,
                    tbl_md=tv.tbl_md,
                    version_md=None,
                    schema_version_md=None,
                    pending_ops=drop_ops,
                    remove_from_dir=True,
                )

            tvp.clear_cached_md()

        assert (
            is_replica
            or (tbl_id, None) in self._tbls  # non-replica tables must have an entry with effective_version=None
        )

        # Remove visible Table references (we do this even for a replica that was just renamed).
        versions = [version for id, version in self._tbls if id == tbl_id]
        for version in versions:
            del self._tbls[tbl_id, version]

        _logger.info(f'Dropped table {tbl_id if tbl is None else repr(tbl._path())}.')

        if (
            is_replica  # if this is a replica,
            and do_drop  # and it was actually dropped (not just renamed),
            and tvp.base is not None  # and it has a base table,
        ):
            base_tbl = self.get_table_by_id(tvp.base.tbl_id)
            base_tbl_path = None if base_tbl is None else Path.parse(base_tbl._path(), allow_system_path=True)
            if (
                (base_tbl_path is None or base_tbl_path.is_system_path)  # and the base table is hidden,
                and len(self.get_view_ids(tvp.base.tbl_id, for_update=True)) == 0  # and has no other dependents,
            ):
                # then drop the base table as well (possibly recursively).
                _logger.debug(f'Dropping hidden base table {tvp.base.tbl_id} of dropped replica {tbl_id}.')
                # we just dropped the anchor on `tvp.base`; we need to clear the anchor so that we can actually
                # load the TableVersion instance in order to drop it
                self._drop_tbl(tvp.base.anchor_to(None), force=False, is_replace=False)

    @retry_loop(for_write=True)
    def create_dir(self, path: Path, if_exists: IfExistsParam, parents: bool) -> Dir:
        return self._create_dir(path, if_exists, parents)

    def _create_dir(self, path: Path, if_exists: IfExistsParam, parents: bool) -> Dir:
        # existing = self._handle_path_collision(path, Dir, False, if_exists)
        # if existing is not None:
        #     assert isinstance(existing, Dir)
        #     return existing
        #
        # parent = self._get_schema_object(path.parent)
        # assert parent is not None
        # dir = Dir._create(parent._id, path.name)
        # Env.get().console_logger.info(f'Created directory {path!r}.')
        # return dir

        if parents:
            # start walking down from the root
            last_parent: SchemaObject | None = None
            for ancestor in path.ancestors():
                ancestor_obj = self._get_schema_object(ancestor, expected=Dir)
                assert ancestor_obj is not None or last_parent is not None
                last_parent = Dir._create(last_parent._id, ancestor.name) if ancestor_obj is None else ancestor_obj
            parent = last_parent
        else:
            parent = self._get_schema_object(path.parent)
        existing = self._handle_path_collision(path, Dir, False, if_exists)
        if existing is not None:
            assert isinstance(existing, Dir)
            return existing
        assert parent is not None
        dir = Dir._create(parent._id, path.name)
        Env.get().console_logger.info(f'Created directory {path!r}.')
        return dir

    def drop_dir(self, path: Path, if_not_exists: IfNotExistsParam, force: bool) -> None:
        @retry_loop(for_write=True)
        def drop_fn() -> None:
            _, _, schema_obj = self._prepare_dir_op(
                drop_dir_path=path.parent,
                drop_name=path.name,
                drop_expected=Dir,
                raise_if_not_exists=if_not_exists == IfNotExistsParam.ERROR and not force,
            )
            if schema_obj is None:
                _logger.info(f'Directory {path!r} does not exist; skipped drop_dir().')
                return
            self._drop_dir(schema_obj._id, path, force=force)

        self._roll_forward_ids.clear()
        drop_fn()
        self._roll_forward()

    def _drop_dir(self, dir_id: UUID, dir_path: Path, force: bool = False) -> None:
        conn = Env.get().conn
        if not force:
            # check for existing entries
            q = sql.select(sql.func.count()).select_from(schema.Dir).where(schema.Dir.parent_id == dir_id)
            num_subdirs = conn.execute(q).scalar()
            q = sql.select(sql.func.count()).select_from(schema.Table).where(self._active_tbl_clause(dir_id=dir_id))
            num_tbls = conn.execute(q).scalar()
            if num_subdirs + num_tbls > 0:
                raise excs.Error(f'Directory {dir_path!r} is not empty.')

        # drop existing subdirs
        self._acquire_dir_xlock(dir_id=dir_id)
        dir_q = sql.select(schema.Dir).where(schema.Dir.parent_id == dir_id)
        for row in conn.execute(dir_q).all():
            self._drop_dir(row.id, dir_path.append(row.md['name']), force=True)

        # drop existing tables
        tbl_q = sql.select(schema.Table).where(self._active_tbl_clause(dir_id=dir_id)).with_for_update()
        for row in conn.execute(tbl_q).all():
            tbl = self.get_table_by_id(row.id, ignore_if_dropped=True)
            # this table would have been dropped already if it's a view of a base we dropped earlier
            if tbl is not None:
                self._drop_tbl(tbl, force=True, is_replace=False)

        # self.drop_dir(dir_id)
        conn.execute(sql.delete(schema.Dir).where(schema.Dir.id == dir_id))
        _logger.info(f'Removed directory {dir_path!r}.')

    def get_view_ids(self, tbl_id: UUID, for_update: bool = False) -> list[UUID]:
        """Return the ids of views that directly reference the given table"""
        conn = Env.get().conn
        # check whether this table still exists
        q = sql.select(sql.func.count()).select_from(schema.Table).where(self._active_tbl_clause(tbl_id=tbl_id))
        tbl_count = conn.execute(q).scalar()
        if tbl_count == 0:
            raise excs.Error(self._dropped_tbl_error_msg(tbl_id))
        q = (
            sql.select(schema.Table.id)
            .where(schema.Table.md['view_md']['base_versions'][0][0].astext == tbl_id.hex)
            .where(self._active_tbl_clause())
        )
        if for_update:
            q = q.with_for_update()
        result = [r[0] for r in conn.execute(q).all()]
        return result

    def get_tbl_version(
        self, key: TableVersionKey, *, check_pending_ops: bool = True, validate_initialized: bool = False
    ) -> TableVersion | None:
        """
        Returns the TableVersion instance for the given table and version and updates the cache.

        If present in the cache and the instance isn't validated, validates version and view_sn against the stored
        metadata.
        """
        # we need a transaction here, if we're not already in one; if this starts a new transaction,
        # the returned TableVersion instance will not be validated
        with self.begin_xact(for_write=False) as conn:
            tv = self._tbl_versions.get(key)
            if tv is None:
                tv = self._load_tbl_version(key, check_pending_ops=check_pending_ops)
            elif not tv.is_validated:
                # only live instances are invalidated
                assert key.effective_version is None
                # _logger.debug(f'validating metadata for table {tbl_id}:{tv.version} ({id(tv):x})')
                where_clause: sql.ColumnElement[bool]
                if check_pending_ops:
                    # if we don't want to see pending ops, we also don't want to see dropped tables
                    where_clause = self._active_tbl_clause(tbl_id=key.tbl_id)
                else:
                    where_clause = schema.Table.id == key.tbl_id
                q = sql.select(schema.Table.md).where(where_clause)
                row = conn.execute(q).one_or_none()
                if row is None:
                    raise excs.Error(self._dropped_tbl_error_msg(key.tbl_id))

                reload = False

                if tv.anchor_tbl_id is None:
                    # live non-replica table; compare our cached TableMd.current_version/view_sn to what's stored
                    q = sql.select(schema.Table.md).where(where_clause)
                    row = conn.execute(q).one_or_none()
                    if row is None:
                        raise excs.Error(self._dropped_tbl_error_msg(key.tbl_id))
                    current_version, view_sn = row.md['current_version'], row.md['view_sn']
                    if current_version != tv.version or view_sn != tv.tbl_md.view_sn:
                        _logger.debug(
                            f'reloading metadata for live table {key.tbl_id} '
                            f'(cached/current version: {tv.version}/{current_version}, '
                            f'cached/current view_sn: {tv.tbl_md.view_sn}/{view_sn})'
                        )
                        reload = True

                else:
                    # live replica table; use the anchored version
                    anchor_tbl_version_md = self.head_version_md(tv.anchor_tbl_id)
                    assert anchor_tbl_version_md is not None
                    q = sql.select(schema.TableVersion.md)
                    if check_pending_ops:
                        q = q.join(schema.Table, schema.Table.id == schema.TableVersion.tbl_id).where(
                            self._active_tbl_clause(tbl_id=key.tbl_id)
                        )
                    q = (
                        q.where(schema.TableVersion.tbl_id == key.tbl_id)
                        .where(schema.TableVersion.md['created_at'].cast(sql.Float) <= anchor_tbl_version_md.created_at)
                        .order_by(schema.TableVersion.md['created_at'].cast(sql.Float).desc())
                        .limit(1)
                    )
                    row = conn.execute(q).one_or_none()
                    if row is None:
                        raise excs.Error(self._dropped_tbl_error_msg(key.tbl_id))
                    version = row.md['version']
                    if version != tv.version:  # TODO: How will view_sn work for replicas?
                        _logger.debug(
                            f'reloading metadata for replica table {key.tbl_id} (anchor {key.anchor_tbl_id}) '
                            f'(cached/anchored version: {tv.version}/{version})'
                        )
                        reload = True

                # the stored version can be behind TableVersion.version, because we don't roll back the in-memory
                # metadata changes after a failed update operation
                if reload:
                    # the cached metadata is invalid
                    tv = self._load_tbl_version(key, check_pending_ops=check_pending_ops)
                else:
                    # the cached metadata is valid
                    tv.is_validated = True

            assert tv.anchor_tbl_id == key.anchor_tbl_id
            assert tv.is_validated, f'{key} not validated\n{tv.__dict__}\n{self._debug_str()}'
            if validate_initialized:
                assert tv.is_initialized, f'{key} not initialized\n{tv.__dict__}\n{self._debug_str()}'
            return tv

    def remove_tbl_version(self, key: TableVersionKey) -> None:
        assert isinstance(key, TableVersionKey)
        assert key in self._tbl_versions
        del self._tbl_versions[key]

    def get_dir(self, dir_id: UUID, for_update: bool = False) -> Dir | None:
        """Return the Dir with the given id, or None if it doesn't exist"""
        conn = Env.get().conn
        if for_update:
            self._acquire_dir_xlock(dir_id=dir_id)
        q = sql.select(schema.Dir).where(schema.Dir.id == dir_id)
        row = conn.execute(q).one_or_none()
        if row is None:
            return None
        dir_record = schema.Dir(**row._mapping)
        return Dir(dir_record.id, dir_record.parent_id, dir_record.md['name'])

    def _get_dir(self, path: Path, lock_dir: bool = False) -> schema.Dir | None:
        """
        lock_dir: if True, X-locks target (but not the ancestors)
        """
        user = Env.get().user
        conn = Env.get().conn
        if path.is_root:
            if lock_dir:
                self._acquire_dir_xlock(dir_name='')
            q = sql.select(schema.Dir).where(schema.Dir.parent_id.is_(None), schema.Dir.md['user'].astext == user)
            row = conn.execute(q).one_or_none()
            return schema.Dir(**row._mapping) if row is not None else None
        else:
            parent_dir = self._get_dir(path.parent, lock_dir=False)
            if parent_dir is None:
                return None
            if lock_dir:
                self._acquire_dir_xlock(parent_id=parent_dir.id, dir_name=path.name)
            q = sql.select(schema.Dir).where(
                schema.Dir.parent_id == parent_dir.id,
                schema.Dir.md['name'].astext == path.name,
                schema.Dir.md['user'].astext == user,
            )
            row = conn.execute(q).one_or_none()
            return schema.Dir(**row._mapping) if row is not None else None

    def _load_tbl(self, tbl_id: UUID, ignore_pending_drop: bool = False) -> Table | None:
        """Loads metadata for the table with the given id and caches it."""
        from .insertable_table import InsertableTable
        from .view import View

        assert tbl_id is not None
        _logger.info(f'Loading table {tbl_id}')

        conn = Env.get().conn

        if ignore_pending_drop:
            # check whether this table is in the process of being dropped
            q: sql.Executable = sql.select(schema.Table.md).where(schema.Table.id == tbl_id)
            row = conn.execute(q).one()
            if row.md['pending_stmt'] == schema.TableStatement.DROP_TABLE.value:
                return None

        # check for pending ops
        q = sql.select(sql.func.count()).where(schema.PendingTableOp.tbl_id == tbl_id)
        has_pending_ops = conn.execute(q).scalar() > 0
        if has_pending_ops:
            raise PendingTableOpsError(tbl_id)

        q = (
            sql.select(schema.Table, schema.TableSchemaVersion)
            .join(schema.TableSchemaVersion)
            .where(schema.Table.id == schema.TableSchemaVersion.tbl_id)
            .where(
                schema.Table.md['current_schema_version'].cast(sql.Integer) == schema.TableSchemaVersion.schema_version
            )
            .where(schema.Table.id == tbl_id)
        )
        row = conn.execute(q).one_or_none()
        if row is None:
            return None
        tbl_record, _ = _unpack_row(row, [schema.Table, schema.TableSchemaVersion])

        tbl_md = schema.md_from_dict(schema.TableMd, tbl_record.md)
        view_md = tbl_md.view_md

        if view_md is None and not tbl_md.is_replica:
            # this is a base, non-replica table
            key = TableVersionKey(tbl_id, None, None)
            if key not in self._tbl_versions:
                _ = self._load_tbl_version(key)
            tbl = InsertableTable(tbl_record.dir_id, TableVersionHandle(key))
            self._tbls[tbl_id, None] = tbl
            return tbl

        # this is a view; determine the sequence of TableVersions to load
        tbl_version_path: list[tuple[UUID, int | None]] = []
        anchor_tbl_id = UUID(tbl_md.tbl_id) if tbl_md.is_replica else None
        if tbl_md.is_pure_snapshot:
            # this is a pure snapshot, without a physical table backing it; we only need the bases
            pass
        else:
            effective_version = (
                0 if view_md is not None and view_md.is_snapshot else None
            )  # snapshots only have version 0
            tbl_version_path.append((tbl_id, effective_version))

        if view_md is not None:
            tbl_version_path.extend((UUID(ancestor_id), version) for ancestor_id, version in view_md.base_versions)

        if anchor_tbl_id is not None and self.head_version_md(anchor_tbl_id) is None:
            return None

        # load TableVersions, starting at the root
        base_path: TableVersionPath | None = None
        view_path: TableVersionPath | None = None
        for id, effective_version in tbl_version_path[::-1]:
            # anchor the path elements that have effective_version == None
            key = TableVersionKey(id, effective_version, None if effective_version is not None else anchor_tbl_id)
            if key not in self._tbl_versions:
                _ = self._load_tbl_version(key)
            view_path = TableVersionPath(TableVersionHandle(key), base=base_path)
            base_path = view_path
        view = View(tbl_id, tbl_record.dir_id, tbl_md.name, view_path, snapshot_only=tbl_md.is_pure_snapshot)
        self._tbls[tbl_id, None] = view
        return view

    def _load_tbl_at_version(self, tbl_id: UUID, version: int) -> Table | None:
        from .view import View

        # Load the specified TableMd and TableVersionMd records from the db.
        conn = Env.get().conn
        q: sql.Executable = (
            sql.select(schema.Table, schema.TableVersion)
            .join(schema.TableVersion)
            .where(schema.Table.id == tbl_id)
            .where(schema.Table.id == schema.TableVersion.tbl_id)
            .where(schema.TableVersion.version == version)
        )
        row = conn.execute(q).one_or_none()
        if row is None:
            return None
        tbl_record, version_record = _unpack_row(row, [schema.Table, schema.TableVersion])
        tbl_md = schema.md_from_dict(schema.TableMd, tbl_record.md)
        version_md = schema.md_from_dict(schema.VersionMd, version_record.md)
        tvp = self.construct_tvp(tbl_id, version, tbl_md.ancestors, version_md.created_at)

        view = View(tbl_id, tbl_record.dir_id, tbl_md.name, tvp, snapshot_only=True)
        self._tbls[tbl_id, version] = view
        return view

    def construct_tvp(
        self, tbl_id: UUID, version: int, ancestors_of_live_tbl: schema.TableVersionPath, created_at: float
    ) -> TableVersionPath:
        """
        Construct the TableVersionPath for the specified version of the given table. Here `live_ancestors` is the
        list of ancestor table IDs and fixed versions (if any) from the table's metadata. The constructed
        TableVersionPath will preserve any fixed versions from `live_ancestors` (corresponding to a view-over-snapshot
        scenario), while "filling in" the implied versions for any `None` versions.
        """
        # TODO: Currently, we reconstruct the ancestors by inspecting the created_at timestamps of the table and its
        #     ancestors' versions. In the future, we should store the relevant TableVersionPaths in the database, so
        #     that we don't need to rely on timestamps (which might be nondeterministic in distributed execution
        #     scenarios).

        assert Env.get().conn is not None

        # Build the list of ancestor versions, starting with the given table and traversing back to the base table.
        # For each proper ancestor,
        # - If it's an ancestor with a fixed version (view-over-snapshot scenario), we keep the given fixed version.
        # - If it's an ancestor with a live (floating) version, we use the version whose created_at timestamp equals
        #     or most nearly precedes the given TableVersion's created_at timestamp.
        ancestors: list[tuple[UUID, int]] = [(tbl_id, version)]
        for ancestor_id, ancestor_version in ancestors_of_live_tbl:
            if ancestor_version is not None:
                # fixed version; just use it
                ancestors.append((UUID(ancestor_id), ancestor_version))
                continue

            q = (
                sql.select(schema.TableVersion)
                .where(schema.TableVersion.tbl_id == ancestor_id)
                .where(schema.TableVersion.md['created_at'].cast(sql.Float) <= created_at)
                .order_by(schema.TableVersion.md['created_at'].cast(sql.Float).desc())
                .limit(1)
            )
            row = Env.get().conn.execute(q).one_or_none()
            if row is None:
                # This can happen if an ancestor version is garbage collected; it can also happen in
                # rare circumstances involving table versions created specifically with Pixeltable 0.4.3.
                _logger.info(f'Ancestor {ancestor_id} not found for table {tbl_id}:{version}')
                raise excs.Error('The specified table version is no longer valid and cannot be retrieved.')
            ancestor_version_record = _unpack_row(row, [schema.TableVersion])[0]
            ancestor_version_md = schema.md_from_dict(schema.VersionMd, ancestor_version_record.md)
            assert ancestor_version_md.created_at <= created_at
            ancestors.append((UUID(ancestor_id), ancestor_version_md.version))

        # Force any ancestors to be loaded (base table first).
        for anc_id, anc_version in ancestors[::-1]:
            key = TableVersionKey(anc_id, anc_version, None)
            if key not in self._tbl_versions:
                _ = self._load_tbl_version(key)

        # Now reconstruct the relevant TableVersionPath instance from the ancestor versions.
        tvp: TableVersionPath | None = None
        for anc_id, anc_version in ancestors[::-1]:
            tvp = TableVersionPath(TableVersionHandle(TableVersionKey(anc_id, anc_version, None)), base=tvp)

        return tvp

    @retry_loop(for_write=False)
    def collect_tbl_history(self, tbl_id: UUID, n: int | None) -> list[TableVersionMd]:
        return self._collect_tbl_history(tbl_id, n)

    def _collect_tbl_history(self, tbl_id: UUID, n: int | None) -> list[TableVersionMd]:
        """
        Returns the history of up to n versions of the table with the given UUID.

        Args:
            tbl_id: the UUID of the table to collect history for.
            n: Optional limit on the maximum number of versions returned.

        Returns:
            A sequence of rows, ordered by version number
            Each row contains a TableVersion and a TableSchemaVersion object.
        """
        q = (
            sql.select(schema.Table, schema.TableVersion, schema.TableSchemaVersion)
            .where(self._active_tbl_clause(tbl_id=tbl_id))
            .join(schema.TableVersion)
            .where(schema.TableVersion.tbl_id == tbl_id)
            .join(schema.TableSchemaVersion)
            .where(schema.TableSchemaVersion.tbl_id == tbl_id)
            .where(
                schema.TableVersion.md['schema_version'].cast(sql.Integer) == schema.TableSchemaVersion.schema_version
            )
            .order_by(schema.TableVersion.version.desc())
        )
        if n is not None:
            q = q.limit(n)
        src_rows = Env.get().session.execute(q).fetchall()
        return [
            TableVersionMd(
                tbl_md=schema.md_from_dict(schema.TableMd, row.Table.md),
                version_md=schema.md_from_dict(schema.VersionMd, row.TableVersion.md),
                schema_version_md=schema.md_from_dict(schema.TableSchemaVersionMd, row.TableSchemaVersion.md),
            )
            for row in src_rows
        ]

    def head_version_md(self, tbl_id: UUID) -> schema.VersionMd | None:
        """
        Returns the TableVersionMd for the most recent non-fragment version of the given table.
        """
        conn = Env.get().conn

        q = (
            sql.select(schema.TableVersion.md)
            .where(schema.TableVersion.tbl_id == tbl_id)
            .where(schema.TableVersion.md['is_fragment'].astext == 'false')
            .order_by(schema.TableVersion.md['version'].cast(sql.Integer).desc())
            .limit(1)
        )
        row = conn.execute(q).one_or_none()
        if row is None:
            return None
        assert isinstance(row[0], dict)
        return schema.md_from_dict(schema.VersionMd, row[0])

    def load_tbl_md(self, key: TableVersionKey) -> TableVersionMd:
        """
        Loads metadata from the store for a given table UUID and version.
        """
        anchor_timestamp: float | None = None
        if key.anchor_tbl_id is not None:
            anchored_version_md = self.head_version_md(key.anchor_tbl_id)
            # `anchor_tbl_id` must exist and have at least one non-fragment version, or else this isn't
            # a valid TableVersion specification.
            assert anchored_version_md is not None
            anchor_timestamp = anchored_version_md.created_at

        # _logger.info(f'Loading metadata for table version: {tbl_id}:{effective_version}')
        conn = Env.get().conn

        q = (
            sql.select(schema.Table, schema.TableVersion, schema.TableSchemaVersion)
            .select_from(schema.Table)
            .where(schema.Table.id == key.tbl_id)
            .join(schema.TableVersion)
            .where(schema.TableVersion.tbl_id == key.tbl_id)
            .join(schema.TableSchemaVersion)
            .where(schema.TableSchemaVersion.tbl_id == key.tbl_id)
        )

        if key.effective_version is not None:
            # we are loading a specific version
            # SELECT *
            # FROM Table t
            # JOIN TableVersion tv ON (tv.tbl_id = tbl_id AND tv.version = effective_version)
            # JOIN TableSchemaVersion tsv ON (tsv.tbl_id = tbl_id AND tv.md.schema_version = tsv.schema_version)
            # WHERE t.id = tbl_id
            q = q.where(
                schema.TableVersion.md['version'].cast(sql.Integer) == key.effective_version,
                schema.TableVersion.md['schema_version'].cast(sql.Integer) == schema.TableSchemaVersion.schema_version,
            )
        elif anchor_timestamp is not None:
            # we are loading the version that is anchored to the head version of another table (see TableVersion
            # docstring for details)
            # SELECT *
            # FROM Table t
            # JOIN TableVersion tv ON (tv.tbl_id = tbl_id)
            # JOIN TableSchemaVersion tsv ON (tsv.tbl_id = tbl_id AND tv.md.schema_version = tsv.schema_version)
            # WHERE t.id = tbl_id AND tv.md.created_at <= anchor_timestamp
            # ORDER BY tv.md.created_at DESC
            # LIMIT 1
            q = (
                q.where(
                    schema.TableVersion.md['created_at'].cast(sql.Float) <= anchor_timestamp,
                    schema.TableVersion.md['schema_version'].cast(sql.Integer)
                    == schema.TableSchemaVersion.schema_version,
                )
                .order_by(schema.TableVersion.md['created_at'].cast(sql.Float).desc())
                .limit(1)
            )
        else:
            # we are loading the current version
            # SELECT *
            # FROM Table t
            # JOIN TableVersion tv ON (tv.tbl_id = tbl_id AND t.current_version = tv.version)
            # JOIN TableSchemaVersion tsv ON (tsv.tbl_id = tbl_id AND t.current_schema_version = tsv.schema_version)
            # WHERE t.id = tbl_id
            q = q.where(
                schema.Table.md['current_version'].cast(sql.Integer) == schema.TableVersion.version,
                schema.Table.md['current_schema_version'].cast(sql.Integer) == schema.TableSchemaVersion.schema_version,
            )

        row = conn.execute(q).one_or_none()
        if row is None:
            raise excs.Error(self._dropped_tbl_error_msg(key.tbl_id))
        tbl_record, version_record, schema_version_record = _unpack_row(
            row, [schema.Table, schema.TableVersion, schema.TableSchemaVersion]
        )
        assert tbl_record.id == key.tbl_id
        tbl_md = schema.md_from_dict(schema.TableMd, tbl_record.md)
        version_md = schema.md_from_dict(schema.VersionMd, version_record.md)
        schema_version_md = schema.md_from_dict(schema.TableSchemaVersionMd, schema_version_record.md)

        return TableVersionMd(tbl_md, version_md, schema_version_md)

    def write_tbl_md(
        self,
        tbl_id: UUID,
        dir_id: UUID | None,
        tbl_md: schema.TableMd | None,
        version_md: schema.VersionMd | None,
        schema_version_md: schema.TableSchemaVersionMd | None,
        pending_ops: list[TableOp] | None = None,
        remove_from_dir: bool = False,
    ) -> None:
        """
        Stores metadata to the DB and adds tbl_id to self._roll_forward_ids if pending_ops is specified.

        Args:
            tbl_id: UUID of the table to store metadata for.
            dir_id: If specified, the tbl_md will be added to the given directory; if None, the table must already exist
            tbl_md: If specified, `tbl_md` will be inserted, or updated (only one such record can exist per UUID)
            version_md: inserted as a new record if present
            schema_version_md: will be inserted as a new record if present

        If inserting `version_md` or `schema_version_md` would be a primary key violation, an exception will be raised.
        """
        assert self._in_write_xact
        assert version_md is None or version_md.created_at > 0.0
        assert pending_ops is None or len(pending_ops) > 0
        assert pending_ops is None or tbl_md is not None  # if we write pending ops, we must also write new tbl_md
        session = Env.get().session

        # Construct and insert or update table record if requested.
        if tbl_md is not None:
            assert tbl_md.tbl_id == str(tbl_id)
            if version_md is not None:
                assert tbl_md.current_version == version_md.version
                assert tbl_md.current_schema_version == version_md.schema_version
            if schema_version_md is not None:
                assert tbl_md.current_schema_version == schema_version_md.schema_version
            if pending_ops is not None:
                assert tbl_md.pending_stmt is not None
                assert all(op.tbl_id == str(tbl_id) for op in pending_ops)
                assert all(op.op_sn == i for i, op in enumerate(pending_ops))
                assert all(op.num_ops == len(pending_ops) for op in pending_ops)
                tbl_md.tbl_state = schema.TableState.ROLLFORWARD
                self._roll_forward_ids.add(tbl_id)

            if dir_id is not None:
                # We are inserting a record while creating a new table.
                tbl_record = schema.Table(
                    id=tbl_id, dir_id=dir_id, md=dataclasses.asdict(tbl_md, dict_factory=md_dict_factory)
                )
                session.add(tbl_record)
            else:
                # Update the existing table record.
                values: dict[Any, Any] = {schema.Table.md: dataclasses.asdict(tbl_md, dict_factory=md_dict_factory)}
                if remove_from_dir:
                    values.update({schema.Table.dir_id: None})
                result = session.execute(
                    sql.update(schema.Table.__table__).values(values).where(schema.Table.id == tbl_id)
                )
                assert isinstance(result, sql.CursorResult)
                assert result.rowcount == 1, result.rowcount

        # Construct and insert new table version record if requested.
        if version_md is not None:
            assert version_md.tbl_id == str(tbl_id)
            if schema_version_md is not None:
                assert version_md.schema_version == schema_version_md.schema_version
            version_rows = (
                session.query(schema.TableVersion)
                .filter(schema.TableVersion.tbl_id == tbl_id, schema.TableVersion.version == version_md.version)
                .all()
            )
            if len(version_rows) == 0:
                # It's a new table version; insert a new record in the DB for it.
                tbl_version_record = schema.TableVersion(
                    tbl_id=tbl_id, version=version_md.version, md=dataclasses.asdict(version_md)
                )
                session.add(tbl_version_record)
            else:
                # This table version already exists; update it.
                assert len(version_rows) == 1  # must be unique
                version_record = version_rows[0]
                # Validate that the only fields that can change are 'is_fragment' and 'additional_md'.
                assert version_record.md == dataclasses.asdict(
                    dataclasses.replace(
                        version_md,
                        is_fragment=version_record.md['is_fragment'],
                        additional_md=version_record.md['additional_md'],
                    )
                )
                result = session.execute(
                    sql.update(schema.TableVersion.__table__)
                    .values({schema.TableVersion.md: dataclasses.asdict(version_md)})
                    .where(schema.TableVersion.tbl_id == tbl_id, schema.TableVersion.version == version_md.version)
                )
                assert isinstance(result, sql.CursorResult)
                assert result.rowcount == 1, result.rowcount

        # Construct and insert a new schema version record if requested.
        if schema_version_md is not None:
            assert schema_version_md.tbl_id == str(tbl_id)
            schema_version_record = schema.TableSchemaVersion(
                tbl_id=tbl_id, schema_version=schema_version_md.schema_version, md=dataclasses.asdict(schema_version_md)
            )
            session.add(schema_version_record)

        # make sure we don't have any pending ops
        assert session.query(schema.PendingTableOp).filter(schema.PendingTableOp.tbl_id == tbl_id).count() == 0

        if pending_ops is not None:
            for op in pending_ops:
                op_record = schema.PendingTableOp(tbl_id=tbl_id, op_sn=op.op_sn, op=dataclasses.asdict(op))
                session.add(op_record)

        session.flush()  # Inform SQLAlchemy that we want to write these changes to the DB.

    def store_update_status(self, tbl_id: UUID, version: int, status: UpdateStatus) -> None:
        """Update the TableVersion.md.update_status field"""
        assert self._in_write_xact
        conn = Env.get().conn

        stmt = (
            sql.update(schema.TableVersion)
            .where(schema.TableVersion.tbl_id == tbl_id, schema.TableVersion.version == version)
            .values(md=schema.TableVersion.md.op('||')({'update_status': dataclasses.asdict(status)}))
        )

        res = conn.execute(stmt)
        assert res.rowcount == 1, res.rowcount

    def delete_tbl_md(self, tbl_id: UUID) -> None:
        """
        Deletes all table metadata from the store for the given table UUID.
        """
        conn = Env.get().conn
        _logger.info(f'delete_tbl_md({tbl_id})')
        conn.execute(sql.delete(schema.TableSchemaVersion.__table__).where(schema.TableSchemaVersion.tbl_id == tbl_id))
        conn.execute(sql.delete(schema.TableVersion.__table__).where(schema.TableVersion.tbl_id == tbl_id))
        conn.execute(sql.delete(schema.PendingTableOp.__table__).where(schema.PendingTableOp.tbl_id == tbl_id))
        conn.execute(sql.delete(schema.Table.__table__).where(schema.Table.id == tbl_id))

    def load_replica_md(self, tbl: Table) -> list[TableVersionMd]:
        """
        Load metadata for the given table along with all its ancestors. The values of TableMd.current_version and
        TableMd.current_schema_version will be adjusted to ensure that the metadata represent a valid (internally
        consistent) table state.
        """
        # TODO: First acquire X-locks for all relevant metadata entries
        # TODO: handle concurrent drop()

        # Load metadata for every table in the TableVersionPath for `tbl`.
        md = [self.load_tbl_md(tv.key) for tv in tbl._tbl_version_path.get_tbl_versions()]

        # If `tbl` is a named pure snapshot, we're not quite done, since the snapshot metadata won't appear in the
        # TableVersionPath. We need to prepend it separately.
        if isinstance(tbl, View) and tbl._is_named_pure_snapshot():
            snapshot_md = self.load_tbl_md(TableVersionKey(tbl._id, 0, None))
            md = [snapshot_md, *md]

        for ancestor_md in md:
            # Set the `is_replica` flag on every ancestor's TableMd.
            ancestor_md.tbl_md.is_replica = True
            # For replica metadata, we guarantee that the current_version and current_schema_version of TableMd
            # match the corresponding values in TableVersionMd and TableSchemaVersionMd. This is to ensure that,
            # when the metadata is later stored in the catalog of a different Pixeltable instance, the values of
            # current_version and current_schema_version will always point to versions that are known to the
            # destination catalog.
            ancestor_md.tbl_md.current_version = ancestor_md.version_md.version
            ancestor_md.tbl_md.current_schema_version = ancestor_md.schema_version_md.schema_version

        for ancestor_md in md[1:]:
            # Also, the table version of every proper ancestor is emphemeral; it does not represent a queryable
            # table version (the data might be incomplete, since we have only retrieved one of its views, not
            # the table itself).
            ancestor_md.version_md.is_fragment = True

        return md

    def _load_tbl_version(self, key: TableVersionKey, *, check_pending_ops: bool = True) -> TableVersion | None:
        """Creates TableVersion instance from stored metadata and registers it in _tbl_versions."""
        tv_md = self.load_tbl_md(key)
        tbl_md = tv_md.tbl_md
        version_md = tv_md.version_md
        schema_version_md = tv_md.schema_version_md
        view_md = tbl_md.view_md

        conn = Env.get().conn

        if check_pending_ops:
            # if we care about pending ops, we also care whether the table is in the process of getting dropped
            if tbl_md.pending_stmt == schema.TableStatement.DROP_TABLE:
                raise excs.Error(self._dropped_tbl_error_msg(key.tbl_id))

            pending_ops_q = (
                sql.select(sql.func.count())
                .select_from(schema.Table)
                .join(schema.PendingTableOp)
                .where(schema.PendingTableOp.tbl_id == key.tbl_id)
                .where(schema.Table.id == key.tbl_id)
            )
            if key.effective_version is not None:
                # we only care about pending ops if the requested version is the current version
                pending_ops_q = pending_ops_q.where(
                    sql.text(f"({schema.Table.__table__}.md->>'current_version')::int = {key.effective_version}")
                )
            has_pending_ops = conn.execute(pending_ops_q).scalar() > 0
            if has_pending_ops:
                raise PendingTableOpsError(key.tbl_id)

        # load mutable view ids for mutable TableVersions
        mutable_view_ids: list[UUID] = []
        if key.effective_version is None and key.anchor_tbl_id is None and not tbl_md.is_replica:
            q = (
                sql.select(schema.Table.id)
                .where(schema.Table.md['view_md']['base_versions'][0][0].astext == key.tbl_id.hex)
                .where(schema.Table.md['view_md']['base_versions'][0][1].astext == None)
            )
            mutable_view_ids = [r[0] for r in conn.execute(q).all()]

        mutable_views = [TableVersionHandle(TableVersionKey(id, None, None)) for id in mutable_view_ids]

        tbl_version: TableVersion
        if view_md is None:
            # this is a base table
            tbl_version = TableVersion(key, tbl_md, version_md, schema_version_md, mutable_views)
        else:
            assert len(view_md.base_versions) > 0  # a view needs to have a base
            if tv_md.is_pure_snapshot:
                pass
            assert (
                not tv_md.is_pure_snapshot
            )  # a pure snapshot doesn't have a physical table backing it, no point in loading it

            base: TableVersionHandle
            base_path: TableVersionPath | None = None  # needed for live view
            if view_md.is_snapshot:
                base = TableVersionHandle(
                    TableVersionKey(UUID(view_md.base_versions[0][0]), view_md.base_versions[0][1], key.anchor_tbl_id)
                )
            else:
                base_path = TableVersionPath.from_md(tbl_md.view_md.base_versions)
                base = base_path.tbl_version

            tbl_version = TableVersion(
                key, tbl_md, version_md, schema_version_md, mutable_views, base_path=base_path, base=base
            )

        # register the instance before init()
        self._tbl_versions[key] = tbl_version
        # register this instance as modified, so that it gets purged if the transaction fails, it may not be
        # fully initialized
        self.mark_modified_tvs(tbl_version.handle)
        tbl_version.init()
        return tbl_version

    def _init_store(self) -> None:
        """One-time initialization of the stored catalog. Idempotent."""
        self.create_user(None)
        _logger.info('Initialized catalog.')

    def create_user(self, user: str | None) -> None:
        """
        Creates a catalog record (root directory) for the specified user, if one does not already exist.
        """
        with Env.get().begin_xact():
            session = Env.get().session
            # See if there are any directories in the catalog matching the specified user.
            if session.query(schema.Dir).where(schema.Dir.md['user'].astext == user).count() > 0:
                # At least one such directory exists; no need to create a new one.
                return

            dir_md = schema.DirMd(name='', user=user, additional_md={})
            dir_record = schema.Dir(parent_id=None, md=dataclasses.asdict(dir_md))
            session.add(dir_record)
            session.flush()
            _logger.info(f'Added root directory record for user: {user!r}')

    def _handle_path_collision(
        self, path: Path, expected_obj_type: type[SchemaObject], expected_snapshot: bool, if_exists: IfExistsParam
    ) -> SchemaObject | None:
        obj, _, _ = self._prepare_dir_op(add_dir_path=path.parent, add_name=path.name)

        if if_exists == IfExistsParam.ERROR and obj is not None:
            raise excs.Error(f'Path {path!r} is an existing {obj._display_name()}')
        else:
            is_snapshot = isinstance(obj, View) and obj._tbl_version_path.is_snapshot()
            if obj is not None and (not isinstance(obj, expected_obj_type) or (expected_snapshot and not is_snapshot)):
                if expected_obj_type is Dir:
                    obj_type_str = 'directory'
                elif expected_obj_type is InsertableTable:
                    obj_type_str = 'table'
                elif expected_obj_type is View:
                    obj_type_str = 'snapshot' if expected_snapshot else 'view'
                else:
                    raise AssertionError()
                raise excs.Error(
                    f'Path {path!r} already exists but is not a {obj_type_str}. Cannot {if_exists.name.lower()} it.'
                )

        if obj is None:
            return None
        if if_exists == IfExistsParam.IGNORE:
            return obj

        # drop the existing schema object
        if isinstance(obj, Dir):
            dir_contents = self._get_dir_contents(obj._id)
            if len(dir_contents) > 0 and if_exists == IfExistsParam.REPLACE:
                raise excs.Error(
                    f'Directory {path!r} already exists and is not empty. '
                    'Use `if_exists="replace_force"` to replace it.'
                )
            self._drop_dir(obj._id, path, force=True)
        else:
            assert isinstance(obj, Table)
            self._drop_tbl(obj, force=if_exists == IfExistsParam.REPLACE_FORCE, is_replace=True)
        return None<|MERGE_RESOLUTION|>--- conflicted
+++ resolved
@@ -1506,22 +1506,14 @@
             base_id = tvp.base.tbl_id
             base_tv = self.get_tbl_version(TableVersionKey(base_id, None, None), validate_initialized=True)
             base_tv.tbl_md.view_sn += 1
-<<<<<<< HEAD
-            # self.mark_modified_tvs(base_tv.handle)
-=======
->>>>>>> 9e04c086
             result = Env.get().conn.execute(
                 sql.update(schema.Table.__table__)
                 .values({schema.Table.md: dataclasses.asdict(base_tv.tbl_md, dict_factory=md_dict_factory)})
                 .where(schema.Table.id == base_id)
             )
             assert result.rowcount == 1, result.rowcount
-<<<<<<< HEAD
-            self._clear_tv_cache(base_tv.handle.key)
-=======
             # force reload of base TV instance in order to make its state consistent with the stored metadata
             self._clear_tv_cache(base_tv.key)
->>>>>>> 9e04c086
 
         if do_drop:
             if is_pure_snapshot:
