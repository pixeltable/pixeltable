--- conflicted
+++ resolved
@@ -766,17 +766,10 @@
         self._tbls[view._id] = view
         return view
 
-<<<<<<< HEAD
-    @_retry_loop
-    def create_replica(
-        self, path: Path, md: list[schema.FullTableMd], if_exists: IfExistsParam = IfExistsParam.ERROR
-    ) -> Table:
-=======
     @_retry_loop(for_write=True)
     def create_replica(
         self, path: Path, md: list[schema.FullTableMd], if_exists: IfExistsParam = IfExistsParam.ERROR
     ) -> None:
->>>>>>> 65da3ac3
         """
         Creates table, table_version, and table_schema_version records for a replica with the given metadata.
         The metadata should be presented in standard "ancestor order", with the table being replicated at
@@ -804,11 +797,11 @@
         # Now check to see if this table already exists in the catalog.
         existing = Catalog.get().get_table_by_id(tbl_id)
         if existing is not None:
-            existing_path = Path(existing._path, allow_system_paths=True)
+            existing_path = Path(existing._path(), allow_system_paths=True)
             # It does exist. If it's a non-system table, that's an error: it's already been replicated.
             if not existing_path.is_system_path:
                 raise excs.Error(
-                    f'That table has already been replicated as {existing._path!r}. \n'
+                    f'That table has already been replicated as {existing._path()!r}. \n'
                     f'Drop the existing replica if you wish to re-create it.'
                 )
             # If it's a system table, then this means it was created at some point as the ancestor of some other
@@ -833,7 +826,7 @@
                 # The table already exists in the catalog. The existing path might be a system path (if the table
                 # was created as an anonymous base table of some other table), or it might not (if it's a snapshot
                 # that was directly replicated by the user at some point). In either case, use the existing path.
-                replica_path = Path(replica._path, allow_system_paths=True)
+                replica_path = Path(replica._path(), allow_system_paths=True)
 
             # Store the metadata; it could be a new version (in which case a new record will be created) or a
             # known version (in which case the newly received metadata will be validated as identical).
@@ -973,11 +966,11 @@
                 msg: str
                 if is_replace:
                     msg = (
-                        f'{obj_type_str} {tbl._path} already exists and has dependents. '
+                        f'{obj_type_str} {tbl._path()} already exists and has dependents. '
                         "Use `if_exists='replace_force'` to replace it."
                     )
                 else:
-                    msg = f'{obj_type_str} {tbl._path} has dependents.'
+                    msg = f'{obj_type_str} {tbl._path()} has dependents.'
                 raise excs.Error(msg)
 
             for view_id in view_ids:
@@ -1005,7 +998,7 @@
         self.delete_tbl_md(tbl._id)
         assert tbl._id in self._tbls
         del self._tbls[tbl._id]
-        _logger.info(f'Dropped table `{tbl._path}`.')
+        _logger.info(f'Dropped table `{tbl._path()}`.')
 
         if tv is not None:
             tv.drop()
