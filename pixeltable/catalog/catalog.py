from __future__ import annotations

import dataclasses
import functools
import logging
import random
import time
from collections import defaultdict
from contextlib import contextmanager
from typing import TYPE_CHECKING, Any, Callable, Iterator, Optional, TypeVar
from uuid import UUID

import psycopg
import sqlalchemy as sql

from pixeltable import exceptions as excs
from pixeltable.env import Env
from pixeltable.iterators import ComponentIterator
from pixeltable.metadata import schema

from .column import Column
from .dir import Dir
from .globals import IfExistsParam, IfNotExistsParam, MediaValidation, QColumnId
from .insertable_table import InsertableTable
from .path import Path
from .schema_object import SchemaObject
from .table import Table
from .table_version import TableVersion
from .table_version_handle import TableVersionHandle
from .table_version_path import TableVersionPath
from .tbl_ops import TableOp
from .view import View

if TYPE_CHECKING:
    from pixeltable.plan import SampleClause

    from .. import DataFrame, exprs


_logger = logging.getLogger('pixeltable')


def _unpack_row(
    row: Optional[sql.engine.Row], entities: list[type[sql.orm.decl_api.DeclarativeBase]]
) -> Optional[list[Any]]:
    """Convert a Row result into a list of entity instances.

    Assumes that the query contains a select() of exactly those entities.
    """
    if row is None:
        return None

    result: list[sql.orm.decl_api.DeclarativeBase] = []
    column_offset = 0

    for entity in entities:
        num_cols = len(entity.__table__.columns)
        data = {name: row[column_offset + i] for i, name in enumerate(entity.__table__.columns.keys())}
        inst = entity(**data)
        result.append(inst)
        column_offset += num_cols

    return result


# -1: unlimited
# for now, we don't limit the number of retries, because we haven't seen situations where the actual number of retries
# grows uncontrollably
_MAX_RETRIES = -1

T = TypeVar('T')


def retry_loop(
    *,
    tbl: Optional[TableVersionPath] = None,
    for_write: bool,
    lock_mutable_tree: bool = False,
    finalize_pending_ops: bool = True,
) -> Callable[[Callable[..., T]], Callable[..., T]]:
    def decorator(op: Callable[..., T]) -> Callable[..., T]:
        @functools.wraps(op)
        def loop(*args: Any, **kwargs: Any) -> T:
            cat = Catalog.get()
            # retry_loop() is reentrant
            if cat._in_retry_loop:
                return op(*args, **kwargs)

            num_retries = 0
            while True:
                cat._in_retry_loop = True
                try:
                    # in order for retry to work, we need to make sure that there aren't any prior db updates
                    # that are part of an ongoing transaction
                    assert not Env.get().in_xact
                    with Catalog.get().begin_xact(
                        tbl=tbl,
                        for_write=for_write,
                        convert_db_excs=False,
                        lock_mutable_tree=lock_mutable_tree,
                        finalize_pending_ops=finalize_pending_ops,
                    ):
                        return op(*args, **kwargs)
                except PendingTableOpsError as e:
                    assert finalize_pending_ops
                    _logger.debug(f'retry_loop(): finalizing pending ops for {e.tbl_id}')
                    print(f'retry_loop(): finalizing pending ops for {e.tbl_id}')
                    Catalog.get()._finalize_pending_ops(e.tbl_id)
                except sql.exc.DBAPIError as e:
                    # TODO: what other exceptions should we be looking for?
                    if isinstance(e.orig, (psycopg.errors.SerializationFailure, psycopg.errors.LockNotAvailable)):
                        if num_retries < _MAX_RETRIES or _MAX_RETRIES == -1:
                            num_retries += 1
                            _logger.debug(f'Retrying ({num_retries}) after {type(e.orig)}')
                            time.sleep(random.uniform(0.1, 0.5))
                        else:
                            raise excs.Error(f'Serialization retry limit ({_MAX_RETRIES}) exceeded') from e
                    else:
                        raise
                except Exception as e:
                    # for informational/debugging purposes
                    _logger.debug(f'retry_loop(): passing along {e}')
                    raise
                finally:
                    cat._in_retry_loop = False

        return loop

    return decorator


class PendingTableOpsError(Exception):
    tbl_id: UUID

    def __init__(self, tbl_id: UUID) -> None:
        self.tbl_id = tbl_id


class Catalog:
    """The functional interface to getting access to catalog objects

    All interface functions must be called in the context of a transaction, started with Catalog.begin_xact().

    Caching and invalidation of metadata:
    - Catalog caches TableVersion instances in order to avoid excessive metadata loading
    - for any specific table version (ie, combination of id and effective version) there can be only a single
      Tableversion instance in circulation; the reason is that each TV instance has its own store_tbl.sa_tbl, and
      mixing multiple instances of sqlalchemy Table objects in the same query (for the same underlying table) leads to
      duplicate references to that table in the From clause (ie, incorrect Cartesian products)
    - in order to allow multiple concurrent Python processes to perform updates (data and/or schema) against a shared
      Pixeltable instance, Catalog needs to reload metadata from the store when there are changes
    - concurrent changes are detected by comparing TableVersion.version/view_sn with the stored current version
      (TableMd.current_version/view_sn)
    - cached live TableVersion instances (those with effective_version == None) are validated against the stored
      metadata on transaction boundaries; this is recorded in TableVersion.is_validated
    - metadata validation is only needed for live TableVersion instances (snapshot instances are immutable)
    """

    _instance: Optional[Catalog] = None

    # cached TableVersion instances; key: [id, version]
    # - mutable version of a table: version == None (even though TableVersion.version is set correctly)
    # - snapshot versions: records the version of the snapshot
    _tbl_versions: dict[tuple[UUID, Optional[int]], TableVersion]
    _tbls: dict[UUID, Table]
    _in_write_xact: bool  # True if we're in a write transaction
    _x_locked_tbl_ids: set[UUID]  # non-empty for write transactions
    _in_retry_loop: bool

    # cached column dependencies
    # - key: table id, value: mapping from column id to its dependencies
    # - only maintained for dependencies between non-snapshot table versions
    # - can contain stale entries (stemming from invalidated TV instances)
    _column_dependencies: dict[UUID, dict[QColumnId, set[QColumnId]]]

    # column dependents are recomputed at the beginning of every write transaction and only reflect the locked tree
    _column_dependents: Optional[dict[QColumnId, set[QColumnId]]]

    @classmethod
    def get(cls) -> Catalog:
        if cls._instance is None:
            cls._instance = cls()
        return cls._instance

    @classmethod
    def clear(cls) -> None:
        """Remove the instance. Used for testing."""
        # invalidate all existing instances to force reloading of metadata
        for tbl_version in cls._instance._tbl_versions.values():
            # _logger.debug(
            #     f'Invalidating table version {tbl_version.id}:{tbl_version.effective_version} ({id(tbl_version):x})'
            # )
            tbl_version.is_validated = False
        cls._instance = None

    def __init__(self) -> None:
        self._tbl_versions = {}
        self._tbls = {}  # don't use a defaultdict here, it doesn't cooperate with the debugger
        self._in_write_xact = False
        self._x_locked_tbl_ids = set()
        self._in_retry_loop = False
        self._column_dependencies = {}
        self._column_dependents = None
        self._init_store()

    def _dropped_tbl_error_msg(self, tbl_id: UUID) -> str:
        return f'Table was dropped (no record found for {tbl_id})'

    def validate(self) -> None:
        """Validate structural consistency of cached metadata"""
        for (tbl_id, effective_version), tbl_version in self._tbl_versions.items():
            assert tbl_id == tbl_version.id, f'{tbl_id} != {tbl_version.id}'
            assert tbl_version.effective_version == tbl_version.version or tbl_version.effective_version is None, (
                f'{tbl_version.effective_version} != {tbl_version.version} for id {tbl_id}'
            )
            assert effective_version == tbl_version.effective_version, (
                f'{effective_version} != {tbl_version.effective_version} for id {tbl_id}'
            )
            assert len(tbl_version.mutable_views) == 0 or tbl_version.is_mutable, (
                f'snapshot_id={tbl_version.id} mutable_views={tbl_version.mutable_views}'
            )

            if tbl_version.is_view and tbl_version.is_mutable and tbl_version.is_validated:
                # make sure this mutable view is recorded in a mutable base
                base = tbl_version.base
                assert base is not None
                if base.effective_version is None:
                    assert (base.id, None) in self._tbl_versions
                    base_tv = self._tbl_versions[base.id, None]
                    if not base_tv.is_validated:
                        continue
                    mutable_view_ids = ', '.join(str(tv.id) for tv in self._tbl_versions[base.id, None].mutable_views)
                    mutable_view_names = ', '.join(
                        tv._tbl_version.name
                        for tv in self._tbl_versions[base.id, None].mutable_views
                        if tv._tbl_version is not None
                    )
                    assert TableVersionHandle.create(tbl_version) in self._tbl_versions[base.id, None].mutable_views, (
                        f'{tbl_version.name} ({tbl_version.id}) missing in {mutable_view_ids} ({mutable_view_names})'
                    )

            if len(tbl_version.mutable_views) > 0:
                # make sure we also loaded mutable view metadata, which is needed to detect column dependencies
                for v in tbl_version.mutable_views:
                    assert v.effective_version is None, f'{v.id}:{v.effective_version}'

    @contextmanager
    def begin_xact(
        self,
        *,
        tbl: Optional[TableVersionPath] = None,
        tbl_id: Optional[UUID] = None,
        for_write: bool = False,
        lock_mutable_tree: bool = False,
        convert_db_excs: bool = True,
        finalize_pending_ops: bool = True,
    ) -> Iterator[sql.Connection]:
        """
        Return a context manager that yields a connection to the database. Idempotent.

        It is mandatory to call this method, not Env.begin_xact(), if the transaction accesses any table data
        or metadata.

        If tbl != None, follows this locking protocol:
        - validates/reloads the TableVersion instances of tbl's ancestors (in the hope that this reduces potential
          SerializationErrors later on)
        - if for_write == True, x-locks Table record (by updating Table.lock_dummy; see _acquire_tbl_lock())
        - if for_write == False, validates TableVersion instance
        - if lock_mutable_tree == True, also x-locks all mutable views of the table
        - this needs to be done in a retry loop, because Postgres can decide to abort the transaction
          (SerializationFailure, LockNotAvailable)
        - for that reason, we do all lock acquisition prior to doing any real work (eg, compute column values),
          to minimize the probability of loosing that work due to a forced abort

        If convert_db_excs == True, converts DBAPIErrors into excs.Errors.
        """
        assert tbl is None or tbl_id is None
        if Env.get().in_xact:
            # make sure that we requested the required table lock at the beginning of the transaction
            if for_write:
                if tbl is not None:
                    assert tbl.tbl_id in self._x_locked_tbl_ids, f'{tbl.tbl_id} not in {self._x_locked_tbl_ids}'
                elif tbl_id is not None:
                    assert tbl_id in self._x_locked_tbl_ids, f'{tbl_id} not in {self._x_locked_tbl_ids}'
            yield Env.get().conn
            return

        # tv_msg = '\n'.join(
        #     [
        #         f'{tv.id}:{tv.effective_version} : tv={id(tv):x} sa_tbl={id(tv.store_tbl.sa_tbl):x}'
        #         for tv in self._tbl_versions.values()
        #     ]
        # )
        # _logger.debug(f'begin_xact(): {tv_msg}')
        num_retries = 0
        pending_ops_tbl_id: Optional[UUID] = None
        while True:
            if pending_ops_tbl_id is not None:
                _logger.debug(f'begin_xact(): finalizing pending ops for {pending_ops_tbl_id}')
                print(f'begin_xact(): finalizing pending ops for {pending_ops_tbl_id}')
                self._finalize_pending_ops(pending_ops_tbl_id)
                pending_ops_tbl_id = None

            try:
                self._in_write_xact = False
                self._x_locked_tbl_ids = set()
                self._column_dependents = None

                with Env.get().begin_xact() as conn:
                    if tbl is not None or tbl_id is not None:
                        try:
                            target: TableVersionHandle
                            if tbl is not None:
                                self._acquire_path_locks(
                                    tbl=tbl,
                                    for_write=for_write,
                                    lock_mutable_tree=lock_mutable_tree,
                                    check_pending_ops=finalize_pending_ops,
                                )
                                target = tbl.tbl_version
                            else:
                                target = self._acquire_tbl_lock(
                                    tbl_id=tbl_id,
                                    for_write=for_write,
                                    lock_mutable_tree=lock_mutable_tree,
                                    raise_if_not_exists=True,
                                    check_pending_ops=finalize_pending_ops,
                                )

                            if for_write:
                                if lock_mutable_tree and not target.is_snapshot:
                                    self._x_locked_tbl_ids = self._get_mutable_tree(target.id)
                                    self._compute_column_dependents(self._x_locked_tbl_ids)
                                else:
                                    self._x_locked_tbl_ids = {target.id}
                                if _logger.isEnabledFor(logging.DEBUG):
                                    # validate only when we don't see errors
                                    self.validate()

                        except PendingTableOpsError as e:
                            if finalize_pending_ops:
                                # we remember which table id to finalize
                                pending_ops_tbl_id = e.tbl_id
                            # raise to abort the transaction
                            raise

                        except sql.exc.DBAPIError as e:
                            if isinstance(
                                e.orig, (psycopg.errors.SerializationFailure, psycopg.errors.LockNotAvailable)
                            ) and (num_retries < _MAX_RETRIES or _MAX_RETRIES == -1):
                                num_retries += 1
                                _logger.debug(f'Retrying ({num_retries}) after {type(e.orig)}')
                                time.sleep(random.uniform(0.1, 0.5))
                                continue
                            else:
                                raise

                    self._in_write_xact = for_write
                    yield conn
                    return

            except PendingTableOpsError:
                if pending_ops_tbl_id is not None:
                    # the next iteration of the loop will deal with pending ops for this table id
                    continue
                else:
                    # we got this exception after getting the initial table locks and therefore need to abort
                    raise

            except sql.exc.DBAPIError as e:
                # we got some db error during the actual operation (not just while trying to get locks on the metadata
                # records): we convert these into Errors, if asked to do so, and abort
                # TODO: what other concurrency-related exceptions should we expect?

                # we always convert UndefinedTable exceptions (they can't be retried)
                if isinstance(e.orig, psycopg.errors.UndefinedTable):
                    # the table got dropped in the middle of the table operation
                    tbl_name = tbl.tbl_name() if tbl is not None else str(tbl_id) if tbl_id is not None else '?'
                    _logger.debug(f'Exception: undefined table ({tbl_name}): Caught {type(e.orig)}: {e!r}')
                    assert tbl is not None
                    raise excs.Error(f'Table was dropped: {tbl_name}') from None
                elif isinstance(e.orig, psycopg.errors.SerializationFailure) and convert_db_excs:
                    # we still got a serialization error, despite getting x-locks at the beginning
                    msg: str
                    if tbl is not None:
                        msg = f'{tbl.tbl_name()} ({tbl.tbl_id})'
                    elif tbl_id is not None:
                        msg = f'{tbl_id}'
                    else:
                        msg = ''
                    _logger.debug(f'Exception: serialization failure: {msg} ({e})')
                    raise excs.Error(
                        'That Pixeltable operation could not be completed because it conflicted with another '
                        'operation that was run on a different process.\n'
                        'Please re-run the operation.'
                    ) from None
                else:
                    raise

            finally:
                self._in_write_xact = False
                self._x_locked_tbl_ids = set()
                self._column_dependents = None

                # invalidate cached current TableVersion instances
                for tv in self._tbl_versions.values():
                    if tv.effective_version is None:
                        _logger.debug(f'invalidating table version {tv.id}:None (tv={id(tv):x})')
                        tv.is_validated = False

    @property
    def in_write_xact(self) -> bool:
        return self._in_write_xact

    def _acquire_path_locks(
        self,
        *,
        tbl: TableVersionPath,
        for_write: bool = False,
        lock_mutable_tree: bool = False,
        check_pending_ops: Optional[bool] = None,
    ) -> None:
        """
        Path locking protocol:
        - refresh cached TableVersions of ancestors (we need those even during inserts, for computed columns that
          reference the base tables)
        - refresh cached TableVersion of tbl or get X-lock, depending on for_write
        - if lock_mutable_tree, also X-lock all mutable views of tbl

        Raises Error if tbl doesn't exist.
        """
        path_handles = tbl.get_tbl_versions()
        read_handles = path_handles[:0:-1] if for_write else path_handles[::-1]
        for handle in read_handles:
            _ = self.get_tbl_version(handle.id, handle.effective_version)
        if not for_write:
            return  # nothing left to lock
        self._acquire_tbl_lock(
            tbl_id=tbl.tbl_id,
            for_write=True,
            lock_mutable_tree=lock_mutable_tree,
            raise_if_not_exists=True,
            check_pending_ops=check_pending_ops,
        )

    def _acquire_tbl_lock(
        self,
        *,
        for_write: bool,
        tbl_id: Optional[UUID] = None,
        dir_id: Optional[UUID] = None,
        tbl_name: Optional[str] = None,
        lock_mutable_tree: bool = False,
        raise_if_not_exists: bool = True,
        check_pending_ops: Optional[bool] = None,
    ) -> Optional[TableVersionHandle]:
        """
        For writes: force acquisition of an X-lock on a Table record via a blind update.

        Either tbl_id or dir_id/tbl_name need to be specified.
        Returns True if the table was locked, False if it was a snapshot or not found.
        If lock_mutable_tree, recursively locks all mutable views of the table.

        Returns a handle to what was locked.
        """
        assert (tbl_id is not None) ^ (dir_id is not None and tbl_name is not None)
        where_clause: sql.ColumnElement
        if tbl_id is not None:
            where_clause = schema.Table.id == tbl_id
        else:
            where_clause = sql.and_(schema.Table.dir_id == dir_id, schema.Table.md['name'].astext == tbl_name)
            user = Env.get().user
            if user is not None:
                where_clause = sql.and_(where_clause, schema.Table.md['user'].astext == Env.get().user)

        conn = Env.get().conn
        q = sql.select(schema.Table).where(where_clause)
        if for_write:
            q = q.with_for_update(nowait=True)
        row = conn.execute(q).one_or_none()
        if row is None:
            if raise_if_not_exists:
                raise excs.Error(self._dropped_tbl_error_msg(tbl_id))
            return None  # nothing to lock
        if for_write:
            conn.execute(sql.update(schema.Table).values(lock_dummy=1).where(where_clause))

        if check_pending_ops:
            # check for pending ops after getting table lock
            pending_ops_q = sql.select(sql.func.count()).where(schema.PendingTableOp.tbl_id == row.id)
            has_pending_ops = conn.execute(pending_ops_q).scalar() > 0
            if has_pending_ops:
                raise PendingTableOpsError(row.id)

        is_snapshot = row.md['view_md'] is not None and row.md['view_md']['is_snapshot']
        effective_version = row.md['current_version'] if is_snapshot else None
        if not is_snapshot and lock_mutable_tree:
            # also lock mutable views
            tv = self.get_tbl_version(tbl_id, effective_version)
            for view in tv.mutable_views:
                self._acquire_tbl_lock(
                    for_write=for_write,
                    tbl_id=view.id,
                    lock_mutable_tree=lock_mutable_tree,
                    raise_if_not_exists=raise_if_not_exists,
                    check_pending_ops=check_pending_ops,
                )
        return TableVersionHandle(tbl_id, effective_version)

    def _get_mutable_tree(self, tbl_id: UUID) -> set[UUID]:
        """Returns ids of all tables that form the tree of mutable views starting at tbl_id; includes the root."""
        tv = self.get_tbl_version(tbl_id, None)
        result: set[UUID] = {tv.id}
        for view in tv.mutable_views:
            result.update(self._get_mutable_tree(view.id))
        return result

    def _compute_column_dependents(self, mutable_tree: set[UUID]) -> None:
        """Populate self._column_dependents for all tables in mutable_tree"""
        assert self._column_dependents is None
        self._column_dependents = defaultdict(set)
        for tbl_id in mutable_tree:
            assert tbl_id in self._column_dependencies
            for col, dependencies in self._column_dependencies[tbl_id].items():
                for dependency in dependencies:
                    if dependency.tbl_id not in mutable_tree:
                        continue
                    dependents = self._column_dependents[dependency]
                    dependents.add(col)

    def get_column_dependents(self, tbl_id: UUID, col_id: int) -> set[Column]:
        """Return all Columns that transitively depend on the given column."""
        assert self._column_dependents is not None
        dependents = self._column_dependents[QColumnId(tbl_id, col_id)]
        result: set[Column] = set()
        for dependent in dependents:
            tv = self.get_tbl_version(dependent.tbl_id, None)
            col = tv.cols_by_id[dependent.col_id]
            result.add(col)
        return result

    def _acquire_dir_xlock(
        self, *, parent_id: Optional[UUID] = None, dir_id: Optional[UUID] = None, dir_name: Optional[str] = None
    ) -> None:
        """Force acquisition of an X-lock on a Dir record via a blind update.

        If dir_id is present, then all other conditions are ignored.
        Note that (parent_id==None) is a valid where condition.
        If dir_id is not specified, the user from the environment is added to the directory filters.
        """
        assert (dir_name is None) != (dir_id is None)
        assert not (parent_id is not None and dir_name is None)
        user = Env.get().user
        assert self._in_write_xact
        q = sql.update(schema.Dir).values(lock_dummy=1)
        if dir_id is not None:
            q = q.where(schema.Dir.id == dir_id)
        else:
            q = q.where(schema.Dir.parent_id == parent_id)
            if dir_name is not None:
                q = q.where(schema.Dir.md['name'].astext == dir_name)
            if user is not None:
                q = q.where(schema.Dir.md['user'].astext == user)
        Env.get().conn.execute(q)

    def get_dir_path(self, dir_id: UUID) -> Path:
        """Return path for directory with given id"""
        conn = Env.get().conn
        names: list[str] = []
        while True:
            q = sql.select(schema.Dir).where(schema.Dir.id == dir_id)
            row = conn.execute(q).one()
            dir = schema.Dir(**row._mapping)
            if dir.md['name'] == '':
                break
            names.insert(0, dir.md['name'])
            dir_id = dir.parent_id
        return Path('.'.join(names), empty_is_valid=True, allow_system_paths=True)

    @dataclasses.dataclass
    class DirEntry:
        dir: Optional[schema.Dir]
        dir_entries: dict[str, Catalog.DirEntry]
        table: Optional[schema.Table]

    @retry_loop(for_write=False, finalize_pending_ops=True)
    def get_dir_contents(self, dir_path: Path, recursive: bool = False) -> dict[str, DirEntry]:
        dir = self._get_schema_object(dir_path, expected=Dir, raise_if_not_exists=True)
        return self._get_dir_contents(dir._id, recursive=recursive)

    def _get_dir_contents(self, dir_id: UUID, recursive: bool = False) -> dict[str, DirEntry]:
        """Returns a dict mapping the entry names to DirEntry objects"""
        conn = Env.get().conn
        result: dict[str, Catalog.DirEntry] = {}

        q = sql.select(schema.Dir).where(schema.Dir.parent_id == dir_id)
        rows = conn.execute(q).all()
        for row in rows:
            dir = schema.Dir(**row._mapping)
            dir_contents: dict[str, Catalog.DirEntry] = {}
            if recursive:
                dir_contents = self._get_dir_contents(dir.id, recursive=True)
            result[dir.md['name']] = self.DirEntry(dir=dir, dir_entries=dir_contents, table=None)

        q = sql.select(schema.Table).where(schema.Table.dir_id == dir_id)
        rows = conn.execute(q).all()
        for row in rows:
            tbl = schema.Table(**row._mapping)
            result[tbl.md['name']] = self.DirEntry(dir=None, dir_entries={}, table=tbl)

        return result

    @retry_loop(for_write=True, finalize_pending_ops=True)
    def move(self, path: Path, new_path: Path) -> None:
        self._move(path, new_path)

    def _move(self, path: Path, new_path: Path) -> None:
        _, dest_dir, src_obj = self._prepare_dir_op(
            add_dir_path=new_path.parent,
            add_name=new_path.name,
            drop_dir_path=path.parent,
            drop_name=path.name,
            raise_if_exists=True,
            raise_if_not_exists=True,
        )
        src_obj._move(new_path.name, dest_dir._id)

    def _prepare_dir_op(
        self,
        add_dir_path: Optional[Path] = None,
        add_name: Optional[str] = None,
        drop_dir_path: Optional[Path] = None,
        drop_name: Optional[str] = None,
        drop_expected: Optional[type[SchemaObject]] = None,
        raise_if_exists: bool = False,
        raise_if_not_exists: bool = False,
    ) -> tuple[Optional[SchemaObject], Optional[SchemaObject], Optional[SchemaObject]]:
        """
        Validates paths and acquires locks needed for a directory operation, ie, add/drop/rename (add + drop) of a
        directory entry.

        The target entry is either a table or directory. The directory operation can include
        - adding an entry (<add_dir_path>.<add_name>)
        - dropping an entry (<drop_dir_path>.<drop_name>)

        Returns: (existing SchemaObject of add path, Dir of add path, existing SchemaObject of drop path)

        Locking protocol:
        - X locks on the immediate parent directories of the added/dropped entries; this prevents concurrent
          modifications of the parent
        - lock parent before child
        - if both add and drop (= two directories are involved), lock the directories in a pre-determined order
          (in this case, by name) in order to prevent deadlocks between concurrent directory modifications
        """
        assert (add_dir_path is None) == (add_name is None)
        assert (drop_dir_path is None) == (drop_name is None)
        dir_paths: set[Path] = set()
        if add_dir_path is not None:
            dir_paths.add(add_dir_path)
        if drop_dir_path is not None:
            dir_paths.add(drop_dir_path)

        add_dir: Optional[schema.Dir] = None
        drop_dir: Optional[schema.Dir] = None
        for p in sorted(dir_paths):
            dir = self._get_dir(p, lock_dir=True)
            if dir is None:
                raise excs.Error(f'Directory {str(p)!r} does not exist.')
            if p == add_dir_path:
                add_dir = dir
            if p == drop_dir_path:
                drop_dir = dir

        add_obj: Optional[SchemaObject] = None
        if add_dir is not None:
            add_obj = self._get_dir_entry(add_dir.id, add_name, lock_entry=True)
            if add_obj is not None and raise_if_exists:
                add_path = add_dir_path.append(add_name)
                raise excs.Error(f'Path {str(add_path)!r} already exists.')

        drop_obj: Optional[SchemaObject] = None
        if drop_dir is not None:
            drop_path = drop_dir_path.append(drop_name)
            drop_obj = self._get_dir_entry(drop_dir.id, drop_name, lock_entry=True)
            if drop_obj is None and raise_if_not_exists:
                raise excs.Error(f'Path {str(drop_path)!r} does not exist.')
            if drop_obj is not None and drop_expected is not None and not isinstance(drop_obj, drop_expected):
                raise excs.Error(
                    f'{str(drop_path)!r} needs to be a {drop_expected._display_name()} '
                    f'but is a {type(drop_obj)._display_name()}'
                )

        add_dir_obj = Dir(add_dir.id, add_dir.parent_id, add_dir.md['name']) if add_dir is not None else None
        return add_obj, add_dir_obj, drop_obj

    def _get_dir_entry(self, dir_id: UUID, name: str, lock_entry: bool = False) -> Optional[SchemaObject]:
        user = Env.get().user
        conn = Env.get().conn

        # check for subdirectory
        if lock_entry:
            self._acquire_dir_xlock(parent_id=dir_id, dir_id=None, dir_name=name)
        q = sql.select(schema.Dir).where(
            schema.Dir.parent_id == dir_id, schema.Dir.md['name'].astext == name, schema.Dir.md['user'].astext == user
        )
        rows = conn.execute(q).all()
        # The condition below can occur if there is a synchronization failure across multiple processes
        # It indicates database inconsistency.
        if len(rows) > 1:
            raise AssertionError(rows)
        if len(rows) == 1:
            dir_record = schema.Dir(**rows[0]._mapping)
            return Dir(dir_record.id, dir_record.parent_id, name)

        # check for table
        if lock_entry:
            self._acquire_tbl_lock(for_write=True, dir_id=dir_id, raise_if_not_exists=False, tbl_name=name)
        q = sql.select(schema.Table.id).where(
            schema.Table.dir_id == dir_id,
            schema.Table.md['name'].astext == name,
            schema.Table.md['user'].astext == user,
        )
        tbl_id = conn.execute(q).scalar_one_or_none()
        if tbl_id is not None:
            if tbl_id not in self._tbls:
                _ = self._load_tbl(tbl_id)
            return self._tbls[tbl_id]

        return None

    def _get_schema_object(
        self,
        path: Path,
        expected: Optional[type[SchemaObject]] = None,
        raise_if_exists: bool = False,
        raise_if_not_exists: bool = False,
        lock_parent: bool = False,
        lock_obj: bool = False,
    ) -> Optional[SchemaObject]:
        """Return the schema object at the given path, or None if it doesn't exist.

        Raises Error if
        - the parent directory doesn't exist'
        - raise_if_exists is True and the path exists
        - raise_if_not_exists is True and the path does not exist
        - expected is not None and the existing object has a different type
        """
        if path.is_root:
            # the root dir
            if expected is not None and expected is not Dir:
                raise excs.Error(
                    f'{str(path)!r} needs to be a {expected._display_name()} but is a {Dir._display_name()}'
                )
            dir = self._get_dir(path, lock_dir=lock_obj)
            if dir is None:
                raise excs.Error(f'Unknown user: {Env.get().user}')
            return Dir(dir.id, dir.parent_id, dir.md['name'])

        parent_path = path.parent
        parent_dir = self._get_dir(parent_path, lock_dir=lock_parent)
        if parent_dir is None:
            raise excs.Error(f'Directory {str(parent_path)!r} does not exist.')
        obj = self._get_dir_entry(parent_dir.id, path.name, lock_entry=lock_obj)

        if obj is None and raise_if_not_exists:
            raise excs.Error(f'Path {str(path)!r} does not exist.')
        elif obj is not None and raise_if_exists:
            raise excs.Error(f'Path {str(path)!r} is an existing {type(obj)._display_name()}.')
        elif obj is not None and expected is not None and not isinstance(obj, expected):
            raise excs.Error(
                f'{str(path)!r} needs to be a {expected._display_name()} but is a {type(obj)._display_name()}.'
            )
        return obj

    def get_table_by_id(self, tbl_id: UUID) -> Optional[Table]:
        """Must be executed inside a transaction. Might raise PendingTableOpsError."""
        if tbl_id in self._tbls:
            return self._tbls[tbl_id]
        tbl = self._load_tbl(tbl_id)
        # # if this is a mutable table, we also need to have its mutable views loaded, in order to track column
        # # dependencies
        # tbl_version = tbl._tbl_version.get()
        # if tbl_version.is_mutable:
        #     for v in tbl_version.mutable_views:
        #         _ = self.get_table_by_id(v.id)
        return tbl

    @retry_loop(for_write=True, finalize_pending_ops=True)
    def create_table(
        self,
        path: Path,
        schema: dict[str, Any],
        df: 'DataFrame',
        if_exists: IfExistsParam,
        primary_key: Optional[list[str]],
        num_retained_versions: int,
        comment: str,
        media_validation: MediaValidation,
    ) -> Table:
        existing = self._handle_path_collision(path, InsertableTable, False, if_exists)
        if existing is not None:
            assert isinstance(existing, Table)
            return existing

        dir = self._get_schema_object(path.parent, expected=Dir, raise_if_not_exists=True)
        assert dir is not None

        tbl = InsertableTable._create(
            dir._id,
            path.name,
            schema,
            df,
            primary_key=primary_key,
            num_retained_versions=num_retained_versions,
            comment=comment,
            media_validation=media_validation,
        )
        self._tbls[tbl._id] = tbl
        return tbl

    def create_view(
        self,
        path: Path,
        base: TableVersionPath,
        select_list: Optional[list[tuple[exprs.Expr, Optional[str]]]],
        where: Optional[exprs.Expr],
        sample_clause: Optional['SampleClause'],
        additional_columns: Optional[dict[str, Any]],
        is_snapshot: bool,
        iterator: Optional[tuple[type[ComponentIterator], dict[str, Any]]],
        num_retained_versions: int,
        comment: str,
        media_validation: MediaValidation,
        if_exists: IfExistsParam,
    ) -> Table:
        def create_fn() -> UUID:
            if not is_snapshot and base.is_mutable():
                # this is a mutable view of a mutable base; X-lock the base and advance its view_sn before adding
                # the view
                self._acquire_tbl_lock(tbl_id=base.tbl_id, for_write=True)
                base_tv = self.get_tbl_version(base.tbl_id, None)
                base_tv.tbl_md.view_sn += 1
                result = Env.get().conn.execute(
                    sql.update(schema.Table)
                    .values({schema.Table.md: dataclasses.asdict(base_tv.tbl_md)})
                    .where(schema.Table.id == base.tbl_id)
                )
                assert result.rowcount == 1, result.rowcount

            existing = self._handle_path_collision(path, View, is_snapshot, if_exists)
            if existing is not None:
                assert isinstance(existing, View)
                return existing._id

<<<<<<< HEAD
            dir = self._get_schema_object(path.parent, expected=Dir, raise_if_not_exists=True)
            assert dir is not None
            if iterator is None:
                iterator_class, iterator_args = None, None
            else:
                iterator_class, iterator_args = iterator
            md, ops = View._create(
                dir._id,
                path.name,
                base=base,
                select_list=select_list,
                additional_columns=additional_columns,
                predicate=where,
                sample_clause=sample_clause,
                is_snapshot=is_snapshot,
                iterator_cls=iterator_class,
                iterator_args=iterator_args,
                num_retained_versions=num_retained_versions,
                comment=comment,
                media_validation=media_validation,
            )
            tbl_id = UUID(md.tbl_md.tbl_id)
            self.store_tbl_md(tbl_id, dir._id, md.tbl_md, md.version_md, md.schema_version_md, ops)
            return tbl_id

        view_id = retry_loop(for_write=True, finalize_pending_ops=True)(create_fn)()
        view_handle = TableVersionHandle(view_id, effective_version=0 if is_snapshot else None)
        # TODO: instead of fixing up TableVersion instances in-place, which can introduce bugs, they should be
        #  invalidated and reloaded
        if not is_snapshot and base.is_mutable():
            base_tv = self.get_tbl_version(base.tbl_id, base.tbl_version.effective_version)
            base_tv.mutable_views.add(view_handle)

        # finalize pending ops
        with self.begin_xact(tbl_id=view_id, for_write=True, finalize_pending_ops=True):
            return self.get_table_by_id(view_id)

    @retry_loop(for_write=True, finalize_pending_ops=True)
    def create_replica(
        self, path: Path, md: list[schema.FullTableMd], if_exists: IfExistsParam = IfExistsParam.ERROR
    ) -> None:
=======
        dir = self._get_schema_object(path.parent, expected=Dir, raise_if_not_exists=True)
        assert dir is not None
        if iterator is None:
            iterator_class, iterator_args = None, None
        else:
            iterator_class, iterator_args = iterator
        view = View._create(
            dir._id,
            path.name,
            base=base,
            select_list=select_list,
            additional_columns=additional_columns,
            predicate=where,
            sample_clause=sample_clause,
            is_snapshot=is_snapshot,
            iterator_cls=iterator_class,
            iterator_args=iterator_args,
            num_retained_versions=num_retained_versions,
            comment=comment,
            media_validation=media_validation,
        )
        FileCache.get().emit_eviction_warnings()
        self._tbls[view._id] = view
        return view

    def create_replica(self, path: Path, md: list[schema.FullTableMd]) -> None:
>>>>>>> 6b63193a
        """
        Creates table, table_version, and table_schema_version records for a replica with the given metadata.
        The metadata should be presented in standard "ancestor order", with the table being replicated at
        list position 0 and the (root) base table at list position -1.
        """
        assert Env.get().in_xact

        tbl_id = UUID(md[0].tbl_md.tbl_id)

        existing = self._handle_path_collision(path, Table, False, if_exists=IfExistsParam.IGNORE)  # type: ignore[type-abstract]
        if existing is not None and existing._id != tbl_id:
            raise excs.Error(
                f'An attempt was made to create a replica table at {path!r}, '
                'but a different table already exists at that location.'
            )

        # Ensure that the system directory exists.
        self._create_dir(Path('_system', allow_system_paths=True), if_exists=IfExistsParam.IGNORE, parents=False)

<<<<<<< HEAD
        # Now check to see if this table already exists in the catalog.
        existing = self.get_table_by_id(tbl_id)
=======
        # Now check to see if this table UUID already exists in the catalog.
        existing = Catalog.get().get_table_by_id(tbl_id)
>>>>>>> 6b63193a
        if existing is not None:
            existing_path = Path(existing._path(), allow_system_paths=True)
            if existing_path != path:
                # It does exist, under a different path from the specified one.
                if not existing_path.is_system_path:
                    raise excs.Error(
                        f'That table has already been replicated as {existing_path!r}.\n'
                        f'Drop the existing replica if you wish to re-create it.'
                    )
                # If it's a system table, then this means it was created at some point as the ancestor of some other
                # table (a snapshot-over-snapshot scenario). In that case, we simply move it to the new (named)
                # location.
                self._move(existing_path, path)

        # Now store the metadata for this replica's proper ancestors. If one or more proper ancestors
        # do not yet exist in the store, they will be created as anonymous system tables.
        # We instantiate the ancestors starting with the base table and ending with the immediate parent of the
        # table being replicated.
        for ancestor_md in md[:0:-1]:
            ancestor_id = UUID(ancestor_md.tbl_md.tbl_id)
            replica = self.get_table_by_id(ancestor_id)
            replica_path: Path
            if replica is None:
                # We've never seen this table before. Create a new anonymous system table for it.
                replica_path = Path(f'_system.replica_{ancestor_id.hex}', allow_system_paths=True)
            else:
                # The table already exists in the catalog. The existing path might be a system path (if the table
                # was created as an anonymous base table of some other table), or it might not (if it's a snapshot
                # that was directly replicated by the user at some point). In either case, use the existing path.
                replica_path = Path(replica._path(), allow_system_paths=True)

            # Store the metadata; it could be a new version (in which case a new record will be created), or a known
            # version (in which case the newly received metadata will be validated as identical).
            # If it's a new version, this will result in a new TableVersion record being created.
            self.__store_replica_md(replica_path, ancestor_md)

            # Now we must clear cached metadata for the ancestor table, to force the next table operation to pick up
            # the new TableVersion instance. This is necessary because computed columns of descendant tables might
            # reference columns of the ancestor table that only exist in the new version.
            replica = Catalog.get().get_table_by_id(ancestor_id)
            assert replica is not None  # If it didn't exist before, it must have been created by now.
            replica._tbl_version_path.clear_cached_md()

        # Finally, store the metadata for the table being replicated; as before, it could be a new version or a known
        # version. If it's a new version, then a TableVersion record will be created, unless the table being replicated
        # is a pure snapshot.
        self.__store_replica_md(path, md[0])

    def __store_replica_md(self, path: Path, md: schema.FullTableMd) -> None:
        _logger.info(f'Creating replica table at {path!r} with ID: {md.tbl_md.tbl_id}')
        dir = self._get_schema_object(path.parent, expected=Dir, raise_if_not_exists=True)
        assert dir is not None
        assert self._in_write_xact

        conn = Env.get().conn
        tbl_id = md.tbl_md.tbl_id

        new_tbl_md: Optional[schema.TableMd] = None
        new_version_md: Optional[schema.TableVersionMd] = None
        new_schema_version_md: Optional[schema.TableSchemaVersionMd] = None

        # We need to ensure that the table metadata in the catalog always reflects the latest observed version of
        # this table. (In particular, if this is a base table, then its table metadata need to be consistent
        # with the latest version of this table having a replicated view somewhere in the catalog.)
        q: sql.Executable = sql.select(schema.Table.md).where(schema.Table.id == tbl_id)
        existing_md_row = conn.execute(q).one_or_none()

        if existing_md_row is None:
            # No existing table, so create a new record.
            q = sql.insert(schema.Table.__table__).values(
                id=tbl_id,
                dir_id=dir._id,
                md=dataclasses.asdict(
                    dataclasses.replace(md.tbl_md, name=path.name, user=Env.get().user, is_replica=True)
                ),
            )
            conn.execute(q)
        else:
            assert existing_md_row.md['is_replica']
            if md.tbl_md.current_version > existing_md_row.md['current_version']:
                # New metadata is more recent than the metadata currently stored in the DB; we'll update the record
                # in place in the DB.
                new_tbl_md = dataclasses.replace(md.tbl_md, name=path.name, user=Env.get().user, is_replica=True)

        # Now see if a TableVersion record already exists in the DB for this table version. If not, insert it. If
        # it already exists, check that the existing record is identical to the new one.
        q = (
            sql.select(schema.TableVersion.md)
            .where(schema.TableVersion.tbl_id == tbl_id)
            .where(sql.text(f"({schema.TableVersion.__table__}.md->>'version')::int = {md.version_md.version}"))
        )
        existing_version_md_row = conn.execute(q).one_or_none()
        if existing_version_md_row is None:
            new_version_md = md.version_md
        else:
            existing_version_md = schema.md_from_dict(schema.TableVersionMd, existing_version_md_row.md)
            if existing_version_md != md.version_md:
                raise excs.Error(
                    f'The version metadata for the replica {path!r}:{md.version_md.version} is inconsistent with '
                    'the metadata recorded from a prior replica.\n'
                    'This is likely due to data corruption in the replicated table.'
                )

        # Do the same thing for TableSchemaVersion.
        q = (
            sql.select(schema.TableSchemaVersion.md)
            .where(schema.TableSchemaVersion.tbl_id == tbl_id)
            .where(
                sql.text(
                    f"({schema.TableSchemaVersion.__table__}.md->>'schema_version')::int = "
                    f'{md.schema_version_md.schema_version}'
                )
            )
        )
        existing_schema_version_md_row = conn.execute(q).one_or_none()
        if existing_schema_version_md_row is None:
            new_schema_version_md = md.schema_version_md
        else:
            existing_schema_version_md = schema.md_from_dict(
                schema.TableSchemaVersionMd, existing_schema_version_md_row.md
            )
            if existing_schema_version_md != md.schema_version_md:
                raise excs.Error(
                    f'The schema version metadata for the replica {path!r}:{md.schema_version_md.schema_version} '
                    'is inconsistent with the metadata recorded from a prior replica.\n'
                    'This is likely due to data corruption in the replicated table.'
                )

        self.store_tbl_md(UUID(tbl_id), None, new_tbl_md, new_version_md, new_schema_version_md)

<<<<<<< HEAD
    @retry_loop(for_write=False, finalize_pending_ops=True)
=======
        if new_version_md is not None and not md.is_pure_snapshot:
            # It's a new version of a table that has a physical store, so we need to create a TableVersion instance.
            TableVersion.create_replica(md)

    @_retry_loop(for_write=False)
>>>>>>> 6b63193a
    def get_table(self, path: Path) -> Table:
        obj = Catalog.get()._get_schema_object(path, expected=Table, raise_if_not_exists=True)
        assert isinstance(obj, Table)
        # We need to clear cached metadata from tbl_version_path, in case the schema has been changed
        # by another process.
        obj._tbl_version_path.clear_cached_md()
        return obj

    def _finalize_pending_ops(self, tbl_id: UUID) -> None:
        """
        Finalizes the next pending op for the given table. Returns True if there was a pending op, False otherwise.
        """
        while True:
            try:
                tbl_version: int
                op: TableOp
                delete_next_op_q: sql.Delete
                with self.begin_xact(tbl_id=tbl_id, for_write=True, convert_db_excs=False, finalize_pending_ops=False):
                    conn = Env.get().conn
                    q = (
                        sql.select(schema.Table.md, schema.PendingTableOp)
                        .select_from(schema.Table)
                        .join(schema.PendingTableOp)
                        .where(schema.Table.id == tbl_id)
                        .where(schema.PendingTableOp.tbl_id == tbl_id)
                        .order_by(schema.PendingTableOp.seq_num)
                        .limit(1)
                        .with_for_update()
                    )
                    row = conn.execute(q).one_or_none()
                    if row is None:
                        return
                    tbl_version = row.md.get('current_version')
                    op = schema.md_from_dict(TableOp, row.op)
                    delete_next_op_q = sql.delete(schema.PendingTableOp).where(
                        schema.PendingTableOp.tbl_id == tbl_id, schema.PendingTableOp.seq_num == row.seq_num
                    )
                    if op.needs_xact:
                        tv = self.get_tbl_version(tbl_id, tbl_version, check_pending_ops=False)
                        tv.exec_op(op)
                        conn.execute(delete_next_op_q)
                        continue

                # this op runs outside of a transaction
                tv = self.get_tbl_version(tbl_id, tbl_version, check_pending_ops=False)
                tv.exec_op(op)
                with self.begin_xact(tbl_id=tbl_id, for_write=True, convert_db_excs=False, finalize_pending_ops=False):
                    Env.get().conn.execute(delete_next_op_q)
            except Exception as e:
                _logger.debug(f'finalize_pending_ops(): caught {e}')
                print(f'finalize_pending_ops(): caught {e}')
                raise

    @retry_loop(for_write=True, finalize_pending_ops=True)
    def drop_table(self, path: Path, if_not_exists: IfNotExistsParam, force: bool) -> None:
        tbl = self._get_schema_object(
            path,
            expected=Table,
            raise_if_not_exists=if_not_exists == IfNotExistsParam.ERROR and not force,
            lock_parent=True,
            lock_obj=False,
        )
        if tbl is None:
            _logger.info(f'Skipped table {str(path)!r} (does not exist).')
            return
        assert isinstance(tbl, Table)

        if isinstance(tbl, View) and tbl._tbl_version_path.is_mutable() and tbl._tbl_version_path.base.is_mutable():
            # this is a mutable view of a mutable base;
            # lock the base before the view, in order to avoid deadlocks with concurrent inserts/updates
            base_id = tbl._tbl_version_path.base.tbl_id
            self._acquire_tbl_lock(tbl_id=base_id, for_write=True, lock_mutable_tree=False)

        self._drop_tbl(tbl, force=force, is_replace=False)

    def _drop_tbl(self, tbl: Table, force: bool, is_replace: bool) -> None:
        """
        Drop the table (and recursively its views, if force == True).

        Locking protocol:
        - X-lock base before X-locking any view
        - deadlock-free wrt to TableVersion.insert() (insert propagation also proceeds top-down)
        - X-locks parent dir prior to calling TableVersion.drop(): prevent concurrent creation of another SchemaObject
          in the same directory with the same name (which could lead to duplicate names if we get aborted)
        """
        self._acquire_dir_xlock(dir_id=tbl._dir_id)
        self._acquire_tbl_lock(tbl_id=tbl._id, for_write=True, lock_mutable_tree=False)

        view_ids = self.get_view_ids(tbl._id, for_update=True)
        if len(view_ids) > 0:
            if not force:
                is_snapshot = tbl._tbl_version_path.is_snapshot()
                obj_type_str = 'Snapshot' if is_snapshot else tbl._display_name().capitalize()
                msg: str
                if is_replace:
                    msg = (
                        f'{obj_type_str} {tbl._path()} already exists and has dependents. '
                        "Use `if_exists='replace_force'` to replace it."
                    )
                else:
                    msg = f'{obj_type_str} {tbl._path()} has dependents.'
                raise excs.Error(msg)

            for view_id in view_ids:
                view = self.get_table_by_id(view_id)
                self._drop_tbl(view, force=force, is_replace=is_replace)

        # if this is a mutable view of a mutable base, advance the base's view_sn
        if isinstance(tbl, View) and tbl._tbl_version_path.is_mutable() and tbl._tbl_version_path.base.is_mutable():
            base_id = tbl._tbl_version_path.base.tbl_id
            base_tv = self.get_tbl_version(base_id, None)
            base_tv.tbl_md.view_sn += 1
            result = Env.get().conn.execute(
                sql.update(schema.Table.__table__)
                .values({schema.Table.md: dataclasses.asdict(base_tv.tbl_md)})
                .where(schema.Table.id == base_id)
            )
            assert result.rowcount == 1, result.rowcount

        tv = tbl._tbl_version.get() if tbl._tbl_version is not None else None
        if tv is not None:
            tv = tbl._tbl_version.get()
            # invalidate the TableVersion instance so that existing references to it can find out it has been dropped
            tv.is_validated = False

        self.delete_tbl_md(tbl._id)
        assert tbl._id in self._tbls
        del self._tbls[tbl._id]
        _logger.info(f'Dropped table `{tbl._path()}`.')

        if tv is not None:
            tv.drop()
            assert (tv.id, tv.effective_version) in self._tbl_versions
            del self._tbl_versions[tv.id, tv.effective_version]

    @retry_loop(for_write=True, finalize_pending_ops=True)
    def create_dir(self, path: Path, if_exists: IfExistsParam, parents: bool) -> Dir:
        return self._create_dir(path, if_exists, parents)

    def _create_dir(self, path: Path, if_exists: IfExistsParam, parents: bool) -> Dir:
        # existing = self._handle_path_collision(path, Dir, False, if_exists)
        # if existing is not None:
        #     assert isinstance(existing, Dir)
        #     return existing
        #
        # parent = self._get_schema_object(path.parent)
        # assert parent is not None
        # dir = Dir._create(parent._id, path.name)
        # Env.get().console_logger.info(f'Created directory {str(path)!r}.')
        # return dir

        if parents:
            # start walking down from the root
            last_parent: Optional[SchemaObject] = None
            for ancestor in path.ancestors():
                ancestor_obj = self._get_schema_object(ancestor, expected=Dir)
                assert ancestor_obj is not None or last_parent is not None
                last_parent = Dir._create(last_parent._id, ancestor.name) if ancestor_obj is None else ancestor_obj
            parent = last_parent
        else:
            parent = self._get_schema_object(path.parent)
        existing = self._handle_path_collision(path, Dir, False, if_exists)
        if existing is not None:
            assert isinstance(existing, Dir)
            return existing
        assert parent is not None
        dir = Dir._create(parent._id, path.name)
        Env.get().console_logger.info(f'Created directory {str(path)!r}.')
        return dir

    @retry_loop(for_write=True, finalize_pending_ops=True)
    def drop_dir(self, path: Path, if_not_exists: IfNotExistsParam, force: bool) -> None:
        _, _, schema_obj = self._prepare_dir_op(
            drop_dir_path=path.parent,
            drop_name=path.name,
            drop_expected=Dir,
            raise_if_not_exists=if_not_exists == IfNotExistsParam.ERROR and not force,
        )
        if schema_obj is None:
            _logger.info(f'Directory {str(path)!r} does not exist; skipped drop_dir().')
            return
        self._drop_dir(schema_obj._id, path, force=force)

    def _drop_dir(self, dir_id: UUID, dir_path: Path, force: bool = False) -> None:
        conn = Env.get().conn
        if not force:
            # check for existing entries
            q = sql.select(sql.func.count()).select_from(schema.Dir).where(schema.Dir.parent_id == dir_id)
            num_subdirs = conn.execute(q).scalar()
            q = sql.select(sql.func.count()).select_from(schema.Table).where(schema.Table.dir_id == dir_id)
            num_tbls = conn.execute(q).scalar()
            if num_subdirs + num_tbls > 0:
                raise excs.Error(f'Directory {str(dir_path)!r} is not empty.')

        # drop existing subdirs
        self._acquire_dir_xlock(dir_id=dir_id)
        dir_q = sql.select(schema.Dir).where(schema.Dir.parent_id == dir_id)
        for row in conn.execute(dir_q).all():
            self._drop_dir(row.id, dir_path.append(row.md['name']), force=True)

        # drop existing tables
        tbl_q = sql.select(schema.Table).where(schema.Table.dir_id == dir_id).with_for_update()
        for row in conn.execute(tbl_q).all():
            tbl = self.get_table_by_id(row.id)
            # this table would have been dropped already if it's a view of a base we dropped earlier
            if tbl is not None:
                self._drop_tbl(tbl, force=True, is_replace=False)

        # self.drop_dir(dir_id)
        conn.execute(sql.delete(schema.Dir).where(schema.Dir.id == dir_id))
        _logger.info(f'Removed directory {str(dir_path)!r}.')

    def get_view_ids(self, tbl_id: UUID, for_update: bool = False) -> list[UUID]:
        """Return the ids of views that directly reference the given table"""
        conn = Env.get().conn
        # check whether this table still exists
        q = sql.select(sql.func.count()).select_from(schema.Table).where(schema.Table.id == tbl_id)
        tbl_count = conn.execute(q).scalar()
        if tbl_count == 0:
            raise excs.Error(self._dropped_tbl_error_msg(tbl_id))
        q = sql.select(schema.Table.id).where(sql.text(f"md->'view_md'->'base_versions'->0->>0 = {tbl_id.hex!r}"))
        if for_update:
            q = q.with_for_update()
        result = [r[0] for r in conn.execute(q).all()]
        return result

    def get_tbl_version(
        self, tbl_id: UUID, effective_version: Optional[int], check_pending_ops: Optional[bool] = None
    ) -> Optional[TableVersion]:
        # we need a transaction here, if we're not already in one; if this starts a new transaction,
        # the returned TableVersion instance will not be validated
        with self.begin_xact(for_write=False) as conn:
            tv = self._tbl_versions.get((tbl_id, effective_version))
            if tv is None:
                tv = self._load_tbl_version(tbl_id, effective_version, check_pending_ops=check_pending_ops)
            elif not tv.is_validated:
                # only live instances are invalidated
                assert effective_version is None
                # we validate live instances by comparing our cached TableMd.current_version/view_sn to what's stored
                # _logger.debug(f'validating metadata for table {tbl_id}:{tv.version} ({id(tv):x})')
                q = sql.select(schema.Table.md).where(schema.Table.id == tbl_id)
                row = conn.execute(q).one_or_none()
                if row is None:
                    raise excs.Error(self._dropped_tbl_error_msg(tbl_id))
                current_version, view_sn = row.md['current_version'], row.md['view_sn']

                # the stored version can be behind TableVersion.version, because we don't roll back the in-memory
                # metadata changes after a failed update operation
                if current_version != tv.version or view_sn != tv.tbl_md.view_sn:
                    # the cached metadata is invalid
                    _logger.debug(
                        f'reloading metadata for table {tbl_id} '
                        f'(cached/current version: {tv.version}/{current_version}, '
                        f'cached/current view_sn: {tv.tbl_md.view_sn}/{view_sn})'
                    )
                    tv = self._load_tbl_version(tbl_id, None, check_pending_ops=check_pending_ops)
                else:
                    # the cached metadata is valid
                    tv.is_validated = True

            assert tv.is_validated
            return tv

    def remove_tbl_version(self, tbl_version: TableVersion) -> None:
        assert (tbl_version.id, tbl_version.effective_version) in self._tbl_versions
        del self._tbl_versions[tbl_version.id, tbl_version.effective_version]

    def get_dir(self, dir_id: UUID, for_update: bool = False) -> Optional[Dir]:
        """Return the Dir with the given id, or None if it doesn't exist"""
        conn = Env.get().conn
        if for_update:
            self._acquire_dir_xlock(dir_id=dir_id)
        q = sql.select(schema.Dir).where(schema.Dir.id == dir_id)
        row = conn.execute(q).one_or_none()
        if row is None:
            return None
        dir_record = schema.Dir(**row._mapping)
        return Dir(dir_record.id, dir_record.parent_id, dir_record.md['name'])

    def _get_dir(self, path: Path, lock_dir: bool = False) -> Optional[schema.Dir]:
        """
        lock_dir: if True, X-locks target (but not the ancestors)
        """
        user = Env.get().user
        conn = Env.get().conn
        if path.is_root:
            if lock_dir:
                self._acquire_dir_xlock(dir_name='')
            q = sql.select(schema.Dir).where(schema.Dir.parent_id.is_(None), schema.Dir.md['user'].astext == user)
            row = conn.execute(q).one_or_none()
            return schema.Dir(**row._mapping) if row is not None else None
        else:
            parent_dir = self._get_dir(path.parent, lock_dir=False)
            if parent_dir is None:
                return None
            if lock_dir:
                self._acquire_dir_xlock(parent_id=parent_dir.id, dir_name=path.name)
            q = sql.select(schema.Dir).where(
                schema.Dir.parent_id == parent_dir.id,
                schema.Dir.md['name'].astext == path.name,
                schema.Dir.md['user'].astext == user,
            )
            row = conn.execute(q).one_or_none()
            return schema.Dir(**row._mapping) if row is not None else None

    def _load_tbl(self, tbl_id: UUID) -> Optional[Table]:
        """Loads metadata for the table with the given id and caches it."""
        _logger.info(f'Loading table {tbl_id}')
        from .insertable_table import InsertableTable
        from .view import View

        conn = Env.get().conn

        # check for pending ops
        q = sql.select(sql.func.count()).where(schema.PendingTableOp.tbl_id == tbl_id)
        has_pending_ops = conn.execute(q).scalar() > 0
        if has_pending_ops:
            raise PendingTableOpsError(tbl_id)

        q = (
            sql.select(schema.Table, schema.TableSchemaVersion)
            .join(schema.TableSchemaVersion)
            .where(schema.Table.id == schema.TableSchemaVersion.tbl_id)
            # Table.md['current_schema_version'] == TableSchemaVersion.schema_version
            .where(
                sql.text(
                    f"({schema.Table.__table__}.md->>'current_schema_version')::int = "
                    f'{schema.TableSchemaVersion.__table__}.{schema.TableSchemaVersion.schema_version.name}'
                )
            )
            .where(schema.Table.id == tbl_id)
        )
        row = conn.execute(q).one_or_none()
        if row is None:
            return None
        tbl_record, schema_version_record = _unpack_row(row, [schema.Table, schema.TableSchemaVersion])

        tbl_md = schema.md_from_dict(schema.TableMd, tbl_record.md)
        view_md = tbl_md.view_md
        if view_md is None:
            # this is a base table
            if (tbl_id, None) not in self._tbl_versions:
                _ = self._load_tbl_version(tbl_id, None)
            tbl = InsertableTable(tbl_record.dir_id, TableVersionHandle(tbl_id, None))
            self._tbls[tbl_id] = tbl
            return tbl

        # this is a view; determine the sequence of TableVersions to load
        tbl_version_path: list[tuple[UUID, Optional[int]]] = []
        schema_version_md = schema.md_from_dict(schema.TableSchemaVersionMd, schema_version_record.md)
        pure_snapshot = (
            view_md.is_snapshot
            and view_md.predicate is None
            and view_md.sample_clause is None
            and len(schema_version_md.columns) == 0
        )
        if pure_snapshot:
            # this is a pure snapshot, without a physical table backing it; we only need the bases
            pass
        else:
            effective_version = 0 if view_md.is_snapshot else None  # snapshots only have version 0
            tbl_version_path.append((tbl_id, effective_version))
        tbl_version_path.extend((UUID(tbl_id), version) for tbl_id, version in view_md.base_versions)

        # load TableVersions, starting at the root
        base_path: Optional[TableVersionPath] = None
        view_path: Optional[TableVersionPath] = None
        for id, effective_version in tbl_version_path[::-1]:
            if (id, effective_version) not in self._tbl_versions:
                _ = self._load_tbl_version(id, effective_version)
            view_path = TableVersionPath(TableVersionHandle(id, effective_version), base=base_path)
            base_path = view_path
        view = View(tbl_id, tbl_record.dir_id, tbl_md.name, view_path, snapshot_only=pure_snapshot)
        self._tbls[tbl_id] = view
        return view

    @retry_loop(for_write=False, finalize_pending_ops=True)
    def collect_tbl_history(self, tbl_id: UUID, n: Optional[int]) -> list[schema.FullTableMd]:
        """
        Returns the history of up to n versions of the table with the given UUID.

        Args:
            tbl_id: the UUID of the table to collect history for.
            n: Optional limit on the maximum number of versions returned.

        Returns:
            A sequence of rows, ordered by version number
            Each row contains a TableVersion and a TableSchemaVersion object.
        """
        q = (
            sql.select(schema.TableVersion, schema.TableSchemaVersion)
            .select_from(schema.TableVersion)
            .join(
                schema.TableSchemaVersion,
                sql.cast(schema.TableVersion.md['schema_version'], sql.Integer)
                == schema.TableSchemaVersion.schema_version,
            )
            .where(schema.TableVersion.tbl_id == tbl_id)
            .where(schema.TableSchemaVersion.tbl_id == tbl_id)
            .order_by(schema.TableVersion.version.desc())
        )
        if n is not None:
            q = q.limit(n)
        src_rows = Env.get().session.execute(q).fetchall()
        return [
            schema.FullTableMd(
                None,
                schema.md_from_dict(schema.TableVersionMd, row.TableVersion.md),
                schema.md_from_dict(schema.TableSchemaVersionMd, row.TableSchemaVersion.md),
            )
            for row in src_rows
        ]

    def load_tbl_md(self, tbl_id: UUID, effective_version: Optional[int]) -> schema.FullTableMd:
        """
        Loads metadata from the store for a given table UUID and version.
        """
        # _logger.info(f'Loading metadata for table version: {tbl_id}:{effective_version}')
        conn = Env.get().conn

        q = (
            sql.select(schema.Table, schema.TableVersion, schema.TableSchemaVersion)
            .select_from(schema.Table)
            .where(schema.Table.id == tbl_id)
            .join(schema.TableVersion)
            .where(schema.TableVersion.tbl_id == tbl_id)
            .join(schema.TableSchemaVersion)
            .where(schema.TableSchemaVersion.tbl_id == tbl_id)
        )

        if effective_version is not None:
            # we are loading a specific version
            # SELECT *
            # FROM Table t
            # JOIN TableVersion tv ON (tv.tbl_id = tbl_id AND tv.version = effective_version)
            # JOIN TableSchemaVersion tsv ON (tsv.tbl_id = tbl_id AND tv.md.schema_version = tsv.schema_version)
            # WHERE t.id = tbl_id
            q = q.where(sql.text(f"({schema.TableVersion.__table__}.md->>'version')::int = {effective_version}")).where(
                sql.text(
                    (
                        f"({schema.TableVersion.__table__}.md->>'schema_version')::int = "
                        f'{schema.TableSchemaVersion.__table__}.{schema.TableSchemaVersion.schema_version.name}'
                    )
                )
            )
        else:
            # we are loading the current version
            # SELECT *
            # FROM Table t
            # JOIN TableVersion tv ON (tv.tbl_id = tbl_id AND t.current_version = tv.version)
            # JOIN TableSchemaVersion tsv ON (tsv.tbl_id = tbl_id AND t.current_schema_version = tsv.schema_version)
            # WHERE t.id = tbl_id
            q = q.where(
                sql.text(
                    f"({schema.Table.__table__}.md->>'current_version')::int = "
                    f'{schema.TableVersion.__table__}.{schema.TableVersion.version.name}'
                )
            ).where(
                sql.text(
                    (
                        f"({schema.Table.__table__}.md->>'current_schema_version')::int = "
                        f'{schema.TableSchemaVersion.__table__}.{schema.TableSchemaVersion.schema_version.name}'
                    )
                )
            )

        row = conn.execute(q).one_or_none()
        if row is None:
            raise excs.Error(self._dropped_tbl_error_msg(tbl_id))
        tbl_record, version_record, schema_version_record = _unpack_row(
            row, [schema.Table, schema.TableVersion, schema.TableSchemaVersion]
        )
        assert tbl_record.id == tbl_id
        tbl_md = schema.md_from_dict(schema.TableMd, tbl_record.md)
        version_md = schema.md_from_dict(schema.TableVersionMd, version_record.md)
        schema_version_md = schema.md_from_dict(schema.TableSchemaVersionMd, schema_version_record.md)

        return schema.FullTableMd(tbl_md, version_md, schema_version_md)

    def store_tbl_md(
        self,
        tbl_id: UUID,
        dir_id: Optional[UUID],
        tbl_md: Optional[schema.TableMd],
        version_md: Optional[schema.TableVersionMd],
        schema_version_md: Optional[schema.TableSchemaVersionMd],
        pending_ops: Optional[list[TableOp]] = None,
    ) -> None:
        """
        Stores metadata to the DB.

        Args:
            tbl_id: UUID of the table to store metadata for.
            dir_id: If specified, the tbl_md will be added to the given directory; if None, the table must already exist
            tbl_md: If specified, `tbl_md` will be inserted, or updated (only one such record can exist per UUID)
            version_md: inserted as a new record if present
            schema_version_md: will be inserted as a new record if present

        If inserting `version_md` or `schema_version_md` would be a primary key violation, an exception will be raised.
        """
        assert self._in_write_xact
        session = Env.get().session

        # Construct and insert or update table record if requested.
        if tbl_md is not None:
            assert tbl_md.tbl_id == str(tbl_id)
            if version_md is not None:
                assert tbl_md.current_version == version_md.version
                assert tbl_md.current_schema_version == version_md.schema_version
            if schema_version_md is not None:
                assert tbl_md.current_schema_version == schema_version_md.schema_version
            if dir_id is not None:
                # We are inserting a record while creating a new table.
                tbl_record = schema.Table(id=tbl_id, dir_id=dir_id, md=dataclasses.asdict(tbl_md))
                session.add(tbl_record)
            else:
                # Update the existing table record.
                result = session.execute(
                    sql.update(schema.Table.__table__)
                    .values({schema.Table.md: dataclasses.asdict(tbl_md)})
                    .where(schema.Table.id == tbl_id)
                )
                assert result.rowcount == 1, result.rowcount

        # Construct and insert new table version record if requested.
        if version_md is not None:
            assert version_md.tbl_id == str(tbl_id)
            if schema_version_md is not None:
                assert version_md.schema_version == schema_version_md.schema_version
            tbl_version_record = schema.TableVersion(
                tbl_id=tbl_id, version=version_md.version, md=dataclasses.asdict(version_md)
            )
            session.add(tbl_version_record)

        # Construct and insert a new schema version record if requested.
        if schema_version_md is not None:
            assert schema_version_md.tbl_id == str(tbl_id)
            schema_version_record = schema.TableSchemaVersion(
                tbl_id=tbl_id, schema_version=schema_version_md.schema_version, md=dataclasses.asdict(schema_version_md)
            )
            session.add(schema_version_record)

        # make sure we don't have any pending ops
        assert session.query(schema.PendingTableOp).filter(schema.PendingTableOp.tbl_id == tbl_id).count() == 0

        if pending_ops is not None:
            for op in pending_ops:
                op_record = schema.PendingTableOp(tbl_id=tbl_id, seq_num=op.seq_num, op=dataclasses.asdict(op))
                session.add(op_record)

        session.flush()  # Inform SQLAlchemy that we want to write these changes to the DB.

    def update_tbl_version_md(self, version_md: Optional[schema.TableVersionMd]) -> None:
        """
        Update the TableVersion.md field in the DB. Typically used to update the cascade row count status.

        Args:
            version_md: TableVersionMd
        """
        assert self._in_write_xact
        session = Env.get().session

        session.execute(
            sql.update(schema.TableVersion.__table__)
            .values({schema.TableVersion.md: dataclasses.asdict(version_md)})
            .where(schema.TableVersion.tbl_id == version_md.tbl_id, schema.TableVersion.version == version_md.version)
        )

        session.flush()  # Inform SQLAlchemy that we want to write these changes to the DB.

    def delete_tbl_md(self, tbl_id: UUID) -> None:
        """
        Deletes all table metadata from the store for the given table UUID.
        """
        conn = Env.get().conn
        conn.execute(sql.delete(schema.TableSchemaVersion.__table__).where(schema.TableSchemaVersion.tbl_id == tbl_id))
        conn.execute(sql.delete(schema.TableVersion.__table__).where(schema.TableVersion.tbl_id == tbl_id))
        conn.execute(sql.delete(schema.PendingTableOp.__table__).where(schema.PendingTableOp.tbl_id == tbl_id))
        conn.execute(sql.delete(schema.Table.__table__).where(schema.Table.id == tbl_id))

    def load_replica_md(self, tbl: Table) -> list[schema.FullTableMd]:
        """
        Load metadata for the given table along with all its ancestors. The values of TableMd.current_version and
        TableMd.current_schema_version will be adjusted to ensure that the metadata represent a valid (internally
        consistent) table state.
        """
        # TODO: First acquire X-locks for all relevant metadata entries

        # Load metadata for every table in the TableVersionPath for `tbl`.
        md = [self.load_tbl_md(tv.id, tv.effective_version) for tv in tbl._tbl_version_path.get_tbl_versions()]

        # If `tbl` is a named pure snapshot, we're not quite done, since the snapshot metadata won't appear in the
        # TableVersionPath. We need to prepend it separately.
        if isinstance(tbl, View) and tbl._snapshot_only:
            snapshot_md = self.load_tbl_md(tbl._id, 0)
            md = [snapshot_md, *md]

        for ancestor_md in md[1:]:
            # For replica metadata, we guarantee that the current_version and current_schema_version of TableMd
            # match the corresponding values in TableVersionMd and TableSchemaVersionMd. This is to ensure that,
            # when the metadata is later stored in the catalog of a different Pixeltable instance, the values of
            # current_version and current_schema_version will always point to versions that are known to the
            # destination catalog.
            ancestor_md.tbl_md.current_version = ancestor_md.version_md.version
            ancestor_md.tbl_md.current_schema_version = ancestor_md.schema_version_md.schema_version

        return md

    def _load_tbl_version(
        self, tbl_id: UUID, effective_version: Optional[int], check_pending_ops: bool = True
    ) -> Optional[TableVersion]:
        """Creates TableVersion instance from stored metadata and registers it in _tbl_versions."""
        tbl_md, _, schema_version_md = self.load_tbl_md(tbl_id, effective_version)
        view_md = tbl_md.view_md

        conn = Env.get().conn

        if check_pending_ops:
            pending_ops_q = (
                sql.select(sql.func.count())
                .select_from(schema.Table)
                .join(schema.PendingTableOp)
                .where(schema.PendingTableOp.tbl_id == tbl_id)
                .where(schema.Table.id == tbl_id)
            )
            if effective_version is not None:
                # we only care about pending ops if the requested version is the current version
                pending_ops_q = pending_ops_q.where(
                    sql.text(f"({schema.Table.__table__}.md->>'current_version')::int = {effective_version}")
                )
            has_pending_ops = conn.execute(pending_ops_q).scalar() > 0
            if has_pending_ops:
                raise PendingTableOpsError(tbl_id)

        # load mutable view ids for mutable TableVersions
        mutable_view_ids: list[UUID] = []
        # If this is a replica, effective_version should not be None. We see this today, because
        # the replica's TV instance's Column instances contain value_expr_dicts that reference the live version.
        # This is presumably a source of bugs, because it ignores schema version changes (eg, column renames).
        # TODO: retarget the value_expr_dict when instantiating Columns for a particular TV instance.
        if effective_version is None and not tbl_md.is_replica:
            q = sql.select(schema.Table.id).where(
                sql.text(
                    f"md->'view_md'->'base_versions'->0->>0 = {tbl_id.hex!r} "
                    "AND md->'view_md'->'base_versions'->0->>1 IS NULL"
                )
            )
            mutable_view_ids = [r[0] for r in conn.execute(q).all()]

        mutable_views = [TableVersionHandle(id, None) for id in mutable_view_ids]

        tbl_version: TableVersion
        if view_md is None:
            # this is a base table
            tbl_version = TableVersion(
                tbl_id, tbl_md, effective_version, schema_version_md, mutable_views=mutable_views
            )
        else:
            assert len(view_md.base_versions) > 0  # a view needs to have a base
            pure_snapshot = (
                view_md.is_snapshot
                and view_md.predicate is None
                and view_md.sample_clause is None
                and len(schema_version_md.columns) == 0
            )
            assert not pure_snapshot  # a pure snapshot doesn't have a physical table backing it, no point in loading it

            base: TableVersionHandle
            base_path: Optional[TableVersionPath] = None  # needed for live view
            if view_md.is_snapshot:
                base = TableVersionHandle(UUID(view_md.base_versions[0][0]), view_md.base_versions[0][1])
            else:
                base_path = TableVersionPath.from_md(tbl_md.view_md.base_versions)
                base = base_path.tbl_version

            tbl_version = TableVersion(
                tbl_id,
                tbl_md,
                effective_version,
                schema_version_md,
                base_path=base_path,
                base=base,
                mutable_views=mutable_views,
            )

        self._tbl_versions[tbl_id, effective_version] = tbl_version
        tbl_version.init()
        return tbl_version

    def record_column_dependencies(self, tbl_version: TableVersion) -> None:
        """Update self._column_dependencies. Only valid for non-snapshot versions."""
        from pixeltable.exprs import Expr

        assert not tbl_version.is_snapshot
        dependencies: dict[QColumnId, set[QColumnId]] = {}
        for col in tbl_version.cols_by_id.values():
            if col.value_expr_dict is None:
                continue
            dependencies[QColumnId(tbl_version.id, col.id)] = Expr.get_refd_column_ids(col.value_expr_dict)
        self._column_dependencies[tbl_version.id] = dependencies

    def _init_store(self) -> None:
        """One-time initialization of the stored catalog. Idempotent."""
        self.create_user(None)
        _logger.info('Initialized catalog.')

    def create_user(self, user: Optional[str]) -> None:
        """
        Creates a catalog record (root directory) for the specified user, if one does not already exist.
        """
        with Env.get().begin_xact():
            session = Env.get().session
            # See if there are any directories in the catalog matching the specified user.
            if session.query(schema.Dir).where(schema.Dir.md['user'].astext == user).count() > 0:
                # At least one such directory exists; no need to create a new one.
                return

            dir_md = schema.DirMd(name='', user=user, additional_md={})
            dir_record = schema.Dir(parent_id=None, md=dataclasses.asdict(dir_md))
            session.add(dir_record)
            session.flush()
            _logger.info(f'Added root directory record for user: {user!r}')

    def _handle_path_collision(
        self, path: Path, expected_obj_type: type[SchemaObject], expected_snapshot: bool, if_exists: IfExistsParam
    ) -> Optional[SchemaObject]:
        obj, _, _ = self._prepare_dir_op(add_dir_path=path.parent, add_name=path.name)

        if if_exists == IfExistsParam.ERROR and obj is not None:
            raise excs.Error(f'Path {str(path)!r} is an existing {type(obj)._display_name()}')
        else:
            is_snapshot = isinstance(obj, View) and obj._tbl_version_path.is_snapshot()
            if obj is not None and (not isinstance(obj, expected_obj_type) or (expected_snapshot and not is_snapshot)):
                obj_type_str = 'snapshot' if expected_snapshot else expected_obj_type._display_name()
                raise excs.Error(
                    f'Path {str(path)!r} already exists but is not a {obj_type_str}. '
                    f'Cannot {if_exists.name.lower()} it.'
                )

        if obj is None:
            return None
        if if_exists == IfExistsParam.IGNORE:
            return obj

        # drop the existing schema object
        if isinstance(obj, Dir):
            dir_contents = self._get_dir_contents(obj._id)
            if len(dir_contents) > 0 and if_exists == IfExistsParam.REPLACE:
                raise excs.Error(
                    f'Directory {str(path)!r} already exists and is not empty. '
                    'Use `if_exists="replace_force"` to replace it.'
                )
            self._drop_dir(obj._id, path, force=True)
        else:
            assert isinstance(obj, Table)
            self._drop_tbl(obj, force=if_exists == IfExistsParam.REPLACE_FORCE, is_replace=True)
        return None<|MERGE_RESOLUTION|>--- conflicted
+++ resolved
@@ -852,7 +852,6 @@
                 assert isinstance(existing, View)
                 return existing._id
 
-<<<<<<< HEAD
             dir = self._get_schema_object(path.parent, expected=Dir, raise_if_not_exists=True)
             assert dir is not None
             if iterator is None:
@@ -890,38 +889,7 @@
         with self.begin_xact(tbl_id=view_id, for_write=True, finalize_pending_ops=True):
             return self.get_table_by_id(view_id)
 
-    @retry_loop(for_write=True, finalize_pending_ops=True)
-    def create_replica(
-        self, path: Path, md: list[schema.FullTableMd], if_exists: IfExistsParam = IfExistsParam.ERROR
-    ) -> None:
-=======
-        dir = self._get_schema_object(path.parent, expected=Dir, raise_if_not_exists=True)
-        assert dir is not None
-        if iterator is None:
-            iterator_class, iterator_args = None, None
-        else:
-            iterator_class, iterator_args = iterator
-        view = View._create(
-            dir._id,
-            path.name,
-            base=base,
-            select_list=select_list,
-            additional_columns=additional_columns,
-            predicate=where,
-            sample_clause=sample_clause,
-            is_snapshot=is_snapshot,
-            iterator_cls=iterator_class,
-            iterator_args=iterator_args,
-            num_retained_versions=num_retained_versions,
-            comment=comment,
-            media_validation=media_validation,
-        )
-        FileCache.get().emit_eviction_warnings()
-        self._tbls[view._id] = view
-        return view
-
     def create_replica(self, path: Path, md: list[schema.FullTableMd]) -> None:
->>>>>>> 6b63193a
         """
         Creates table, table_version, and table_schema_version records for a replica with the given metadata.
         The metadata should be presented in standard "ancestor order", with the table being replicated at
@@ -941,13 +909,8 @@
         # Ensure that the system directory exists.
         self._create_dir(Path('_system', allow_system_paths=True), if_exists=IfExistsParam.IGNORE, parents=False)
 
-<<<<<<< HEAD
         # Now check to see if this table already exists in the catalog.
         existing = self.get_table_by_id(tbl_id)
-=======
-        # Now check to see if this table UUID already exists in the catalog.
-        existing = Catalog.get().get_table_by_id(tbl_id)
->>>>>>> 6b63193a
         if existing is not None:
             existing_path = Path(existing._path(), allow_system_paths=True)
             if existing_path != path:
@@ -1078,15 +1041,11 @@
 
         self.store_tbl_md(UUID(tbl_id), None, new_tbl_md, new_version_md, new_schema_version_md)
 
-<<<<<<< HEAD
-    @retry_loop(for_write=False, finalize_pending_ops=True)
-=======
         if new_version_md is not None and not md.is_pure_snapshot:
             # It's a new version of a table that has a physical store, so we need to create a TableVersion instance.
             TableVersion.create_replica(md)
 
-    @_retry_loop(for_write=False)
->>>>>>> 6b63193a
+    @retry_loop(for_write=False, finalize_pending_ops=True)
     def get_table(self, path: Path) -> Table:
         obj = Catalog.get()._get_schema_object(path, expected=Table, raise_if_not_exists=True)
         assert isinstance(obj, Table)
