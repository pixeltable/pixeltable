--- conflicted
+++ resolved
@@ -1226,7 +1226,6 @@
                 ),
             )
             conn.execute(q)
-<<<<<<< HEAD
         elif not existing_md_row.md['is_replica']:
             raise excs.Error(
                 'An attempt was made to replicate a view whose base table already exists in the local catalog '
@@ -1239,14 +1238,6 @@
             # in place in the DB.
             new_tbl_md = dataclasses.replace(md.tbl_md, name=path.name, user=Env.get().user, is_replica=True)
 
-=======
-        else:
-            assert existing_md_row.md['is_replica']
-            if md.tbl_md.current_version > existing_md_row.md['current_version']:
-                # New metadata is more recent than the metadata currently stored in the DB; we'll update the record
-                # in place in the DB.
-                new_tbl_md = dataclasses.replace(md.tbl_md, name=path.name, user=Env.get().user, is_replica=True)
->>>>>>> 7e3a2219
         # Now see if a TableVersion record already exists in the DB for this table version. If not, insert it. If
         # it already exists, check that the existing record is identical to the new one.
         q = (
