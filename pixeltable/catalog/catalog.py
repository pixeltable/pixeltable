from __future__ import annotations

import dataclasses
import functools
import logging
import random
import time
from collections import defaultdict
from contextlib import contextmanager
from typing import TYPE_CHECKING, Any, Callable, Iterator, Optional, TypeVar
from uuid import UUID

import psycopg
import sqlalchemy as sql
import sqlalchemy.exc as sql_exc

from pixeltable import exceptions as excs
from pixeltable.env import Env
from pixeltable.iterators import ComponentIterator
from pixeltable.metadata import schema
from pixeltable.utils.exception_handler import run_cleanup

from .column import Column
from .dir import Dir
from .globals import IfExistsParam, IfNotExistsParam, MediaValidation, QColumnId
from .insertable_table import InsertableTable
from .path import Path
from .schema_object import SchemaObject
from .table import Table
from .table_version import TableVersion
from .table_version_handle import TableVersionHandle
from .table_version_path import TableVersionPath
from .tbl_ops import TableOp
from .update_status import UpdateStatus
from .view import View

if TYPE_CHECKING:
    from pixeltable.plan import SampleClause

    from .. import DataFrame, exprs


_logger = logging.getLogger('pixeltable')


def _unpack_row(
    row: Optional[sql.engine.Row], entities: list[type[sql.orm.decl_api.DeclarativeBase]]
) -> Optional[list[Any]]:
    """Convert a Row result into a list of entity instances.

    Assumes that the query contains a select() of exactly those entities.
    """
    if row is None:
        return None

    result: list[sql.orm.decl_api.DeclarativeBase] = []
    column_offset = 0

    for entity in entities:
        num_cols = len(entity.__table__.columns)
        data = {name: row[column_offset + i] for i, name in enumerate(entity.__table__.columns.keys())}
        inst = entity(**data)
        result.append(inst)
        column_offset += num_cols

    return result


# -1: unlimited
# for now, we don't limit the number of retries, because we haven't seen situations where the actual number of retries
# grows uncontrollably
_MAX_RETRIES = -1

T = TypeVar('T')


def retry_loop(
    *, tbl: Optional[TableVersionPath] = None, for_write: bool, lock_mutable_tree: bool = False
) -> Callable[[Callable[..., T]], Callable[..., T]]:
    def decorator(op: Callable[..., T]) -> Callable[..., T]:
        @functools.wraps(op)
        def loop(*args: Any, **kwargs: Any) -> T:
            cat = Catalog.get()
            # retry_loop() is reentrant
            if cat._in_retry_loop:
                return op(*args, **kwargs)

            num_retries = 0
            while True:
                cat._in_retry_loop = True
                try:
                    # in order for retry to work, we need to make sure that there aren't any prior db updates
                    # that are part of an ongoing transaction
                    assert not Env.get().in_xact
                    with Catalog.get().begin_xact(
                        tbl=tbl,
                        for_write=for_write,
                        convert_db_excs=False,
                        lock_mutable_tree=lock_mutable_tree,
                        finalize_pending_ops=True,
                    ):
                        return op(*args, **kwargs)
                except PendingTableOpsError as e:
                    Env.get().console_logger.debug(f'retry_loop(): finalizing pending ops for {e.tbl_id}')
                    Catalog.get()._finalize_pending_ops(e.tbl_id)
                except (sql_exc.DBAPIError, sql_exc.OperationalError) as e:
                    # TODO: what other exceptions should we be looking for?
                    if isinstance(e.orig, (psycopg.errors.SerializationFailure, psycopg.errors.LockNotAvailable)):
                        if num_retries < _MAX_RETRIES or _MAX_RETRIES == -1:
                            num_retries += 1
                            _logger.debug(f'Retrying ({num_retries}) after {type(e.orig)}')
                            time.sleep(random.uniform(0.1, 0.5))
                        else:
                            raise excs.Error(f'Serialization retry limit ({_MAX_RETRIES}) exceeded') from e
                    else:
                        raise
                except Exception as e:
                    # for informational/debugging purposes
                    _logger.debug(f'retry_loop(): passing along {e}')
                    raise
                finally:
                    cat._in_retry_loop = False

        return loop

    return decorator


class PendingTableOpsError(Exception):
    tbl_id: UUID

    def __init__(self, tbl_id: UUID) -> None:
        self.tbl_id = tbl_id


class Catalog:
    """The functional interface to getting access to catalog objects

    All interface functions must be called in the context of a transaction, started with Catalog.begin_xact() or
    via retry_loop().

    When calling functions that involve Table or TableVersion instances, the catalog needs to get a chance to finalize
    pending ops against those tables. To that end,
    - use begin_xact(tbl) or begin_xact(tbl_id) if only accessing a single table
    - use retry_loop() when accessing multiple tables (eg, pxt.ls())

    Caching and invalidation of metadata:
    - Catalog caches TableVersion instances in order to avoid excessive metadata loading
    - for any specific table version (ie, combination of id and effective version) there can be only a single
      Tableversion instance in circulation; the reason is that each TV instance has its own store_tbl.sa_tbl, and
      mixing multiple instances of sqlalchemy Table objects in the same query (for the same underlying table) leads to
      duplicate references to that table in the From clause (ie, incorrect Cartesian products)
    - in order to allow multiple concurrent Python processes to perform updates (data and/or schema) against a shared
      Pixeltable instance, Catalog needs to reload metadata from the store when there are changes
    - concurrent changes are detected by comparing TableVersion.version/view_sn with the stored current version
      (TableMd.current_version/view_sn)
    - cached live TableVersion instances (those with effective_version == None) are validated against the stored
      metadata on transaction boundaries; this is recorded in TableVersion.is_validated
    - metadata validation is only needed for live TableVersion instances (snapshot instances are immutable)
    """

    _instance: Optional[Catalog] = None

    # cached TableVersion instances; key: [id, version]
    # - mutable version of a table: version == None (even though TableVersion.version is set correctly)
    # - snapshot versions: records the version of the snapshot
    _tbl_versions: dict[tuple[UUID, Optional[int]], TableVersion]
    _tbls: dict[tuple[UUID, Optional[int]], Table]
    _in_write_xact: bool  # True if we're in a write transaction
    _x_locked_tbl_ids: set[UUID]  # non-empty for write transactions
    _modified_tvs: set[TableVersionHandle]  # TableVersion instances modified in the current transaction
    _undo_actions: list[Callable[[], None]]
    _in_retry_loop: bool

    # cached column dependencies
    # - key: table id, value: mapping from column id to its dependencies
    # - only maintained for dependencies between non-snapshot table versions
    # - can contain stale entries (stemming from invalidated TV instances)
    _column_dependencies: dict[UUID, dict[QColumnId, set[QColumnId]]]

    # column dependents are recomputed at the beginning of every write transaction and only reflect the locked tree
    _column_dependents: Optional[dict[QColumnId, set[QColumnId]]]

    @classmethod
    def get(cls) -> Catalog:
        if cls._instance is None:
            cls._instance = cls()
        return cls._instance

    @classmethod
    def clear(cls) -> None:
        """Remove the instance. Used for testing."""
        if cls._instance is not None:
            # invalidate all existing instances to force reloading of metadata
            for tbl_version in cls._instance._tbl_versions.values():
                tbl_version.is_validated = False
        cls._instance = None

    def __init__(self) -> None:
        self._tbl_versions = {}
        self._tbls = {}  # don't use a defaultdict here, it doesn't cooperate with the debugger
        self._in_write_xact = False
        self._x_locked_tbl_ids = set()
        self._modified_tvs = set()
        self._undo_actions = []
        self._in_retry_loop = False
        self._column_dependencies = {}
        self._column_dependents = None
        self._init_store()

    def _dropped_tbl_error_msg(self, tbl_id: UUID) -> str:
        return f'Table was dropped (no record found for {tbl_id})'

    def validate(self) -> None:
        """Validate structural consistency of cached metadata"""
        for (tbl_id, effective_version), tbl_version in self._tbl_versions.items():
            assert tbl_id == tbl_version.id, f'{tbl_id} != {tbl_version.id}'
            assert tbl_version.effective_version == tbl_version.version or tbl_version.effective_version is None, (
                f'{tbl_version.effective_version} != {tbl_version.version} for id {tbl_id}'
            )
            assert effective_version == tbl_version.effective_version, (
                f'{effective_version} != {tbl_version.effective_version} for id {tbl_id}'
            )
            assert len(tbl_version.mutable_views) == 0 or tbl_version.is_mutable, (
                f'snapshot_id={tbl_version.id} mutable_views={tbl_version.mutable_views}'
            )

            if tbl_version.is_view and tbl_version.is_mutable and tbl_version.is_validated:
                # make sure this mutable view is recorded in a mutable base
                base = tbl_version.base
                assert base is not None
                if base.effective_version is None:
                    assert (base.id, None) in self._tbl_versions
                    base_tv = self._tbl_versions[base.id, None]
                    if not base_tv.is_validated:
                        continue
                    mutable_view_ids = ', '.join(str(tv.id) for tv in self._tbl_versions[base.id, None].mutable_views)
                    mutable_view_names = ', '.join(
                        tv._tbl_version.name
                        for tv in self._tbl_versions[base.id, None].mutable_views
                        if tv._tbl_version is not None
                    )
                    assert TableVersionHandle.create(tbl_version) in self._tbl_versions[base.id, None].mutable_views, (
                        f'{tbl_version.name} ({tbl_version.id}) missing in {mutable_view_ids} ({mutable_view_names})'
                    )

            if len(tbl_version.mutable_views) > 0:
                # make sure we also loaded mutable view metadata, which is needed to detect column dependencies
                for v in tbl_version.mutable_views:
                    assert v.effective_version is None, f'{v.id}:{v.effective_version}'

    def mark_modified_tvs(self, *handle: TableVersionHandle) -> None:
        """Record that the given TableVersion instances were modified in the current transaction"""
        assert Env.get().in_xact
        self._modified_tvs.update(handle)

    @contextmanager
    def begin_xact(
        self,
        *,
        tbl: Optional[TableVersionPath] = None,
        tbl_id: Optional[UUID] = None,
        for_write: bool = False,
        lock_mutable_tree: bool = False,
        convert_db_excs: bool = True,
        finalize_pending_ops: bool = True,
    ) -> Iterator[sql.Connection]:
        """
        Return a context manager that yields a connection to the database. Idempotent.

        It is mandatory to call this method, not Env.begin_xact(), if the transaction accesses any table data
        or metadata.

        If tbl != None, follows this locking protocol:
        - validates/reloads the TableVersion instances of tbl's ancestors (in the hope that this reduces potential
          SerializationErrors later on)
        - if for_write == True, x-locks Table record (by updating Table.lock_dummy; see _acquire_tbl_lock())
        - if for_write == False, validates TableVersion instance
        - if lock_mutable_tree == True, also x-locks all mutable views of the table
        - this needs to be done in a retry loop, because Postgres can decide to abort the transaction
          (SerializationFailure, LockNotAvailable)
        - for that reason, we do all lock acquisition prior to doing any real work (eg, compute column values),
          to minimize the probability of loosing that work due to a forced abort

        If convert_db_excs == True, converts DBAPIErrors into excs.Errors.
        """
        assert tbl is None or tbl_id is None  # at most one can be specified
        if Env.get().in_xact:
            # make sure that we requested the required table lock at the beginning of the transaction
            if for_write:
                if tbl is not None:
                    assert tbl.tbl_id in self._x_locked_tbl_ids, f'{tbl.tbl_id} not in {self._x_locked_tbl_ids}'
                elif tbl_id is not None:
                    assert tbl_id in self._x_locked_tbl_ids, f'{tbl_id} not in {self._x_locked_tbl_ids}'
            yield Env.get().conn
            return

        # tv_msg = '\n'.join(
        #     [
        #         f'{tv.id}:{tv.effective_version} : tv={id(tv):x} sa_tbl={id(tv.store_tbl.sa_tbl):x}'
        #         for tv in self._tbl_versions.values()
        #     ]
        # )
        # _logger.debug(f'begin_xact(): {tv_msg}')
        num_retries = 0
        pending_ops_tbl_id: Optional[UUID] = None
        has_exc = False  # True if we exited the 'with ...begin_xact()' block with an exception
        while True:
            if pending_ops_tbl_id is not None:
                Env.get().console_logger.debug(f'begin_xact(): finalizing pending ops for {pending_ops_tbl_id}')
                self._finalize_pending_ops(pending_ops_tbl_id)
                pending_ops_tbl_id = None

            try:
                self._in_write_xact = for_write
                self._x_locked_tbl_ids = set()
                self._modified_tvs = set()
                self._column_dependents = None
                has_exc = False

                assert not self._undo_actions
                with Env.get().begin_xact(for_write=for_write) as conn:
                    if tbl is not None or tbl_id is not None:
                        try:
                            target: Optional[TableVersionHandle] = None
                            if tbl is not None:
                                if self._acquire_path_locks(
                                    tbl=tbl,
                                    for_write=for_write,
                                    lock_mutable_tree=lock_mutable_tree,
                                    check_pending_ops=finalize_pending_ops,
                                ):
                                    target = tbl.tbl_version
                            else:
                                target = self._acquire_tbl_lock(
                                    tbl_id=tbl_id,
                                    for_write=for_write,
                                    lock_mutable_tree=lock_mutable_tree,
                                    raise_if_not_exists=True,
                                    check_pending_ops=finalize_pending_ops,
                                )

                            if target is None:
                                # didn't get the write lock
                                for_write = False
                            elif for_write:
                                # we know at this point that target is mutable because we got the X-lock
                                if lock_mutable_tree and not target.is_snapshot:
                                    self._x_locked_tbl_ids = self._get_mutable_tree(target.id)
                                    self._compute_column_dependents(self._x_locked_tbl_ids)
                                else:
                                    self._x_locked_tbl_ids = {target.id}
                                if _logger.isEnabledFor(logging.DEBUG):
                                    # validate only when we don't see errors
                                    self.validate()

                        except PendingTableOpsError as e:
                            has_exc = True
                            if finalize_pending_ops:
                                # we remember which table id to finalize
                                pending_ops_tbl_id = e.tbl_id
                            # raise to abort the transaction
                            raise

                        except (sql_exc.DBAPIError, sql_exc.OperationalError) as e:
                            has_exc = True
                            if isinstance(
                                e.orig, (psycopg.errors.SerializationFailure, psycopg.errors.LockNotAvailable)
                            ) and (num_retries < _MAX_RETRIES or _MAX_RETRIES == -1):
                                num_retries += 1
                                _logger.debug(f'Retrying ({num_retries}) after {type(e.orig)}')
                                time.sleep(random.uniform(0.1, 0.5))
                                assert not self._undo_actions  # We should not have any undo actions at this point
                                continue
                            else:
                                raise

                    assert not self._undo_actions
                    yield conn
                    return

            except PendingTableOpsError:
                has_exc = True
                if pending_ops_tbl_id is not None:
                    # the next iteration of the loop will deal with pending ops for this table id
                    continue
                else:
                    # we got this exception after getting the initial table locks and therefore need to abort
                    raise

            except (sql_exc.DBAPIError, sql_exc.OperationalError, sql_exc.InternalError) as e:
                has_exc = True
                self.convert_sql_exc(e, tbl_id, tbl.tbl_version if tbl is not None else None, convert_db_excs)
                raise  # re-raise the error if it didn't convert to a pxt.Error

            except (Exception, KeyboardInterrupt) as e:
                has_exc = True
                _logger.debug(f'Caught {e.__class__}')
                raise

            finally:
                self._in_write_xact = False
                self._x_locked_tbl_ids.clear()
                self._column_dependents = None

                # invalidate cached current TableVersion instances
                for tv in self._tbl_versions.values():
                    if tv.effective_version is None:
                        _logger.debug(f'invalidating table version {tv.id}:None (tv={id(tv):x})')
                        tv.is_validated = False

                if has_exc:
                    # Execute undo actions in reverse order (LIFO)
                    for hook in reversed(self._undo_actions):
                        run_cleanup(hook, raise_error=False)
                    # purge all modified TableVersion instances; we can't guarantee they are still consistent with the
                    # stored metadata
                    for handle in self._modified_tvs:
                        self._clear_tv_cache(handle.id, handle.effective_version)
                    # Clear potentially corrupted cached metadata
                    if tbl is not None:
                        tbl.clear_cached_md()

                self._undo_actions.clear()
                self._modified_tvs.clear()

    def register_undo_action(self, func: Callable[[], None]) -> Callable[[], None]:
        """Registers a function to be called if the current transaction fails.

        The function is called only if the current transaction fails due to an exception.

        Rollback functions are called in reverse order of registration (LIFO).

        The function should not raise exceptions; if it does, they are logged and ignored.
        """
        assert Env.get().in_xact
        self._undo_actions.append(func)
        return func

    def convert_sql_exc(
        self,
        e: sql_exc.StatementError,
        tbl_id: UUID | None = None,
        tbl: TableVersionHandle | None = None,
        convert_db_excs: bool = True,
    ) -> None:
        # we got some db error during the actual operation (not just while trying to get locks on the metadata
        # records); we convert these into pxt.Error exceptions if appropriate

        # we always convert UndefinedTable exceptions (they can't be retried)
        if isinstance(e.orig, psycopg.errors.UndefinedTable) and tbl is not None:
            # the table got dropped in the middle of the operation
            tbl_name = tbl.get().name
            _logger.debug(f'Exception: undefined table ({tbl_name}): Caught {type(e.orig)}: {e!r}')
            raise excs.Error(f'Table was dropped: {tbl_name}') from None
        elif (
            isinstance(
                e.orig,
                (
                    psycopg.errors.SerializationFailure,  # serialization error despite getting x-locks
                    psycopg.errors.InFailedSqlTransaction,  # can happen after tx fails for another reason
                    psycopg.errors.DuplicateColumn,  # if a different process added a column concurrently
                ),
            )
            and convert_db_excs
        ):
            msg: str
            if tbl is not None:
                msg = f'{tbl.get().name} ({tbl.id})'
            elif tbl_id is not None:
                msg = f'{tbl_id}'
            else:
                msg = ''
            _logger.debug(f'Exception: {e.orig.__class__}: {msg} ({e})')
            # Suppress the underlying SQL exception unless DEBUG is enabled
            raise_from = e if _logger.isEnabledFor(logging.DEBUG) else None
            raise excs.Error(
                'That Pixeltable operation could not be completed because it conflicted with another '
                'operation that was run on a different process.\n'
                'Please re-run the operation.'
            ) from raise_from

    @property
    def in_write_xact(self) -> bool:
        return self._in_write_xact

    def _acquire_path_locks(
        self,
        *,
        tbl: TableVersionPath,
        for_write: bool = False,
        lock_mutable_tree: bool = False,
        check_pending_ops: Optional[bool] = None,
    ) -> bool:
        """
        Path locking protocol:
        - refresh cached TableVersions of ancestors (we need those even during inserts, for computed columns that
          reference the base tables)
        - refresh cached TableVersion of tbl or get X-lock, depending on for_write
        - if lock_mutable_tree, also X-lock all mutable views of tbl

        Raises Error if tbl doesn't exist.
        Return False if the lock couldn't be acquired (X-lock on a non-mutable table), True otherwise.
        """
        path_handles = tbl.get_tbl_versions()
        read_handles = path_handles[:0:-1] if for_write else path_handles[::-1]
        for handle in read_handles:
            # update cache
            _ = self.get_tbl_version(handle.id, handle.effective_version, validate_initialized=True)
        if not for_write:
            return True  # nothing left to lock
        handle = self._acquire_tbl_lock(
            tbl_id=tbl.tbl_id,
            for_write=True,
            lock_mutable_tree=lock_mutable_tree,
            raise_if_not_exists=True,
            check_pending_ops=check_pending_ops,
        )
        # update cache
        _ = self.get_tbl_version(path_handles[0].id, path_handles[0].effective_version, validate_initialized=True)
        return handle is not None

    def _acquire_tbl_lock(
        self,
        *,
        for_write: bool,
        tbl_id: Optional[UUID] = None,
        dir_id: Optional[UUID] = None,
        tbl_name: Optional[str] = None,
        lock_mutable_tree: bool = False,
        raise_if_not_exists: bool = True,
        check_pending_ops: Optional[bool] = None,
    ) -> Optional[TableVersionHandle]:
        """
        For writes: force acquisition of an X-lock on a Table record via a blind update.

        Either tbl_id or dir_id/tbl_name need to be specified.
        Returns True if the table was locked, False if it was a snapshot or not found.
        If lock_mutable_tree, recursively locks all mutable views of the table.

        Returns a handle to what was locked, None if the lock couldn't be acquired (eg, X-lock on a non-mutable table).
        """
        assert (tbl_id is not None) != (dir_id is not None and tbl_name is not None)
        assert (dir_id is None) == (tbl_name is None)
        where_clause: sql.ColumnElement
        if tbl_id is not None:
            where_clause = schema.Table.id == tbl_id
        else:
            where_clause = sql.and_(schema.Table.dir_id == dir_id, schema.Table.md['name'].astext == tbl_name)
            user = Env.get().user
            if user is not None:
                where_clause = sql.and_(where_clause, schema.Table.md['user'].astext == Env.get().user)

        conn = Env.get().conn
        q = sql.select(schema.Table).where(where_clause)
        if for_write:
            q = q.with_for_update(nowait=True)
        row = conn.execute(q).one_or_none()
        if row is None:
            if raise_if_not_exists:
                raise excs.Error(self._dropped_tbl_error_msg(tbl_id))
            return None  # nothing to lock
        tbl_md = schema.md_from_dict(schema.TableMd, row.md)
        if for_write and tbl_md.is_mutable:
            conn.execute(sql.update(schema.Table).values(lock_dummy=1).where(where_clause))

        if check_pending_ops:
            # check for pending ops after getting table lock
            pending_ops_q = sql.select(sql.func.count()).where(schema.PendingTableOp.tbl_id == row.id)
            has_pending_ops = conn.execute(pending_ops_q).scalar() > 0
            if has_pending_ops:
                raise PendingTableOpsError(row.id)

        if for_write and not tbl_md.is_mutable:
            return None  # nothing to lock

        effective_version = tbl_md.current_version if tbl_md.is_snapshot else None
        if tbl_md.is_mutable and lock_mutable_tree:
            # also lock mutable views
            tv = self.get_tbl_version(tbl_id, effective_version, validate_initialized=True)
            for view in tv.mutable_views:
                self._acquire_tbl_lock(
                    for_write=for_write,
                    tbl_id=view.id,
                    lock_mutable_tree=lock_mutable_tree,
                    raise_if_not_exists=raise_if_not_exists,
                    check_pending_ops=check_pending_ops,
                )
        return TableVersionHandle(tbl_id, effective_version)

    def _finalize_pending_ops(self, tbl_id: UUID) -> None:
        """Finalizes all pending ops for the given table."""
        num_retries = 0
        while True:
            try:
                tbl_version: int
                op: Optional[TableOp] = None
                delete_next_op_stmt: sql.Delete
                reset_has_pending_stmt: sql.Update
                with self.begin_xact(
                    tbl_id=tbl_id, for_write=True, convert_db_excs=False, finalize_pending_ops=False
                ) as conn:
                    q = (
                        sql.select(schema.Table.md, schema.PendingTableOp)
                        .select_from(schema.Table)
                        .join(schema.PendingTableOp)
                        .where(schema.Table.id == tbl_id)
                        .where(schema.PendingTableOp.tbl_id == tbl_id)
                        .order_by(schema.PendingTableOp.op_sn)
                        .limit(1)
                        .with_for_update()
                    )
                    row = conn.execute(q).one_or_none()
                    if row is None:
                        return
                    tbl_version = row.md.get('current_version')
                    op = schema.md_from_dict(TableOp, row.op)
                    delete_next_op_stmt = sql.delete(schema.PendingTableOp).where(
                        schema.PendingTableOp.tbl_id == tbl_id, schema.PendingTableOp.op_sn == row.op_sn
                    )
                    reset_has_pending_stmt = (
                        sql.update(schema.Table)
                        .where(schema.Table.id == tbl_id)
                        .values(md=schema.Table.md.op('||')({'has_pending_ops': False}))
                    )

                    if op.needs_xact:
                        tv = self.get_tbl_version(
                            tbl_id, tbl_version, check_pending_ops=False, validate_initialized=True
                        )
                        tv.exec_op(op)
                        conn.execute(delete_next_op_stmt)
                        if op.op_sn == op.num_ops - 1:
                            conn.execute(reset_has_pending_stmt)
                        continue

                # this op runs outside of a transaction
                tv = self.get_tbl_version(tbl_id, tbl_version, check_pending_ops=False, validate_initialized=True)
                tv.exec_op(op)
                with self.begin_xact(
                    tbl_id=tbl_id, for_write=True, convert_db_excs=False, finalize_pending_ops=False
                ) as conn:
                    conn.execute(delete_next_op_stmt)
                    if op.op_sn == op.num_ops - 1:
                        conn.execute(reset_has_pending_stmt)

            except (sql_exc.DBAPIError, sql_exc.OperationalError) as e:
                # TODO: why are we still seeing these here, instead of them getting taken care of by the retry
                # logic of begin_xact()?
                if isinstance(e.orig, (psycopg.errors.SerializationFailure, psycopg.errors.LockNotAvailable)):
                    num_retries += 1
                    log_msg: str
                    if op is not None:
                        log_msg = f'finalize_pending_ops(): retrying ({num_retries}) op {op!s} after {type(e.orig)}'
                    else:
                        log_msg = f'finalize_pending_ops(): retrying ({num_retries}) after {type(e.orig)}'
                    Env.get().console_logger.debug(log_msg)
                    time.sleep(random.uniform(0.1, 0.5))
                    continue
                else:
                    raise
            except Exception as e:
                Env.get().console_logger.debug(f'finalize_pending_ops(): caught {e}')
                raise

            num_retries = 0

    def _debug_str(self) -> str:
        tv_str = '\n'.join(str(k) for k in self._tbl_versions)
        tbl_str = '\n'.join(str(k) for k in self._tbls)
        return f'tbl_versions:\n{tv_str}\ntbls:\n{tbl_str}'

    def _get_mutable_tree(self, tbl_id: UUID) -> set[UUID]:
        """Returns ids of all tables that form the tree of mutable views starting at tbl_id; includes the root."""
        assert (tbl_id, None) in self._tbl_versions, (
            f'({tbl_id}, None) not in {self._tbl_versions.keys()}\n{self._debug_str()}'
        )
        tv = self.get_tbl_version(tbl_id, None, validate_initialized=True)
        result: set[UUID] = {tv.id}
        for view in tv.mutable_views:
            result.update(self._get_mutable_tree(view.id))
        return result

    def _compute_column_dependents(self, mutable_tree: set[UUID]) -> None:
        """Populate self._column_dependents for all tables in mutable_tree"""
        assert self._column_dependents is None
        self._column_dependents = defaultdict(set)
        for tbl_id in mutable_tree:
            assert tbl_id in self._column_dependencies, (
                f'{tbl_id} not in {self._column_dependencies.keys()}\n{self._debug_str()}'
            )
            for col, dependencies in self._column_dependencies[tbl_id].items():
                for dependency in dependencies:
                    if dependency.tbl_id not in mutable_tree:
                        continue
                    dependents = self._column_dependents[dependency]
                    dependents.add(col)

    def record_column_dependencies(self, tbl_version: TableVersion) -> None:
        """Update self._column_dependencies. Only valid for mutable versions."""
        from pixeltable.exprs import Expr

        assert tbl_version.is_mutable
        dependencies: dict[QColumnId, set[QColumnId]] = {}
        for col in tbl_version.cols_by_id.values():
            if col.value_expr_dict is None:
                continue
            dependencies[QColumnId(tbl_version.id, col.id)] = Expr.get_refd_column_ids(col.value_expr_dict)
        self._column_dependencies[tbl_version.id] = dependencies

    def get_column_dependents(self, tbl_id: UUID, col_id: int) -> set[Column]:
        """Return all Columns that transitively depend on the given column."""
        assert self._column_dependents is not None
        dependents = self._column_dependents[QColumnId(tbl_id, col_id)]
        result: set[Column] = set()
        for dependent in dependents:
            tv = self.get_tbl_version(dependent.tbl_id, None, validate_initialized=True)
            col = tv.cols_by_id[dependent.col_id]
            result.add(col)
        return result

    def _acquire_dir_xlock(
        self, *, parent_id: Optional[UUID] = None, dir_id: Optional[UUID] = None, dir_name: Optional[str] = None
    ) -> None:
        """Force acquisition of an X-lock on a Dir record via a blind update.

        If dir_id is present, then all other conditions are ignored.
        Note that (parent_id==None) is a valid where condition.
        If dir_id is not specified, the user from the environment is added to the directory filters.
        """
        assert (dir_name is None) != (dir_id is None)
        assert not (parent_id is not None and dir_name is None)
        user = Env.get().user
        assert self._in_write_xact
        q = sql.update(schema.Dir).values(lock_dummy=1)
        if dir_id is not None:
            q = q.where(schema.Dir.id == dir_id)
        else:
            q = q.where(schema.Dir.parent_id == parent_id)
            if dir_name is not None:
                q = q.where(schema.Dir.md['name'].astext == dir_name)
            if user is not None:
                q = q.where(schema.Dir.md['user'].astext == user)
        Env.get().conn.execute(q)

    def get_dir_path(self, dir_id: UUID) -> Path:
        """Return path for directory with given id"""
        assert isinstance(dir_id, UUID)
        conn = Env.get().conn
        names: list[str] = []
        while True:
            q = sql.select(schema.Dir).where(schema.Dir.id == dir_id)
            row = conn.execute(q).one()
            dir = schema.Dir(**row._mapping)
            if dir.md['name'] == '':
                break
            names.insert(0, dir.md['name'])
            dir_id = dir.parent_id
        return Path.parse('.'.join(names), allow_empty_path=True, allow_system_path=True)

    @dataclasses.dataclass
    class DirEntry:
        dir: Optional[schema.Dir]
        dir_entries: dict[str, Catalog.DirEntry]
        table: Optional[schema.Table]

    @retry_loop(for_write=False)
    def get_dir_contents(self, dir_path: Path, recursive: bool = False) -> dict[str, DirEntry]:
        dir = self._get_schema_object(dir_path, expected=Dir, raise_if_not_exists=True)
        return self._get_dir_contents(dir._id, recursive=recursive)

    def _get_dir_contents(self, dir_id: UUID, recursive: bool = False) -> dict[str, DirEntry]:
        """Returns a dict mapping the entry names to DirEntry objects"""
        conn = Env.get().conn
        result: dict[str, Catalog.DirEntry] = {}

        q = sql.select(schema.Dir).where(schema.Dir.parent_id == dir_id)
        rows = conn.execute(q).all()
        for row in rows:
            dir = schema.Dir(**row._mapping)
            dir_contents: dict[str, Catalog.DirEntry] = {}
            if recursive:
                dir_contents = self._get_dir_contents(dir.id, recursive=True)
            result[dir.md['name']] = self.DirEntry(dir=dir, dir_entries=dir_contents, table=None)

        q = sql.select(schema.Table).where(schema.Table.dir_id == dir_id)
        rows = conn.execute(q).all()
        for row in rows:
            tbl = schema.Table(**row._mapping)
            result[tbl.md['name']] = self.DirEntry(dir=None, dir_entries={}, table=tbl)

        return result

    @retry_loop(for_write=True)
    def move(self, path: Path, new_path: Path) -> None:
        self._move(path, new_path)

    def _move(self, path: Path, new_path: Path) -> None:
        _, dest_dir, src_obj = self._prepare_dir_op(
            add_dir_path=new_path.parent,
            add_name=new_path.name,
            drop_dir_path=path.parent,
            drop_name=path.name,
            raise_if_exists=True,
            raise_if_not_exists=True,
        )
        src_obj._move(new_path.name, dest_dir._id)

    def _prepare_dir_op(
        self,
        add_dir_path: Optional[Path] = None,
        add_name: Optional[str] = None,
        drop_dir_path: Optional[Path] = None,
        drop_name: Optional[str] = None,
        drop_expected: Optional[type[SchemaObject]] = None,
        raise_if_exists: bool = False,
        raise_if_not_exists: bool = False,
    ) -> tuple[Optional[SchemaObject], Optional[SchemaObject], Optional[SchemaObject]]:
        """
        Validates paths and acquires locks needed for a directory operation, ie, add/drop/rename (add + drop) of a
        directory entry.

        The target entry is either a table or directory. The directory operation can include
        - adding an entry (<add_dir_path>.<add_name>)
        - dropping an entry (<drop_dir_path>.<drop_name>)

        Returns: (existing SchemaObject of add path, Dir of add path, existing SchemaObject of drop path)

        Locking protocol:
        - X locks on the immediate parent directories of the added/dropped entries; this prevents concurrent
          modifications of the parent
        - lock parent before child
        - if both add and drop (= two directories are involved), lock the directories in a pre-determined order
          (in this case, by name) in order to prevent deadlocks between concurrent directory modifications
        """
        assert drop_expected in (None, Table, Dir), drop_expected
        assert (add_dir_path is None) == (add_name is None)
        assert (drop_dir_path is None) == (drop_name is None)
        dir_paths: set[Path] = set()
        if add_dir_path is not None:
            dir_paths.add(add_dir_path)
        if drop_dir_path is not None:
            dir_paths.add(drop_dir_path)

        add_dir: Optional[schema.Dir] = None
        drop_dir: Optional[schema.Dir] = None
        for p in sorted(dir_paths):
            dir = self._get_dir(p, lock_dir=True)
            if dir is None:
                raise excs.Error(f'Directory {p!r} does not exist.')
            if p == add_dir_path:
                add_dir = dir
            if p == drop_dir_path:
                drop_dir = dir

        add_obj: Optional[SchemaObject] = None
        if add_dir is not None:
            add_obj = self._get_dir_entry(add_dir.id, add_name, lock_entry=True)
            if add_obj is not None and raise_if_exists:
                add_path = add_dir_path.append(add_name)
                raise excs.Error(f'Path {add_path!r} already exists.')

        drop_obj: Optional[SchemaObject] = None
        if drop_dir is not None:
            drop_path = drop_dir_path.append(drop_name)
            drop_obj = self._get_dir_entry(drop_dir.id, drop_name, lock_entry=True)
            if drop_obj is None and raise_if_not_exists:
                raise excs.Error(f'Path {drop_path!r} does not exist.')
            if drop_obj is not None and drop_expected is not None and not isinstance(drop_obj, drop_expected):
                expected_name = 'table' if drop_expected is Table else 'directory'
                raise excs.Error(f'{drop_path!r} needs to be a {expected_name} but is a {drop_obj._display_name()}')

        add_dir_obj = Dir(add_dir.id, add_dir.parent_id, add_dir.md['name']) if add_dir is not None else None
        return add_obj, add_dir_obj, drop_obj

    def _get_dir_entry(
        self, dir_id: UUID, name: str, version: Optional[int] = None, lock_entry: bool = False
    ) -> Optional[SchemaObject]:
        user = Env.get().user
        conn = Env.get().conn

        # check for subdirectory
        if lock_entry:
            self._acquire_dir_xlock(parent_id=dir_id, dir_id=None, dir_name=name)
        q = sql.select(schema.Dir).where(
            schema.Dir.parent_id == dir_id, schema.Dir.md['name'].astext == name, schema.Dir.md['user'].astext == user
        )
        rows = conn.execute(q).all()
        # The condition below can occur if there is a synchronization failure across multiple processes
        # It indicates database inconsistency.
        if len(rows) > 1:
            raise AssertionError(rows)
        if len(rows) == 1:
            dir_record = schema.Dir(**rows[0]._mapping)
            return Dir(dir_record.id, dir_record.parent_id, name)

        # check for table
        if lock_entry:
            self._acquire_tbl_lock(for_write=True, dir_id=dir_id, raise_if_not_exists=False, tbl_name=name)
        q = sql.select(schema.Table.id).where(
            schema.Table.dir_id == dir_id,
            schema.Table.md['name'].astext == name,
            schema.Table.md['user'].astext == user,
        )
        tbl_id = conn.execute(q).scalar_one_or_none()
        if tbl_id is not None:
            return self.get_table_by_id(tbl_id, version)

        return None

    def _get_schema_object(
        self,
        path: Path,
        expected: Optional[type[SchemaObject]] = None,
        raise_if_exists: bool = False,
        raise_if_not_exists: bool = False,
        lock_parent: bool = False,
        lock_obj: bool = False,
    ) -> Optional[SchemaObject]:
        """Return the schema object at the given path, or None if it doesn't exist.

        Raises Error if
        - the parent directory doesn't exist
        - raise_if_exists is True and the path exists
        - raise_if_not_exists is True and the path does not exist
        - expected is not None and the existing object has a different type
        """
        assert expected in (None, Table, Dir), expected

        if path.is_root:
            # the root dir
            if expected is not None and expected is not Dir:
                raise excs.Error(f'{path!r} needs to be a table but is a dir')
            dir = self._get_dir(path, lock_dir=lock_obj)
            if dir is None:
                raise excs.Error(f'Unknown user: {Env.get().user}')
            return Dir(dir.id, dir.parent_id, dir.md['name'])

        parent_path = path.parent
        parent_dir = self._get_dir(parent_path, lock_dir=lock_parent)
        if parent_dir is None:
            raise excs.Error(f'Directory {parent_path!r} does not exist.')
        obj = self._get_dir_entry(parent_dir.id, path.name, path.version, lock_entry=lock_obj)

        if obj is None and raise_if_not_exists:
            raise excs.Error(f'Path {path!r} does not exist.')
        elif obj is not None and raise_if_exists:
            raise excs.Error(f'Path {path!r} is an existing {obj._display_name()}.')
        elif obj is not None and expected is not None and not isinstance(obj, expected):
            expected_name = 'table' if expected is Table else 'directory'
            raise excs.Error(f'{path!r} needs to be a {expected_name} but is a {obj._display_name()}.')
        return obj

    def get_table_by_id(self, tbl_id: UUID, version: Optional[int] = None) -> Optional[Table]:
        """Must be executed inside a transaction. Might raise PendingTableOpsError."""
        if (tbl_id, version) not in self._tbls:
            if version is None:
                return self._load_tbl(tbl_id)
            else:
                return self._load_tbl_at_version(tbl_id, version)
        return self._tbls.get((tbl_id, version))

    @retry_loop(for_write=True)
    def create_table(
        self,
        path: Path,
        schema: dict[str, Any],
        df: 'DataFrame',
        if_exists: IfExistsParam,
        primary_key: Optional[list[str]],
        num_retained_versions: int,
        comment: str,
        media_validation: MediaValidation,
    ) -> tuple[Table, bool]:
        """
        Creates a new InsertableTable at the given path.

        If `if_exists == IfExistsParam.IGNORE` and a table `t` already exists at the given path, returns `t, False`.

        Otherwise, creates a new table `t` and returns `t, True` (or raises an exception if the operation fails).
        """
        existing = self._handle_path_collision(path, InsertableTable, False, if_exists)
        if existing is not None:
            assert isinstance(existing, Table)
            return existing, False

        dir = self._get_schema_object(path.parent, expected=Dir, raise_if_not_exists=True)
        assert dir is not None

        tbl = InsertableTable._create(
            dir._id,
            path.name,
            schema,
            df,
            primary_key=primary_key,
            num_retained_versions=num_retained_versions,
            comment=comment,
            media_validation=media_validation,
        )
        self._tbls[tbl._id, None] = tbl
        return tbl, True

    def create_view(
        self,
        path: Path,
        base: TableVersionPath,
        select_list: Optional[list[tuple[exprs.Expr, Optional[str]]]],
        where: Optional[exprs.Expr],
        sample_clause: Optional['SampleClause'],
        additional_columns: Optional[dict[str, Any]],
        is_snapshot: bool,
        iterator: Optional[tuple[type[ComponentIterator], dict[str, Any]]],
        num_retained_versions: int,
        comment: str,
        media_validation: MediaValidation,
        if_exists: IfExistsParam,
    ) -> Table:
        @retry_loop(for_write=True)
        def create_fn() -> UUID:
            if not is_snapshot and base.is_mutable():
                # this is a mutable view of a mutable base; X-lock the base and advance its view_sn before adding
                # the view
                self._acquire_tbl_lock(tbl_id=base.tbl_id, for_write=True)
                base_tv = self.get_tbl_version(base.tbl_id, None, validate_initialized=True)
                base_tv.tbl_md.view_sn += 1
                result = Env.get().conn.execute(
                    sql.update(schema.Table)
                    .values({schema.Table.md: dataclasses.asdict(base_tv.tbl_md)})
                    .where(schema.Table.id == base.tbl_id)
                )
                assert result.rowcount == 1, result.rowcount

            existing = self._handle_path_collision(path, View, is_snapshot, if_exists)
            if existing is not None:
                assert isinstance(existing, View)
                return existing._id

            dir = self._get_schema_object(path.parent, expected=Dir, raise_if_not_exists=True)
            assert dir is not None
            if iterator is None:
                iterator_class, iterator_args = None, None
            else:
                iterator_class, iterator_args = iterator
            md, ops = View._create(
                dir._id,
                path.name,
                base=base,
                select_list=select_list,
                additional_columns=additional_columns,
                predicate=where,
                sample_clause=sample_clause,
                is_snapshot=is_snapshot,
                iterator_cls=iterator_class,
                iterator_args=iterator_args,
                num_retained_versions=num_retained_versions,
                comment=comment,
                media_validation=media_validation,
            )
            tbl_id = UUID(md.tbl_md.tbl_id)
            self.store_tbl_md(tbl_id, dir._id, md.tbl_md, md.version_md, md.schema_version_md, ops)
            return tbl_id

        view_id = create_fn()
        if not is_snapshot and base.is_mutable():
            # invalidate base's TableVersion instance, so that it gets reloaded with the new mutable view
            self._clear_tv_cache(base.tbl_id, base.tbl_version.effective_version)
            # base_tv = self.get_tbl_version(base.tbl_id, base.tbl_version.effective_version, validate_initialized=True)
            # view_handle = TableVersionHandle(view_id, effective_version=None)
            # base_tv.mutable_views.add(view_handle)

        # finalize pending ops
        with self.begin_xact(tbl_id=view_id, for_write=True, finalize_pending_ops=True):
            return self.get_table_by_id(view_id)

    def _clear_tv_cache(self, tbl_id: UUID, effective_version: Optional[int]) -> None:
        if (tbl_id, effective_version) in self._tbl_versions:
            tv = self._tbl_versions[tbl_id, effective_version]
            tv.is_validated = False
            del self._tbl_versions[tbl_id, effective_version]

    def create_replica(self, path: Path, md: list[schema.FullTableMd]) -> None:
        """
        Creates table, table_version, and table_schema_version records for a replica with the given metadata.
        The metadata should be presented in standard "ancestor order", with the table being replicated at
        list position 0 and the (root) base table at list position -1.
        """
        assert Env.get().in_xact

        tbl_id = UUID(md[0].tbl_md.tbl_id)

        existing = self._handle_path_collision(path, Table, False, if_exists=IfExistsParam.IGNORE)  # type: ignore[type-abstract]
        if existing is not None and existing._id != tbl_id:
            raise excs.Error(
                f'An attempt was made to create a replica table at {path!r}, '
                'but a different table already exists at that location.'
            )

        # Ensure that the system directory exists.
        self.__ensure_system_dir_exists()

        # Now check to see if this table already exists in the catalog.
        existing = self.get_table_by_id(tbl_id)
        if existing is not None:
            existing_path = Path.parse(existing._path(), allow_system_path=True)
            if existing_path != path and not existing_path.is_system_path:
                # It does exist, under a different path from the specified one.
                raise excs.Error(
                    f'That table has already been replicated as {existing_path!r}.\n'
                    f'Drop the existing replica if you wish to re-create it.'
                )

        # Now store the metadata for this replica's proper ancestors. If one or more proper ancestors
        # do not yet exist in the store, they will be created as anonymous system tables.
        # We instantiate the ancestors starting with the base table and ending with the immediate parent of the
        # table being replicated.
        for ancestor_md in md[:0:-1]:
            ancestor_id = UUID(ancestor_md.tbl_md.tbl_id)
            replica = self.get_table_by_id(ancestor_id)
            replica_path: Path
            if replica is None:
                # We've never seen this table before. Create a new anonymous system table for it.
                replica_path = Path.parse(f'_system.replica_{ancestor_id.hex}', allow_system_path=True)
            else:
                # The table already exists in the catalog. The existing path might be a system path (if the table
                # was created as an anonymous base table of some other table), or it might not (if it's a snapshot
                # that was directly replicated by the user at some point). In either case, use the existing path.
                replica_path = Path.parse(replica._path(), allow_system_path=True)

            # Store the metadata; it could be a new version (in which case a new record will be created), or a known
            # version (in which case the newly received metadata will be validated as identical).
            # If it's a new version, this will result in a new TableVersion record being created.
            self.__store_replica_md(replica_path, ancestor_md)

            # Now we must clear cached metadata for the ancestor table, to force the next table operation to pick up
            # the new TableVersion instance. This is necessary because computed columns of descendant tables might
            # reference columns of the ancestor table that only exist in the new version.
            replica = Catalog.get().get_table_by_id(ancestor_id)
            # assert replica is not None  # If it didn't exist before, it must have been created by now.
            if replica is not None:
                replica._tbl_version_path.clear_cached_md()

        # Store the metadata for the table being replicated; as before, it could be a new version or a known version.
        # If it's a new version, then a TableVersion record will be created, unless the table being replicated
        # is a pure snapshot.
        self.__store_replica_md(path, md[0])

        # Finally, it's possible that the table already exists in the catalog, but as an anonymous system table that
        # was hidden the last time we checked (and that just became visible when the replica was imported). In this
        # case, we need to make the existing table visible by moving it to the specified path.
        # We need to do this at the end, since `existing_path` needs to first have a non-fragment table version in
        # order to be instantiated as a schema object.
        existing = self.get_table_by_id(tbl_id)
        if existing is not None:
            existing_path = Path.parse(existing._path(), allow_system_path=True)
            if existing_path != path:
                assert existing_path.is_system_path
                self._move(existing_path, path)

    def __ensure_system_dir_exists(self) -> Dir:
        system_path = Path.parse('_system', allow_system_path=True)
        return self._create_dir(system_path, if_exists=IfExistsParam.IGNORE, parents=False)

    def __store_replica_md(self, path: Path, md: schema.FullTableMd) -> None:
        _logger.info(f'Creating replica table at {path!r} with ID: {md.tbl_md.tbl_id}')
        dir = self._get_schema_object(path.parent, expected=Dir, raise_if_not_exists=True)
        assert dir is not None
        assert self._in_write_xact

        conn = Env.get().conn
        tbl_id = md.tbl_md.tbl_id

        new_tbl_md: Optional[schema.TableMd] = None
        new_version_md: Optional[schema.TableVersionMd] = None
        new_schema_version_md: Optional[schema.TableSchemaVersionMd] = None
        is_new_tbl_version: bool = False

        # We need to ensure that the table metadata in the catalog always reflects the latest observed version of
        # this table. (In particular, if this is a base table, then its table metadata need to be consistent
        # with the latest version of this table having a replicated view somewhere in the catalog.)
        q: sql.Executable = sql.select(schema.Table.md).where(schema.Table.id == tbl_id)
        existing_md_row = conn.execute(q).one_or_none()

        if existing_md_row is None:
            # No existing table, so create a new record.
            q = sql.insert(schema.Table.__table__).values(
                id=tbl_id,
                dir_id=dir._id,
                md=dataclasses.asdict(
                    dataclasses.replace(md.tbl_md, name=path.name, user=Env.get().user, is_replica=True)
                ),
            )
            conn.execute(q)
        else:
            assert existing_md_row.md['is_replica']
            if md.tbl_md.current_version > existing_md_row.md['current_version']:
                # New metadata is more recent than the metadata currently stored in the DB; we'll update the record
                # in place in the DB.
                new_tbl_md = dataclasses.replace(md.tbl_md, name=path.name, user=Env.get().user, is_replica=True)

        # Now see if a TableVersion record already exists in the DB for this table version. If not, insert it. If
        # it already exists, check that the existing record is identical to the new one.
        q = (
            sql.select(schema.TableVersion.md)
            .where(schema.TableVersion.tbl_id == tbl_id)
            .where(schema.TableVersion.md['version'].cast(sql.Integer) == md.version_md.version)
        )
        existing_version_md_row = conn.execute(q).one_or_none()
        if existing_version_md_row is None:
            new_version_md = md.version_md
            is_new_tbl_version = True
        else:
            existing_version_md = schema.md_from_dict(schema.TableVersionMd, existing_version_md_row.md)
            # Validate that the existing metadata are identical to the new metadata, except that their is_fragment
            # flags may differ.
            if dataclasses.replace(existing_version_md, is_fragment=md.version_md.is_fragment) != md.version_md:
                raise excs.Error(
                    f'The version metadata for the replica {path!r}:{md.version_md.version} is inconsistent with '
                    'the metadata recorded from a prior replica.\n'
                    'This is likely due to data corruption in the replicated table.'
                )
            if existing_version_md.is_fragment and not md.version_md.is_fragment:
                # This version exists in the DB as a fragment, but we're importing a complete copy of the same version;
                # set the is_fragment flag to False in the DB.
                new_version_md = md.version_md

        # Do the same thing for TableSchemaVersion.
        q = (
            sql.select(schema.TableSchemaVersion.md)
            .where(schema.TableSchemaVersion.tbl_id == tbl_id)
            .where(
                schema.TableSchemaVersion.md['schema_version'].cast(sql.Integer) == md.schema_version_md.schema_version
            )
        )
        existing_schema_version_md_row = conn.execute(q).one_or_none()
        if existing_schema_version_md_row is None:
            new_schema_version_md = md.schema_version_md
        else:
            existing_schema_version_md = schema.md_from_dict(
                schema.TableSchemaVersionMd, existing_schema_version_md_row.md
            )
            # Validate that the existing metadata are identical to the new metadata.
            if existing_schema_version_md != md.schema_version_md:
                raise excs.Error(
                    f'The schema version metadata for the replica {path!r}:{md.schema_version_md.schema_version} '
                    'is inconsistent with the metadata recorded from a prior replica.\n'
                    'This is likely due to data corruption in the replicated table.'
                )

        self.store_tbl_md(UUID(tbl_id), None, new_tbl_md, new_version_md, new_schema_version_md)

        if is_new_tbl_version and not md.is_pure_snapshot:
            # It's a new version of a table that has a physical store, so we need to create a TableVersion instance.
            TableVersion.create_replica(md)

    @retry_loop(for_write=False)
    def get_table(self, path: Path, if_not_exists: IfNotExistsParam) -> Table | None:
        obj = Catalog.get()._get_schema_object(
            path, expected=Table, raise_if_not_exists=(if_not_exists == IfNotExistsParam.ERROR)
        )
        if obj is None:
            _logger.info(f'Skipped table {path!r} (does not exist).')
            return None

        assert isinstance(obj, Table)
        # We need to clear cached metadata from tbl_version_path, in case the schema has been changed
        # by another process.
        obj._tbl_version_path.clear_cached_md()
        return obj

    @retry_loop(for_write=True)
    def drop_table(self, path: Path, if_not_exists: IfNotExistsParam, force: bool) -> None:
        tbl = self._get_schema_object(
            path,
            expected=Table,
            raise_if_not_exists=(if_not_exists == IfNotExistsParam.ERROR and not force),
            lock_parent=True,
            lock_obj=False,
        )
        if tbl is None:
            _logger.info(f'Skipped table {path!r} (does not exist).')
            return
        assert isinstance(tbl, Table)

        if isinstance(tbl, View) and tbl._tbl_version_path.is_mutable() and tbl._tbl_version_path.base.is_mutable():
            # this is a mutable view of a mutable base;
            # lock the base before the view, in order to avoid deadlocks with concurrent inserts/updates
            base_id = tbl._tbl_version_path.base.tbl_id
            self._acquire_tbl_lock(tbl_id=base_id, for_write=True, lock_mutable_tree=False)

        self._drop_tbl(tbl, force=force, is_replace=False)

    def _drop_tbl(self, tbl: Table | TableVersionPath, force: bool, is_replace: bool) -> None:
        """
        Drop the table (and recursively its views, if force == True).

        `tbl` can be an instance of `Table` for a user table, or `TableVersionPath` for a hidden (system) table.

        Locking protocol:
        - X-lock base before X-locking any view
        - deadlock-free wrt to TableVersion.insert() (insert propagation also proceeds top-down)
        - X-locks parent dir prior to calling TableVersion.drop(): prevent concurrent creation of another SchemaObject
          in the same directory with the same name (which could lead to duplicate names if we get aborted)
        """
        is_pure_snapshot: bool
        if isinstance(tbl, TableVersionPath):
            tvp = tbl
            tbl_id = tvp.tbl_id
            tbl = None
            is_pure_snapshot = False
        else:
            tvp = tbl._tbl_version_path
            tbl_id = tbl._id
            is_pure_snapshot = tbl._tbl_version is None

        if tbl is not None:
            self._acquire_dir_xlock(dir_id=tbl._dir_id)
        self._acquire_tbl_lock(tbl_id=tbl_id, for_write=True, lock_mutable_tree=False)

        view_ids = self.get_view_ids(tbl_id, for_update=True)
        is_replica = tvp.is_replica()
        do_drop = True

        _logger.debug(f'Preparing to drop table {tbl_id} (force={force!r}, is_replica={is_replica}).')

        if len(view_ids) > 0:
            if force:
                # recursively drop views first
                for view_id in view_ids:
                    view = self.get_table_by_id(view_id)
                    self._drop_tbl(view, force=force, is_replace=is_replace)

            elif is_replica:
                # Dropping a replica with dependents and no 'force': just rename it to be a hidden table;
                # the actual table will not be dropped.
                assert tbl is not None  # can only occur for a user table
                system_dir = self.__ensure_system_dir_exists()
                new_name = f'replica_{tbl_id.hex}'
                _logger.debug(f'{tbl._path()!r} is a replica with dependents; renaming to {new_name!r}.')
                tbl._move(new_name, system_dir._id)
                do_drop = False  # don't actually clear the catalog for this table

            else:
                # It has dependents but is not a replica and no 'force', so it's an error to drop it.
                assert tbl is not None  # can only occur for a user table
                msg: str
                if is_replace:
                    msg = (
                        f'{tbl._display_name()} {tbl._path()!r} already exists and has dependents. '
                        "Use `if_exists='replace_force'` to replace it."
                    )
                else:
                    msg = f'{tbl._display_name()} {tbl._path()!r} has dependents.'
                raise excs.Error(msg)

        # if this is a mutable view of a mutable base, advance the base's view_sn
        if isinstance(tbl, View) and tvp.is_mutable() and tvp.base.is_mutable():
            base_id = tvp.base.tbl_id
            base_tv = self.get_tbl_version(base_id, None, validate_initialized=True)
            base_tv.tbl_md.view_sn += 1
            self.mark_modified_tvs(base_tv.handle)
            result = Env.get().conn.execute(
                sql.update(schema.Table.__table__)
                .values({schema.Table.md: dataclasses.asdict(base_tv.tbl_md)})
                .where(schema.Table.id == base_id)
            )
            assert result.rowcount == 1, result.rowcount

        if do_drop:
            if not is_pure_snapshot:
                # invalidate the TableVersion instance when we're done so that existing references to it can find out it
                # has been dropped
                self.mark_modified_tvs(tvp.tbl_version)
            tv = tvp.tbl_version.get() if tvp.tbl_version is not None else None
            if not is_pure_snapshot:
                # drop the store table before deleting the Table record
                tv = tvp.tbl_version.get()
                tv.drop()

            self.delete_tbl_md(tbl_id)
            tvp.clear_cached_md()

        assert (
            is_replica
            or (tbl_id, None) in self._tbls  # non-replica tables must have an entry with effective_version=None
        )

        # Remove visible Table references (we do this even for a replica that was just renamed).
        versions = [version for id, version in self._tbls if id == tbl_id]
        for version in versions:
            del self._tbls[tbl_id, version]

        _logger.info(f'Dropped table {tbl_id if tbl is None else repr(tbl._path())}.')

        if (
            is_replica  # if this is a replica,
            and do_drop  # and it was actually dropped (not just renamed),
            and tvp.base is not None  # and it has a base table,
        ):
            base_tbl = self.get_table_by_id(tvp.base.tbl_id)
            base_tbl_path = None if base_tbl is None else Path.parse(base_tbl._path(), allow_system_path=True)
            if (
                (base_tbl_path is None or base_tbl_path.is_system_path)  # and the base table is hidden,
                and len(self.get_view_ids(tvp.base.tbl_id, for_update=True)) == 0  # and has no other dependents,
            ):
                # then drop the base table as well (possibly recursively).
                _logger.debug(f'Dropping hidden base table {tvp.base.tbl_id} of dropped replica {tbl_id}.')
                self._drop_tbl(tvp.base, force=False, is_replace=False)

    @retry_loop(for_write=True)
    def create_dir(self, path: Path, if_exists: IfExistsParam, parents: bool) -> Dir:
        return self._create_dir(path, if_exists, parents)

    def _create_dir(self, path: Path, if_exists: IfExistsParam, parents: bool) -> Dir:
        # existing = self._handle_path_collision(path, Dir, False, if_exists)
        # if existing is not None:
        #     assert isinstance(existing, Dir)
        #     return existing
        #
        # parent = self._get_schema_object(path.parent)
        # assert parent is not None
        # dir = Dir._create(parent._id, path.name)
        # Env.get().console_logger.info(f'Created directory {path!r}.')
        # return dir

        if parents:
            # start walking down from the root
            last_parent: Optional[SchemaObject] = None
            for ancestor in path.ancestors():
                ancestor_obj = self._get_schema_object(ancestor, expected=Dir)
                assert ancestor_obj is not None or last_parent is not None
                last_parent = Dir._create(last_parent._id, ancestor.name) if ancestor_obj is None else ancestor_obj
            parent = last_parent
        else:
            parent = self._get_schema_object(path.parent)
        existing = self._handle_path_collision(path, Dir, False, if_exists)
        if existing is not None:
            assert isinstance(existing, Dir)
            return existing
        assert parent is not None
        dir = Dir._create(parent._id, path.name)
        Env.get().console_logger.info(f'Created directory {path!r}.')
        return dir

    @retry_loop(for_write=True)
    def drop_dir(self, path: Path, if_not_exists: IfNotExistsParam, force: bool) -> None:
        _, _, schema_obj = self._prepare_dir_op(
            drop_dir_path=path.parent,
            drop_name=path.name,
            drop_expected=Dir,
            raise_if_not_exists=if_not_exists == IfNotExistsParam.ERROR and not force,
        )
        if schema_obj is None:
            _logger.info(f'Directory {path!r} does not exist; skipped drop_dir().')
            return
        self._drop_dir(schema_obj._id, path, force=force)

    def _drop_dir(self, dir_id: UUID, dir_path: Path, force: bool = False) -> None:
        conn = Env.get().conn
        if not force:
            # check for existing entries
            q = sql.select(sql.func.count()).select_from(schema.Dir).where(schema.Dir.parent_id == dir_id)
            num_subdirs = conn.execute(q).scalar()
            q = sql.select(sql.func.count()).select_from(schema.Table).where(schema.Table.dir_id == dir_id)
            num_tbls = conn.execute(q).scalar()
            if num_subdirs + num_tbls > 0:
                raise excs.Error(f'Directory {dir_path!r} is not empty.')

        # drop existing subdirs
        self._acquire_dir_xlock(dir_id=dir_id)
        dir_q = sql.select(schema.Dir).where(schema.Dir.parent_id == dir_id)
        for row in conn.execute(dir_q).all():
            self._drop_dir(row.id, dir_path.append(row.md['name']), force=True)

        # drop existing tables
        tbl_q = sql.select(schema.Table).where(schema.Table.dir_id == dir_id).with_for_update()
        for row in conn.execute(tbl_q).all():
            tbl = self.get_table_by_id(row.id)
            # this table would have been dropped already if it's a view of a base we dropped earlier
            if tbl is not None:
                self._drop_tbl(tbl, force=True, is_replace=False)

        # self.drop_dir(dir_id)
        conn.execute(sql.delete(schema.Dir).where(schema.Dir.id == dir_id))
        _logger.info(f'Removed directory {dir_path!r}.')

    def get_view_ids(self, tbl_id: UUID, for_update: bool = False) -> list[UUID]:
        """Return the ids of views that directly reference the given table"""
        conn = Env.get().conn
        # check whether this table still exists
        q = sql.select(sql.func.count()).select_from(schema.Table).where(schema.Table.id == tbl_id)
        tbl_count = conn.execute(q).scalar()
        if tbl_count == 0:
            raise excs.Error(self._dropped_tbl_error_msg(tbl_id))
        q = sql.select(schema.Table.id).where(schema.Table.md['view_md']['base_versions'][0][0].astext == tbl_id.hex)
        if for_update:
            q = q.with_for_update()
        result = [r[0] for r in conn.execute(q).all()]
        return result

    def get_tbl_version(
        self,
        tbl_id: UUID,
        effective_version: Optional[int],
        check_pending_ops: Optional[bool] = None,
        validate_initialized: bool = False,
    ) -> Optional[TableVersion]:
        """
        Returns the TableVersion instance for the given table and version and updates the cache.

        If present in the cache and the instance isn't validated, validates version and view_sn against the stored
        metadata.
        """
        # we need a transaction here, if we're not already in one; if this starts a new transaction,
        # the returned TableVersion instance will not be validated
        with self.begin_xact(for_write=False) as conn:
            tv = self._tbl_versions.get((tbl_id, effective_version))
            if tv is None:
                tv = self._load_tbl_version(tbl_id, effective_version, check_pending_ops=check_pending_ops)
            elif not tv.is_validated:
                # only live instances are invalidated
                assert effective_version is None
                # we validate live instances by comparing our cached TableMd.current_version/view_sn to what's stored
                # _logger.debug(f'validating metadata for table {tbl_id}:{tv.version} ({id(tv):x})')
                q = sql.select(schema.Table.md).where(schema.Table.id == tbl_id)
                row = conn.execute(q).one_or_none()
                if row is None:
                    raise excs.Error(self._dropped_tbl_error_msg(tbl_id))
                current_version, view_sn = row.md['current_version'], row.md['view_sn']

                # the stored version can be behind TableVersion.version, because we don't roll back the in-memory
                # metadata changes after a failed update operation
                if current_version != tv.version or view_sn != tv.tbl_md.view_sn:
                    # the cached metadata is invalid
                    _logger.debug(
                        f'reloading metadata for table {tbl_id} '
                        f'(cached/current version: {tv.version}/{current_version}, '
                        f'cached/current view_sn: {tv.tbl_md.view_sn}/{view_sn})'
                    )
                    tv = self._load_tbl_version(tbl_id, None, check_pending_ops=check_pending_ops)
                else:
                    # the cached metadata is valid
                    tv.is_validated = True

            assert tv.is_validated, f'{tbl_id}:{effective_version} not validated\n{tv.__dict__}\n{self._debug_str()}'
            if validate_initialized:
                assert tv.is_initialized, (
                    f'{tbl_id}:{effective_version} not initialized\n{tv.__dict__}\n{self._debug_str()}'
                )
            return tv

    def remove_tbl_version(self, tbl_version: TableVersion) -> None:
        assert (tbl_version.id, tbl_version.effective_version) in self._tbl_versions
        del self._tbl_versions[tbl_version.id, tbl_version.effective_version]

    def get_dir(self, dir_id: UUID, for_update: bool = False) -> Optional[Dir]:
        """Return the Dir with the given id, or None if it doesn't exist"""
        conn = Env.get().conn
        if for_update:
            self._acquire_dir_xlock(dir_id=dir_id)
        q = sql.select(schema.Dir).where(schema.Dir.id == dir_id)
        row = conn.execute(q).one_or_none()
        if row is None:
            return None
        dir_record = schema.Dir(**row._mapping)
        return Dir(dir_record.id, dir_record.parent_id, dir_record.md['name'])

    def _get_dir(self, path: Path, lock_dir: bool = False) -> Optional[schema.Dir]:
        """
        lock_dir: if True, X-locks target (but not the ancestors)
        """
        user = Env.get().user
        conn = Env.get().conn
        if path.is_root:
            if lock_dir:
                self._acquire_dir_xlock(dir_name='')
            q = sql.select(schema.Dir).where(schema.Dir.parent_id.is_(None), schema.Dir.md['user'].astext == user)
            row = conn.execute(q).one_or_none()
            return schema.Dir(**row._mapping) if row is not None else None
        else:
            parent_dir = self._get_dir(path.parent, lock_dir=False)
            if parent_dir is None:
                return None
            if lock_dir:
                self._acquire_dir_xlock(parent_id=parent_dir.id, dir_name=path.name)
            q = sql.select(schema.Dir).where(
                schema.Dir.parent_id == parent_dir.id,
                schema.Dir.md['name'].astext == path.name,
                schema.Dir.md['user'].astext == user,
            )
            row = conn.execute(q).one_or_none()
            return schema.Dir(**row._mapping) if row is not None else None

    def _load_tbl(self, tbl_id: UUID) -> Optional[Table]:
        """Loads metadata for the table with the given id and caches it."""
        _logger.info(f'Loading table {tbl_id}')
        from .insertable_table import InsertableTable
        from .view import View

        conn = Env.get().conn

        # check for pending ops
        q = sql.select(sql.func.count()).where(schema.PendingTableOp.tbl_id == tbl_id)
        has_pending_ops = conn.execute(q).scalar() > 0
        if has_pending_ops:
            raise PendingTableOpsError(tbl_id)

        q: sql.Executable = (
            sql.select(schema.Table, schema.TableSchemaVersion)
            .join(schema.TableSchemaVersion)
            .where(schema.Table.id == schema.TableSchemaVersion.tbl_id)
            .where(
                schema.Table.md['current_schema_version'].cast(sql.Integer) == schema.TableSchemaVersion.schema_version
            )
            .where(schema.Table.id == tbl_id)
        )
        row = conn.execute(q).one_or_none()
        if row is None:
            return None
        tbl_record, _ = _unpack_row(row, [schema.Table, schema.TableSchemaVersion])

        tbl_md = schema.md_from_dict(schema.TableMd, tbl_record.md)
        view_md = tbl_md.view_md

        if tbl_md.is_replica and not tbl_md.is_snapshot:
            # If this is a non-snapshot replica, we have to load it as a specific version handle. This is because:
            # (1) the head version might be a version fragment that isn't user-accessible, and
            # (2) the cached data in view_md.base_versions is not reliable, since the replicated version does not
            #     necessarily track the head version of the originally shared table.

            # Query for the latest non-fragment table version.
            q = (
                sql.select(schema.TableVersion.version)
                .where(schema.TableVersion.tbl_id == tbl_id)
                .where(schema.TableVersion.md['is_fragment'].astext == 'false')
                .order_by(schema.TableVersion.md['version'].cast(sql.Integer).desc())
                .limit(1)
            )
            row = conn.execute(q).one_or_none()
            if row is not None:
                version = row[0]
                return self._load_tbl_at_version(tbl_id, version)
            return None

        if view_md is None and not tbl_md.is_replica:
            # this is a base, non-replica table
            if (tbl_id, None) not in self._tbl_versions:
                _ = self._load_tbl_version(tbl_id, None)
            tbl = InsertableTable(tbl_record.dir_id, TableVersionHandle(tbl_id, None))
            self._tbls[tbl_id, None] = tbl
            return tbl

        # this is a view; determine the sequence of TableVersions to load
        tbl_version_path: list[tuple[UUID, Optional[int]]] = []
        if tbl_md.is_pure_snapshot:
            # this is a pure snapshot, without a physical table backing it; we only need the bases
            pass
        else:
            effective_version = (
                0 if view_md is not None and view_md.is_snapshot else None
            )  # snapshots only have version 0
            tbl_version_path.append((tbl_id, effective_version))
        if view_md is not None:
            tbl_version_path.extend((UUID(tbl_id), version) for tbl_id, version in view_md.base_versions)

        # load TableVersions, starting at the root
        base_path: Optional[TableVersionPath] = None
        view_path: Optional[TableVersionPath] = None
        for id, effective_version in tbl_version_path[::-1]:
            if (id, effective_version) not in self._tbl_versions:
                _ = self._load_tbl_version(id, effective_version)
            view_path = TableVersionPath(TableVersionHandle(id, effective_version), base=base_path)
            base_path = view_path
        view = View(tbl_id, tbl_record.dir_id, tbl_md.name, view_path, snapshot_only=tbl_md.is_pure_snapshot)
        self._tbls[tbl_id, None] = view
        return view

    def _load_tbl_at_version(self, tbl_id: UUID, version: int) -> Optional[Table]:
        from .view import View

        # Load the specified TableMd and TableVersionMd records from the db.
        conn = Env.get().conn
        q: sql.Executable = (
            sql.select(schema.Table, schema.TableVersion)
            .join(schema.TableVersion)
            .where(schema.Table.id == tbl_id)
            .where(schema.Table.id == schema.TableVersion.tbl_id)
            .where(schema.TableVersion.version == version)
        )
        row = conn.execute(q).one_or_none()
        if row is None:
            return None
        tbl_record, version_record = _unpack_row(row, [schema.Table, schema.TableVersion])
        tbl_md = schema.md_from_dict(schema.TableMd, tbl_record.md)
        version_md = schema.md_from_dict(schema.TableVersionMd, version_record.md)

        # Reconstruct the TableVersionPath for the specified TableVersion. We do this by examining the created_at
        # timestamps of this table and all its ancestors.
        # TODO: Store the relevant TableVersionPaths in the database, so that we don't need to rely on timestamps
        #     (which might be nondeterministic in the future).

        # Build the list of ancestor versions, starting with the given table and traversing back to the base table.
        # For each proper ancestor, we use the version whose created_at timestamp equals or most nearly precedes the
        # given TableVersion's created_at timestamp.
        ancestors: list[tuple[UUID, Optional[int]]] = [(tbl_id, version)]
        if tbl_md.view_md is not None:
            for ancestor_id, _ in tbl_md.view_md.base_versions:
                q = (
                    sql.select(schema.TableVersion)
                    .where(schema.TableVersion.tbl_id == ancestor_id)
                    .where(schema.TableVersion.md['created_at'].cast(sql.Float) <= version_md.created_at)
                    .order_by(schema.TableVersion.md['created_at'].cast(sql.Float).desc())
                    .limit(1)
                )
                row = conn.execute(q).one_or_none()
                if row is None:
                    # This can happen if an ancestor version is garbage collected; it can also happen in
                    # rare circumstances involving table versions created specifically with Pixeltable 0.4.3.
                    _logger.info(f'Ancestor {ancestor_id} not found for table {tbl_id}:{version}')
                    raise excs.Error('The specified table version is no longer valid and cannot be retrieved.')
                ancestor_version_record = _unpack_row(row, [schema.TableVersion])[0]
                ancestor_version_md = schema.md_from_dict(schema.TableVersionMd, ancestor_version_record.md)
                assert ancestor_version_md.created_at <= version_md.created_at
                ancestors.append((UUID(ancestor_id), ancestor_version_md.version))

        # Force any ancestors to be loaded (base table first).
        for anc_id, anc_version in ancestors[::-1]:
            if (anc_id, anc_version) not in self._tbl_versions:
                _ = self._load_tbl_version(anc_id, anc_version)

        # Now reconstruct the relevant TableVersionPath instance from the ancestor versions.
        tvp: Optional[TableVersionPath] = None
        for anc_id, anc_version in ancestors[::-1]:
            tvp = TableVersionPath(TableVersionHandle(anc_id, anc_version), base=tvp)

        view = View(tbl_id, tbl_record.dir_id, tbl_md.name, tvp, snapshot_only=True)
        self._tbls[tbl_id, version] = view
        return view

    @retry_loop(for_write=False)
    def collect_tbl_history(self, tbl_id: UUID, n: Optional[int]) -> list[schema.FullTableMd]:
        return self._collect_tbl_history(tbl_id, n)

    def _collect_tbl_history(self, tbl_id: UUID, n: Optional[int]) -> list[schema.FullTableMd]:
        """
        Returns the history of up to n versions of the table with the given UUID.

        Args:
            tbl_id: the UUID of the table to collect history for.
            n: Optional limit on the maximum number of versions returned.

        Returns:
            A sequence of rows, ordered by version number
            Each row contains a TableVersion and a TableSchemaVersion object.
        """
        q = (
            sql.select(schema.Table, schema.TableVersion, schema.TableSchemaVersion)
            .where(schema.Table.id == tbl_id)
            .join(schema.TableVersion)
            .where(schema.TableVersion.tbl_id == tbl_id)
            .join(schema.TableSchemaVersion)
            .where(schema.TableSchemaVersion.tbl_id == tbl_id)
            .where(
                schema.TableVersion.md['schema_version'].cast(sql.Integer) == schema.TableSchemaVersion.schema_version
            )
            .order_by(schema.TableVersion.version.desc())
        )
        if n is not None:
            q = q.limit(n)
        src_rows = Env.get().session.execute(q).fetchall()
        return [
            schema.FullTableMd(
                schema.md_from_dict(schema.TableMd, row.Table.md),
                schema.md_from_dict(schema.TableVersionMd, row.TableVersion.md),
                schema.md_from_dict(schema.TableSchemaVersionMd, row.TableSchemaVersion.md),
            )
            for row in src_rows
        ]

    def load_tbl_md(self, tbl_id: UUID, effective_version: Optional[int]) -> schema.FullTableMd:
        """
        Loads metadata from the store for a given table UUID and version.
        """
        # _logger.info(f'Loading metadata for table version: {tbl_id}:{effective_version}')
        conn = Env.get().conn

        q = (
            sql.select(schema.Table, schema.TableVersion, schema.TableSchemaVersion)
            .select_from(schema.Table)
            .where(schema.Table.id == tbl_id)
            .join(schema.TableVersion)
            .where(schema.TableVersion.tbl_id == tbl_id)
            .join(schema.TableSchemaVersion)
            .where(schema.TableSchemaVersion.tbl_id == tbl_id)
        )

        if effective_version is not None:
            # we are loading a specific version
            # SELECT *
            # FROM Table t
            # JOIN TableVersion tv ON (tv.tbl_id = tbl_id AND tv.version = effective_version)
            # JOIN TableSchemaVersion tsv ON (tsv.tbl_id = tbl_id AND tv.md.schema_version = tsv.schema_version)
            # WHERE t.id = tbl_id
            q = q.where(
                schema.TableVersion.md['version'].cast(sql.Integer) == effective_version,
                schema.TableVersion.md['schema_version'].cast(sql.Integer) == schema.TableSchemaVersion.schema_version,
            )
        else:
            # we are loading the current version
            # SELECT *
            # FROM Table t
            # JOIN TableVersion tv ON (tv.tbl_id = tbl_id AND t.current_version = tv.version)
            # JOIN TableSchemaVersion tsv ON (tsv.tbl_id = tbl_id AND t.current_schema_version = tsv.schema_version)
            # WHERE t.id = tbl_id
            q = q.where(
                schema.Table.md['current_version'].cast(sql.Integer) == schema.TableVersion.version,
                schema.Table.md['current_schema_version'].cast(sql.Integer) == schema.TableSchemaVersion.schema_version,
            )

        row = conn.execute(q).one_or_none()
        if row is None:
            raise excs.Error(self._dropped_tbl_error_msg(tbl_id))
        tbl_record, version_record, schema_version_record = _unpack_row(
            row, [schema.Table, schema.TableVersion, schema.TableSchemaVersion]
        )
        assert tbl_record.id == tbl_id
        tbl_md = schema.md_from_dict(schema.TableMd, tbl_record.md)
        version_md = schema.md_from_dict(schema.TableVersionMd, version_record.md)
        schema_version_md = schema.md_from_dict(schema.TableSchemaVersionMd, schema_version_record.md)

        return schema.FullTableMd(tbl_md, version_md, schema_version_md)

    def store_tbl_md(
        self,
        tbl_id: UUID,
        dir_id: Optional[UUID],
        tbl_md: Optional[schema.TableMd],
        version_md: Optional[schema.TableVersionMd],
        schema_version_md: Optional[schema.TableSchemaVersionMd],
        pending_ops: Optional[list[TableOp]] = None,
    ) -> None:
        """
        Stores metadata to the DB.

        Args:
            tbl_id: UUID of the table to store metadata for.
            dir_id: If specified, the tbl_md will be added to the given directory; if None, the table must already exist
            tbl_md: If specified, `tbl_md` will be inserted, or updated (only one such record can exist per UUID)
            version_md: inserted as a new record if present
            schema_version_md: will be inserted as a new record if present

        If inserting `version_md` or `schema_version_md` would be a primary key violation, an exception will be raised.
        """
        assert self._in_write_xact
        assert version_md is None or version_md.created_at > 0.0
        assert pending_ops is None or len(pending_ops) > 0
        assert pending_ops is None or tbl_md is not None  # if we write pending ops, we must also write new tbl_md
        session = Env.get().session

        # Construct and insert or update table record if requested.
        if tbl_md is not None:
            assert tbl_md.tbl_id == str(tbl_id)
            if version_md is not None:
                assert tbl_md.current_version == version_md.version
                assert tbl_md.current_schema_version == version_md.schema_version
            if schema_version_md is not None:
                assert tbl_md.current_schema_version == schema_version_md.schema_version
            if pending_ops is not None:
                tbl_md.has_pending_ops = True

            if dir_id is not None:
                # We are inserting a record while creating a new table.
                tbl_record = schema.Table(id=tbl_id, dir_id=dir_id, md=dataclasses.asdict(tbl_md))
                session.add(tbl_record)
            else:
                # Update the existing table record.
                result = session.execute(
                    sql.update(schema.Table.__table__)
                    .values({schema.Table.md: dataclasses.asdict(tbl_md)})
                    .where(schema.Table.id == tbl_id)
                )
                assert result.rowcount == 1, result.rowcount

        # Construct and insert new table version record if requested.
        if version_md is not None:
            assert version_md.tbl_id == str(tbl_id)
            if schema_version_md is not None:
                assert version_md.schema_version == schema_version_md.schema_version
            tv_rows = (
                session.query(schema.TableVersion)
                .filter(schema.TableVersion.tbl_id == tbl_id, schema.TableVersion.version == version_md.version)
                .all()
            )
            if len(tv_rows) == 0:
                # It's a new table version; insert a new record in the DB for it.
                tbl_version_record = schema.TableVersion(
                    tbl_id=tbl_id, version=version_md.version, md=dataclasses.asdict(version_md)
                )
                session.add(tbl_version_record)
            else:
                # This table version already exists; update it.
                assert len(tv_rows) == 1  # must be unique
                tv = tv_rows[0]
                # Validate that the only field that can change is 'is_fragment'.
                assert tv.md == dataclasses.asdict(dataclasses.replace(version_md, is_fragment=tv.md['is_fragment']))
                result = session.execute(
                    sql.update(schema.TableVersion.__table__)
                    .values({schema.TableVersion.md: dataclasses.asdict(version_md)})
                    .where(schema.TableVersion.tbl_id == tbl_id, schema.TableVersion.version == version_md.version)
                )
                assert result.rowcount == 1, result.rowcount

        # Construct and insert a new schema version record if requested.
        if schema_version_md is not None:
            assert schema_version_md.tbl_id == str(tbl_id)
            schema_version_record = schema.TableSchemaVersion(
                tbl_id=tbl_id, schema_version=schema_version_md.schema_version, md=dataclasses.asdict(schema_version_md)
            )
            session.add(schema_version_record)

        # make sure we don't have any pending ops
        assert session.query(schema.PendingTableOp).filter(schema.PendingTableOp.tbl_id == tbl_id).count() == 0

        if pending_ops is not None:
            for op in pending_ops:
                op_record = schema.PendingTableOp(tbl_id=tbl_id, op_sn=op.op_sn, op=dataclasses.asdict(op))
                session.add(op_record)

        session.flush()  # Inform SQLAlchemy that we want to write these changes to the DB.

    def store_update_status(self, tbl_id: UUID, version: int, status: UpdateStatus) -> None:
        """Update the TableVersion.md.update_status field"""
        assert self._in_write_xact
        conn = Env.get().conn

        stmt = (
            sql.update(schema.TableVersion)
            .where(schema.TableVersion.tbl_id == tbl_id, schema.TableVersion.version == version)
            .values(md=schema.TableVersion.md.op('||')({'update_status': dataclasses.asdict(status)}))
        )

        res = conn.execute(stmt)
        assert res.rowcount == 1, res.rowcount

    def delete_tbl_md(self, tbl_id: UUID) -> None:
        """
        Deletes all table metadata from the store for the given table UUID.
        """
        conn = Env.get().conn
        conn.execute(sql.delete(schema.TableSchemaVersion.__table__).where(schema.TableSchemaVersion.tbl_id == tbl_id))
        conn.execute(sql.delete(schema.TableVersion.__table__).where(schema.TableVersion.tbl_id == tbl_id))
        conn.execute(sql.delete(schema.PendingTableOp.__table__).where(schema.PendingTableOp.tbl_id == tbl_id))
        conn.execute(sql.delete(schema.Table.__table__).where(schema.Table.id == tbl_id))

    def load_replica_md(self, tbl: Table) -> list[schema.FullTableMd]:
        """
        Load metadata for the given table along with all its ancestors. The values of TableMd.current_version and
        TableMd.current_schema_version will be adjusted to ensure that the metadata represent a valid (internally
        consistent) table state.
        """
        # TODO: First acquire X-locks for all relevant metadata entries

        # Load metadata for every table in the TableVersionPath for `tbl`.
        md = [self.load_tbl_md(tv.id, tv.effective_version) for tv in tbl._tbl_version_path.get_tbl_versions()]

        # If `tbl` is a named pure snapshot, we're not quite done, since the snapshot metadata won't appear in the
        # TableVersionPath. We need to prepend it separately.
        if isinstance(tbl, View) and tbl._is_named_pure_snapshot():
            snapshot_md = self.load_tbl_md(tbl._id, 0)
            md = [snapshot_md, *md]

        for ancestor_md in md:
<<<<<<< HEAD
=======
            # Set the `is_replica` flag on every ancestor's TableMd.
>>>>>>> c0e306f4
            ancestor_md.tbl_md.is_replica = True

        for ancestor_md in md[1:]:
            # For replica metadata, we guarantee that the current_version and current_schema_version of TableMd
            # match the corresponding values in TableVersionMd and TableSchemaVersionMd. This is to ensure that,
            # when the metadata is later stored in the catalog of a different Pixeltable instance, the values of
            # current_version and current_schema_version will always point to versions that are known to the
            # destination catalog.
            ancestor_md.tbl_md.current_version = ancestor_md.version_md.version
            ancestor_md.tbl_md.current_schema_version = ancestor_md.schema_version_md.schema_version
            # Also, the table version of every proper ancestor is emphemeral; it does not represent a queryable
            # table version (the data might be incomplete, since we have only retrieved one of its views, not
            # the table itself).
            ancestor_md.version_md.is_fragment = True

        return md

    def _load_tbl_version(
        self, tbl_id: UUID, effective_version: Optional[int], check_pending_ops: bool = True
    ) -> Optional[TableVersion]:
        """Creates TableVersion instance from stored metadata and registers it in _tbl_versions."""
        tbl_md, version_md, schema_version_md = self.load_tbl_md(tbl_id, effective_version)
        view_md = tbl_md.view_md

        conn = Env.get().conn

        if check_pending_ops:
            pending_ops_q = (
                sql.select(sql.func.count())
                .select_from(schema.Table)
                .join(schema.PendingTableOp)
                .where(schema.PendingTableOp.tbl_id == tbl_id)
                .where(schema.Table.id == tbl_id)
            )
            if effective_version is not None:
                # we only care about pending ops if the requested version is the current version
                pending_ops_q = pending_ops_q.where(
                    sql.text(f"({schema.Table.__table__}.md->>'current_version')::int = {effective_version}")
                )
            has_pending_ops = conn.execute(pending_ops_q).scalar() > 0
            if has_pending_ops:
                raise PendingTableOpsError(tbl_id)

        # load mutable view ids for mutable TableVersions
        mutable_view_ids: list[UUID] = []
        # If this is a replica, effective_version should not be None. We see this today, because
        # the replica's TV instance's Column instances contain value_expr_dicts that reference the live version.
        # This is presumably a source of bugs, because it ignores schema version changes (eg, column renames).
        # TODO: retarget the value_expr_dict when instantiating Columns for a particular TV instance.
        if effective_version is None and not tbl_md.is_replica:
            q = (
                sql.select(schema.Table.id)
                .where(schema.Table.md['view_md']['base_versions'][0][0].astext == tbl_id.hex)
                .where(schema.Table.md['view_md']['base_versions'][0][1].astext == None)
            )
            mutable_view_ids = [r[0] for r in conn.execute(q).all()]

        mutable_views = [TableVersionHandle(id, None) for id in mutable_view_ids]

        tbl_version: TableVersion
        if view_md is None:
            # this is a base table
            tbl_version = TableVersion(tbl_id, tbl_md, version_md, effective_version, schema_version_md, mutable_views)
        else:
            assert len(view_md.base_versions) > 0  # a view needs to have a base
            # TODO: add TableVersionMd.is_pure_snapshot() and use that
            pure_snapshot = (
                view_md.is_snapshot
                and view_md.predicate is None
                and view_md.sample_clause is None
                and len(schema_version_md.columns) == 0
            )
            assert not pure_snapshot  # a pure snapshot doesn't have a physical table backing it, no point in loading it

            base: TableVersionHandle
            base_path: Optional[TableVersionPath] = None  # needed for live view
            if view_md.is_snapshot:
                base = TableVersionHandle(UUID(view_md.base_versions[0][0]), view_md.base_versions[0][1])
            else:
                base_path = TableVersionPath.from_md(tbl_md.view_md.base_versions)
                base = base_path.tbl_version

            tbl_version = TableVersion(
                tbl_id,
                tbl_md,
                version_md,
                effective_version,
                schema_version_md,
                mutable_views,
                base_path=base_path,
                base=base,
            )

        # register the instance before init()
        self._tbl_versions[tbl_id, effective_version] = tbl_version
        # register this instance as modified, so that it gets purged if the transaction fails, it may not be
        # fully initialized
        self.mark_modified_tvs(tbl_version.handle)
        tbl_version.init()
        return tbl_version

    def _init_store(self) -> None:
        """One-time initialization of the stored catalog. Idempotent."""
        self.create_user(None)
        _logger.info('Initialized catalog.')

    def create_user(self, user: Optional[str]) -> None:
        """
        Creates a catalog record (root directory) for the specified user, if one does not already exist.
        """
        with Env.get().begin_xact():
            session = Env.get().session
            # See if there are any directories in the catalog matching the specified user.
            if session.query(schema.Dir).where(schema.Dir.md['user'].astext == user).count() > 0:
                # At least one such directory exists; no need to create a new one.
                return

            dir_md = schema.DirMd(name='', user=user, additional_md={})
            dir_record = schema.Dir(parent_id=None, md=dataclasses.asdict(dir_md))
            session.add(dir_record)
            session.flush()
            _logger.info(f'Added root directory record for user: {user!r}')

    def _handle_path_collision(
        self, path: Path, expected_obj_type: type[SchemaObject], expected_snapshot: bool, if_exists: IfExistsParam
    ) -> Optional[SchemaObject]:
        obj, _, _ = self._prepare_dir_op(add_dir_path=path.parent, add_name=path.name)

        if if_exists == IfExistsParam.ERROR and obj is not None:
            raise excs.Error(f'Path {path!r} is an existing {obj._display_name()}')
        else:
            is_snapshot = isinstance(obj, View) and obj._tbl_version_path.is_snapshot()
            if obj is not None and (not isinstance(obj, expected_obj_type) or (expected_snapshot and not is_snapshot)):
                if expected_obj_type is Dir:
                    obj_type_str = 'directory'
                elif expected_obj_type is InsertableTable:
                    obj_type_str = 'table'
                elif expected_obj_type is View:
                    obj_type_str = 'snapshot' if expected_snapshot else 'view'
                else:
                    raise AssertionError()
                raise excs.Error(
                    f'Path {path!r} already exists but is not a {obj_type_str}. Cannot {if_exists.name.lower()} it.'
                )

        if obj is None:
            return None
        if if_exists == IfExistsParam.IGNORE:
            return obj

        # drop the existing schema object
        if isinstance(obj, Dir):
            dir_contents = self._get_dir_contents(obj._id)
            if len(dir_contents) > 0 and if_exists == IfExistsParam.REPLACE:
                raise excs.Error(
                    f'Directory {path!r} already exists and is not empty. '
                    'Use `if_exists="replace_force"` to replace it.'
                )
            self._drop_dir(obj._id, path, force=True)
        else:
            assert isinstance(obj, Table)
            self._drop_tbl(obj, force=if_exists == IfExistsParam.REPLACE_FORCE, is_replace=True)
        return None<|MERGE_RESOLUTION|>--- conflicted
+++ resolved
@@ -1969,10 +1969,7 @@
             md = [snapshot_md, *md]
 
         for ancestor_md in md:
-<<<<<<< HEAD
-=======
             # Set the `is_replica` flag on every ancestor's TableMd.
->>>>>>> c0e306f4
             ancestor_md.tbl_md.is_replica = True
 
         for ancestor_md in md[1:]:
