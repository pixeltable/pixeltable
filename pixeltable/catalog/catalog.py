from __future__ import annotations

import dataclasses
import functools
import logging
import random
import time
from collections import defaultdict
from contextlib import contextmanager
from typing import TYPE_CHECKING, Any, Callable, Iterator, Optional, TypeVar
from uuid import UUID

import psycopg
import sqlalchemy as sql

from pixeltable import exceptions as excs
from pixeltable.env import Env
from pixeltable.iterators import ComponentIterator
from pixeltable.metadata import schema

from .column import Column
from .dir import Dir
from .globals import IfExistsParam, IfNotExistsParam, MediaValidation, QColumnId
from .insertable_table import InsertableTable
from .path import Path
from .schema_object import SchemaObject
from .table import Table
from .table_version import TableVersion
from .table_version_handle import TableVersionHandle
from .table_version_path import TableVersionPath
from .tbl_ops import TableOp
from .view import View

if TYPE_CHECKING:
    from pixeltable.plan import SampleClause

    from .. import DataFrame, exprs


_logger = logging.getLogger('pixeltable')


def _unpack_row(
    row: Optional[sql.engine.Row], entities: list[type[sql.orm.decl_api.DeclarativeBase]]
) -> Optional[list[Any]]:
    """Convert a Row result into a list of entity instances.

    Assumes that the query contains a select() of exactly those entities.
    """
    if row is None:
        return None

    result: list[sql.orm.decl_api.DeclarativeBase] = []
    column_offset = 0

    for entity in entities:
        num_cols = len(entity.__table__.columns)
        data = {name: row[column_offset + i] for i, name in enumerate(entity.__table__.columns.keys())}
        inst = entity(**data)
        result.append(inst)
        column_offset += num_cols

    return result


# -1: unlimited
# for now, we don't limit the number of retries, because we haven't seen situations where the actual number of retries
# grows uncontrollably
_MAX_RETRIES = -1

T = TypeVar('T')


def retry_loop(
    *,
    tbl: Optional[TableVersionPath] = None,
    for_write: bool,
    lock_mutable_tree: bool = False,
) -> Callable[[Callable[..., T]], Callable[..., T]]:
    def decorator(op: Callable[..., T]) -> Callable[..., T]:
        @functools.wraps(op)
        def loop(*args: Any, **kwargs: Any) -> T:
            cat = Catalog.get()
            # retry_loop() is reentrant
            if cat._in_retry_loop:
                return op(*args, **kwargs)

            num_retries = 0
            while True:
                cat._in_retry_loop = True
                try:
                    # in order for retry to work, we need to make sure that there aren't any prior db updates
                    # that are part of an ongoing transaction
                    assert not Env.get().in_xact
                    with Catalog.get().begin_xact(
                        tbl=tbl,
                        for_write=for_write,
                        convert_db_excs=False,
                        lock_mutable_tree=lock_mutable_tree,
                        finalize_pending_ops=True
                    ):
                        return op(*args, **kwargs)
                except PendingTableOpsError as e:
                    _logger.debug(f'retry_loop(): finalizing pending ops for {e.tbl_id}')
                    Env.get().console_logger.info(f'retry_loop(): finalizing pending ops for {e.tbl_id}')
                    Catalog.get()._finalize_pending_ops(e.tbl_id)
                except sql.exc.DBAPIError as e:
                    # TODO: what other exceptions should we be looking for?
                    if isinstance(e.orig, (psycopg.errors.SerializationFailure, psycopg.errors.LockNotAvailable)):
                        if num_retries < _MAX_RETRIES or _MAX_RETRIES == -1:
                            num_retries += 1
                            _logger.debug(f'Retrying ({num_retries}) after {type(e.orig)}')
                            time.sleep(random.uniform(0.1, 0.5))
                        else:
                            raise excs.Error(f'Serialization retry limit ({_MAX_RETRIES}) exceeded') from e
                    else:
                        raise
                except Exception as e:
                    # for informational/debugging purposes
                    _logger.debug(f'retry_loop(): passing along {e}')
                    raise
                finally:
                    cat._in_retry_loop = False

        return loop

    return decorator


class PendingTableOpsError(Exception):
    tbl_id: UUID

    def __init__(self, tbl_id: UUID) -> None:
        self.tbl_id = tbl_id


class Catalog:
    """The functional interface to getting access to catalog objects

    All interface functions must be called in the context of a transaction, started with Catalog.begin_xact() or
    via retry_loop().

    When calling functions that involve Table or TableVersion instances, the catalog needs to get a chance to finalize
    pending ops against those tables. To that end,
    - use begin_xact(tbl) or begin_xact(tbl_id) if only accessing a single table
    - use retry_loop() when accessing multiple tables (eg, pxt.ls())

    Caching and invalidation of metadata:
    - Catalog caches TableVersion instances in order to avoid excessive metadata loading
    - for any specific table version (ie, combination of id and effective version) there can be only a single
      Tableversion instance in circulation; the reason is that each TV instance has its own store_tbl.sa_tbl, and
      mixing multiple instances of sqlalchemy Table objects in the same query (for the same underlying table) leads to
      duplicate references to that table in the From clause (ie, incorrect Cartesian products)
    - in order to allow multiple concurrent Python processes to perform updates (data and/or schema) against a shared
      Pixeltable instance, Catalog needs to reload metadata from the store when there are changes
    - concurrent changes are detected by comparing TableVersion.version/view_sn with the stored current version
      (TableMd.current_version/view_sn)
    - cached live TableVersion instances (those with effective_version == None) are validated against the stored
      metadata on transaction boundaries; this is recorded in TableVersion.is_validated
    - metadata validation is only needed for live TableVersion instances (snapshot instances are immutable)
    """

    _instance: Optional[Catalog] = None

    # cached TableVersion instances; key: [id, version]
    # - mutable version of a table: version == None (even though TableVersion.version is set correctly)
    # - snapshot versions: records the version of the snapshot
    _tbl_versions: dict[tuple[UUID, Optional[int]], TableVersion]
    _tbls: dict[UUID, Table]
    _in_write_xact: bool  # True if we're in a write transaction
    _x_locked_tbl_ids: set[UUID]  # non-empty for write transactions
    _in_retry_loop: bool

    # cached column dependencies
    # - key: table id, value: mapping from column id to its dependencies
    # - only maintained for dependencies between non-snapshot table versions
    # - can contain stale entries (stemming from invalidated TV instances)
    _column_dependencies: dict[UUID, dict[QColumnId, set[QColumnId]]]

    # column dependents are recomputed at the beginning of every write transaction and only reflect the locked tree
    _column_dependents: Optional[dict[QColumnId, set[QColumnId]]]

    @classmethod
    def get(cls) -> Catalog:
        if cls._instance is None:
            cls._instance = cls()
        return cls._instance

    @classmethod
    def clear(cls) -> None:
        """Remove the instance. Used for testing."""
        # invalidate all existing instances to force reloading of metadata
        for tbl_version in cls._instance._tbl_versions.values():
            # _logger.debug(
            #     f'Invalidating table version {tbl_version.id}:{tbl_version.effective_version} ({id(tbl_version):x})'
            # )
            tbl_version.is_validated = False
        cls._instance = None

    def __init__(self) -> None:
        self._tbl_versions = {}
        self._tbls = {}  # don't use a defaultdict here, it doesn't cooperate with the debugger
        self._in_write_xact = False
        self._x_locked_tbl_ids = set()
        self._in_retry_loop = False
        self._column_dependencies = {}
        self._column_dependents = None
        self._init_store()

    def _dropped_tbl_error_msg(self, tbl_id: UUID) -> str:
        return f'Table was dropped (no record found for {tbl_id})'

    def validate(self) -> None:
        """Validate structural consistency of cached metadata"""
        for (tbl_id, effective_version), tbl_version in self._tbl_versions.items():
            assert tbl_id == tbl_version.id, f'{tbl_id} != {tbl_version.id}'
            assert tbl_version.effective_version == tbl_version.version or tbl_version.effective_version is None, (
                f'{tbl_version.effective_version} != {tbl_version.version} for id {tbl_id}'
            )
            assert effective_version == tbl_version.effective_version, (
                f'{effective_version} != {tbl_version.effective_version} for id {tbl_id}'
            )
            assert len(tbl_version.mutable_views) == 0 or tbl_version.is_mutable, (
                f'snapshot_id={tbl_version.id} mutable_views={tbl_version.mutable_views}'
            )

            if tbl_version.is_view and tbl_version.is_mutable and tbl_version.is_validated:
                # make sure this mutable view is recorded in a mutable base
                base = tbl_version.base
                assert base is not None
                if base.effective_version is None:
                    assert (base.id, None) in self._tbl_versions
                    base_tv = self._tbl_versions[base.id, None]
                    if not base_tv.is_validated:
                        continue
                    mutable_view_ids = ', '.join(str(tv.id) for tv in self._tbl_versions[base.id, None].mutable_views)
                    mutable_view_names = ', '.join(
                        tv._tbl_version.name
                        for tv in self._tbl_versions[base.id, None].mutable_views
                        if tv._tbl_version is not None
                    )
                    assert TableVersionHandle.create(tbl_version) in self._tbl_versions[base.id, None].mutable_views, (
                        f'{tbl_version.name} ({tbl_version.id}) missing in {mutable_view_ids} ({mutable_view_names})'
                    )

            if len(tbl_version.mutable_views) > 0:
                # make sure we also loaded mutable view metadata, which is needed to detect column dependencies
                for v in tbl_version.mutable_views:
                    assert v.effective_version is None, f'{v.id}:{v.effective_version}'

    @contextmanager
    def begin_xact(
        self,
        *,
        tbl: Optional[TableVersionPath] = None,
        tbl_id: Optional[UUID] = None,
        for_write: bool = False,
        lock_mutable_tree: bool = False,
        convert_db_excs: bool = True,
        finalize_pending_ops: bool = True,
    ) -> Iterator[sql.Connection]:
        """
        Return a context manager that yields a connection to the database. Idempotent.

        It is mandatory to call this method, not Env.begin_xact(), if the transaction accesses any table data
        or metadata.

        If tbl != None, follows this locking protocol:
        - validates/reloads the TableVersion instances of tbl's ancestors (in the hope that this reduces potential
          SerializationErrors later on)
        - if for_write == True, x-locks Table record (by updating Table.lock_dummy; see _acquire_tbl_lock())
        - if for_write == False, validates TableVersion instance
        - if lock_mutable_tree == True, also x-locks all mutable views of the table
        - this needs to be done in a retry loop, because Postgres can decide to abort the transaction
          (SerializationFailure, LockNotAvailable)
        - for that reason, we do all lock acquisition prior to doing any real work (eg, compute column values),
          to minimize the probability of loosing that work due to a forced abort

        If convert_db_excs == True, converts DBAPIErrors into excs.Errors.
        """
        assert tbl is None or tbl_id is None  # at most one can be specified
        if Env.get().in_xact:
            # make sure that we requested the required table lock at the beginning of the transaction
            if for_write:
                if tbl is not None:
                    assert tbl.tbl_id in self._x_locked_tbl_ids, f'{tbl.tbl_id} not in {self._x_locked_tbl_ids}'
                elif tbl_id is not None:
                    assert tbl_id in self._x_locked_tbl_ids, f'{tbl_id} not in {self._x_locked_tbl_ids}'
            yield Env.get().conn
            return

        # tv_msg = '\n'.join(
        #     [
        #         f'{tv.id}:{tv.effective_version} : tv={id(tv):x} sa_tbl={id(tv.store_tbl.sa_tbl):x}'
        #         for tv in self._tbl_versions.values()
        #     ]
        # )
        # _logger.debug(f'begin_xact(): {tv_msg}')
        num_retries = 0
        pending_ops_tbl_id: Optional[UUID] = None
        while True:
            if pending_ops_tbl_id is not None:
                _logger.debug(f'begin_xact(): finalizing pending ops for {pending_ops_tbl_id}')
                Env.get().console_logger.info(f'begin_xact(): finalizing pending ops for {pending_ops_tbl_id}')
                self._finalize_pending_ops(pending_ops_tbl_id)
                pending_ops_tbl_id = None

            try:
                self._in_write_xact = False
                self._x_locked_tbl_ids = set()
                self._column_dependents = None

                with Env.get().begin_xact(for_write=for_write) as conn:
                    if tbl is not None or tbl_id is not None:
                        try:
                            target: TableVersionHandle
                            if tbl is not None:
                                self._acquire_path_locks(
                                    tbl=tbl,
                                    for_write=for_write,
                                    lock_mutable_tree=lock_mutable_tree,
                                    check_pending_ops=finalize_pending_ops,
                                )
                                target = tbl.tbl_version
                            else:
                                target = self._acquire_tbl_lock(
                                    tbl_id=tbl_id,
                                    for_write=for_write,
                                    lock_mutable_tree=lock_mutable_tree,
                                    raise_if_not_exists=True,
                                    check_pending_ops=finalize_pending_ops,
                                )

                            if for_write:
                                if lock_mutable_tree and not target.is_snapshot:
                                    self._x_locked_tbl_ids = self._get_mutable_tree(target.id)
                                    self._compute_column_dependents(self._x_locked_tbl_ids)
                                else:
                                    self._x_locked_tbl_ids = {target.id}
                                if _logger.isEnabledFor(logging.DEBUG):
                                    # validate only when we don't see errors
                                    self.validate()

                        except PendingTableOpsError as e:
                            if finalize_pending_ops:
                                # we remember which table id to finalize
                                pending_ops_tbl_id = e.tbl_id
                            # raise to abort the transaction
                            raise

                        except sql.exc.DBAPIError as e:
                            if isinstance(
                                e.orig, (psycopg.errors.SerializationFailure, psycopg.errors.LockNotAvailable)
                            ) and (num_retries < _MAX_RETRIES or _MAX_RETRIES == -1):
                                num_retries += 1
                                _logger.debug(f'Retrying ({num_retries}) after {type(e.orig)}')
                                time.sleep(random.uniform(0.1, 0.5))
                                continue
                            else:
                                raise

                    self._in_write_xact = for_write
                    yield conn
                    return

            except PendingTableOpsError:
                if pending_ops_tbl_id is not None:
                    # the next iteration of the loop will deal with pending ops for this table id
                    continue
                else:
                    # we got this exception after getting the initial table locks and therefore need to abort
                    raise

            except sql.exc.DBAPIError as e:
                # we got some db error during the actual operation (not just while trying to get locks on the metadata
                # records): we convert these into Errors, if asked to do so, and abort
                # TODO: what other concurrency-related exceptions should we expect?

                # we always convert UndefinedTable exceptions (they can't be retried)
                if isinstance(e.orig, psycopg.errors.UndefinedTable):
                    # the table got dropped in the middle of the table operation
                    tbl_name = tbl.tbl_name() if tbl is not None else str(tbl_id) if tbl_id is not None else '?'
                    _logger.debug(f'Exception: undefined table ({tbl_name}): Caught {type(e.orig)}: {e!r}')
                    assert tbl is not None
                    raise excs.Error(f'Table was dropped: {tbl_name}') from None
                elif isinstance(e.orig, psycopg.errors.SerializationFailure) and convert_db_excs:
                    # we still got a serialization error, despite getting x-locks at the beginning
                    msg: str
                    if tbl is not None:
                        msg = f'{tbl.tbl_name()} ({tbl.tbl_id})'
                    elif tbl_id is not None:
                        msg = f'{tbl_id}'
                    else:
                        msg = ''
                    _logger.debug(f'Exception: serialization failure: {msg} ({e})')
                    raise excs.Error(
                        'That Pixeltable operation could not be completed because it conflicted with another '
                        'operation that was run on a different process.\n'
                        'Please re-run the operation.'
                    ) from None
                else:
                    raise

            finally:
                self._in_write_xact = False
                self._x_locked_tbl_ids = set()
                self._column_dependents = None

                # invalidate cached current TableVersion instances
                for tv in self._tbl_versions.values():
                    if tv.effective_version is None:
                        _logger.debug(f'invalidating table version {tv.id}:None (tv={id(tv):x})')
                        tv.is_validated = False

    @property
    def in_write_xact(self) -> bool:
        return self._in_write_xact

    def _acquire_path_locks(
        self,
        *,
        tbl: TableVersionPath,
        for_write: bool = False,
        lock_mutable_tree: bool = False,
        check_pending_ops: Optional[bool] = None,
    ) -> None:
        """
        Path locking protocol:
        - refresh cached TableVersions of ancestors (we need those even during inserts, for computed columns that
          reference the base tables)
        - refresh cached TableVersion of tbl or get X-lock, depending on for_write
        - if lock_mutable_tree, also X-lock all mutable views of tbl

        Raises Error if tbl doesn't exist.
        """
        path_handles = tbl.get_tbl_versions()
        read_handles = path_handles[:0:-1] if for_write else path_handles[::-1]
        for handle in read_handles:
            _ = self.get_tbl_version(handle.id, handle.effective_version)
        if not for_write:
            return  # nothing left to lock
        self._acquire_tbl_lock(
            tbl_id=tbl.tbl_id,
            for_write=True,
            lock_mutable_tree=lock_mutable_tree,
            raise_if_not_exists=True,
            check_pending_ops=check_pending_ops,
        )

    def _acquire_tbl_lock(
        self,
        *,
        for_write: bool,
        tbl_id: Optional[UUID] = None,
        dir_id: Optional[UUID] = None,
        tbl_name: Optional[str] = None,
        lock_mutable_tree: bool = False,
        raise_if_not_exists: bool = True,
        check_pending_ops: Optional[bool] = None,
    ) -> Optional[TableVersionHandle]:
        """
        For writes: force acquisition of an X-lock on a Table record via a blind update.

        Either tbl_id or dir_id/tbl_name need to be specified.
        Returns True if the table was locked, False if it was a snapshot or not found.
        If lock_mutable_tree, recursively locks all mutable views of the table.

        Returns a handle to what was locked.
        """
        assert (tbl_id is not None) != (dir_id is not None and tbl_name is not None)
        assert (dir_id is None) == (tbl_name is None)
        where_clause: sql.ColumnElement
        if tbl_id is not None:
            where_clause = schema.Table.id == tbl_id
        else:
            where_clause = sql.and_(schema.Table.dir_id == dir_id, schema.Table.md['name'].astext == tbl_name)
            user = Env.get().user
            if user is not None:
                where_clause = sql.and_(where_clause, schema.Table.md['user'].astext == Env.get().user)

        conn = Env.get().conn
        q = sql.select(schema.Table).where(where_clause)
        if for_write:
            q = q.with_for_update(nowait=True)
        row = conn.execute(q).one_or_none()
        if row is None:
            if raise_if_not_exists:
                raise excs.Error(self._dropped_tbl_error_msg(tbl_id))
            return None  # nothing to lock
        if for_write:
            conn.execute(sql.update(schema.Table).values(lock_dummy=1).where(where_clause))

        if check_pending_ops:
            # check for pending ops after getting table lock
            pending_ops_q = sql.select(sql.func.count()).where(schema.PendingTableOp.tbl_id == row.id)
            has_pending_ops = conn.execute(pending_ops_q).scalar() > 0
            if has_pending_ops:
                raise PendingTableOpsError(row.id)

        is_snapshot = row.md['view_md'] is not None and row.md['view_md']['is_snapshot']
        effective_version = row.md['current_version'] if is_snapshot else None
        if not is_snapshot and lock_mutable_tree:
            # also lock mutable views
            tv = self.get_tbl_version(tbl_id, effective_version)
            for view in tv.mutable_views:
                self._acquire_tbl_lock(
                    for_write=for_write,
                    tbl_id=view.id,
                    lock_mutable_tree=lock_mutable_tree,
                    raise_if_not_exists=raise_if_not_exists,
                    check_pending_ops=check_pending_ops,
                )
        return TableVersionHandle(tbl_id, effective_version)

    def _get_mutable_tree(self, tbl_id: UUID) -> set[UUID]:
        """Returns ids of all tables that form the tree of mutable views starting at tbl_id; includes the root."""
        tv = self.get_tbl_version(tbl_id, None)
        result: set[UUID] = {tv.id}
        for view in tv.mutable_views:
            result.update(self._get_mutable_tree(view.id))
        return result

    def _compute_column_dependents(self, mutable_tree: set[UUID]) -> None:
        """Populate self._column_dependents for all tables in mutable_tree"""
        assert self._column_dependents is None
        self._column_dependents = defaultdict(set)
        for tbl_id in mutable_tree:
            assert tbl_id in self._column_dependencies
            for col, dependencies in self._column_dependencies[tbl_id].items():
                for dependency in dependencies:
                    if dependency.tbl_id not in mutable_tree:
                        continue
                    dependents = self._column_dependents[dependency]
                    dependents.add(col)

    def get_column_dependents(self, tbl_id: UUID, col_id: int) -> set[Column]:
        """Return all Columns that transitively depend on the given column."""
        assert self._column_dependents is not None
        dependents = self._column_dependents[QColumnId(tbl_id, col_id)]
        result: set[Column] = set()
        for dependent in dependents:
            tv = self.get_tbl_version(dependent.tbl_id, None)
            col = tv.cols_by_id[dependent.col_id]
            result.add(col)
        return result

    def _acquire_dir_xlock(
        self, *, parent_id: Optional[UUID] = None, dir_id: Optional[UUID] = None, dir_name: Optional[str] = None
    ) -> None:
        """Force acquisition of an X-lock on a Dir record via a blind update.

        If dir_id is present, then all other conditions are ignored.
        Note that (parent_id==None) is a valid where condition.
        If dir_id is not specified, the user from the environment is added to the directory filters.
        """
        assert (dir_name is None) != (dir_id is None)
        assert not (parent_id is not None and dir_name is None)
        user = Env.get().user
        assert self._in_write_xact
        q = sql.update(schema.Dir).values(lock_dummy=1)
        if dir_id is not None:
            q = q.where(schema.Dir.id == dir_id)
        else:
            q = q.where(schema.Dir.parent_id == parent_id)
            if dir_name is not None:
                q = q.where(schema.Dir.md['name'].astext == dir_name)
            if user is not None:
                q = q.where(schema.Dir.md['user'].astext == user)
        Env.get().conn.execute(q)

    def get_dir_path(self, dir_id: UUID) -> Path:
        """Return path for directory with given id"""
        conn = Env.get().conn
        names: list[str] = []
        while True:
            q = sql.select(schema.Dir).where(schema.Dir.id == dir_id)
            row = conn.execute(q).one()
            dir = schema.Dir(**row._mapping)
            if dir.md['name'] == '':
                break
            names.insert(0, dir.md['name'])
            dir_id = dir.parent_id
        return Path('.'.join(names), empty_is_valid=True, allow_system_paths=True)

    @dataclasses.dataclass
    class DirEntry:
        dir: Optional[schema.Dir]
        dir_entries: dict[str, Catalog.DirEntry]
        table: Optional[schema.Table]

    @retry_loop(for_write=False)
    def get_dir_contents(self, dir_path: Path, recursive: bool = False) -> dict[str, DirEntry]:
        dir = self._get_schema_object(dir_path, expected=Dir, raise_if_not_exists=True)
        return self._get_dir_contents(dir._id, recursive=recursive)

    def _get_dir_contents(self, dir_id: UUID, recursive: bool = False) -> dict[str, DirEntry]:
        """Returns a dict mapping the entry names to DirEntry objects"""
        conn = Env.get().conn
        result: dict[str, Catalog.DirEntry] = {}

        q = sql.select(schema.Dir).where(schema.Dir.parent_id == dir_id)
        rows = conn.execute(q).all()
        for row in rows:
            dir = schema.Dir(**row._mapping)
            dir_contents: dict[str, Catalog.DirEntry] = {}
            if recursive:
                dir_contents = self._get_dir_contents(dir.id, recursive=True)
            result[dir.md['name']] = self.DirEntry(dir=dir, dir_entries=dir_contents, table=None)

        q = sql.select(schema.Table).where(schema.Table.dir_id == dir_id)
        rows = conn.execute(q).all()
        for row in rows:
            tbl = schema.Table(**row._mapping)
            result[tbl.md['name']] = self.DirEntry(dir=None, dir_entries={}, table=tbl)

        return result

    @retry_loop(for_write=True)
    def move(self, path: Path, new_path: Path) -> None:
        self._move(path, new_path)

    def _move(self, path: Path, new_path: Path) -> None:
        _, dest_dir, src_obj = self._prepare_dir_op(
            add_dir_path=new_path.parent,
            add_name=new_path.name,
            drop_dir_path=path.parent,
            drop_name=path.name,
            raise_if_exists=True,
            raise_if_not_exists=True,
        )
        src_obj._move(new_path.name, dest_dir._id)

    def _prepare_dir_op(
        self,
        add_dir_path: Optional[Path] = None,
        add_name: Optional[str] = None,
        drop_dir_path: Optional[Path] = None,
        drop_name: Optional[str] = None,
        drop_expected: Optional[type[SchemaObject]] = None,
        raise_if_exists: bool = False,
        raise_if_not_exists: bool = False,
    ) -> tuple[Optional[SchemaObject], Optional[SchemaObject], Optional[SchemaObject]]:
        """
        Validates paths and acquires locks needed for a directory operation, ie, add/drop/rename (add + drop) of a
        directory entry.

        The target entry is either a table or directory. The directory operation can include
        - adding an entry (<add_dir_path>.<add_name>)
        - dropping an entry (<drop_dir_path>.<drop_name>)

        Returns: (existing SchemaObject of add path, Dir of add path, existing SchemaObject of drop path)

        Locking protocol:
        - X locks on the immediate parent directories of the added/dropped entries; this prevents concurrent
          modifications of the parent
        - lock parent before child
        - if both add and drop (= two directories are involved), lock the directories in a pre-determined order
          (in this case, by name) in order to prevent deadlocks between concurrent directory modifications
        """
        assert drop_expected in (None, Table, Dir), drop_expected
        assert (add_dir_path is None) == (add_name is None)
        assert (drop_dir_path is None) == (drop_name is None)
        dir_paths: set[Path] = set()
        if add_dir_path is not None:
            dir_paths.add(add_dir_path)
        if drop_dir_path is not None:
            dir_paths.add(drop_dir_path)

        add_dir: Optional[schema.Dir] = None
        drop_dir: Optional[schema.Dir] = None
        for p in sorted(dir_paths):
            dir = self._get_dir(p, lock_dir=True)
            if dir is None:
                raise excs.Error(f'Directory {p!r} does not exist.')
            if p == add_dir_path:
                add_dir = dir
            if p == drop_dir_path:
                drop_dir = dir

        add_obj: Optional[SchemaObject] = None
        if add_dir is not None:
            add_obj = self._get_dir_entry(add_dir.id, add_name, lock_entry=True)
            if add_obj is not None and raise_if_exists:
                add_path = add_dir_path.append(add_name)
                raise excs.Error(f'Path {add_path!r} already exists.')

        drop_obj: Optional[SchemaObject] = None
        if drop_dir is not None:
            drop_path = drop_dir_path.append(drop_name)
            drop_obj = self._get_dir_entry(drop_dir.id, drop_name, lock_entry=True)
            if drop_obj is None and raise_if_not_exists:
                raise excs.Error(f'Path {drop_path!r} does not exist.')
            if drop_obj is not None and drop_expected is not None and not isinstance(drop_obj, drop_expected):
                expected_name = 'table' if drop_expected is Table else 'directory'
                raise excs.Error(f'{drop_path!r} needs to be a {expected_name} but is a {drop_obj._display_name()}')

        add_dir_obj = Dir(add_dir.id, add_dir.parent_id, add_dir.md['name']) if add_dir is not None else None
        return add_obj, add_dir_obj, drop_obj

    def _get_dir_entry(self, dir_id: UUID, name: str, lock_entry: bool = False) -> Optional[SchemaObject]:
        user = Env.get().user
        conn = Env.get().conn

        # check for subdirectory
        if lock_entry:
            self._acquire_dir_xlock(parent_id=dir_id, dir_id=None, dir_name=name)
        q = sql.select(schema.Dir).where(
            schema.Dir.parent_id == dir_id, schema.Dir.md['name'].astext == name, schema.Dir.md['user'].astext == user
        )
        rows = conn.execute(q).all()
        # The condition below can occur if there is a synchronization failure across multiple processes
        # It indicates database inconsistency.
        if len(rows) > 1:
            raise AssertionError(rows)
        if len(rows) == 1:
            dir_record = schema.Dir(**rows[0]._mapping)
            return Dir(dir_record.id, dir_record.parent_id, name)

        # check for table
        if lock_entry:
            self._acquire_tbl_lock(for_write=True, dir_id=dir_id, raise_if_not_exists=False, tbl_name=name)
        q = sql.select(schema.Table.id).where(
            schema.Table.dir_id == dir_id,
            schema.Table.md['name'].astext == name,
            schema.Table.md['user'].astext == user,
        )
        tbl_id = conn.execute(q).scalar_one_or_none()
        if tbl_id is not None:
            if tbl_id not in self._tbls:
                _ = self._load_tbl(tbl_id)
            return self._tbls[tbl_id]

        return None

    def _get_schema_object(
        self,
        path: Path,
        expected: Optional[type[SchemaObject]] = None,
        raise_if_exists: bool = False,
        raise_if_not_exists: bool = False,
        lock_parent: bool = False,
        lock_obj: bool = False,
    ) -> Optional[SchemaObject]:
        """Return the schema object at the given path, or None if it doesn't exist.

        Raises Error if
        - the parent directory doesn't exist'
        - raise_if_exists is True and the path exists
        - raise_if_not_exists is True and the path does not exist
        - expected is not None and the existing object has a different type
        """
        assert expected in (None, Table, Dir), expected

        if path.is_root:
            # the root dir
            if expected is not None and expected is not Dir:
                raise excs.Error(f'{path!r} needs to be a table but is a dir')
            dir = self._get_dir(path, lock_dir=lock_obj)
            if dir is None:
                raise excs.Error(f'Unknown user: {Env.get().user}')
            return Dir(dir.id, dir.parent_id, dir.md['name'])

        parent_path = path.parent
        parent_dir = self._get_dir(parent_path, lock_dir=lock_parent)
        if parent_dir is None:
            raise excs.Error(f'Directory {parent_path!r} does not exist.')
        obj = self._get_dir_entry(parent_dir.id, path.name, lock_entry=lock_obj)

        if obj is None and raise_if_not_exists:
            raise excs.Error(f'Path {path!r} does not exist.')
        elif obj is not None and raise_if_exists:
            raise excs.Error(f'Path {path!r} is an existing {obj._display_name()}.')
        elif obj is not None and expected is not None and not isinstance(obj, expected):
            expected_name = 'table' if expected is Table else 'directory'
            raise excs.Error(f'{path!r} needs to be a {expected_name} but is a {obj._display_name()}.')
        return obj

    def get_table_by_id(self, tbl_id: UUID) -> Optional[Table]:
        """Must be executed inside a transaction. Might raise PendingTableOpsError."""
        if tbl_id in self._tbls:
            return self._tbls[tbl_id]
        tbl = self._load_tbl(tbl_id)
        # # if this is a mutable table, we also need to have its mutable views loaded, in order to track column
        # # dependencies
        # tbl_version = tbl._tbl_version.get()
        # if tbl_version.is_mutable:
        #     for v in tbl_version.mutable_views:
        #         _ = self.get_table_by_id(v.id)
        return tbl

    @retry_loop(for_write=True)
    def create_table(
        self,
        path: Path,
        schema: dict[str, Any],
        df: 'DataFrame',
        if_exists: IfExistsParam,
        primary_key: Optional[list[str]],
        num_retained_versions: int,
        comment: str,
        media_validation: MediaValidation,
    ) -> Table:
        existing = self._handle_path_collision(path, InsertableTable, False, if_exists)
        if existing is not None:
            assert isinstance(existing, Table)
            return existing

        dir = self._get_schema_object(path.parent, expected=Dir, raise_if_not_exists=True)
        assert dir is not None

        tbl = InsertableTable._create(
            dir._id,
            path.name,
            schema,
            df,
            primary_key=primary_key,
            num_retained_versions=num_retained_versions,
            comment=comment,
            media_validation=media_validation,
        )
        self._tbls[tbl._id] = tbl
        return tbl

    def create_view(
        self,
        path: Path,
        base: TableVersionPath,
        select_list: Optional[list[tuple[exprs.Expr, Optional[str]]]],
        where: Optional[exprs.Expr],
        sample_clause: Optional['SampleClause'],
        additional_columns: Optional[dict[str, Any]],
        is_snapshot: bool,
        iterator: Optional[tuple[type[ComponentIterator], dict[str, Any]]],
        num_retained_versions: int,
        comment: str,
        media_validation: MediaValidation,
        if_exists: IfExistsParam,
    ) -> Table:
        @retry_loop(for_write=True)
        def create_fn() -> UUID:
            if not is_snapshot and base.is_mutable():
                # this is a mutable view of a mutable base; X-lock the base and advance its view_sn before adding
                # the view
                self._acquire_tbl_lock(tbl_id=base.tbl_id, for_write=True)
                base_tv = self.get_tbl_version(base.tbl_id, None)
                base_tv.tbl_md.view_sn += 1
                result = Env.get().conn.execute(
                    sql.update(schema.Table)
                    .values({schema.Table.md: dataclasses.asdict(base_tv.tbl_md)})
                    .where(schema.Table.id == base.tbl_id)
                )
                assert result.rowcount == 1, result.rowcount

            existing = self._handle_path_collision(path, View, is_snapshot, if_exists)
            if existing is not None:
                assert isinstance(existing, View)
                return existing._id

            dir = self._get_schema_object(path.parent, expected=Dir, raise_if_not_exists=True)
            assert dir is not None
            if iterator is None:
                iterator_class, iterator_args = None, None
            else:
                iterator_class, iterator_args = iterator
            md, ops = View._create(
                dir._id,
                path.name,
                base=base,
                select_list=select_list,
                additional_columns=additional_columns,
                predicate=where,
                sample_clause=sample_clause,
                is_snapshot=is_snapshot,
                iterator_cls=iterator_class,
                iterator_args=iterator_args,
                num_retained_versions=num_retained_versions,
                comment=comment,
                media_validation=media_validation,
            )
            tbl_id = UUID(md.tbl_md.tbl_id)
            self.store_tbl_md(tbl_id, dir._id, md.tbl_md, md.version_md, md.schema_version_md, ops)
            return tbl_id

        view_id = create_fn()
        # TODO: instead of fixing up TableVersion instances in-place, which can introduce bugs, they should be
        #  invalidated and reloaded
        if not is_snapshot and base.is_mutable():
            base_tv = self.get_tbl_version(base.tbl_id, base.tbl_version.effective_version)
            view_handle = TableVersionHandle(view_id, effective_version=None)
            base_tv.mutable_views.add(view_handle)

        # finalize pending ops
        with self.begin_xact(tbl_id=view_id, for_write=True, finalize_pending_ops=True):
            return self.get_table_by_id(view_id)

    def create_replica(self, path: Path, md: list[schema.FullTableMd]) -> None:
        """
        Creates table, table_version, and table_schema_version records for a replica with the given metadata.
        The metadata should be presented in standard "ancestor order", with the table being replicated at
        list position 0 and the (root) base table at list position -1.
        """
        assert Env.get().in_xact

        tbl_id = UUID(md[0].tbl_md.tbl_id)

        existing = self._handle_path_collision(path, Table, False, if_exists=IfExistsParam.IGNORE)  # type: ignore[type-abstract]
        if existing is not None and existing._id != tbl_id:
            raise excs.Error(
                f'An attempt was made to create a replica table at {path!r}, '
                'but a different table already exists at that location.'
            )

        # Ensure that the system directory exists.
        self._create_dir(Path('_system', allow_system_paths=True), if_exists=IfExistsParam.IGNORE, parents=False)

        # Now check to see if this table already exists in the catalog.
        existing = self.get_table_by_id(tbl_id)
        if existing is not None:
            existing_path = Path(existing._path(), allow_system_paths=True)
            if existing_path != path:
                # It does exist, under a different path from the specified one.
                if not existing_path.is_system_path:
                    raise excs.Error(
                        f'That table has already been replicated as {existing_path!r}.\n'
                        f'Drop the existing replica if you wish to re-create it.'
                    )
                # If it's a system table, then this means it was created at some point as the ancestor of some other
                # table (a snapshot-over-snapshot scenario). In that case, we simply move it to the new (named)
                # location.
                self._move(existing_path, path)

        # Now store the metadata for this replica's proper ancestors. If one or more proper ancestors
        # do not yet exist in the store, they will be created as anonymous system tables.
        # We instantiate the ancestors starting with the base table and ending with the immediate parent of the
        # table being replicated.
        for ancestor_md in md[:0:-1]:
            ancestor_id = UUID(ancestor_md.tbl_md.tbl_id)
            replica = self.get_table_by_id(ancestor_id)
            replica_path: Path
            if replica is None:
                # We've never seen this table before. Create a new anonymous system table for it.
                replica_path = Path(f'_system.replica_{ancestor_id.hex}', allow_system_paths=True)
            else:
                # The table already exists in the catalog. The existing path might be a system path (if the table
                # was created as an anonymous base table of some other table), or it might not (if it's a snapshot
                # that was directly replicated by the user at some point). In either case, use the existing path.
                replica_path = Path(replica._path(), allow_system_paths=True)

            # Store the metadata; it could be a new version (in which case a new record will be created), or a known
            # version (in which case the newly received metadata will be validated as identical).
            # If it's a new version, this will result in a new TableVersion record being created.
            self.__store_replica_md(replica_path, ancestor_md)

            # Now we must clear cached metadata for the ancestor table, to force the next table operation to pick up
            # the new TableVersion instance. This is necessary because computed columns of descendant tables might
            # reference columns of the ancestor table that only exist in the new version.
            replica = Catalog.get().get_table_by_id(ancestor_id)
            assert replica is not None  # If it didn't exist before, it must have been created by now.
            replica._tbl_version_path.clear_cached_md()

        # Finally, store the metadata for the table being replicated; as before, it could be a new version or a known
        # version. If it's a new version, then a TableVersion record will be created, unless the table being replicated
        # is a pure snapshot.
        self.__store_replica_md(path, md[0])

    def __store_replica_md(self, path: Path, md: schema.FullTableMd) -> None:
        _logger.info(f'Creating replica table at {path!r} with ID: {md.tbl_md.tbl_id}')
        dir = self._get_schema_object(path.parent, expected=Dir, raise_if_not_exists=True)
        assert dir is not None
        assert self._in_write_xact

        conn = Env.get().conn
        tbl_id = md.tbl_md.tbl_id

        new_tbl_md: Optional[schema.TableMd] = None
        new_version_md: Optional[schema.TableVersionMd] = None
        new_schema_version_md: Optional[schema.TableSchemaVersionMd] = None

        # We need to ensure that the table metadata in the catalog always reflects the latest observed version of
        # this table. (In particular, if this is a base table, then its table metadata need to be consistent
        # with the latest version of this table having a replicated view somewhere in the catalog.)
        q: sql.Executable = sql.select(schema.Table.md).where(schema.Table.id == tbl_id)
        existing_md_row = conn.execute(q).one_or_none()

        if existing_md_row is None:
            # No existing table, so create a new record.
            q = sql.insert(schema.Table.__table__).values(
                id=tbl_id,
                dir_id=dir._id,
                md=dataclasses.asdict(
                    dataclasses.replace(md.tbl_md, name=path.name, user=Env.get().user, is_replica=True)
                ),
            )
            conn.execute(q)
        else:
            assert existing_md_row.md['is_replica']
            if md.tbl_md.current_version > existing_md_row.md['current_version']:
                # New metadata is more recent than the metadata currently stored in the DB; we'll update the record
                # in place in the DB.
                new_tbl_md = dataclasses.replace(md.tbl_md, name=path.name, user=Env.get().user, is_replica=True)

        # Now see if a TableVersion record already exists in the DB for this table version. If not, insert it. If
        # it already exists, check that the existing record is identical to the new one.
        q = (
            sql.select(schema.TableVersion.md)
            .where(schema.TableVersion.tbl_id == tbl_id)
            .where(sql.text(f"({schema.TableVersion.__table__}.md->>'version')::int = {md.version_md.version}"))
        )
        existing_version_md_row = conn.execute(q).one_or_none()
        if existing_version_md_row is None:
            new_version_md = md.version_md
        else:
            existing_version_md = schema.md_from_dict(schema.TableVersionMd, existing_version_md_row.md)
            if existing_version_md != md.version_md:
                raise excs.Error(
                    f'The version metadata for the replica {path!r}:{md.version_md.version} is inconsistent with '
                    'the metadata recorded from a prior replica.\n'
                    'This is likely due to data corruption in the replicated table.'
                )

        # Do the same thing for TableSchemaVersion.
        q = (
            sql.select(schema.TableSchemaVersion.md)
            .where(schema.TableSchemaVersion.tbl_id == tbl_id)
            .where(
                sql.text(
                    f"({schema.TableSchemaVersion.__table__}.md->>'schema_version')::int = "
                    f'{md.schema_version_md.schema_version}'
                )
            )
        )
        existing_schema_version_md_row = conn.execute(q).one_or_none()
        if existing_schema_version_md_row is None:
            new_schema_version_md = md.schema_version_md
        else:
            existing_schema_version_md = schema.md_from_dict(
                schema.TableSchemaVersionMd, existing_schema_version_md_row.md
            )
            if existing_schema_version_md != md.schema_version_md:
                raise excs.Error(
                    f'The schema version metadata for the replica {path!r}:{md.schema_version_md.schema_version} '
                    'is inconsistent with the metadata recorded from a prior replica.\n'
                    'This is likely due to data corruption in the replicated table.'
                )

        self.store_tbl_md(UUID(tbl_id), None, new_tbl_md, new_version_md, new_schema_version_md)

        if new_version_md is not None and not md.is_pure_snapshot:
            # It's a new version of a table that has a physical store, so we need to create a TableVersion instance.
            TableVersion.create_replica(md)

    @retry_loop(for_write=False)
    def get_table(self, path: Path) -> Table:
        obj = Catalog.get()._get_schema_object(path, expected=Table, raise_if_not_exists=True)
        assert isinstance(obj, Table)
        # We need to clear cached metadata from tbl_version_path, in case the schema has been changed
        # by another process.
        obj._tbl_version_path.clear_cached_md()
        return obj

    def _finalize_pending_ops(self, tbl_id: UUID) -> None:
        """
        Finalizes the next pending op for the given table. Returns True if there was a pending op, False otherwise.
        """
        num_retries = 0
        while True:
            try:
                tbl_version: int
                op: TableOp
                delete_next_op_q: sql.Delete
                with self.begin_xact(tbl_id=tbl_id, for_write=True, convert_db_excs=False, finalize_pending_ops=False):
                    conn = Env.get().conn
                    q = (
                        sql.select(schema.Table.md, schema.PendingTableOp)
                        .select_from(schema.Table)
                        .join(schema.PendingTableOp)
                        .where(schema.Table.id == tbl_id)
                        .where(schema.PendingTableOp.tbl_id == tbl_id)
                        .order_by(schema.PendingTableOp.seq_num)
                        .limit(1)
                        .with_for_update()
                    )
                    row = conn.execute(q).one_or_none()
                    if row is None:
                        return
                    tbl_version = row.md.get('current_version')
                    op = schema.md_from_dict(TableOp, row.op)
                    delete_next_op_q = sql.delete(schema.PendingTableOp).where(
                        schema.PendingTableOp.tbl_id == tbl_id, schema.PendingTableOp.seq_num == row.seq_num
                    )
                    if op.needs_xact:
                        tv = self.get_tbl_version(tbl_id, tbl_version, check_pending_ops=False)
                        tv.exec_op(op)
                        conn.execute(delete_next_op_q)
                        continue

                # this op runs outside of a transaction
                tv = self.get_tbl_version(tbl_id, tbl_version, check_pending_ops=False)
                tv.exec_op(op)
                with self.begin_xact(tbl_id=tbl_id, for_write=True, convert_db_excs=False, finalize_pending_ops=False):
                    Env.get().conn.execute(delete_next_op_q)
            except sql.exc.DBAPIError as e:
                # TODO: why are we still seeing these here, instead of them getting taken care of by the retry
                # logic of begin_xact()?
                if isinstance(e.orig, (psycopg.errors.SerializationFailure, psycopg.errors.LockNotAvailable)):
                    num_retries += 1
                    Env.get().console_logger.info(f'finalize_pending_ops(): retrying ({num_retries}) op {op!s} after {type(e.orig)}')
                    _logger.debug(f'finalize_pending_ops(): retrying ({num_retries}) op {op!s} after {type(e.orig)}')
                    time.sleep(random.uniform(0.1, 0.5))
                    continue
                else:
                    raise
            except Exception as e:
                _logger.debug(f'finalize_pending_ops(): caught {e}')
                Env.get().console_logger.info(f'finalize_pending_ops(): caught {e}')
                raise

            num_retries = 0

    @retry_loop(for_write=True)
    def drop_table(self, path: Path, if_not_exists: IfNotExistsParam, force: bool) -> None:
        tbl = self._get_schema_object(
            path,
            expected=Table,
            raise_if_not_exists=if_not_exists == IfNotExistsParam.ERROR and not force,
            lock_parent=True,
            lock_obj=False,
        )
        if tbl is None:
            _logger.info(f'Skipped table {path!r} (does not exist).')
            return
        assert isinstance(tbl, Table)

        if isinstance(tbl, View) and tbl._tbl_version_path.is_mutable() and tbl._tbl_version_path.base.is_mutable():
            # this is a mutable view of a mutable base;
            # lock the base before the view, in order to avoid deadlocks with concurrent inserts/updates
            base_id = tbl._tbl_version_path.base.tbl_id
            self._acquire_tbl_lock(tbl_id=base_id, for_write=True, lock_mutable_tree=False)

        self._drop_tbl(tbl, force=force, is_replace=False)

    def _drop_tbl(self, tbl: Table, force: bool, is_replace: bool) -> None:
        """
        Drop the table (and recursively its views, if force == True).

        Locking protocol:
        - X-lock base before X-locking any view
        - deadlock-free wrt to TableVersion.insert() (insert propagation also proceeds top-down)
        - X-locks parent dir prior to calling TableVersion.drop(): prevent concurrent creation of another SchemaObject
          in the same directory with the same name (which could lead to duplicate names if we get aborted)
        """
        self._acquire_dir_xlock(dir_id=tbl._dir_id)
        self._acquire_tbl_lock(tbl_id=tbl._id, for_write=True, lock_mutable_tree=False)

        view_ids = self.get_view_ids(tbl._id, for_update=True)
        if len(view_ids) > 0:
            if not force:
                is_snapshot = tbl._tbl_version_path.is_snapshot()
                obj_type_str = 'Snapshot' if is_snapshot else tbl._display_name().capitalize()
                msg: str
                if is_replace:
                    msg = (
                        f'{obj_type_str} {tbl._path()} already exists and has dependents. '
                        "Use `if_exists='replace_force'` to replace it."
                    )
                else:
                    msg = f'{obj_type_str} {tbl._path()} has dependents.'
                raise excs.Error(msg)

            for view_id in view_ids:
                view = self.get_table_by_id(view_id)
                self._drop_tbl(view, force=force, is_replace=is_replace)

        # if this is a mutable view of a mutable base, advance the base's view_sn
        if isinstance(tbl, View) and tbl._tbl_version_path.is_mutable() and tbl._tbl_version_path.base.is_mutable():
            base_id = tbl._tbl_version_path.base.tbl_id
            base_tv = self.get_tbl_version(base_id, None)
            base_tv.tbl_md.view_sn += 1
            result = Env.get().conn.execute(
                sql.update(schema.Table.__table__)
                .values({schema.Table.md: dataclasses.asdict(base_tv.tbl_md)})
                .where(schema.Table.id == base_id)
            )
            assert result.rowcount == 1, result.rowcount

        tv = tbl._tbl_version.get() if tbl._tbl_version is not None else None
        if tv is not None:
            tv = tbl._tbl_version.get()
            # invalidate the TableVersion instance so that existing references to it can find out it has been dropped
            tv.is_validated = False

        self.delete_tbl_md(tbl._id)
        assert tbl._id in self._tbls
        del self._tbls[tbl._id]
        _logger.info(f'Dropped table `{tbl._path()}`.')

        if tv is not None:
            tv.drop()
            assert (tv.id, tv.effective_version) in self._tbl_versions
            del self._tbl_versions[tv.id, tv.effective_version]

    @retry_loop(for_write=True)
    def create_dir(self, path: Path, if_exists: IfExistsParam, parents: bool) -> Dir:
        return self._create_dir(path, if_exists, parents)

    def _create_dir(self, path: Path, if_exists: IfExistsParam, parents: bool) -> Dir:
        # existing = self._handle_path_collision(path, Dir, False, if_exists)
        # if existing is not None:
        #     assert isinstance(existing, Dir)
        #     return existing
        #
        # parent = self._get_schema_object(path.parent)
        # assert parent is not None
        # dir = Dir._create(parent._id, path.name)
        # Env.get().console_logger.info(f'Created directory {path!r}.')
        # return dir

        if parents:
            # start walking down from the root
            last_parent: Optional[SchemaObject] = None
            for ancestor in path.ancestors():
                ancestor_obj = self._get_schema_object(ancestor, expected=Dir)
                assert ancestor_obj is not None or last_parent is not None
                last_parent = Dir._create(last_parent._id, ancestor.name) if ancestor_obj is None else ancestor_obj
            parent = last_parent
        else:
            parent = self._get_schema_object(path.parent)
        existing = self._handle_path_collision(path, Dir, False, if_exists)
        if existing is not None:
            assert isinstance(existing, Dir)
            return existing
        assert parent is not None
        dir = Dir._create(parent._id, path.name)
        Env.get().console_logger.info(f'Created directory {path!r}.')
        return dir

    @retry_loop(for_write=True)
    def drop_dir(self, path: Path, if_not_exists: IfNotExistsParam, force: bool) -> None:
        _, _, schema_obj = self._prepare_dir_op(
            drop_dir_path=path.parent,
            drop_name=path.name,
            drop_expected=Dir,
            raise_if_not_exists=if_not_exists == IfNotExistsParam.ERROR and not force,
        )
        if schema_obj is None:
            _logger.info(f'Directory {path!r} does not exist; skipped drop_dir().')
            return
        self._drop_dir(schema_obj._id, path, force=force)

    def _drop_dir(self, dir_id: UUID, dir_path: Path, force: bool = False) -> None:
        conn = Env.get().conn
        if not force:
            # check for existing entries
            q = sql.select(sql.func.count()).select_from(schema.Dir).where(schema.Dir.parent_id == dir_id)
            num_subdirs = conn.execute(q).scalar()
            q = sql.select(sql.func.count()).select_from(schema.Table).where(schema.Table.dir_id == dir_id)
            num_tbls = conn.execute(q).scalar()
            if num_subdirs + num_tbls > 0:
                raise excs.Error(f'Directory {dir_path!r} is not empty.')

        # drop existing subdirs
        self._acquire_dir_xlock(dir_id=dir_id)
        dir_q = sql.select(schema.Dir).where(schema.Dir.parent_id == dir_id)
        for row in conn.execute(dir_q).all():
            self._drop_dir(row.id, dir_path.append(row.md['name']), force=True)

        # drop existing tables
        tbl_q = sql.select(schema.Table).where(schema.Table.dir_id == dir_id).with_for_update()
        for row in conn.execute(tbl_q).all():
            tbl = self.get_table_by_id(row.id)
            # this table would have been dropped already if it's a view of a base we dropped earlier
            if tbl is not None:
                self._drop_tbl(tbl, force=True, is_replace=False)

        # self.drop_dir(dir_id)
        conn.execute(sql.delete(schema.Dir).where(schema.Dir.id == dir_id))
        _logger.info(f'Removed directory {dir_path!r}.')

    def get_view_ids(self, tbl_id: UUID, for_update: bool = False) -> list[UUID]:
        """Return the ids of views that directly reference the given table"""
        conn = Env.get().conn
        # check whether this table still exists
        q = sql.select(sql.func.count()).select_from(schema.Table).where(schema.Table.id == tbl_id)
        tbl_count = conn.execute(q).scalar()
        if tbl_count == 0:
            raise excs.Error(self._dropped_tbl_error_msg(tbl_id))
        q = sql.select(schema.Table.id).where(sql.text(f"md->'view_md'->'base_versions'->0->>0 = {tbl_id.hex!r}"))
        if for_update:
            q = q.with_for_update()
        result = [r[0] for r in conn.execute(q).all()]
        return result

    def get_tbl_version(
        self, tbl_id: UUID, effective_version: Optional[int], check_pending_ops: Optional[bool] = None
    ) -> Optional[TableVersion]:
        # we need a transaction here, if we're not already in one; if this starts a new transaction,
        # the returned TableVersion instance will not be validated
        with self.begin_xact(for_write=False) as conn:
            tv = self._tbl_versions.get((tbl_id, effective_version))
            if tv is None:
                tv = self._load_tbl_version(tbl_id, effective_version, check_pending_ops=check_pending_ops)
            elif not tv.is_validated:
                # only live instances are invalidated
                assert effective_version is None
                # we validate live instances by comparing our cached TableMd.current_version/view_sn to what's stored
                # _logger.debug(f'validating metadata for table {tbl_id}:{tv.version} ({id(tv):x})')
                q = sql.select(schema.Table.md).where(schema.Table.id == tbl_id)
                row = conn.execute(q).one_or_none()
                if row is None:
                    raise excs.Error(self._dropped_tbl_error_msg(tbl_id))
                current_version, view_sn = row.md['current_version'], row.md['view_sn']

                # the stored version can be behind TableVersion.version, because we don't roll back the in-memory
                # metadata changes after a failed update operation
                if current_version != tv.version or view_sn != tv.tbl_md.view_sn:
                    # the cached metadata is invalid
                    _logger.debug(
                        f'reloading metadata for table {tbl_id} '
                        f'(cached/current version: {tv.version}/{current_version}, '
                        f'cached/current view_sn: {tv.tbl_md.view_sn}/{view_sn})'
                    )
                    tv = self._load_tbl_version(tbl_id, None, check_pending_ops=check_pending_ops)
                else:
                    # the cached metadata is valid
                    tv.is_validated = True

            assert tv.is_validated
            return tv

    def remove_tbl_version(self, tbl_version: TableVersion) -> None:
        assert (tbl_version.id, tbl_version.effective_version) in self._tbl_versions
        del self._tbl_versions[tbl_version.id, tbl_version.effective_version]

    def get_dir(self, dir_id: UUID, for_update: bool = False) -> Optional[Dir]:
        """Return the Dir with the given id, or None if it doesn't exist"""
        conn = Env.get().conn
        if for_update:
            self._acquire_dir_xlock(dir_id=dir_id)
        q = sql.select(schema.Dir).where(schema.Dir.id == dir_id)
        row = conn.execute(q).one_or_none()
        if row is None:
            return None
        dir_record = schema.Dir(**row._mapping)
        return Dir(dir_record.id, dir_record.parent_id, dir_record.md['name'])

    def _get_dir(self, path: Path, lock_dir: bool = False) -> Optional[schema.Dir]:
        """
        lock_dir: if True, X-locks target (but not the ancestors)
        """
        user = Env.get().user
        conn = Env.get().conn
        if path.is_root:
            if lock_dir:
                self._acquire_dir_xlock(dir_name='')
            q = sql.select(schema.Dir).where(schema.Dir.parent_id.is_(None), schema.Dir.md['user'].astext == user)
            row = conn.execute(q).one_or_none()
            return schema.Dir(**row._mapping) if row is not None else None
        else:
            parent_dir = self._get_dir(path.parent, lock_dir=False)
            if parent_dir is None:
                return None
            if lock_dir:
                self._acquire_dir_xlock(parent_id=parent_dir.id, dir_name=path.name)
            q = sql.select(schema.Dir).where(
                schema.Dir.parent_id == parent_dir.id,
                schema.Dir.md['name'].astext == path.name,
                schema.Dir.md['user'].astext == user,
            )
            row = conn.execute(q).one_or_none()
            return schema.Dir(**row._mapping) if row is not None else None

    def _load_tbl(self, tbl_id: UUID) -> Optional[Table]:
        """Loads metadata for the table with the given id and caches it."""
        _logger.info(f'Loading table {tbl_id}')
        from .insertable_table import InsertableTable
        from .view import View

        conn = Env.get().conn

        # check for pending ops
        q = sql.select(sql.func.count()).where(schema.PendingTableOp.tbl_id == tbl_id)
        has_pending_ops = conn.execute(q).scalar() > 0
        if has_pending_ops:
            raise PendingTableOpsError(tbl_id)

        q = (
            sql.select(schema.Table, schema.TableSchemaVersion)
            .join(schema.TableSchemaVersion)
            .where(schema.Table.id == schema.TableSchemaVersion.tbl_id)
            # Table.md['current_schema_version'] == TableSchemaVersion.schema_version
            .where(
                sql.text(
                    f"({schema.Table.__table__}.md->>'current_schema_version')::int = "
                    f'{schema.TableSchemaVersion.__table__}.{schema.TableSchemaVersion.schema_version.name}'
                )
            )
            .where(schema.Table.id == tbl_id)
        )
        row = conn.execute(q).one_or_none()
        if row is None:
            return None
        tbl_record, _ = _unpack_row(row, [schema.Table, schema.TableSchemaVersion])

        tbl_md = schema.md_from_dict(schema.TableMd, tbl_record.md)
        view_md = tbl_md.view_md
        if view_md is None and not tbl_md.is_replica:
            # this is a base table
            if (tbl_id, None) not in self._tbl_versions:
                _ = self._load_tbl_version(tbl_id, None)
            tbl = InsertableTable(tbl_record.dir_id, TableVersionHandle(tbl_id, None))
            self._tbls[tbl_id] = tbl
            return tbl

        # this is a view; determine the sequence of TableVersions to load
        tbl_version_path: list[tuple[UUID, Optional[int]]] = []
<<<<<<< HEAD
        schema_version_md = schema.md_from_dict(schema.TableSchemaVersionMd, schema_version_record.md)
        # TODO: add TableVersionMd.is_pure_snapshot() and use that
        pure_snapshot = (
            view_md.is_snapshot
            and view_md.predicate is None
            and view_md.sample_clause is None
            and len(schema_version_md.columns) == 0
        )
        if pure_snapshot:
=======
        if tbl_md.is_pure_snapshot:
>>>>>>> 53ce018a
            # this is a pure snapshot, without a physical table backing it; we only need the bases
            pass
        else:
            effective_version = (
                0 if view_md is not None and view_md.is_snapshot else None
            )  # snapshots only have version 0
            tbl_version_path.append((tbl_id, effective_version))
        if view_md is not None:
            tbl_version_path.extend((UUID(tbl_id), version) for tbl_id, version in view_md.base_versions)

        # load TableVersions, starting at the root
        base_path: Optional[TableVersionPath] = None
        view_path: Optional[TableVersionPath] = None
        for id, effective_version in tbl_version_path[::-1]:
            if (id, effective_version) not in self._tbl_versions:
                _ = self._load_tbl_version(id, effective_version)
            view_path = TableVersionPath(TableVersionHandle(id, effective_version), base=base_path)
            base_path = view_path
        view = View(tbl_id, tbl_record.dir_id, tbl_md.name, view_path, snapshot_only=tbl_md.is_pure_snapshot)
        self._tbls[tbl_id] = view
        return view

    @retry_loop(for_write=False)
    def collect_tbl_history(self, tbl_id: UUID, n: Optional[int]) -> list[schema.FullTableMd]:
        """
        Returns the history of up to n versions of the table with the given UUID.

        Args:
            tbl_id: the UUID of the table to collect history for.
            n: Optional limit on the maximum number of versions returned.

        Returns:
            A sequence of rows, ordered by version number
            Each row contains a TableVersion and a TableSchemaVersion object.
        """
        q = (
            sql.select(schema.TableVersion, schema.TableSchemaVersion)
            .select_from(schema.TableVersion)
            .join(
                schema.TableSchemaVersion,
                sql.cast(schema.TableVersion.md['schema_version'], sql.Integer)
                == schema.TableSchemaVersion.schema_version,
            )
            .where(schema.TableVersion.tbl_id == tbl_id)
            .where(schema.TableSchemaVersion.tbl_id == tbl_id)
            .order_by(schema.TableVersion.version.desc())
        )
        if n is not None:
            q = q.limit(n)
        src_rows = Env.get().session.execute(q).fetchall()
        return [
            schema.FullTableMd(
                None,
                schema.md_from_dict(schema.TableVersionMd, row.TableVersion.md),
                schema.md_from_dict(schema.TableSchemaVersionMd, row.TableSchemaVersion.md),
            )
            for row in src_rows
        ]

    def load_tbl_md(self, tbl_id: UUID, effective_version: Optional[int]) -> schema.FullTableMd:
        """
        Loads metadata from the store for a given table UUID and version.
        """
        # _logger.info(f'Loading metadata for table version: {tbl_id}:{effective_version}')
        conn = Env.get().conn

        q = (
            sql.select(schema.Table, schema.TableVersion, schema.TableSchemaVersion)
            .select_from(schema.Table)
            .where(schema.Table.id == tbl_id)
            .join(schema.TableVersion)
            .where(schema.TableVersion.tbl_id == tbl_id)
            .join(schema.TableSchemaVersion)
            .where(schema.TableSchemaVersion.tbl_id == tbl_id)
        )

        if effective_version is not None:
            # we are loading a specific version
            # SELECT *
            # FROM Table t
            # JOIN TableVersion tv ON (tv.tbl_id = tbl_id AND tv.version = effective_version)
            # JOIN TableSchemaVersion tsv ON (tsv.tbl_id = tbl_id AND tv.md.schema_version = tsv.schema_version)
            # WHERE t.id = tbl_id
            q = q.where(sql.text(f"({schema.TableVersion.__table__}.md->>'version')::int = {effective_version}")).where(
                sql.text(
                    (
                        f"({schema.TableVersion.__table__}.md->>'schema_version')::int = "
                        f'{schema.TableSchemaVersion.__table__}.{schema.TableSchemaVersion.schema_version.name}'
                    )
                )
            )
        else:
            # we are loading the current version
            # SELECT *
            # FROM Table t
            # JOIN TableVersion tv ON (tv.tbl_id = tbl_id AND t.current_version = tv.version)
            # JOIN TableSchemaVersion tsv ON (tsv.tbl_id = tbl_id AND t.current_schema_version = tsv.schema_version)
            # WHERE t.id = tbl_id
            q = q.where(
                sql.text(
                    f"({schema.Table.__table__}.md->>'current_version')::int = "
                    f'{schema.TableVersion.__table__}.{schema.TableVersion.version.name}'
                )
            ).where(
                sql.text(
                    (
                        f"({schema.Table.__table__}.md->>'current_schema_version')::int = "
                        f'{schema.TableSchemaVersion.__table__}.{schema.TableSchemaVersion.schema_version.name}'
                    )
                )
            )

        row = conn.execute(q).one_or_none()
        if row is None:
            raise excs.Error(self._dropped_tbl_error_msg(tbl_id))
        tbl_record, version_record, schema_version_record = _unpack_row(
            row, [schema.Table, schema.TableVersion, schema.TableSchemaVersion]
        )
        assert tbl_record.id == tbl_id
        tbl_md = schema.md_from_dict(schema.TableMd, tbl_record.md)
        version_md = schema.md_from_dict(schema.TableVersionMd, version_record.md)
        schema_version_md = schema.md_from_dict(schema.TableSchemaVersionMd, schema_version_record.md)

        return schema.FullTableMd(tbl_md, version_md, schema_version_md)

    def store_tbl_md(
        self,
        tbl_id: UUID,
        dir_id: Optional[UUID],
        tbl_md: Optional[schema.TableMd],
        version_md: Optional[schema.TableVersionMd],
        schema_version_md: Optional[schema.TableSchemaVersionMd],
        pending_ops: Optional[list[TableOp]] = None,
    ) -> None:
        """
        Stores metadata to the DB.

        Args:
            tbl_id: UUID of the table to store metadata for.
            dir_id: If specified, the tbl_md will be added to the given directory; if None, the table must already exist
            tbl_md: If specified, `tbl_md` will be inserted, or updated (only one such record can exist per UUID)
            version_md: inserted as a new record if present
            schema_version_md: will be inserted as a new record if present

        If inserting `version_md` or `schema_version_md` would be a primary key violation, an exception will be raised.
        """
        assert self._in_write_xact
        session = Env.get().session

        # Construct and insert or update table record if requested.
        if tbl_md is not None:
            assert tbl_md.tbl_id == str(tbl_id)
            if version_md is not None:
                assert tbl_md.current_version == version_md.version
                assert tbl_md.current_schema_version == version_md.schema_version
            if schema_version_md is not None:
                assert tbl_md.current_schema_version == schema_version_md.schema_version
            if dir_id is not None:
                # We are inserting a record while creating a new table.
                tbl_record = schema.Table(id=tbl_id, dir_id=dir_id, md=dataclasses.asdict(tbl_md))
                session.add(tbl_record)
            else:
                # Update the existing table record.
                result = session.execute(
                    sql.update(schema.Table.__table__)
                    .values({schema.Table.md: dataclasses.asdict(tbl_md)})
                    .where(schema.Table.id == tbl_id)
                )
                assert result.rowcount == 1, result.rowcount

        # Construct and insert new table version record if requested.
        if version_md is not None:
            assert version_md.tbl_id == str(tbl_id)
            if schema_version_md is not None:
                assert version_md.schema_version == schema_version_md.schema_version
            tbl_version_record = schema.TableVersion(
                tbl_id=tbl_id, version=version_md.version, md=dataclasses.asdict(version_md)
            )
            session.add(tbl_version_record)

        # Construct and insert a new schema version record if requested.
        if schema_version_md is not None:
            assert schema_version_md.tbl_id == str(tbl_id)
            schema_version_record = schema.TableSchemaVersion(
                tbl_id=tbl_id, schema_version=schema_version_md.schema_version, md=dataclasses.asdict(schema_version_md)
            )
            session.add(schema_version_record)

        # make sure we don't have any pending ops
        assert session.query(schema.PendingTableOp).filter(schema.PendingTableOp.tbl_id == tbl_id).count() == 0

        if pending_ops is not None:
            for op in pending_ops:
                op_record = schema.PendingTableOp(tbl_id=tbl_id, seq_num=op.seq_num, op=dataclasses.asdict(op))
                session.add(op_record)

        session.flush()  # Inform SQLAlchemy that we want to write these changes to the DB.

    def update_tbl_version_md(self, version_md: Optional[schema.TableVersionMd]) -> None:
        """
        Update the TableVersion.md field in the DB. Typically used to update the cascade row count status.

        Args:
            version_md: TableVersionMd
        """
        assert self._in_write_xact
        session = Env.get().session

        session.execute(
            sql.update(schema.TableVersion.__table__)
            .values({schema.TableVersion.md: dataclasses.asdict(version_md)})
            .where(schema.TableVersion.tbl_id == version_md.tbl_id, schema.TableVersion.version == version_md.version)
        )

        session.flush()  # Inform SQLAlchemy that we want to write these changes to the DB.

    def delete_tbl_md(self, tbl_id: UUID) -> None:
        """
        Deletes all table metadata from the store for the given table UUID.
        """
        conn = Env.get().conn
        conn.execute(sql.delete(schema.TableSchemaVersion.__table__).where(schema.TableSchemaVersion.tbl_id == tbl_id))
        conn.execute(sql.delete(schema.TableVersion.__table__).where(schema.TableVersion.tbl_id == tbl_id))
        conn.execute(sql.delete(schema.PendingTableOp.__table__).where(schema.PendingTableOp.tbl_id == tbl_id))
        conn.execute(sql.delete(schema.Table.__table__).where(schema.Table.id == tbl_id))

    def load_replica_md(self, tbl: Table) -> list[schema.FullTableMd]:
        """
        Load metadata for the given table along with all its ancestors. The values of TableMd.current_version and
        TableMd.current_schema_version will be adjusted to ensure that the metadata represent a valid (internally
        consistent) table state.
        """
        # TODO: First acquire X-locks for all relevant metadata entries

        # Load metadata for every table in the TableVersionPath for `tbl`.
        md = [self.load_tbl_md(tv.id, tv.effective_version) for tv in tbl._tbl_version_path.get_tbl_versions()]

        # If `tbl` is a named pure snapshot, we're not quite done, since the snapshot metadata won't appear in the
        # TableVersionPath. We need to prepend it separately.
        if isinstance(tbl, View) and tbl._snapshot_only:
            snapshot_md = self.load_tbl_md(tbl._id, 0)
            md = [snapshot_md, *md]

        for ancestor_md in md[1:]:
            # For replica metadata, we guarantee that the current_version and current_schema_version of TableMd
            # match the corresponding values in TableVersionMd and TableSchemaVersionMd. This is to ensure that,
            # when the metadata is later stored in the catalog of a different Pixeltable instance, the values of
            # current_version and current_schema_version will always point to versions that are known to the
            # destination catalog.
            ancestor_md.tbl_md.current_version = ancestor_md.version_md.version
            ancestor_md.tbl_md.current_schema_version = ancestor_md.schema_version_md.schema_version

        return md

    def _load_tbl_version(
        self, tbl_id: UUID, effective_version: Optional[int], check_pending_ops: bool = True
    ) -> Optional[TableVersion]:
        """Creates TableVersion instance from stored metadata and registers it in _tbl_versions."""
        tbl_md, _, schema_version_md = self.load_tbl_md(tbl_id, effective_version)
        view_md = tbl_md.view_md

        conn = Env.get().conn

        if check_pending_ops:
            pending_ops_q = (
                sql.select(sql.func.count())
                .select_from(schema.Table)
                .join(schema.PendingTableOp)
                .where(schema.PendingTableOp.tbl_id == tbl_id)
                .where(schema.Table.id == tbl_id)
            )
            if effective_version is not None:
                # we only care about pending ops if the requested version is the current version
                pending_ops_q = pending_ops_q.where(
                    sql.text(f"({schema.Table.__table__}.md->>'current_version')::int = {effective_version}")
                )
            has_pending_ops = conn.execute(pending_ops_q).scalar() > 0
            if has_pending_ops:
                raise PendingTableOpsError(tbl_id)

        # load mutable view ids for mutable TableVersions
        mutable_view_ids: list[UUID] = []
        # If this is a replica, effective_version should not be None. We see this today, because
        # the replica's TV instance's Column instances contain value_expr_dicts that reference the live version.
        # This is presumably a source of bugs, because it ignores schema version changes (eg, column renames).
        # TODO: retarget the value_expr_dict when instantiating Columns for a particular TV instance.
        if effective_version is None and not tbl_md.is_replica:
            q = sql.select(schema.Table.id).where(
                sql.text(
                    f"md->'view_md'->'base_versions'->0->>0 = {tbl_id.hex!r} "
                    "AND md->'view_md'->'base_versions'->0->>1 IS NULL"
                )
            )
            mutable_view_ids = [r[0] for r in conn.execute(q).all()]

        mutable_views = [TableVersionHandle(id, None) for id in mutable_view_ids]

        tbl_version: TableVersion
        if view_md is None:
            # this is a base table
            tbl_version = TableVersion(
                tbl_id, tbl_md, effective_version, schema_version_md, mutable_views=mutable_views
            )
        else:
            assert len(view_md.base_versions) > 0  # a view needs to have a base
            # TODO: add TableVersionMd.is_pure_snapshot() and use that
            pure_snapshot = (
                view_md.is_snapshot
                and view_md.predicate is None
                and view_md.sample_clause is None
                and len(schema_version_md.columns) == 0
            )
            assert not pure_snapshot  # a pure snapshot doesn't have a physical table backing it, no point in loading it

            base: TableVersionHandle
            base_path: Optional[TableVersionPath] = None  # needed for live view
            if view_md.is_snapshot:
                base = TableVersionHandle(UUID(view_md.base_versions[0][0]), view_md.base_versions[0][1])
            else:
                base_path = TableVersionPath.from_md(tbl_md.view_md.base_versions)
                base = base_path.tbl_version

            tbl_version = TableVersion(
                tbl_id,
                tbl_md,
                effective_version,
                schema_version_md,
                base_path=base_path,
                base=base,
                mutable_views=mutable_views,
            )

        self._tbl_versions[tbl_id, effective_version] = tbl_version
        tbl_version.init()
        return tbl_version

    def record_column_dependencies(self, tbl_version: TableVersion) -> None:
        """Update self._column_dependencies. Only valid for non-snapshot versions."""
        from pixeltable.exprs import Expr

        assert not tbl_version.is_snapshot
        dependencies: dict[QColumnId, set[QColumnId]] = {}
        for col in tbl_version.cols_by_id.values():
            if col.value_expr_dict is None:
                continue
            dependencies[QColumnId(tbl_version.id, col.id)] = Expr.get_refd_column_ids(col.value_expr_dict)
        self._column_dependencies[tbl_version.id] = dependencies

    def _init_store(self) -> None:
        """One-time initialization of the stored catalog. Idempotent."""
        self.create_user(None)
        _logger.info('Initialized catalog.')

    def create_user(self, user: Optional[str]) -> None:
        """
        Creates a catalog record (root directory) for the specified user, if one does not already exist.
        """
        with Env.get().begin_xact():
            session = Env.get().session
            # See if there are any directories in the catalog matching the specified user.
            if session.query(schema.Dir).where(schema.Dir.md['user'].astext == user).count() > 0:
                # At least one such directory exists; no need to create a new one.
                return

            dir_md = schema.DirMd(name='', user=user, additional_md={})
            dir_record = schema.Dir(parent_id=None, md=dataclasses.asdict(dir_md))
            session.add(dir_record)
            session.flush()
            _logger.info(f'Added root directory record for user: {user!r}')

    def _handle_path_collision(
        self, path: Path, expected_obj_type: type[SchemaObject], expected_snapshot: bool, if_exists: IfExistsParam
    ) -> Optional[SchemaObject]:
        obj, _, _ = self._prepare_dir_op(add_dir_path=path.parent, add_name=path.name)

        if if_exists == IfExistsParam.ERROR and obj is not None:
            raise excs.Error(f'Path {path!r} is an existing {obj._display_name()}')
        else:
            is_snapshot = isinstance(obj, View) and obj._tbl_version_path.is_snapshot()
            if obj is not None and (not isinstance(obj, expected_obj_type) or (expected_snapshot and not is_snapshot)):
                if expected_obj_type is Dir:
                    obj_type_str = 'directory'
                elif expected_obj_type is InsertableTable:
                    obj_type_str = 'table'
                elif expected_obj_type is View:
                    obj_type_str = 'snapshot' if expected_snapshot else 'view'
                else:
                    raise AssertionError()
                raise excs.Error(
                    f'Path {path!r} already exists but is not a {obj_type_str}. Cannot {if_exists.name.lower()} it.'
                )

        if obj is None:
            return None
        if if_exists == IfExistsParam.IGNORE:
            return obj

        # drop the existing schema object
        if isinstance(obj, Dir):
            dir_contents = self._get_dir_contents(obj._id)
            if len(dir_contents) > 0 and if_exists == IfExistsParam.REPLACE:
                raise excs.Error(
                    f'Directory {path!r} already exists and is not empty. '
                    'Use `if_exists="replace_force"` to replace it.'
                )
            self._drop_dir(obj._id, path, force=True)
        else:
            assert isinstance(obj, Table)
            self._drop_tbl(obj, force=if_exists == IfExistsParam.REPLACE_FORCE, is_replace=True)
        return None<|MERGE_RESOLUTION|>--- conflicted
+++ resolved
@@ -1413,19 +1413,7 @@
 
         # this is a view; determine the sequence of TableVersions to load
         tbl_version_path: list[tuple[UUID, Optional[int]]] = []
-<<<<<<< HEAD
-        schema_version_md = schema.md_from_dict(schema.TableSchemaVersionMd, schema_version_record.md)
-        # TODO: add TableVersionMd.is_pure_snapshot() and use that
-        pure_snapshot = (
-            view_md.is_snapshot
-            and view_md.predicate is None
-            and view_md.sample_clause is None
-            and len(schema_version_md.columns) == 0
-        )
-        if pure_snapshot:
-=======
         if tbl_md.is_pure_snapshot:
->>>>>>> 53ce018a
             # this is a pure snapshot, without a physical table backing it; we only need the bases
             pass
         else:
