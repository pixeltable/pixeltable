from __future__ import annotations

import dataclasses
import functools
import logging
import random
import time
from collections import defaultdict
from contextlib import contextmanager
from typing import TYPE_CHECKING, Any, Callable, Iterator, Optional, TypeVar
from uuid import UUID

import psycopg
import sqlalchemy as sql
import sqlalchemy.exc as sql_exc

from pixeltable import exceptions as excs
from pixeltable.env import Env
from pixeltable.iterators import ComponentIterator
from pixeltable.metadata import schema
from pixeltable.utils.exception_handler import run_cleanup

from .column import Column
from .dir import Dir
from .globals import IfExistsParam, IfNotExistsParam, MediaValidation, QColumnId
from .insertable_table import InsertableTable
from .path import Path
from .schema_object import SchemaObject
from .table import Table
from .table_version import TableVersion
from .table_version_handle import TableVersionHandle
from .table_version_path import TableVersionPath
from .tbl_ops import TableOp
from .update_status import UpdateStatus
from .view import View

if TYPE_CHECKING:
    from pixeltable.plan import SampleClause

    from .. import DataFrame, exprs


_logger = logging.getLogger('pixeltable')


def _unpack_row(
    row: Optional[sql.engine.Row], entities: list[type[sql.orm.decl_api.DeclarativeBase]]
) -> Optional[list[Any]]:
    """Convert a Row result into a list of entity instances.

    Assumes that the query contains a select() of exactly those entities.
    """
    if row is None:
        return None

    result: list[sql.orm.decl_api.DeclarativeBase] = []
    column_offset = 0

    for entity in entities:
        num_cols = len(entity.__table__.columns)
        data = {name: row[column_offset + i] for i, name in enumerate(entity.__table__.columns.keys())}
        inst = entity(**data)
        result.append(inst)
        column_offset += num_cols

    return result


# -1: unlimited
# for now, we don't limit the number of retries, because we haven't seen situations where the actual number of retries
# grows uncontrollably
_MAX_RETRIES = -1

T = TypeVar('T')


def retry_loop(
    *, tbl: Optional[TableVersionPath] = None, for_write: bool, lock_mutable_tree: bool = False
) -> Callable[[Callable[..., T]], Callable[..., T]]:
    def decorator(op: Callable[..., T]) -> Callable[..., T]:
        @functools.wraps(op)
        def loop(*args: Any, **kwargs: Any) -> T:
            cat = Catalog.get()
            # retry_loop() is reentrant
            if cat._in_retry_loop:
                return op(*args, **kwargs)

            num_retries = 0
            while True:
                cat._in_retry_loop = True
                try:
                    # in order for retry to work, we need to make sure that there aren't any prior db updates
                    # that are part of an ongoing transaction
                    assert not Env.get().in_xact
                    with Catalog.get().begin_xact(
                        tbl=tbl,
                        for_write=for_write,
                        convert_db_excs=False,
                        lock_mutable_tree=lock_mutable_tree,
                        finalize_pending_ops=True,
                    ):
                        return op(*args, **kwargs)
                except PendingTableOpsError as e:
                    Env.get().console_logger.debug(f'retry_loop(): finalizing pending ops for {e.tbl_id}')
                    Catalog.get()._finalize_pending_ops(e.tbl_id)
                except (sql_exc.DBAPIError, sql_exc.OperationalError) as e:
                    # TODO: what other exceptions should we be looking for?
                    if isinstance(e.orig, (psycopg.errors.SerializationFailure, psycopg.errors.LockNotAvailable)):
                        if num_retries < _MAX_RETRIES or _MAX_RETRIES == -1:
                            num_retries += 1
                            _logger.debug(f'Retrying ({num_retries}) after {type(e.orig)}')
                            time.sleep(random.uniform(0.1, 0.5))
                        else:
                            raise excs.Error(f'Serialization retry limit ({_MAX_RETRIES}) exceeded') from e
                    else:
                        raise
                except Exception as e:
                    # for informational/debugging purposes
                    _logger.debug(f'retry_loop(): passing along {e}')
                    raise
                finally:
                    cat._in_retry_loop = False

        return loop

    return decorator


class PendingTableOpsError(Exception):
    tbl_id: UUID

    def __init__(self, tbl_id: UUID) -> None:
        self.tbl_id = tbl_id


class Catalog:
    """The functional interface to getting access to catalog objects

    All interface functions must be called in the context of a transaction, started with Catalog.begin_xact() or
    via retry_loop().

    When calling functions that involve Table or TableVersion instances, the catalog needs to get a chance to finalize
    pending ops against those tables. To that end,
    - use begin_xact(tbl) or begin_xact(tbl_id) if only accessing a single table
    - use retry_loop() when accessing multiple tables (eg, pxt.ls())

    Caching and invalidation of metadata:
    - Catalog caches TableVersion instances in order to avoid excessive metadata loading
    - for any specific table version (ie, combination of id and effective version) there can be only a single
      Tableversion instance in circulation; the reason is that each TV instance has its own store_tbl.sa_tbl, and
      mixing multiple instances of sqlalchemy Table objects in the same query (for the same underlying table) leads to
      duplicate references to that table in the From clause (ie, incorrect Cartesian products)
    - in order to allow multiple concurrent Python processes to perform updates (data and/or schema) against a shared
      Pixeltable instance, Catalog needs to reload metadata from the store when there are changes
    - concurrent changes are detected by comparing TableVersion.version/view_sn with the stored current version
      (TableMd.current_version/view_sn)
    - cached live TableVersion instances (those with effective_version == None) are validated against the stored
      metadata on transaction boundaries; this is recorded in TableVersion.is_validated
    - metadata validation is only needed for live TableVersion instances (snapshot instances are immutable)
    """

    _instance: Optional[Catalog] = None

    # cached TableVersion instances; key: [id, version]
    # - mutable version of a table: version == None (even though TableVersion.version is set correctly)
    # - snapshot versions: records the version of the snapshot
    _tbl_versions: dict[tuple[UUID, Optional[int]], TableVersion]
    _tbls: dict[tuple[UUID, Optional[int]], Table]
    _in_write_xact: bool  # True if we're in a write transaction
    _x_locked_tbl_ids: set[UUID]  # non-empty for write transactions
    _modified_tvs: set[TableVersionHandle]  # TableVersion instances modified in the current transaction
    _undo_actions: list[Callable[[], None]]
    _in_retry_loop: bool

    # cached column dependencies
    # - key: table id, value: mapping from column id to its dependencies
    # - only maintained for dependencies between non-snapshot table versions
    # - can contain stale entries (stemming from invalidated TV instances)
    _column_dependencies: dict[UUID, dict[QColumnId, set[QColumnId]]]

    # column dependents are recomputed at the beginning of every write transaction and only reflect the locked tree
    _column_dependents: Optional[dict[QColumnId, set[QColumnId]]]

    @classmethod
    def get(cls) -> Catalog:
        if cls._instance is None:
            cls._instance = cls()
        return cls._instance

    @classmethod
    def clear(cls) -> None:
        """Remove the instance. Used for testing."""
        if cls._instance is not None:
            # invalidate all existing instances to force reloading of metadata
            for tbl_version in cls._instance._tbl_versions.values():
                tbl_version.is_validated = False
        cls._instance = None

    def __init__(self) -> None:
        self._tbl_versions = {}
        self._tbls = {}  # don't use a defaultdict here, it doesn't cooperate with the debugger
        self._in_write_xact = False
        self._x_locked_tbl_ids = set()
        self._modified_tvs = set()
        self._undo_actions = []
        self._in_retry_loop = False
        self._column_dependencies = {}
        self._column_dependents = None
        self._init_store()

    def _dropped_tbl_error_msg(self, tbl_id: UUID) -> str:
        return f'Table was dropped (no record found for {tbl_id})'

    def validate(self) -> None:
        """Validate structural consistency of cached metadata"""
        for (tbl_id, effective_version), tbl_version in self._tbl_versions.items():
            assert tbl_id == tbl_version.id, f'{tbl_id} != {tbl_version.id}'
            assert tbl_version.effective_version == tbl_version.version or tbl_version.effective_version is None, (
                f'{tbl_version.effective_version} != {tbl_version.version} for id {tbl_id}'
            )
            assert effective_version == tbl_version.effective_version, (
                f'{effective_version} != {tbl_version.effective_version} for id {tbl_id}'
            )
            assert len(tbl_version.mutable_views) == 0 or tbl_version.is_mutable, (
                f'snapshot_id={tbl_version.id} mutable_views={tbl_version.mutable_views}'
            )

            if tbl_version.is_view and tbl_version.is_mutable and tbl_version.is_validated:
                # make sure this mutable view is recorded in a mutable base
                base = tbl_version.base
                assert base is not None
                if base.effective_version is None:
                    assert (base.id, None) in self._tbl_versions
                    base_tv = self._tbl_versions[base.id, None]
                    if not base_tv.is_validated:
                        continue
                    mutable_view_ids = ', '.join(str(tv.id) for tv in self._tbl_versions[base.id, None].mutable_views)
                    mutable_view_names = ', '.join(
                        tv._tbl_version.name
                        for tv in self._tbl_versions[base.id, None].mutable_views
                        if tv._tbl_version is not None
                    )
                    assert TableVersionHandle.create(tbl_version) in self._tbl_versions[base.id, None].mutable_views, (
                        f'{tbl_version.name} ({tbl_version.id}) missing in {mutable_view_ids} ({mutable_view_names})'
                    )

            if len(tbl_version.mutable_views) > 0:
                # make sure we also loaded mutable view metadata, which is needed to detect column dependencies
                for v in tbl_version.mutable_views:
                    assert v.effective_version is None, f'{v.id}:{v.effective_version}'

    def mark_modified_tvs(self, *handle: TableVersionHandle) -> None:
        """Record that the given TableVersion instances were modified in the current transaction"""
        assert Env.get().in_xact
        self._modified_tvs.update(handle)

    @contextmanager
    def begin_xact(
        self,
        *,
        tbl: Optional[TableVersionPath] = None,
        tbl_id: Optional[UUID] = None,
        for_write: bool = False,
        lock_mutable_tree: bool = False,
        convert_db_excs: bool = True,
        finalize_pending_ops: bool = True,
    ) -> Iterator[sql.Connection]:
        """
        Return a context manager that yields a connection to the database. Idempotent.

        It is mandatory to call this method, not Env.begin_xact(), if the transaction accesses any table data
        or metadata.

        If tbl != None, follows this locking protocol:
        - validates/reloads the TableVersion instances of tbl's ancestors (in the hope that this reduces potential
          SerializationErrors later on)
        - if for_write == True, x-locks Table record (by updating Table.lock_dummy; see _acquire_tbl_lock())
        - if for_write == False, validates TableVersion instance
        - if lock_mutable_tree == True, also x-locks all mutable views of the table
        - this needs to be done in a retry loop, because Postgres can decide to abort the transaction
          (SerializationFailure, LockNotAvailable)
        - for that reason, we do all lock acquisition prior to doing any real work (eg, compute column values),
          to minimize the probability of loosing that work due to a forced abort

        If convert_db_excs == True, converts DBAPIErrors into excs.Errors.
        """
        assert tbl is None or tbl_id is None  # at most one can be specified
        if Env.get().in_xact:
            # make sure that we requested the required table lock at the beginning of the transaction
            if for_write:
                if tbl is not None:
                    assert tbl.tbl_id in self._x_locked_tbl_ids, f'{tbl.tbl_id} not in {self._x_locked_tbl_ids}'
                elif tbl_id is not None:
                    assert tbl_id in self._x_locked_tbl_ids, f'{tbl_id} not in {self._x_locked_tbl_ids}'
            yield Env.get().conn
            return

        # tv_msg = '\n'.join(
        #     [
        #         f'{tv.id}:{tv.effective_version} : tv={id(tv):x} sa_tbl={id(tv.store_tbl.sa_tbl):x}'
        #         for tv in self._tbl_versions.values()
        #     ]
        # )
        # _logger.debug(f'begin_xact(): {tv_msg}')
        num_retries = 0
        pending_ops_tbl_id: Optional[UUID] = None
        has_exc = False  # True if we exited the 'with ...begin_xact()' block with an exception
        while True:
            if pending_ops_tbl_id is not None:
                Env.get().console_logger.debug(f'begin_xact(): finalizing pending ops for {pending_ops_tbl_id}')
                self._finalize_pending_ops(pending_ops_tbl_id)
                pending_ops_tbl_id = None

            try:
                self._in_write_xact = for_write
                self._x_locked_tbl_ids = set()
                self._modified_tvs = set()
                self._column_dependents = None
                has_exc = False

                assert not self._undo_actions
                with Env.get().begin_xact(for_write=for_write) as conn:
                    if tbl is not None or tbl_id is not None:
                        try:
                            target: Optional[TableVersionHandle] = None
                            if tbl is not None:
                                if self._acquire_path_locks(
                                    tbl=tbl,
                                    for_write=for_write,
                                    lock_mutable_tree=lock_mutable_tree,
                                    check_pending_ops=finalize_pending_ops,
                                ):
                                    target = tbl.tbl_version
                            else:
                                target = self._acquire_tbl_lock(
                                    tbl_id=tbl_id,
                                    for_write=for_write,
                                    lock_mutable_tree=lock_mutable_tree,
                                    raise_if_not_exists=True,
                                    check_pending_ops=finalize_pending_ops,
                                )

                            if target is None:
                                # didn't get the write lock
                                for_write = False
                            elif for_write:
                                # we know at this point that target is mutable because we got the X-lock
                                if lock_mutable_tree and not target.is_snapshot:
                                    self._x_locked_tbl_ids = self._get_mutable_tree(target.id)
                                    self._compute_column_dependents(self._x_locked_tbl_ids)
                                else:
                                    self._x_locked_tbl_ids = {target.id}
                                if _logger.isEnabledFor(logging.DEBUG):
                                    # validate only when we don't see errors
                                    self.validate()

                        except PendingTableOpsError as e:
                            has_exc = True
                            if finalize_pending_ops:
                                # we remember which table id to finalize
                                pending_ops_tbl_id = e.tbl_id
                            # raise to abort the transaction
                            raise

                        except (sql_exc.DBAPIError, sql_exc.OperationalError) as e:
                            has_exc = True
                            if isinstance(
                                e.orig, (psycopg.errors.SerializationFailure, psycopg.errors.LockNotAvailable)
                            ) and (num_retries < _MAX_RETRIES or _MAX_RETRIES == -1):
                                num_retries += 1
                                _logger.debug(f'Retrying ({num_retries}) after {type(e.orig)}')
                                time.sleep(random.uniform(0.1, 0.5))
                                assert not self._undo_actions  # We should not have any undo actions at this point
                                continue
                            else:
                                raise

                    assert not self._undo_actions
                    yield conn
                    return

            except PendingTableOpsError:
                has_exc = True
                if pending_ops_tbl_id is not None:
                    # the next iteration of the loop will deal with pending ops for this table id
                    continue
                else:
                    # we got this exception after getting the initial table locks and therefore need to abort
                    raise

            except (sql_exc.DBAPIError, sql_exc.OperationalError, sql_exc.InternalError) as e:
                has_exc = True
                self.convert_sql_exc(e, tbl_id, tbl.tbl_version if tbl is not None else None, convert_db_excs)
                raise  # re-raise the error if it didn't convert to a pxt.Error

            except (Exception, KeyboardInterrupt) as e:
                has_exc = True
                _logger.debug(f'Caught {e.__class__}')
                raise

            finally:
                self._in_write_xact = False
                self._x_locked_tbl_ids.clear()
                self._column_dependents = None

                # invalidate cached current TableVersion instances
                for tv in self._tbl_versions.values():
                    if tv.effective_version is None:
                        _logger.debug(f'invalidating table version {tv.id}:None (tv={id(tv):x})')
                        tv.is_validated = False

                if has_exc:
                    # Execute undo actions in reverse order (LIFO)
                    for hook in reversed(self._undo_actions):
                        run_cleanup(hook, raise_error=False)
                    # purge all modified TableVersion instances; we can't guarantee they are still consistent with the
                    # stored metadata
                    for handle in self._modified_tvs:
                        self._clear_tv_cache(handle.id, handle.effective_version)
                    # Clear potentially corrupted cached metadata
                    if tbl is not None:
                        tbl.clear_cached_md()

                self._undo_actions.clear()
                self._modified_tvs.clear()

    def register_undo_action(self, func: Callable[[], None]) -> Callable[[], None]:
        """Registers a function to be called if the current transaction fails.

        The function is called only if the current transaction fails due to an exception.

        Rollback functions are called in reverse order of registration (LIFO).

        The function should not raise exceptions; if it does, they are logged and ignored.
        """
        assert self.in_write_xact
        self._undo_actions.append(func)
        return func

    def convert_sql_exc(
        self,
        e: sql_exc.StatementError,
        tbl_id: UUID | None = None,
        tbl: TableVersionHandle | None = None,
        convert_db_excs: bool = True,
    ) -> None:
        # we got some db error during the actual operation (not just while trying to get locks on the metadata
        # records); we convert these into pxt.Error exceptions if appropriate

        # we always convert UndefinedTable exceptions (they can't be retried)
        if isinstance(e.orig, psycopg.errors.UndefinedTable) and tbl is not None:
            # the table got dropped in the middle of the operation
            tbl_name = tbl.get().name
            _logger.debug(f'Exception: undefined table ({tbl_name}): Caught {type(e.orig)}: {e!r}')
            raise excs.Error(f'Table was dropped: {tbl_name}') from None
        elif (
            isinstance(
                e.orig,
                (
                    psycopg.errors.SerializationFailure,  # serialization error despite getting x-locks
                    psycopg.errors.InFailedSqlTransaction,  # can happen after tx fails for another reason
                    psycopg.errors.DuplicateColumn,  # if a different process added a column concurrently
                ),
            )
            and convert_db_excs
        ):
            msg: str
            if tbl is not None:
                msg = f'{tbl.get().name} ({tbl.id})'
            elif tbl_id is not None:
                msg = f'{tbl_id}'
            else:
                msg = ''
            _logger.debug(f'Exception: {e.orig.__class__}: {msg} ({e})')
            # Suppress the underlying SQL exception unless DEBUG is enabled
            raise_from = e if _logger.isEnabledFor(logging.DEBUG) else None
            raise excs.Error(
                'That Pixeltable operation could not be completed because it conflicted with another '
                'operation that was run on a different process.\n'
                'Please re-run the operation.'
            ) from raise_from

    @property
    def in_write_xact(self) -> bool:
        return self._in_write_xact

    def _acquire_path_locks(
        self,
        *,
        tbl: TableVersionPath,
        for_write: bool = False,
        lock_mutable_tree: bool = False,
        check_pending_ops: Optional[bool] = None,
    ) -> bool:
        """
        Path locking protocol:
        - refresh cached TableVersions of ancestors (we need those even during inserts, for computed columns that
          reference the base tables)
        - refresh cached TableVersion of tbl or get X-lock, depending on for_write
        - if lock_mutable_tree, also X-lock all mutable views of tbl

        Raises Error if tbl doesn't exist.
        Return False if the lock couldn't be acquired (X-lock on a non-mutable table), True otherwise.
        """
        path_handles = tbl.get_tbl_versions()
        read_handles = path_handles[:0:-1] if for_write else path_handles[::-1]
        for handle in read_handles:
            # update cache
            _ = self.get_tbl_version(handle.id, handle.effective_version, validate_initialized=True)
        if not for_write:
            return True  # nothing left to lock
        handle = self._acquire_tbl_lock(
            tbl_id=tbl.tbl_id,
            for_write=True,
            lock_mutable_tree=lock_mutable_tree,
            raise_if_not_exists=True,
            check_pending_ops=check_pending_ops,
        )
        # update cache
        _ = self.get_tbl_version(path_handles[0].id, path_handles[0].effective_version, validate_initialized=True)
        return handle is not None

    def _acquire_tbl_lock(
        self,
        *,
        for_write: bool,
        tbl_id: Optional[UUID] = None,
        dir_id: Optional[UUID] = None,
        tbl_name: Optional[str] = None,
        lock_mutable_tree: bool = False,
        raise_if_not_exists: bool = True,
        check_pending_ops: Optional[bool] = None,
    ) -> Optional[TableVersionHandle]:
        """
        For writes: force acquisition of an X-lock on a Table record via a blind update.

        Either tbl_id or dir_id/tbl_name need to be specified.
        Returns True if the table was locked, False if it was a snapshot or not found.
        If lock_mutable_tree, recursively locks all mutable views of the table.

        Returns a handle to what was locked, None if the lock couldn't be acquired (eg, X-lock on a non-mutable table).
        """
        assert (tbl_id is not None) != (dir_id is not None and tbl_name is not None)
        assert (dir_id is None) == (tbl_name is None)
        where_clause: sql.ColumnElement
        if tbl_id is not None:
            where_clause = schema.Table.id == tbl_id
        else:
            where_clause = sql.and_(schema.Table.dir_id == dir_id, schema.Table.md['name'].astext == tbl_name)
            user = Env.get().user
            if user is not None:
                where_clause = sql.and_(where_clause, schema.Table.md['user'].astext == Env.get().user)

        conn = Env.get().conn
        q = sql.select(schema.Table).where(where_clause)
        if for_write:
            q = q.with_for_update(nowait=True)
        row = conn.execute(q).one_or_none()
        if row is None:
            if raise_if_not_exists:
                raise excs.Error(self._dropped_tbl_error_msg(tbl_id))
            return None  # nothing to lock
        tbl_md = schema.md_from_dict(schema.TableMd, row.md)
        if for_write and tbl_md.is_mutable:
            conn.execute(sql.update(schema.Table).values(lock_dummy=1).where(where_clause))

        if check_pending_ops:
            # check for pending ops after getting table lock
            pending_ops_q = sql.select(sql.func.count()).where(schema.PendingTableOp.tbl_id == row.id)
            has_pending_ops = conn.execute(pending_ops_q).scalar() > 0
            if has_pending_ops:
                raise PendingTableOpsError(row.id)

        if for_write and not tbl_md.is_mutable:
            return None  # nothing to lock

        effective_version = tbl_md.current_version if tbl_md.is_snapshot else None
        if tbl_md.is_mutable and lock_mutable_tree:
            # also lock mutable views
            tv = self.get_tbl_version(tbl_id, effective_version, validate_initialized=True)
            for view in tv.mutable_views:
                self._acquire_tbl_lock(
                    for_write=for_write,
                    tbl_id=view.id,
                    lock_mutable_tree=lock_mutable_tree,
                    raise_if_not_exists=raise_if_not_exists,
                    check_pending_ops=check_pending_ops,
                )
        return TableVersionHandle(tbl_id, effective_version)

    def _finalize_pending_ops(self, tbl_id: UUID) -> None:
        """Finalizes all pending ops for the given table."""
        num_retries = 0
        while True:
            try:
                tbl_version: int
                op: Optional[TableOp] = None
                delete_next_op_stmt: sql.Delete
                reset_has_pending_stmt: sql.Update
                with self.begin_xact(
                    tbl_id=tbl_id, for_write=True, convert_db_excs=False, finalize_pending_ops=False
                ) as conn:
                    q = (
                        sql.select(schema.Table.md, schema.PendingTableOp)
                        .select_from(schema.Table)
                        .join(schema.PendingTableOp)
                        .where(schema.Table.id == tbl_id)
                        .where(schema.PendingTableOp.tbl_id == tbl_id)
                        .order_by(schema.PendingTableOp.op_sn)
                        .limit(1)
                        .with_for_update()
                    )
                    row = conn.execute(q).one_or_none()
                    if row is None:
                        return
                    tbl_version = row.md.get('current_version')
                    op = schema.md_from_dict(TableOp, row.op)
                    delete_next_op_stmt = sql.delete(schema.PendingTableOp).where(
                        schema.PendingTableOp.tbl_id == tbl_id, schema.PendingTableOp.op_sn == row.op_sn
                    )
                    reset_has_pending_stmt = (
                        sql.update(schema.Table)
                        .where(schema.Table.id == tbl_id)
                        .values(md=schema.Table.md.op('||')({'has_pending_ops': False}))
                    )

                    if op.needs_xact:
                        tv = self.get_tbl_version(
                            tbl_id, tbl_version, check_pending_ops=False, validate_initialized=True
                        )
                        tv.exec_op(op)
                        conn.execute(delete_next_op_stmt)
                        if op.op_sn == op.num_ops - 1:
                            conn.execute(reset_has_pending_stmt)
                        continue

                # this op runs outside of a transaction
                tv = self.get_tbl_version(tbl_id, tbl_version, check_pending_ops=False, validate_initialized=True)
                tv.exec_op(op)
                with self.begin_xact(
                    tbl_id=tbl_id, for_write=True, convert_db_excs=False, finalize_pending_ops=False
                ) as conn:
                    conn.execute(delete_next_op_stmt)
                    if op.op_sn == op.num_ops - 1:
                        conn.execute(reset_has_pending_stmt)

            except (sql_exc.DBAPIError, sql_exc.OperationalError) as e:
                # TODO: why are we still seeing these here, instead of them getting taken care of by the retry
                # logic of begin_xact()?
                if isinstance(e.orig, (psycopg.errors.SerializationFailure, psycopg.errors.LockNotAvailable)):
                    num_retries += 1
                    log_msg: str
                    if op is not None:
                        log_msg = f'finalize_pending_ops(): retrying ({num_retries}) op {op!s} after {type(e.orig)}'
                    else:
                        log_msg = f'finalize_pending_ops(): retrying ({num_retries}) after {type(e.orig)}'
                    Env.get().console_logger.debug(log_msg)
                    time.sleep(random.uniform(0.1, 0.5))
                    continue
                else:
                    raise
            except Exception as e:
                Env.get().console_logger.debug(f'finalize_pending_ops(): caught {e}')
                raise

            num_retries = 0

    def _debug_str(self) -> str:
        tv_str = '\n'.join(str(k) for k in self._tbl_versions)
        tbl_str = '\n'.join(str(k) for k in self._tbls)
        return f'tbl_versions:\n{tv_str}\ntbls:\n{tbl_str}'

    def _get_mutable_tree(self, tbl_id: UUID) -> set[UUID]:
        """Returns ids of all tables that form the tree of mutable views starting at tbl_id; includes the root."""
        assert (tbl_id, None) in self._tbl_versions, (
            f'({tbl_id}, None) not in {self._tbl_versions.keys()}\n{self._debug_str()}'
        )
        tv = self.get_tbl_version(tbl_id, None, validate_initialized=True)
        result: set[UUID] = {tv.id}
        for view in tv.mutable_views:
            result.update(self._get_mutable_tree(view.id))
        return result

    def _compute_column_dependents(self, mutable_tree: set[UUID]) -> None:
        """Populate self._column_dependents for all tables in mutable_tree"""
        assert self._column_dependents is None
        self._column_dependents = defaultdict(set)
        for tbl_id in mutable_tree:
            assert tbl_id in self._column_dependencies, (
                f'{tbl_id} not in {self._column_dependencies.keys()}\n{self._debug_str()}'
            )
            for col, dependencies in self._column_dependencies[tbl_id].items():
                for dependency in dependencies:
                    if dependency.tbl_id not in mutable_tree:
                        continue
                    dependents = self._column_dependents[dependency]
                    dependents.add(col)

    def record_column_dependencies(self, tbl_version: TableVersion) -> None:
        """Update self._column_dependencies. Only valid for mutable versions."""
        from pixeltable.exprs import Expr

        assert tbl_version.is_mutable
        dependencies: dict[QColumnId, set[QColumnId]] = {}
        for col in tbl_version.cols_by_id.values():
            if col.value_expr_dict is None:
                continue
            dependencies[QColumnId(tbl_version.id, col.id)] = Expr.get_refd_column_ids(col.value_expr_dict)
        self._column_dependencies[tbl_version.id] = dependencies

    def get_column_dependents(self, tbl_id: UUID, col_id: int) -> set[Column]:
        """Return all Columns that transitively depend on the given column."""
        assert self._column_dependents is not None
        dependents = self._column_dependents[QColumnId(tbl_id, col_id)]
        result: set[Column] = set()
        for dependent in dependents:
            tv = self.get_tbl_version(dependent.tbl_id, None, validate_initialized=True)
            col = tv.cols_by_id[dependent.col_id]
            result.add(col)
        return result

    def _acquire_dir_xlock(
        self, *, parent_id: Optional[UUID] = None, dir_id: Optional[UUID] = None, dir_name: Optional[str] = None
    ) -> None:
        """Force acquisition of an X-lock on a Dir record via a blind update.

        If dir_id is present, then all other conditions are ignored.
        Note that (parent_id==None) is a valid where condition.
        If dir_id is not specified, the user from the environment is added to the directory filters.
        """
        assert (dir_name is None) != (dir_id is None)
        assert not (parent_id is not None and dir_name is None)
        user = Env.get().user
        assert self._in_write_xact
        q = sql.update(schema.Dir).values(lock_dummy=1)
        if dir_id is not None:
            q = q.where(schema.Dir.id == dir_id)
        else:
            q = q.where(schema.Dir.parent_id == parent_id)
            if dir_name is not None:
                q = q.where(schema.Dir.md['name'].astext == dir_name)
            if user is not None:
                q = q.where(schema.Dir.md['user'].astext == user)
        Env.get().conn.execute(q)

    def get_dir_path(self, dir_id: UUID) -> Path:
        """Return path for directory with given id"""
        assert isinstance(dir_id, UUID)
        conn = Env.get().conn
        names: list[str] = []
        while True:
            q = sql.select(schema.Dir).where(schema.Dir.id == dir_id)
            row = conn.execute(q).one()
            dir = schema.Dir(**row._mapping)
            if dir.md['name'] == '':
                break
            names.insert(0, dir.md['name'])
            dir_id = dir.parent_id
        return Path.parse('.'.join(names), allow_empty_path=True, allow_system_path=True)

    @dataclasses.dataclass
    class DirEntry:
        dir: Optional[schema.Dir]
        dir_entries: dict[str, Catalog.DirEntry]
        table: Optional[schema.Table]

    @retry_loop(for_write=False)
    def get_dir_contents(self, dir_path: Path, recursive: bool = False) -> dict[str, DirEntry]:
        dir = self._get_schema_object(dir_path, expected=Dir, raise_if_not_exists=True)
        return self._get_dir_contents(dir._id, recursive=recursive)

    def _get_dir_contents(self, dir_id: UUID, recursive: bool = False) -> dict[str, DirEntry]:
        """Returns a dict mapping the entry names to DirEntry objects"""
        conn = Env.get().conn
        result: dict[str, Catalog.DirEntry] = {}

        q = sql.select(schema.Dir).where(schema.Dir.parent_id == dir_id)
        rows = conn.execute(q).all()
        for row in rows:
            dir = schema.Dir(**row._mapping)
            dir_contents: dict[str, Catalog.DirEntry] = {}
            if recursive:
                dir_contents = self._get_dir_contents(dir.id, recursive=True)
            result[dir.md['name']] = self.DirEntry(dir=dir, dir_entries=dir_contents, table=None)

        q = sql.select(schema.Table).where(schema.Table.dir_id == dir_id)
        rows = conn.execute(q).all()
        for row in rows:
            tbl = schema.Table(**row._mapping)
            result[tbl.md['name']] = self.DirEntry(dir=None, dir_entries={}, table=tbl)

        return result

    @retry_loop(for_write=True)
    def move(self, path: Path, new_path: Path, if_exists: IfExistsParam, if_not_exists: IfNotExistsParam) -> None:
        self._move(path, new_path, if_exists, if_not_exists)

    def _move(self, path: Path, new_path: Path, if_exists: IfExistsParam, if_not_exists: IfNotExistsParam) -> None:
        dest_obj, dest_dir, src_obj = self._prepare_dir_op(
            add_dir_path=new_path.parent,
            add_name=new_path.name,
            drop_dir_path=path.parent,
            drop_name=path.name,
            raise_if_exists=(if_exists == IfExistsParam.ERROR),
            raise_if_not_exists=(if_not_exists == IfNotExistsParam.ERROR),
        )
        assert dest_obj is None or if_exists == IfExistsParam.IGNORE
        assert src_obj is not None or if_not_exists == IfNotExistsParam.IGNORE
        if dest_obj is None and src_obj is not None:
            # If dest_obj is not None, it means `if_exists='ignore'` and the destination already exists.
            # If src_obj is None, it means `if_not_exists='ignore'` and the source doesn't exist.
            # If dest_obj is None and src_obj is not None, then we can proceed with the move.
            src_obj._move(new_path.name, dest_dir._id)

    def _prepare_dir_op(
        self,
        add_dir_path: Optional[Path] = None,
        add_name: Optional[str] = None,
        drop_dir_path: Optional[Path] = None,
        drop_name: Optional[str] = None,
        drop_expected: Optional[type[SchemaObject]] = None,
        raise_if_exists: bool = False,
        raise_if_not_exists: bool = False,
    ) -> tuple[Optional[SchemaObject], Optional[Dir], Optional[SchemaObject]]:
        """
        Validates paths and acquires locks needed for a directory operation, ie, add/drop/rename (add + drop) of a
        directory entry.

        The target entry is either a table or directory. The directory operation can include
        - adding an entry (<add_dir_path>.<add_name>)
        - dropping an entry (<drop_dir_path>.<drop_name>)

        Returns: (existing SchemaObject of add path, Dir of add path, existing SchemaObject of drop path)

        Locking protocol:
        - X locks on the immediate parent directories of the added/dropped entries; this prevents concurrent
          modifications of the parent
        - lock parent before child
        - if both add and drop (= two directories are involved), lock the directories in a pre-determined order
          (in this case, by name) in order to prevent deadlocks between concurrent directory modifications
        """
        assert drop_expected in (None, Table, Dir), drop_expected
        assert (add_dir_path is None) == (add_name is None)
        assert (drop_dir_path is None) == (drop_name is None)
        dir_paths: set[Path] = set()
        if add_dir_path is not None:
            dir_paths.add(add_dir_path)
        if drop_dir_path is not None:
            dir_paths.add(drop_dir_path)

        add_dir: Optional[schema.Dir] = None
        drop_dir: Optional[schema.Dir] = None
        for p in sorted(dir_paths):
            dir = self._get_dir(p, lock_dir=True)
            if dir is None:
                raise excs.Error(f'Directory {p!r} does not exist.')
            if p == add_dir_path:
                add_dir = dir
            if p == drop_dir_path:
                drop_dir = dir

        add_obj: Optional[SchemaObject] = None
        if add_dir is not None:
            add_obj = self._get_dir_entry(add_dir.id, add_name, lock_entry=True)
            if add_obj is not None and raise_if_exists:
                add_path = add_dir_path.append(add_name)
                raise excs.Error(f'Path {add_path!r} already exists.')

        drop_obj: Optional[SchemaObject] = None
        if drop_dir is not None:
            drop_path = drop_dir_path.append(drop_name)
            drop_obj = self._get_dir_entry(drop_dir.id, drop_name, lock_entry=True)
            if drop_obj is None and raise_if_not_exists:
                raise excs.Error(f'Path {drop_path!r} does not exist.')
            if drop_obj is not None and drop_expected is not None and not isinstance(drop_obj, drop_expected):
                expected_name = 'table' if drop_expected is Table else 'directory'
                raise excs.Error(f'{drop_path!r} needs to be a {expected_name} but is a {drop_obj._display_name()}')

        add_dir_obj = Dir(add_dir.id, add_dir.parent_id, add_dir.md['name']) if add_dir is not None else None
        return add_obj, add_dir_obj, drop_obj

    def _get_dir_entry(
        self, dir_id: UUID, name: str, version: Optional[int] = None, lock_entry: bool = False
    ) -> Optional[SchemaObject]:
        user = Env.get().user
        conn = Env.get().conn

        # check for subdirectory
        if lock_entry:
            self._acquire_dir_xlock(parent_id=dir_id, dir_id=None, dir_name=name)
        q = sql.select(schema.Dir).where(
            schema.Dir.parent_id == dir_id, schema.Dir.md['name'].astext == name, schema.Dir.md['user'].astext == user
        )
        rows = conn.execute(q).all()
        # The condition below can occur if there is a synchronization failure across multiple processes
        # It indicates database inconsistency.
        if len(rows) > 1:
            raise AssertionError(rows)
        if len(rows) == 1:
            dir_record = schema.Dir(**rows[0]._mapping)
            return Dir(dir_record.id, dir_record.parent_id, name)

        # check for table
        if lock_entry:
            self._acquire_tbl_lock(for_write=True, dir_id=dir_id, raise_if_not_exists=False, tbl_name=name)
        q = sql.select(schema.Table.id).where(
            schema.Table.dir_id == dir_id,
            schema.Table.md['name'].astext == name,
            schema.Table.md['user'].astext == user,
        )
        tbl_id = conn.execute(q).scalars().all()
        assert len(tbl_id) <= 1, name
        if len(tbl_id) == 1:
            return self.get_table_by_id(tbl_id[0], version)

        return None

    def _get_schema_object(
        self,
        path: Path,
        expected: Optional[type[SchemaObject]] = None,
        raise_if_exists: bool = False,
        raise_if_not_exists: bool = False,
        lock_parent: bool = False,
        lock_obj: bool = False,
    ) -> Optional[SchemaObject]:
        """Return the schema object at the given path, or None if it doesn't exist.

        Raises Error if
        - the parent directory doesn't exist
        - raise_if_exists is True and the path exists
        - raise_if_not_exists is True and the path does not exist
        - expected is not None and the existing object has a different type
        """
        assert expected in (None, Table, Dir), expected

        if path.is_root:
            # the root dir
            if expected is not None and expected is not Dir:
                raise excs.Error(f'{path!r} needs to be a table but is a dir')
            dir = self._get_dir(path, lock_dir=lock_obj)
            if dir is None:
                raise excs.Error(f'Unknown user: {Env.get().user}')
            return Dir(dir.id, dir.parent_id, dir.md['name'])

        parent_path = path.parent
        parent_dir = self._get_dir(parent_path, lock_dir=lock_parent)
        if parent_dir is None:
            raise excs.Error(f'Directory {parent_path!r} does not exist.')
        obj = self._get_dir_entry(parent_dir.id, path.name, path.version, lock_entry=lock_obj)

        if obj is None and raise_if_not_exists:
            raise excs.Error(f'Path {path!r} does not exist.')
        elif obj is not None and raise_if_exists:
            raise excs.Error(f'Path {path!r} is an existing {obj._display_name()}.')
        elif obj is not None and expected is not None and not isinstance(obj, expected):
            expected_name = 'table' if expected is Table else 'directory'
            raise excs.Error(f'{path!r} needs to be a {expected_name} but is a {obj._display_name()}.')
        return obj

    def get_table_by_id(self, tbl_id: UUID, version: Optional[int] = None) -> Optional[Table]:
        """Must be executed inside a transaction. Might raise PendingTableOpsError."""
        if (tbl_id, version) not in self._tbls:
            if version is None:
                return self._load_tbl(tbl_id)
            else:
                return self._load_tbl_at_version(tbl_id, version)
        return self._tbls.get((tbl_id, version))

    @retry_loop(for_write=True)
    def create_table(
        self,
        path: Path,
        schema: dict[str, Any],
        df: 'DataFrame',
        if_exists: IfExistsParam,
        primary_key: Optional[list[str]],
        num_retained_versions: int,
        comment: str,
        media_validation: MediaValidation,
    ) -> tuple[Table, bool]:
        """
        Creates a new InsertableTable at the given path.

        If `if_exists == IfExistsParam.IGNORE` and a table `t` already exists at the given path, returns `t, False`.

        Otherwise, creates a new table `t` and returns `t, True` (or raises an exception if the operation fails).
        """
        existing = self._handle_path_collision(path, InsertableTable, False, if_exists)
        if existing is not None:
            assert isinstance(existing, Table)
            return existing, False

        dir = self._get_schema_object(path.parent, expected=Dir, raise_if_not_exists=True)
        assert dir is not None

        tbl = InsertableTable._create(
            dir._id,
            path.name,
            schema,
            df,
            primary_key=primary_key,
            num_retained_versions=num_retained_versions,
            comment=comment,
            media_validation=media_validation,
        )
        self._tbls[tbl._id, None] = tbl
        return tbl, True

    def create_view(
        self,
        path: Path,
        base: TableVersionPath,
        select_list: Optional[list[tuple[exprs.Expr, Optional[str]]]],
        where: Optional[exprs.Expr],
        sample_clause: Optional['SampleClause'],
        additional_columns: Optional[dict[str, Any]],
        is_snapshot: bool,
        iterator: Optional[tuple[type[ComponentIterator], dict[str, Any]]],
        num_retained_versions: int,
        comment: str,
        media_validation: MediaValidation,
        if_exists: IfExistsParam,
    ) -> Table:
        @retry_loop(for_write=True)
        def create_fn() -> UUID:
            if not is_snapshot and base.is_mutable():
                # this is a mutable view of a mutable base; X-lock the base and advance its view_sn before adding
                # the view
                self._acquire_tbl_lock(tbl_id=base.tbl_id, for_write=True)
                base_tv = self.get_tbl_version(base.tbl_id, None, validate_initialized=True)
                base_tv.tbl_md.view_sn += 1
                result = Env.get().conn.execute(
                    sql.update(schema.Table)
                    .values({schema.Table.md: dataclasses.asdict(base_tv.tbl_md)})
                    .where(schema.Table.id == base.tbl_id)
                )
                assert result.rowcount == 1, result.rowcount

            existing = self._handle_path_collision(path, View, is_snapshot, if_exists)
            if existing is not None:
                assert isinstance(existing, View)
                return existing._id

            dir = self._get_schema_object(path.parent, expected=Dir, raise_if_not_exists=True)
            assert dir is not None
            if iterator is None:
                iterator_class, iterator_args = None, None
            else:
                iterator_class, iterator_args = iterator
            md, ops = View._create(
                dir._id,
                path.name,
                base=base,
                select_list=select_list,
                additional_columns=additional_columns,
                predicate=where,
                sample_clause=sample_clause,
                is_snapshot=is_snapshot,
                iterator_cls=iterator_class,
                iterator_args=iterator_args,
                num_retained_versions=num_retained_versions,
                comment=comment,
                media_validation=media_validation,
            )
            tbl_id = UUID(md.tbl_md.tbl_id)
            self.store_tbl_md(tbl_id, dir._id, md.tbl_md, md.version_md, md.schema_version_md, ops)
            return tbl_id

        view_id = create_fn()
        if not is_snapshot and base.is_mutable():
            # invalidate base's TableVersion instance, so that it gets reloaded with the new mutable view
            self._clear_tv_cache(base.tbl_id, base.tbl_version.effective_version)
            # base_tv = self.get_tbl_version(base.tbl_id, base.tbl_version.effective_version, validate_initialized=True)
            # view_handle = TableVersionHandle(view_id, effective_version=None)
            # base_tv.mutable_views.add(view_handle)

        # finalize pending ops
        with self.begin_xact(tbl_id=view_id, for_write=True, finalize_pending_ops=True):
            return self.get_table_by_id(view_id)

    def _clear_tv_cache(self, tbl_id: UUID, effective_version: Optional[int]) -> None:
        if (tbl_id, effective_version) in self._tbl_versions:
            tv = self._tbl_versions[tbl_id, effective_version]
            tv.is_validated = False
            del self._tbl_versions[tbl_id, effective_version]

    def create_replica(self, path: Path, md: list[schema.FullTableMd]) -> None:
        """
        Creates table, table_version, and table_schema_version records for a replica with the given metadata.
        The metadata should be presented in standard "ancestor order", with the table being replicated at
        list position 0 and the (root) base table at list position -1.
        """
        assert self.in_write_xact

        tbl_id = UUID(md[0].tbl_md.tbl_id)

        existing = self._handle_path_collision(path, Table, False, if_exists=IfExistsParam.IGNORE)  # type: ignore[type-abstract]
        if existing is not None and existing._id != tbl_id:
            raise excs.Error(
                f'An attempt was made to create a replica table at {path!r}, '
                'but a different table already exists at that location.'
            )

        # Ensure that the system directory exists.
        self.__ensure_system_dir_exists()

        # Now check to see if this table already exists in the catalog.
        existing = self.get_table_by_id(tbl_id)
        if existing is not None:
            existing_path = Path.parse(existing._path(), allow_system_path=True)
            if existing_path != path and not existing_path.is_system_path:
                # It does exist, under a different path from the specified one.
                raise excs.Error(
                    f'That table has already been replicated as {existing_path!r}.\n'
                    f'Drop the existing replica if you wish to re-create it.'
                )

        # Now store the metadata for this replica's proper ancestors. If one or more proper ancestors
        # do not yet exist in the store, they will be created as anonymous system tables.
        # We instantiate the ancestors starting with the base table and ending with the immediate parent of the
        # table being replicated.
        for ancestor_md in md[:0:-1]:
            ancestor_id = UUID(ancestor_md.tbl_md.tbl_id)
            replica = self.get_table_by_id(ancestor_id)
            replica_path: Path
            if replica is None:
                # We've never seen this table before. Create a new anonymous system table for it.
                replica_path = Path.parse(f'_system.replica_{ancestor_id.hex}', allow_system_path=True)
            else:
                # The table already exists in the catalog. The existing path might be a system path (if the table
                # was created as an anonymous base table of some other table), or it might not (if it's a snapshot
                # that was directly replicated by the user at some point). In either case, use the existing path.
                replica_path = Path.parse(replica._path(), allow_system_path=True)

            # Store the metadata; it could be a new version (in which case a new record will be created), or a known
            # version (in which case the newly received metadata will be validated as identical).
            # If it's a new version, this will result in a new TableVersion record being created.
            self.__store_replica_md(replica_path, ancestor_md)

            # Now we must clear cached metadata for the ancestor table, to force the next table operation to pick up
            # the new TableVersion instance. This is necessary because computed columns of descendant tables might
            # reference columns of the ancestor table that only exist in the new version.
            replica = Catalog.get().get_table_by_id(ancestor_id)
            # assert replica is not None  # If it didn't exist before, it must have been created by now.
            if replica is not None:
                replica._tbl_version_path.clear_cached_md()

        # Store the metadata for the table being replicated; as before, it could be a new version or a known version.
        # If it's a new version, then a TableVersion record will be created, unless the table being replicated
        # is a pure snapshot.
        self.__store_replica_md(path, md[0])

        # Finally, it's possible that the table already exists in the catalog, but as an anonymous system table that
        # was hidden the last time we checked (and that just became visible when the replica was imported). In this
        # case, we need to make the existing table visible by moving it to the specified path.
        # We need to do this at the end, since `existing_path` needs to first have a non-fragment table version in
        # order to be instantiated as a schema object.
        existing = self.get_table_by_id(tbl_id)
<<<<<<< HEAD
        assert existing is not None
        existing_path = Path.parse(existing._path(), allow_system_path=True)
        if existing_path != path:
            assert existing_path.is_system_path
            self._move(existing_path, path)
=======
        if existing is not None:
            existing_path = Path.parse(existing._path(), allow_system_path=True)
            if existing_path != path:
                assert existing_path.is_system_path
                self._move(existing_path, path, IfExistsParam.ERROR, IfNotExistsParam.ERROR)
>>>>>>> e208f7f1

    def __ensure_system_dir_exists(self) -> Dir:
        system_path = Path.parse('_system', allow_system_path=True)
        return self._create_dir(system_path, if_exists=IfExistsParam.IGNORE, parents=False)

    def __store_replica_md(self, path: Path, md: schema.FullTableMd) -> None:
        _logger.info(f'Creating replica table at {path!r} with ID: {md.tbl_md.tbl_id}')
        dir = self._get_schema_object(path.parent, expected=Dir, raise_if_not_exists=True)
        assert dir is not None
        assert self._in_write_xact

        conn = Env.get().conn
        tbl_id = md.tbl_md.tbl_id

        new_tbl_md: Optional[schema.TableMd] = None
        new_version_md: Optional[schema.TableVersionMd] = None
        new_schema_version_md: Optional[schema.TableSchemaVersionMd] = None
        is_new_tbl_version: bool = False

        # We need to ensure that the table metadata in the catalog always reflects the latest observed version of
        # this table. (In particular, if this is a base table, then its table metadata need to be consistent
        # with the latest version of this table having a replicated view somewhere in the catalog.)
        q: sql.Executable = sql.select(schema.Table.md).where(schema.Table.id == tbl_id)
        existing_md_row = conn.execute(q).one_or_none()

        if existing_md_row is None:
            # No existing table, so create a new record.
            q = sql.insert(schema.Table.__table__).values(
                id=tbl_id,
                dir_id=dir._id,
                md=dataclasses.asdict(
                    dataclasses.replace(md.tbl_md, name=path.name, user=Env.get().user, is_replica=True)
                ),
            )
            conn.execute(q)
        else:
            assert existing_md_row.md['is_replica']
            if md.tbl_md.current_version > existing_md_row.md['current_version']:
                # New metadata is more recent than the metadata currently stored in the DB; we'll update the record
                # in place in the DB.
                new_tbl_md = dataclasses.replace(md.tbl_md, name=path.name, user=Env.get().user, is_replica=True)

        # Now see if a TableVersion record already exists in the DB for this table version. If not, insert it. If
        # it already exists, check that the existing record is identical to the new one.
        q = (
            sql.select(schema.TableVersion.md)
            .where(schema.TableVersion.tbl_id == tbl_id)
            .where(schema.TableVersion.md['version'].cast(sql.Integer) == md.version_md.version)
        )
        existing_version_md_row = conn.execute(q).one_or_none()
        if existing_version_md_row is None:
            new_version_md = md.version_md
            is_new_tbl_version = True
        else:
            existing_version_md = schema.md_from_dict(schema.TableVersionMd, existing_version_md_row.md)
            # Validate that the existing metadata are identical to the new metadata, except that their is_fragment
            # flags may differ.
            if dataclasses.replace(existing_version_md, is_fragment=md.version_md.is_fragment) != md.version_md:
                raise excs.Error(
                    f'The version metadata for the replica {path!r}:{md.version_md.version} is inconsistent with '
                    'the metadata recorded from a prior replica.\n'
                    'This is likely due to data corruption in the replicated table.'
                )
            if existing_version_md.is_fragment and not md.version_md.is_fragment:
                # This version exists in the DB as a fragment, but we're importing a complete copy of the same version;
                # set the is_fragment flag to False in the DB.
                new_version_md = md.version_md

        # Do the same thing for TableSchemaVersion.
        q = (
            sql.select(schema.TableSchemaVersion.md)
            .where(schema.TableSchemaVersion.tbl_id == tbl_id)
            .where(
                schema.TableSchemaVersion.md['schema_version'].cast(sql.Integer) == md.schema_version_md.schema_version
            )
        )
        existing_schema_version_md_row = conn.execute(q).one_or_none()
        if existing_schema_version_md_row is None:
            new_schema_version_md = md.schema_version_md
        else:
            existing_schema_version_md = schema.md_from_dict(
                schema.TableSchemaVersionMd, existing_schema_version_md_row.md
            )
            # Validate that the existing metadata are identical to the new metadata.
            if existing_schema_version_md != md.schema_version_md:
                raise excs.Error(
                    f'The schema version metadata for the replica {path!r}:{md.schema_version_md.schema_version} '
                    'is inconsistent with the metadata recorded from a prior replica.\n'
                    'This is likely due to data corruption in the replicated table.'
                )

        self.store_tbl_md(UUID(tbl_id), None, new_tbl_md, new_version_md, new_schema_version_md)

        if is_new_tbl_version and not md.is_pure_snapshot:
            # It's a new version of a table that has a physical store, so we need to create a TableVersion instance.
            TableVersion.create_replica(md)

    @retry_loop(for_write=False)
    def get_table(self, path: Path, if_not_exists: IfNotExistsParam) -> Table | None:
        obj = Catalog.get()._get_schema_object(
            path, expected=Table, raise_if_not_exists=(if_not_exists == IfNotExistsParam.ERROR)
        )
        if obj is None:
            _logger.info(f'Skipped table {path!r} (does not exist).')
            return None

        assert isinstance(obj, Table)
        # We need to clear cached metadata from tbl_version_path, in case the schema has been changed
        # by another process.
        obj._tbl_version_path.clear_cached_md()
        return obj

    @retry_loop(for_write=True)
    def drop_table(self, path: Path, if_not_exists: IfNotExistsParam, force: bool) -> None:
        tbl = self._get_schema_object(
            path,
            expected=Table,
            raise_if_not_exists=(if_not_exists == IfNotExistsParam.ERROR and not force),
            lock_parent=True,
            lock_obj=False,
        )
        if tbl is None:
            _logger.info(f'Skipped table {path!r} (does not exist).')
            return
        assert isinstance(tbl, Table)

        if isinstance(tbl, View) and tbl._tbl_version_path.is_mutable() and tbl._tbl_version_path.base.is_mutable():
            # this is a mutable view of a mutable base;
            # lock the base before the view, in order to avoid deadlocks with concurrent inserts/updates
            base_id = tbl._tbl_version_path.base.tbl_id
            self._acquire_tbl_lock(tbl_id=base_id, for_write=True, lock_mutable_tree=False)

        self._drop_tbl(tbl, force=force, is_replace=False)

    def _drop_tbl(self, tbl: Table | TableVersionPath, force: bool, is_replace: bool) -> None:
        """
        Drop the table (and recursively its views, if force == True).

        `tbl` can be an instance of `Table` for a user table, or `TableVersionPath` for a hidden (system) table.

        Locking protocol:
        - X-lock base before X-locking any view
        - deadlock-free wrt to TableVersion.insert() (insert propagation also proceeds top-down)
        - X-locks parent dir prior to calling TableVersion.drop(): prevent concurrent creation of another SchemaObject
          in the same directory with the same name (which could lead to duplicate names if we get aborted)
        """
        is_pure_snapshot: bool
        if isinstance(tbl, TableVersionPath):
            tvp = tbl
            tbl_id = tvp.tbl_id
            tbl = None
            is_pure_snapshot = False
        else:
            tvp = tbl._tbl_version_path
            tbl_id = tbl._id
            is_pure_snapshot = tbl._tbl_version is None

        if tbl is not None:
            self._acquire_dir_xlock(dir_id=tbl._dir_id)
        self._acquire_tbl_lock(tbl_id=tbl_id, for_write=True, lock_mutable_tree=False)

        view_ids = self.get_view_ids(tbl_id, for_update=True)
        is_replica = tvp.is_replica()
        do_drop = True

        _logger.debug(f'Preparing to drop table {tbl_id} (force={force!r}, is_replica={is_replica}).')

        if len(view_ids) > 0:
            if force:
                # recursively drop views first
                for view_id in view_ids:
                    view = self.get_table_by_id(view_id)
                    self._drop_tbl(view, force=force, is_replace=is_replace)

            elif is_replica:
                # Dropping a replica with dependents and no 'force': just rename it to be a hidden table;
                # the actual table will not be dropped.
                assert tbl is not None  # can only occur for a user table
                system_dir = self.__ensure_system_dir_exists()
                new_name = f'replica_{tbl_id.hex}'
                _logger.debug(f'{tbl._path()!r} is a replica with dependents; renaming to {new_name!r}.')
                tbl._move(new_name, system_dir._id)
                do_drop = False  # don't actually clear the catalog for this table

            else:
                # It has dependents but is not a replica and no 'force', so it's an error to drop it.
                assert tbl is not None  # can only occur for a user table
                msg: str
                if is_replace:
                    msg = (
                        f'{tbl._display_name()} {tbl._path()!r} already exists and has dependents. '
                        "Use `if_exists='replace_force'` to replace it."
                    )
                else:
                    msg = f'{tbl._display_name()} {tbl._path()!r} has dependents.'
                raise excs.Error(msg)

        # if this is a mutable view of a mutable base, advance the base's view_sn
        if isinstance(tbl, View) and tvp.is_mutable() and tvp.base.is_mutable():
            base_id = tvp.base.tbl_id
            base_tv = self.get_tbl_version(base_id, None, validate_initialized=True)
            base_tv.tbl_md.view_sn += 1
            self.mark_modified_tvs(base_tv.handle)
            result = Env.get().conn.execute(
                sql.update(schema.Table.__table__)
                .values({schema.Table.md: dataclasses.asdict(base_tv.tbl_md)})
                .where(schema.Table.id == base_id)
            )
            assert result.rowcount == 1, result.rowcount

        if do_drop:
            if not is_pure_snapshot:
                # invalidate the TableVersion instance when we're done so that existing references to it can find out it
                # has been dropped
                self.mark_modified_tvs(tvp.tbl_version)
            tv = tvp.tbl_version.get() if tvp.tbl_version is not None else None
            if not is_pure_snapshot:
                # drop the store table before deleting the Table record
                tv = tvp.tbl_version.get()
                tv.drop()

            self.delete_tbl_md(tbl_id)
            tvp.clear_cached_md()

        assert (
            is_replica
            or (tbl_id, None) in self._tbls  # non-replica tables must have an entry with effective_version=None
        )

        # Remove visible Table references (we do this even for a replica that was just renamed).
        versions = [version for id, version in self._tbls if id == tbl_id]
        for version in versions:
            del self._tbls[tbl_id, version]

        _logger.info(f'Dropped table {tbl_id if tbl is None else repr(tbl._path())}.')

        if (
            is_replica  # if this is a replica,
            and do_drop  # and it was actually dropped (not just renamed),
            and tvp.base is not None  # and it has a base table,
        ):
            base_tbl = self.get_table_by_id(tvp.base.tbl_id)
            base_tbl_path = None if base_tbl is None else Path.parse(base_tbl._path(), allow_system_path=True)
            if (
                (base_tbl_path is None or base_tbl_path.is_system_path)  # and the base table is hidden,
                and len(self.get_view_ids(tvp.base.tbl_id, for_update=True)) == 0  # and has no other dependents,
            ):
                # then drop the base table as well (possibly recursively).
                _logger.debug(f'Dropping hidden base table {tvp.base.tbl_id} of dropped replica {tbl_id}.')
                self._drop_tbl(tvp.base, force=False, is_replace=False)

    @retry_loop(for_write=True)
    def create_dir(self, path: Path, if_exists: IfExistsParam, parents: bool) -> Dir:
        return self._create_dir(path, if_exists, parents)

    def _create_dir(self, path: Path, if_exists: IfExistsParam, parents: bool) -> Dir:
        # existing = self._handle_path_collision(path, Dir, False, if_exists)
        # if existing is not None:
        #     assert isinstance(existing, Dir)
        #     return existing
        #
        # parent = self._get_schema_object(path.parent)
        # assert parent is not None
        # dir = Dir._create(parent._id, path.name)
        # Env.get().console_logger.info(f'Created directory {path!r}.')
        # return dir

        if parents:
            # start walking down from the root
            last_parent: Optional[SchemaObject] = None
            for ancestor in path.ancestors():
                ancestor_obj = self._get_schema_object(ancestor, expected=Dir)
                assert ancestor_obj is not None or last_parent is not None
                last_parent = Dir._create(last_parent._id, ancestor.name) if ancestor_obj is None else ancestor_obj
            parent = last_parent
        else:
            parent = self._get_schema_object(path.parent)
        existing = self._handle_path_collision(path, Dir, False, if_exists)
        if existing is not None:
            assert isinstance(existing, Dir)
            return existing
        assert parent is not None
        dir = Dir._create(parent._id, path.name)
        Env.get().console_logger.info(f'Created directory {path!r}.')
        return dir

    @retry_loop(for_write=True)
    def drop_dir(self, path: Path, if_not_exists: IfNotExistsParam, force: bool) -> None:
        _, _, schema_obj = self._prepare_dir_op(
            drop_dir_path=path.parent,
            drop_name=path.name,
            drop_expected=Dir,
            raise_if_not_exists=if_not_exists == IfNotExistsParam.ERROR and not force,
        )
        if schema_obj is None:
            _logger.info(f'Directory {path!r} does not exist; skipped drop_dir().')
            return
        self._drop_dir(schema_obj._id, path, force=force)

    def _drop_dir(self, dir_id: UUID, dir_path: Path, force: bool = False) -> None:
        conn = Env.get().conn
        if not force:
            # check for existing entries
            q = sql.select(sql.func.count()).select_from(schema.Dir).where(schema.Dir.parent_id == dir_id)
            num_subdirs = conn.execute(q).scalar()
            q = sql.select(sql.func.count()).select_from(schema.Table).where(schema.Table.dir_id == dir_id)
            num_tbls = conn.execute(q).scalar()
            if num_subdirs + num_tbls > 0:
                raise excs.Error(f'Directory {dir_path!r} is not empty.')

        # drop existing subdirs
        self._acquire_dir_xlock(dir_id=dir_id)
        dir_q = sql.select(schema.Dir).where(schema.Dir.parent_id == dir_id)
        for row in conn.execute(dir_q).all():
            self._drop_dir(row.id, dir_path.append(row.md['name']), force=True)

        # drop existing tables
        tbl_q = sql.select(schema.Table).where(schema.Table.dir_id == dir_id).with_for_update()
        for row in conn.execute(tbl_q).all():
            tbl = self.get_table_by_id(row.id)
            # this table would have been dropped already if it's a view of a base we dropped earlier
            if tbl is not None:
                self._drop_tbl(tbl, force=True, is_replace=False)

        # self.drop_dir(dir_id)
        conn.execute(sql.delete(schema.Dir).where(schema.Dir.id == dir_id))
        _logger.info(f'Removed directory {dir_path!r}.')

    def get_view_ids(self, tbl_id: UUID, for_update: bool = False) -> list[UUID]:
        """Return the ids of views that directly reference the given table"""
        conn = Env.get().conn
        # check whether this table still exists
        q = sql.select(sql.func.count()).select_from(schema.Table).where(schema.Table.id == tbl_id)
        tbl_count = conn.execute(q).scalar()
        if tbl_count == 0:
            raise excs.Error(self._dropped_tbl_error_msg(tbl_id))
        q = sql.select(schema.Table.id).where(schema.Table.md['view_md']['base_versions'][0][0].astext == tbl_id.hex)
        if for_update:
            q = q.with_for_update()
        result = [r[0] for r in conn.execute(q).all()]
        return result

    def get_tbl_version(
        self,
        tbl_id: UUID,
        effective_version: Optional[int],
        check_pending_ops: Optional[bool] = None,
        validate_initialized: bool = False,
    ) -> Optional[TableVersion]:
        """
        Returns the TableVersion instance for the given table and version and updates the cache.

        If present in the cache and the instance isn't validated, validates version and view_sn against the stored
        metadata.
        """
        # we need a transaction here, if we're not already in one; if this starts a new transaction,
        # the returned TableVersion instance will not be validated
        with self.begin_xact(for_write=False) as conn:
            tv = self._tbl_versions.get((tbl_id, effective_version))
            if tv is None:
                tv = self._load_tbl_version(tbl_id, effective_version, check_pending_ops=check_pending_ops)
            elif not tv.is_validated:
                # only live instances are invalidated
                assert effective_version is None
                # we validate live instances by comparing our cached TableMd.current_version/view_sn to what's stored
                # _logger.debug(f'validating metadata for table {tbl_id}:{tv.version} ({id(tv):x})')
                q = sql.select(schema.Table.md).where(schema.Table.id == tbl_id)
                row = conn.execute(q).one_or_none()
                if row is None:
                    raise excs.Error(self._dropped_tbl_error_msg(tbl_id))
                current_version, view_sn = row.md['current_version'], row.md['view_sn']

                # the stored version can be behind TableVersion.version, because we don't roll back the in-memory
                # metadata changes after a failed update operation
                if current_version != tv.version or view_sn != tv.tbl_md.view_sn:
                    # the cached metadata is invalid
                    _logger.debug(
                        f'reloading metadata for table {tbl_id} '
                        f'(cached/current version: {tv.version}/{current_version}, '
                        f'cached/current view_sn: {tv.tbl_md.view_sn}/{view_sn})'
                    )
                    tv = self._load_tbl_version(tbl_id, None, check_pending_ops=check_pending_ops)
                else:
                    # the cached metadata is valid
                    tv.is_validated = True

            assert tv.is_validated, f'{tbl_id}:{effective_version} not validated\n{tv.__dict__}\n{self._debug_str()}'
            if validate_initialized:
                assert tv.is_initialized, (
                    f'{tbl_id}:{effective_version} not initialized\n{tv.__dict__}\n{self._debug_str()}'
                )
            return tv

    def remove_tbl_version(self, tbl_version: TableVersion) -> None:
        assert (tbl_version.id, tbl_version.effective_version) in self._tbl_versions
        del self._tbl_versions[tbl_version.id, tbl_version.effective_version]

    def get_dir(self, dir_id: UUID, for_update: bool = False) -> Optional[Dir]:
        """Return the Dir with the given id, or None if it doesn't exist"""
        conn = Env.get().conn
        if for_update:
            self._acquire_dir_xlock(dir_id=dir_id)
        q = sql.select(schema.Dir).where(schema.Dir.id == dir_id)
        row = conn.execute(q).one_or_none()
        if row is None:
            return None
        dir_record = schema.Dir(**row._mapping)
        return Dir(dir_record.id, dir_record.parent_id, dir_record.md['name'])

    def _get_dir(self, path: Path, lock_dir: bool = False) -> Optional[schema.Dir]:
        """
        lock_dir: if True, X-locks target (but not the ancestors)
        """
        user = Env.get().user
        conn = Env.get().conn
        if path.is_root:
            if lock_dir:
                self._acquire_dir_xlock(dir_name='')
            q = sql.select(schema.Dir).where(schema.Dir.parent_id.is_(None), schema.Dir.md['user'].astext == user)
            row = conn.execute(q).one_or_none()
            return schema.Dir(**row._mapping) if row is not None else None
        else:
            parent_dir = self._get_dir(path.parent, lock_dir=False)
            if parent_dir is None:
                return None
            if lock_dir:
                self._acquire_dir_xlock(parent_id=parent_dir.id, dir_name=path.name)
            q = sql.select(schema.Dir).where(
                schema.Dir.parent_id == parent_dir.id,
                schema.Dir.md['name'].astext == path.name,
                schema.Dir.md['user'].astext == user,
            )
            row = conn.execute(q).one_or_none()
            return schema.Dir(**row._mapping) if row is not None else None

    def _load_tbl(self, tbl_id: UUID) -> Optional[Table]:
        """Loads metadata for the table with the given id and caches it."""
        _logger.info(f'Loading table {tbl_id}')
        from .insertable_table import InsertableTable
        from .view import View

        conn = Env.get().conn

        # check for pending ops
        q = sql.select(sql.func.count()).where(schema.PendingTableOp.tbl_id == tbl_id)
        has_pending_ops = conn.execute(q).scalar() > 0
        if has_pending_ops:
            raise PendingTableOpsError(tbl_id)

        q: sql.Executable = (
            sql.select(schema.Table, schema.TableSchemaVersion)
            .join(schema.TableSchemaVersion)
            .where(schema.Table.id == schema.TableSchemaVersion.tbl_id)
            .where(
                schema.Table.md['current_schema_version'].cast(sql.Integer) == schema.TableSchemaVersion.schema_version
            )
            .where(schema.Table.id == tbl_id)
        )
        row = conn.execute(q).one_or_none()
        if row is None:
            return None
        tbl_record, _ = _unpack_row(row, [schema.Table, schema.TableSchemaVersion])

        tbl_md = schema.md_from_dict(schema.TableMd, tbl_record.md)
        view_md = tbl_md.view_md

        if tbl_md.is_replica and not tbl_md.is_snapshot:
            # If this is a non-snapshot replica, we have to load it as a specific version handle. This is because:
            # (1) the head version might be a version fragment that isn't user-accessible, and
            # (2) the cached data in view_md.base_versions is not reliable, since the replicated version does not
            #     necessarily track the head version of the originally shared table.

            # Query for the latest non-fragment table version.
            q = (
                sql.select(schema.TableVersion.version)
                .where(schema.TableVersion.tbl_id == tbl_id)
                .where(schema.TableVersion.md['is_fragment'].astext == 'false')
                .order_by(schema.TableVersion.md['version'].cast(sql.Integer).desc())
                .limit(1)
            )
            row = conn.execute(q).one_or_none()
            if row is not None:
                version = row[0]
                return self._load_tbl_at_version(tbl_id, version)
            return None

        if view_md is None and not tbl_md.is_replica:
            # this is a base, non-replica table
            if (tbl_id, None) not in self._tbl_versions:
                _ = self._load_tbl_version(tbl_id, None)
            tbl = InsertableTable(tbl_record.dir_id, TableVersionHandle(tbl_id, None))
            self._tbls[tbl_id, None] = tbl
            return tbl

        # this is a view; determine the sequence of TableVersions to load
        tbl_version_path: list[tuple[UUID, Optional[int]]] = []
        if tbl_md.is_pure_snapshot:
            # this is a pure snapshot, without a physical table backing it; we only need the bases
            pass
        else:
            effective_version = (
                0 if view_md is not None and view_md.is_snapshot else None
            )  # snapshots only have version 0
            tbl_version_path.append((tbl_id, effective_version))
        if view_md is not None:
            tbl_version_path.extend((UUID(tbl_id), version) for tbl_id, version in view_md.base_versions)

        # load TableVersions, starting at the root
        base_path: Optional[TableVersionPath] = None
        view_path: Optional[TableVersionPath] = None
        for id, effective_version in tbl_version_path[::-1]:
            if (id, effective_version) not in self._tbl_versions:
                _ = self._load_tbl_version(id, effective_version)
            view_path = TableVersionPath(TableVersionHandle(id, effective_version), base=base_path)
            base_path = view_path
        view = View(tbl_id, tbl_record.dir_id, tbl_md.name, view_path, snapshot_only=tbl_md.is_pure_snapshot)
        self._tbls[tbl_id, None] = view
        return view

    def _load_tbl_at_version(self, tbl_id: UUID, version: int) -> Optional[Table]:
        from .view import View

        # Load the specified TableMd and TableVersionMd records from the db.
        conn = Env.get().conn
        q: sql.Executable = (
            sql.select(schema.Table, schema.TableVersion)
            .join(schema.TableVersion)
            .where(schema.Table.id == tbl_id)
            .where(schema.Table.id == schema.TableVersion.tbl_id)
            .where(schema.TableVersion.version == version)
        )
        row = conn.execute(q).one_or_none()
        if row is None:
            return None
        tbl_record, version_record = _unpack_row(row, [schema.Table, schema.TableVersion])
        tbl_md = schema.md_from_dict(schema.TableMd, tbl_record.md)
        version_md = schema.md_from_dict(schema.TableVersionMd, version_record.md)

        # Reconstruct the TableVersionPath for the specified TableVersion. We do this by examining the created_at
        # timestamps of this table and all its ancestors.
        # TODO: Store the relevant TableVersionPaths in the database, so that we don't need to rely on timestamps
        #     (which might be nondeterministic in the future).

        # Build the list of ancestor versions, starting with the given table and traversing back to the base table.
        # For each proper ancestor, we use the version whose created_at timestamp equals or most nearly precedes the
        # given TableVersion's created_at timestamp.
        ancestors: list[tuple[UUID, Optional[int]]] = [(tbl_id, version)]
        if tbl_md.view_md is not None:
            for ancestor_id, _ in tbl_md.view_md.base_versions:
                q = (
                    sql.select(schema.TableVersion)
                    .where(schema.TableVersion.tbl_id == ancestor_id)
                    .where(schema.TableVersion.md['created_at'].cast(sql.Float) <= version_md.created_at)
                    .order_by(schema.TableVersion.md['created_at'].cast(sql.Float).desc())
                    .limit(1)
                )
                row = conn.execute(q).one_or_none()
                if row is None:
                    # This can happen if an ancestor version is garbage collected; it can also happen in
                    # rare circumstances involving table versions created specifically with Pixeltable 0.4.3.
                    _logger.info(f'Ancestor {ancestor_id} not found for table {tbl_id}:{version}')
                    raise excs.Error('The specified table version is no longer valid and cannot be retrieved.')
                ancestor_version_record = _unpack_row(row, [schema.TableVersion])[0]
                ancestor_version_md = schema.md_from_dict(schema.TableVersionMd, ancestor_version_record.md)
                assert ancestor_version_md.created_at <= version_md.created_at
                ancestors.append((UUID(ancestor_id), ancestor_version_md.version))

        # Force any ancestors to be loaded (base table first).
        for anc_id, anc_version in ancestors[::-1]:
            if (anc_id, anc_version) not in self._tbl_versions:
                _ = self._load_tbl_version(anc_id, anc_version)

        # Now reconstruct the relevant TableVersionPath instance from the ancestor versions.
        tvp: Optional[TableVersionPath] = None
        for anc_id, anc_version in ancestors[::-1]:
            tvp = TableVersionPath(TableVersionHandle(anc_id, anc_version), base=tvp)

        view = View(tbl_id, tbl_record.dir_id, tbl_md.name, tvp, snapshot_only=True)
        self._tbls[tbl_id, version] = view
        return view

    @retry_loop(for_write=False)
    def collect_tbl_history(self, tbl_id: UUID, n: Optional[int]) -> list[schema.FullTableMd]:
        return self._collect_tbl_history(tbl_id, n)

    def _collect_tbl_history(self, tbl_id: UUID, n: Optional[int]) -> list[schema.FullTableMd]:
        """
        Returns the history of up to n versions of the table with the given UUID.

        Args:
            tbl_id: the UUID of the table to collect history for.
            n: Optional limit on the maximum number of versions returned.

        Returns:
            A sequence of rows, ordered by version number
            Each row contains a TableVersion and a TableSchemaVersion object.
        """
        q = (
            sql.select(schema.Table, schema.TableVersion, schema.TableSchemaVersion)
            .where(schema.Table.id == tbl_id)
            .join(schema.TableVersion)
            .where(schema.TableVersion.tbl_id == tbl_id)
            .join(schema.TableSchemaVersion)
            .where(schema.TableSchemaVersion.tbl_id == tbl_id)
            .where(
                schema.TableVersion.md['schema_version'].cast(sql.Integer) == schema.TableSchemaVersion.schema_version
            )
            .order_by(schema.TableVersion.version.desc())
        )
        if n is not None:
            q = q.limit(n)
        src_rows = Env.get().session.execute(q).fetchall()
        return [
            schema.FullTableMd(
                schema.md_from_dict(schema.TableMd, row.Table.md),
                schema.md_from_dict(schema.TableVersionMd, row.TableVersion.md),
                schema.md_from_dict(schema.TableSchemaVersionMd, row.TableSchemaVersion.md),
            )
            for row in src_rows
        ]

    def load_tbl_md(self, tbl_id: UUID, effective_version: Optional[int]) -> schema.FullTableMd:
        """
        Loads metadata from the store for a given table UUID and version.
        """
        # _logger.info(f'Loading metadata for table version: {tbl_id}:{effective_version}')
        conn = Env.get().conn

        q = (
            sql.select(schema.Table, schema.TableVersion, schema.TableSchemaVersion)
            .select_from(schema.Table)
            .where(schema.Table.id == tbl_id)
            .join(schema.TableVersion)
            .where(schema.TableVersion.tbl_id == tbl_id)
            .join(schema.TableSchemaVersion)
            .where(schema.TableSchemaVersion.tbl_id == tbl_id)
        )

        if effective_version is not None:
            # we are loading a specific version
            # SELECT *
            # FROM Table t
            # JOIN TableVersion tv ON (tv.tbl_id = tbl_id AND tv.version = effective_version)
            # JOIN TableSchemaVersion tsv ON (tsv.tbl_id = tbl_id AND tv.md.schema_version = tsv.schema_version)
            # WHERE t.id = tbl_id
            q = q.where(
                schema.TableVersion.md['version'].cast(sql.Integer) == effective_version,
                schema.TableVersion.md['schema_version'].cast(sql.Integer) == schema.TableSchemaVersion.schema_version,
            )
        else:
            # we are loading the current version
            # SELECT *
            # FROM Table t
            # JOIN TableVersion tv ON (tv.tbl_id = tbl_id AND t.current_version = tv.version)
            # JOIN TableSchemaVersion tsv ON (tsv.tbl_id = tbl_id AND t.current_schema_version = tsv.schema_version)
            # WHERE t.id = tbl_id
            q = q.where(
                schema.Table.md['current_version'].cast(sql.Integer) == schema.TableVersion.version,
                schema.Table.md['current_schema_version'].cast(sql.Integer) == schema.TableSchemaVersion.schema_version,
            )

        row = conn.execute(q).one_or_none()
        if row is None:
            raise excs.Error(self._dropped_tbl_error_msg(tbl_id))
        tbl_record, version_record, schema_version_record = _unpack_row(
            row, [schema.Table, schema.TableVersion, schema.TableSchemaVersion]
        )
        assert tbl_record.id == tbl_id
        tbl_md = schema.md_from_dict(schema.TableMd, tbl_record.md)
        version_md = schema.md_from_dict(schema.TableVersionMd, version_record.md)
        schema_version_md = schema.md_from_dict(schema.TableSchemaVersionMd, schema_version_record.md)

        return schema.FullTableMd(tbl_md, version_md, schema_version_md)

    def store_tbl_md(
        self,
        tbl_id: UUID,
        dir_id: Optional[UUID],
        tbl_md: Optional[schema.TableMd],
        version_md: Optional[schema.TableVersionMd],
        schema_version_md: Optional[schema.TableSchemaVersionMd],
        pending_ops: Optional[list[TableOp]] = None,
    ) -> None:
        """
        Stores metadata to the DB.

        Args:
            tbl_id: UUID of the table to store metadata for.
            dir_id: If specified, the tbl_md will be added to the given directory; if None, the table must already exist
            tbl_md: If specified, `tbl_md` will be inserted, or updated (only one such record can exist per UUID)
            version_md: inserted as a new record if present
            schema_version_md: will be inserted as a new record if present

        If inserting `version_md` or `schema_version_md` would be a primary key violation, an exception will be raised.
        """
        assert self._in_write_xact
        assert version_md is None or version_md.created_at > 0.0
        assert pending_ops is None or len(pending_ops) > 0
        assert pending_ops is None or tbl_md is not None  # if we write pending ops, we must also write new tbl_md
        session = Env.get().session

        # Construct and insert or update table record if requested.
        if tbl_md is not None:
            assert tbl_md.tbl_id == str(tbl_id)
            if version_md is not None:
                assert tbl_md.current_version == version_md.version
                assert tbl_md.current_schema_version == version_md.schema_version
            if schema_version_md is not None:
                assert tbl_md.current_schema_version == schema_version_md.schema_version
            if pending_ops is not None:
                tbl_md.has_pending_ops = True

            if dir_id is not None:
                # We are inserting a record while creating a new table.
                tbl_record = schema.Table(id=tbl_id, dir_id=dir_id, md=dataclasses.asdict(tbl_md))
                session.add(tbl_record)
            else:
                # Update the existing table record.
                result = session.execute(
                    sql.update(schema.Table.__table__)
                    .values({schema.Table.md: dataclasses.asdict(tbl_md)})
                    .where(schema.Table.id == tbl_id)
                )
                assert result.rowcount == 1, result.rowcount

        # Construct and insert new table version record if requested.
        if version_md is not None:
            assert version_md.tbl_id == str(tbl_id)
            if schema_version_md is not None:
                assert version_md.schema_version == schema_version_md.schema_version
            tv_rows = (
                session.query(schema.TableVersion)
                .filter(schema.TableVersion.tbl_id == tbl_id, schema.TableVersion.version == version_md.version)
                .all()
            )
            if len(tv_rows) == 0:
                # It's a new table version; insert a new record in the DB for it.
                tbl_version_record = schema.TableVersion(
                    tbl_id=tbl_id, version=version_md.version, md=dataclasses.asdict(version_md)
                )
                session.add(tbl_version_record)
            else:
                # This table version already exists; update it.
                assert len(tv_rows) == 1  # must be unique
                tv = tv_rows[0]
                # Validate that the only field that can change is 'is_fragment'.
                assert tv.md == dataclasses.asdict(dataclasses.replace(version_md, is_fragment=tv.md['is_fragment']))
                result = session.execute(
                    sql.update(schema.TableVersion.__table__)
                    .values({schema.TableVersion.md: dataclasses.asdict(version_md)})
                    .where(schema.TableVersion.tbl_id == tbl_id, schema.TableVersion.version == version_md.version)
                )
                assert result.rowcount == 1, result.rowcount

        # Construct and insert a new schema version record if requested.
        if schema_version_md is not None:
            assert schema_version_md.tbl_id == str(tbl_id)
            schema_version_record = schema.TableSchemaVersion(
                tbl_id=tbl_id, schema_version=schema_version_md.schema_version, md=dataclasses.asdict(schema_version_md)
            )
            session.add(schema_version_record)

        # make sure we don't have any pending ops
        assert session.query(schema.PendingTableOp).filter(schema.PendingTableOp.tbl_id == tbl_id).count() == 0

        if pending_ops is not None:
            for op in pending_ops:
                op_record = schema.PendingTableOp(tbl_id=tbl_id, op_sn=op.op_sn, op=dataclasses.asdict(op))
                session.add(op_record)

        session.flush()  # Inform SQLAlchemy that we want to write these changes to the DB.

    def store_update_status(self, tbl_id: UUID, version: int, status: UpdateStatus) -> None:
        """Update the TableVersion.md.update_status field"""
        assert self._in_write_xact
        conn = Env.get().conn

        stmt = (
            sql.update(schema.TableVersion)
            .where(schema.TableVersion.tbl_id == tbl_id, schema.TableVersion.version == version)
            .values(md=schema.TableVersion.md.op('||')({'update_status': dataclasses.asdict(status)}))
        )

        res = conn.execute(stmt)
        assert res.rowcount == 1, res.rowcount

    def delete_tbl_md(self, tbl_id: UUID) -> None:
        """
        Deletes all table metadata from the store for the given table UUID.
        """
        conn = Env.get().conn
        conn.execute(sql.delete(schema.TableSchemaVersion.__table__).where(schema.TableSchemaVersion.tbl_id == tbl_id))
        conn.execute(sql.delete(schema.TableVersion.__table__).where(schema.TableVersion.tbl_id == tbl_id))
        conn.execute(sql.delete(schema.PendingTableOp.__table__).where(schema.PendingTableOp.tbl_id == tbl_id))
        conn.execute(sql.delete(schema.Table.__table__).where(schema.Table.id == tbl_id))

    def load_replica_md(self, tbl: Table) -> list[schema.FullTableMd]:
        """
        Load metadata for the given table along with all its ancestors. The values of TableMd.current_version and
        TableMd.current_schema_version will be adjusted to ensure that the metadata represent a valid (internally
        consistent) table state.
        """
        # TODO: First acquire X-locks for all relevant metadata entries

        # Load metadata for every table in the TableVersionPath for `tbl`.
        md = [self.load_tbl_md(tv.id, tv.effective_version) for tv in tbl._tbl_version_path.get_tbl_versions()]

        # If `tbl` is a named pure snapshot, we're not quite done, since the snapshot metadata won't appear in the
        # TableVersionPath. We need to prepend it separately.
        if isinstance(tbl, View) and tbl._is_named_pure_snapshot():
            snapshot_md = self.load_tbl_md(tbl._id, 0)
            md = [snapshot_md, *md]

        for ancestor_md in md:
            # Set the `is_replica` flag on every ancestor's TableMd.
            ancestor_md.tbl_md.is_replica = True
            # For replica metadata, we guarantee that the current_version and current_schema_version of TableMd
            # match the corresponding values in TableVersionMd and TableSchemaVersionMd. This is to ensure that,
            # when the metadata is later stored in the catalog of a different Pixeltable instance, the values of
            # current_version and current_schema_version will always point to versions that are known to the
            # destination catalog.
            ancestor_md.tbl_md.current_version = ancestor_md.version_md.version
            ancestor_md.tbl_md.current_schema_version = ancestor_md.schema_version_md.schema_version

        for ancestor_md in md[1:]:
            # Also, the table version of every proper ancestor is emphemeral; it does not represent a queryable
            # table version (the data might be incomplete, since we have only retrieved one of its views, not
            # the table itself).
            ancestor_md.version_md.is_fragment = True

        return md

    def _load_tbl_version(
        self, tbl_id: UUID, effective_version: Optional[int], check_pending_ops: bool = True
    ) -> Optional[TableVersion]:
        """Creates TableVersion instance from stored metadata and registers it in _tbl_versions."""
        tbl_md, version_md, schema_version_md = self.load_tbl_md(tbl_id, effective_version)
        view_md = tbl_md.view_md

        conn = Env.get().conn

        if check_pending_ops:
            pending_ops_q = (
                sql.select(sql.func.count())
                .select_from(schema.Table)
                .join(schema.PendingTableOp)
                .where(schema.PendingTableOp.tbl_id == tbl_id)
                .where(schema.Table.id == tbl_id)
            )
            if effective_version is not None:
                # we only care about pending ops if the requested version is the current version
                pending_ops_q = pending_ops_q.where(
                    sql.text(f"({schema.Table.__table__}.md->>'current_version')::int = {effective_version}")
                )
            has_pending_ops = conn.execute(pending_ops_q).scalar() > 0
            if has_pending_ops:
                raise PendingTableOpsError(tbl_id)

        # load mutable view ids for mutable TableVersions
        mutable_view_ids: list[UUID] = []
        # If this is a replica, effective_version should not be None. We see this today, because
        # the replica's TV instance's Column instances contain value_expr_dicts that reference the live version.
        # This is presumably a source of bugs, because it ignores schema version changes (eg, column renames).
        # TODO: retarget the value_expr_dict when instantiating Columns for a particular TV instance.
        if effective_version is None and not tbl_md.is_replica:
            q = (
                sql.select(schema.Table.id)
                .where(schema.Table.md['view_md']['base_versions'][0][0].astext == tbl_id.hex)
                .where(schema.Table.md['view_md']['base_versions'][0][1].astext == None)
            )
            mutable_view_ids = [r[0] for r in conn.execute(q).all()]

        mutable_views = [TableVersionHandle(id, None) for id in mutable_view_ids]

        tbl_version: TableVersion
        if view_md is None:
            # this is a base table
            tbl_version = TableVersion(tbl_id, tbl_md, version_md, effective_version, schema_version_md, mutable_views)
        else:
            assert len(view_md.base_versions) > 0  # a view needs to have a base
            # TODO: add TableVersionMd.is_pure_snapshot() and use that
            pure_snapshot = (
                view_md.is_snapshot
                and view_md.predicate is None
                and view_md.sample_clause is None
                and len(schema_version_md.columns) == 0
            )
            assert not pure_snapshot  # a pure snapshot doesn't have a physical table backing it, no point in loading it

            base: TableVersionHandle
            base_path: Optional[TableVersionPath] = None  # needed for live view
            if view_md.is_snapshot:
                base = TableVersionHandle(UUID(view_md.base_versions[0][0]), view_md.base_versions[0][1])
            else:
                base_path = TableVersionPath.from_md(tbl_md.view_md.base_versions)
                base = base_path.tbl_version

            tbl_version = TableVersion(
                tbl_id,
                tbl_md,
                version_md,
                effective_version,
                schema_version_md,
                mutable_views,
                base_path=base_path,
                base=base,
            )

        # register the instance before init()
        self._tbl_versions[tbl_id, effective_version] = tbl_version
        # register this instance as modified, so that it gets purged if the transaction fails, it may not be
        # fully initialized
        self.mark_modified_tvs(tbl_version.handle)
        tbl_version.init()
        return tbl_version

    def _init_store(self) -> None:
        """One-time initialization of the stored catalog. Idempotent."""
        self.create_user(None)
        _logger.info('Initialized catalog.')

    def create_user(self, user: Optional[str]) -> None:
        """
        Creates a catalog record (root directory) for the specified user, if one does not already exist.
        """
        with Env.get().begin_xact():
            session = Env.get().session
            # See if there are any directories in the catalog matching the specified user.
            if session.query(schema.Dir).where(schema.Dir.md['user'].astext == user).count() > 0:
                # At least one such directory exists; no need to create a new one.
                return

            dir_md = schema.DirMd(name='', user=user, additional_md={})
            dir_record = schema.Dir(parent_id=None, md=dataclasses.asdict(dir_md))
            session.add(dir_record)
            session.flush()
            _logger.info(f'Added root directory record for user: {user!r}')

    def _handle_path_collision(
        self, path: Path, expected_obj_type: type[SchemaObject], expected_snapshot: bool, if_exists: IfExistsParam
    ) -> Optional[SchemaObject]:
        obj, _, _ = self._prepare_dir_op(add_dir_path=path.parent, add_name=path.name)

        if if_exists == IfExistsParam.ERROR and obj is not None:
            raise excs.Error(f'Path {path!r} is an existing {obj._display_name()}')
        else:
            is_snapshot = isinstance(obj, View) and obj._tbl_version_path.is_snapshot()
            if obj is not None and (not isinstance(obj, expected_obj_type) or (expected_snapshot and not is_snapshot)):
                if expected_obj_type is Dir:
                    obj_type_str = 'directory'
                elif expected_obj_type is InsertableTable:
                    obj_type_str = 'table'
                elif expected_obj_type is View:
                    obj_type_str = 'snapshot' if expected_snapshot else 'view'
                else:
                    raise AssertionError()
                raise excs.Error(
                    f'Path {path!r} already exists but is not a {obj_type_str}. Cannot {if_exists.name.lower()} it.'
                )

        if obj is None:
            return None
        if if_exists == IfExistsParam.IGNORE:
            return obj

        # drop the existing schema object
        if isinstance(obj, Dir):
            dir_contents = self._get_dir_contents(obj._id)
            if len(dir_contents) > 0 and if_exists == IfExistsParam.REPLACE:
                raise excs.Error(
                    f'Directory {path!r} already exists and is not empty. '
                    'Use `if_exists="replace_force"` to replace it.'
                )
            self._drop_dir(obj._id, path, force=True)
        else:
            assert isinstance(obj, Table)
            self._drop_tbl(obj, force=if_exists == IfExistsParam.REPLACE_FORCE, is_replace=True)
        return None<|MERGE_RESOLUTION|>--- conflicted
+++ resolved
@@ -1157,19 +1157,11 @@
         # We need to do this at the end, since `existing_path` needs to first have a non-fragment table version in
         # order to be instantiated as a schema object.
         existing = self.get_table_by_id(tbl_id)
-<<<<<<< HEAD
         assert existing is not None
         existing_path = Path.parse(existing._path(), allow_system_path=True)
         if existing_path != path:
             assert existing_path.is_system_path
-            self._move(existing_path, path)
-=======
-        if existing is not None:
-            existing_path = Path.parse(existing._path(), allow_system_path=True)
-            if existing_path != path:
-                assert existing_path.is_system_path
-                self._move(existing_path, path, IfExistsParam.ERROR, IfNotExistsParam.ERROR)
->>>>>>> e208f7f1
+            self._move(existing_path, path, IfExistsParam.ERROR, IfNotExistsParam.ERROR)
 
     def __ensure_system_dir_exists(self) -> Dir:
         system_path = Path.parse('_system', allow_system_path=True)
