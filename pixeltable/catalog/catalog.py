from __future__ import annotations

import dataclasses
import functools
import logging
import random
import time
from collections import defaultdict
from contextlib import contextmanager
from enum import Enum
from typing import TYPE_CHECKING, Any, Callable, Iterator, TypeVar
from uuid import UUID

import psycopg
import sqlalchemy as sql
import sqlalchemy.exc as sql_exc

from pixeltable import exceptions as excs
from pixeltable.env import Env
from pixeltable.iterators import ComponentIterator
from pixeltable.metadata import schema
from pixeltable.utils.exception_handler import run_cleanup

from .column import Column
from .dir import Dir
from .globals import IfExistsParam, IfNotExistsParam, MediaValidation, QColumnId
from .insertable_table import InsertableTable
from .path import Path
from .schema_object import SchemaObject
from .table import Table
from .table_version import TableVersion, TableVersionMd
from .table_version_handle import TableVersionHandle
from .table_version_path import TableVersionPath
from .tbl_ops import TableOp
from .update_status import UpdateStatus
from .view import View

if TYPE_CHECKING:
    from pixeltable.plan import SampleClause

    from .. import exprs


_logger = logging.getLogger('pixeltable')


def _unpack_row(row: sql.engine.Row | None, entities: list[type[sql.orm.decl_api.DeclarativeBase]]) -> list[Any] | None:
    """Convert a Row result into a list of entity instances.

    Assumes that the query contains a select() of exactly those entities.
    """
    if row is None:
        return None

    result: list[sql.orm.decl_api.DeclarativeBase] = []
    column_offset = 0

    for entity in entities:
        num_cols = len(entity.__table__.columns)
        data = {name: row[column_offset + i] for i, name in enumerate(entity.__table__.columns.keys())}
        inst = entity(**data)
        result.append(inst)
        column_offset += num_cols

    return result


def md_dict_factory(data: list[tuple[str, Any]]) -> dict:
    """Use this to serialize TableMd instances with asdict()"""
    # serialize enums to their values
    return {k: v.value if isinstance(v, Enum) else v for k, v in data}


# -1: unlimited
# for now, we don't limit the number of retries, because we haven't seen situations where the actual number of retries
# grows uncontrollably
_MAX_RETRIES = -1

T = TypeVar('T')


def retry_loop(
    *, tbl: TableVersionPath | None = None, for_write: bool, lock_mutable_tree: bool = False
) -> Callable[[Callable[..., T]], Callable[..., T]]:
    def decorator(op: Callable[..., T]) -> Callable[..., T]:
        @functools.wraps(op)
        def loop(*args: Any, **kwargs: Any) -> T:
            cat = Catalog.get()
            # retry_loop() is reentrant
            if cat._in_retry_loop:
                return op(*args, **kwargs)

            num_retries = 0
            while True:
                cat._in_retry_loop = True
                try:
                    # in order for retry to work, we need to make sure that there aren't any prior db updates
                    # that are part of an ongoing transaction
                    assert not Env.get().in_xact
                    with Catalog.get().begin_xact(
                        tbl=tbl,
                        for_write=for_write,
                        convert_db_excs=False,
                        lock_mutable_tree=lock_mutable_tree,
                        finalize_pending_ops=True,
                    ):
                        return op(*args, **kwargs)
                except PendingTableOpsError as e:
                    Env.get().console_logger.debug(f'retry_loop(): finalizing pending ops for {e.tbl_id}')
                    Catalog.get()._finalize_pending_ops(e.tbl_id)
                except (sql_exc.DBAPIError, sql_exc.OperationalError) as e:
                    # TODO: what other exceptions should we be looking for?
                    if isinstance(
                        # TODO: Investigate whether DeadlockDetected points to a bug in our locking protocol,
                        #     which is supposed to be deadlock-free.
                        e.orig,
                        (
                            psycopg.errors.SerializationFailure,
                            psycopg.errors.LockNotAvailable,
                            psycopg.errors.DeadlockDetected,
                        ),
                    ):
                        if num_retries < _MAX_RETRIES or _MAX_RETRIES == -1:
                            num_retries += 1
                            _logger.debug(f'Retrying ({num_retries}) after {type(e.orig)}')
                            time.sleep(random.uniform(0.1, 0.5))
                        else:
                            raise excs.Error(f'Serialization retry limit ({_MAX_RETRIES}) exceeded') from e
                    else:
                        raise
                except Exception as e:
                    # for informational/debugging purposes
                    _logger.debug(f'retry_loop(): passing along {e}')
                    raise
                finally:
                    cat._in_retry_loop = False

        return loop

    return decorator


class PendingTableOpsError(Exception):
    tbl_id: UUID

    def __init__(self, tbl_id: UUID) -> None:
        self.tbl_id = tbl_id


class Catalog:
    """The functional interface to getting access to catalog objects

    All interface functions must be called in the context of a transaction, started with Catalog.begin_xact() or
    via retry_loop().

    When calling functions that involve Table or TableVersion instances, the catalog needs to get a chance to finalize
    pending ops against those tables. To that end,
    - use begin_xact(tbl) or begin_xact(tbl_id) if only accessing a single table
    - use retry_loop() when accessing multiple tables (eg, pxt.ls())

    Caching and invalidation of metadata:
    - Catalog caches TableVersion instances in order to avoid excessive metadata loading
    - for any specific table version (ie, combination of id and effective version) there can be only a single
      Tableversion instance in circulation; the reason is that each TV instance has its own store_tbl.sa_tbl, and
      mixing multiple instances of sqlalchemy Table objects in the same query (for the same underlying table) leads to
      duplicate references to that table in the From clause (ie, incorrect Cartesian products)
    - in order to allow multiple concurrent Python processes to perform updates (data and/or schema) against a shared
      Pixeltable instance, Catalog needs to reload metadata from the store when there are changes
    - concurrent changes are detected by comparing TableVersion.version/view_sn with the stored current version
      (TableMd.current_version/view_sn)
    - cached live TableVersion instances (those with effective_version == None) are validated against the stored
      metadata on transaction boundaries; this is recorded in TableVersion.is_validated
    - metadata validation is only needed for live TableVersion instances (snapshot instances are immutable)
    """

    _instance: Catalog | None = None

    # cached TableVersion instances; key: [id, version]
    # - mutable version of a table: version == None (even though TableVersion.version is set correctly)
    # - snapshot versions: records the version of the snapshot
    _tbl_versions: dict[tuple[UUID, int | None], TableVersion]
    _tbls: dict[tuple[UUID, int | None], Table]
    _in_write_xact: bool  # True if we're in a write transaction
    _x_locked_tbl_ids: set[UUID]  # non-empty for write transactions
    _modified_tvs: set[TableVersionHandle]  # TableVersion instances modified in the current transaction
    _roll_forward_ids: set[UUID]  # ids of Tables that have pending TableOps
    _undo_actions: list[Callable[[], None]]
    _in_retry_loop: bool

    # cached column dependencies
    # - key: table id, value: mapping from column id to its dependencies
    # - only maintained for dependencies between non-snapshot table versions
    # - can contain stale entries (stemming from invalidated TV instances)
    _column_dependencies: dict[UUID, dict[QColumnId, set[QColumnId]]]

    # column dependents are recomputed at the beginning of every write transaction and only reflect the locked tree
    _column_dependents: dict[QColumnId, set[QColumnId]] | None

    @classmethod
    def get(cls) -> Catalog:
        if cls._instance is None:
            cls._instance = cls()
        return cls._instance

    @classmethod
    def clear(cls) -> None:
        """Remove the instance. Used for testing."""
        if cls._instance is not None:
            # invalidate all existing instances to force reloading of metadata
            for tbl_version in cls._instance._tbl_versions.values():
                tbl_version.is_validated = False
        cls._instance = None

    def __init__(self) -> None:
        self._tbl_versions = {}
        self._tbls = {}  # don't use a defaultdict here, it doesn't cooperate with the debugger
        self._in_write_xact = False
        self._x_locked_tbl_ids = set()
        self._modified_tvs = set()
        self._roll_forward_ids = set()
        self._undo_actions = []
        self._in_retry_loop = False
        self._column_dependencies = {}
        self._column_dependents = None
        self._init_store()

    def _dropped_tbl_error_msg(self, tbl_id: UUID) -> str:
        return f'Table was dropped (no record found for {tbl_id})'

    def validate(self) -> None:
        """Validate structural consistency of cached metadata"""
        for (tbl_id, effective_version), tbl_version in self._tbl_versions.items():
            assert tbl_id == tbl_version.id, f'{tbl_id} != {tbl_version.id}'
            assert tbl_version.effective_version == tbl_version.version or tbl_version.effective_version is None, (
                f'{tbl_version.effective_version} != {tbl_version.version} for id {tbl_id}'
            )
            assert effective_version == tbl_version.effective_version, (
                f'{effective_version} != {tbl_version.effective_version} for id {tbl_id}'
            )
            assert len(tbl_version.mutable_views) == 0 or tbl_version.is_mutable, (
                f'snapshot_id={tbl_version.id} mutable_views={tbl_version.mutable_views}'
            )

            if tbl_version.is_view and tbl_version.is_mutable and tbl_version.is_validated:
                # make sure this mutable view is recorded in a mutable base
                base = tbl_version.base
                assert base is not None
                if base.effective_version is None:
                    assert (base.id, None) in self._tbl_versions
                    base_tv = self._tbl_versions[base.id, None]
                    if not base_tv.is_validated:
                        continue
                    mutable_view_ids = ', '.join(str(tv.id) for tv in self._tbl_versions[base.id, None].mutable_views)
                    mutable_view_names = ', '.join(
                        tv._tbl_version.name
                        for tv in self._tbl_versions[base.id, None].mutable_views
                        if tv._tbl_version is not None
                    )
                    assert TableVersionHandle.create(tbl_version) in self._tbl_versions[base.id, None].mutable_views, (
                        f'{tbl_version.name} ({tbl_version.id}) missing in {mutable_view_ids} ({mutable_view_names})'
                    )

            if len(tbl_version.mutable_views) > 0:
                # make sure we also loaded mutable view metadata, which is needed to detect column dependencies
                for v in tbl_version.mutable_views:
                    assert v.effective_version is None, f'{v.id}:{v.effective_version}'

    def mark_modified_tvs(self, *handle: TableVersionHandle) -> None:
        """Record that the given TableVersion instances were modified in the current transaction"""
        assert Env.get().in_xact
        self._modified_tvs.update(handle)

    @contextmanager
    def begin_xact(
        self,
        *,
        tbl: TableVersionPath | None = None,
        tbl_id: UUID | None = None,
        for_write: bool = False,
        lock_mutable_tree: bool = False,
        convert_db_excs: bool = True,
        finalize_pending_ops: bool = True,
    ) -> Iterator[sql.Connection]:
        """
        Return a context manager that yields a connection to the database. Idempotent.

        It is mandatory to call this method, not Env.begin_xact(), if the transaction accesses any table data
        or metadata.

        If tbl != None, follows this locking protocol:
        - validates/reloads the TableVersion instances of tbl's ancestors (in the hope that this reduces potential
          SerializationErrors later on)
        - if for_write == True, x-locks Table record (by updating Table.lock_dummy; see _acquire_tbl_lock())
        - if for_write == False, validates TableVersion instance
        - if lock_mutable_tree == True, also x-locks all mutable views of the table
        - this needs to be done in a retry loop, because Postgres can decide to abort the transaction
          (SerializationFailure, LockNotAvailable)
        - for that reason, we do all lock acquisition prior to doing any real work (eg, compute column values),
          to minimize the probability of losing that work due to a forced abort

        If convert_db_excs == True, converts DBAPIErrors into excs.Errors.
        """
        assert tbl is None or tbl_id is None  # at most one can be specified
        if Env.get().in_xact:
            # make sure that we requested the required table lock at the beginning of the transaction
            if for_write:
                if tbl is not None:
                    assert tbl.tbl_id in self._x_locked_tbl_ids, f'{tbl.tbl_id} not in {self._x_locked_tbl_ids}'
                elif tbl_id is not None:
                    assert tbl_id in self._x_locked_tbl_ids, f'{tbl_id} not in {self._x_locked_tbl_ids}'
            yield Env.get().conn
            return

        # tv_msg = '\n'.join(
        #     [
        #         f'{tv.id}:{tv.effective_version} : tv={id(tv):x} sa_tbl={id(tv.store_tbl.sa_tbl):x}'
        #         for tv in self._tbl_versions.values()
        #     ]
        # )
        # _logger.debug(f'begin_xact(): {tv_msg}')
        num_retries = 0
        pending_ops_tbl_id: UUID | None = None
        has_exc = False  # True if we exited the 'with ...begin_xact()' block with an exception
        while True:
            if pending_ops_tbl_id is not None:
                Env.get().console_logger.debug(f'begin_xact(): finalizing pending ops for {pending_ops_tbl_id}')
                self._finalize_pending_ops(pending_ops_tbl_id)
                pending_ops_tbl_id = None

            try:
                self._in_write_xact = for_write
                self._x_locked_tbl_ids = set()
                self._modified_tvs = set()
                self._column_dependents = None
                has_exc = False

                assert not self._undo_actions
                with Env.get().begin_xact(for_write=for_write) as conn:
                    if tbl is not None or tbl_id is not None:
                        try:
                            target: TableVersionHandle | None = None
                            if tbl is not None:
                                if self._acquire_path_locks(
                                    tbl=tbl,
                                    for_write=for_write,
                                    lock_mutable_tree=lock_mutable_tree,
                                    check_pending_ops=finalize_pending_ops,
                                ):
                                    target = tbl.tbl_version
                            else:
                                target = self._acquire_tbl_lock(
                                    tbl_id=tbl_id,
                                    for_write=for_write,
                                    lock_mutable_tree=lock_mutable_tree,
                                    raise_if_not_exists=True,
                                    check_pending_ops=finalize_pending_ops,
                                )

                            if target is None:
                                # didn't get the write lock
                                for_write = False
                            elif for_write:
                                # we know at this point that target is mutable because we got the X-lock
                                if lock_mutable_tree and not target.is_snapshot:
                                    self._x_locked_tbl_ids = self._get_mutable_tree(target.id)
                                    self._compute_column_dependents(self._x_locked_tbl_ids)
                                else:
                                    self._x_locked_tbl_ids = {target.id}
                                if _logger.isEnabledFor(logging.DEBUG):
                                    # validate only when we don't see errors
                                    self.validate()

                        except PendingTableOpsError as e:
                            has_exc = True
                            if finalize_pending_ops:
                                # we remember which table id to finalize
                                pending_ops_tbl_id = e.tbl_id
                            # raise to abort the transaction
                            raise

                        except (sql_exc.DBAPIError, sql_exc.OperationalError) as e:
                            has_exc = True
                            if isinstance(
                                e.orig, (psycopg.errors.SerializationFailure, psycopg.errors.LockNotAvailable)
                            ) and (num_retries < _MAX_RETRIES or _MAX_RETRIES == -1):
                                num_retries += 1
                                _logger.debug(f'Retrying ({num_retries}) after {type(e.orig)}')
                                time.sleep(random.uniform(0.1, 0.5))
                                assert not self._undo_actions  # We should not have any undo actions at this point
                                continue
                            else:
                                raise

                    assert not self._undo_actions
                    yield conn
                    return

            except PendingTableOpsError:
                has_exc = True
                if pending_ops_tbl_id is not None:
                    # the next iteration of the loop will deal with pending ops for this table id
                    continue
                else:
                    # we got this exception after getting the initial table locks and therefore need to abort
                    raise

            except (sql_exc.DBAPIError, sql_exc.OperationalError, sql_exc.InternalError) as e:
                has_exc = True
                self.convert_sql_exc(e, tbl_id, tbl.tbl_version if tbl is not None else None, convert_db_excs)
                raise  # re-raise the error if it didn't convert to a pxt.Error

            except (Exception, KeyboardInterrupt) as e:
                has_exc = True
                _logger.debug(f'Caught {e.__class__}')
                raise

            finally:
                self._in_write_xact = False
                self._x_locked_tbl_ids.clear()
                self._column_dependents = None

                # invalidate cached current TableVersion instances
                for tv in self._tbl_versions.values():
                    if tv.effective_version is None:
                        _logger.debug(f'invalidating table version {tv.id}:None (tv={id(tv):x})')
                        tv.is_validated = False

                if has_exc:
                    # Execute undo actions in reverse order (LIFO)
                    for hook in reversed(self._undo_actions):
                        run_cleanup(hook, raise_error=False)
                    # purge all modified TableVersion instances; we can't guarantee they are still consistent with the
                    # stored metadata
                    for handle in self._modified_tvs:
                        self._clear_tv_cache(handle.id, handle.effective_version)
                    # Clear potentially corrupted cached metadata
                    if tbl is not None:
                        tbl.clear_cached_md()

                self._undo_actions.clear()
                self._modified_tvs.clear()

    def register_undo_action(self, func: Callable[[], None]) -> Callable[[], None]:
        """Registers a function to be called if the current transaction fails.

        The function is called only if the current transaction fails due to an exception.

        Rollback functions are called in reverse order of registration (LIFO).

        The function should not raise exceptions; if it does, they are logged and ignored.
        """
        assert self.in_write_xact
        self._undo_actions.append(func)
        return func

    def convert_sql_exc(
        self,
        e: sql_exc.StatementError,
        tbl_id: UUID | None = None,
        tbl: TableVersionHandle | None = None,
        convert_db_excs: bool = True,
    ) -> None:
        # we got some db error during the actual operation (not just while trying to get locks on the metadata
        # records); we convert these into pxt.Error exceptions if appropriate

        # we always convert UndefinedTable exceptions (they can't be retried)
        if isinstance(e.orig, psycopg.errors.UndefinedTable) and tbl is not None:
            # the table got dropped in the middle of the operation
            tbl_name = tbl.get().name
            _logger.debug(f'Exception: undefined table {tbl_name!r}: Caught {type(e.orig)}: {e!r}')
            raise excs.Error(f'Table was dropped: {tbl_name}') from None
        elif (
            # TODO: Investigate whether DeadlockDetected points to a bug in our locking protocol,
            #     which is supposed to be deadlock-free.
            isinstance(
                e.orig,
                (
                    psycopg.errors.SerializationFailure,  # serialization error despite getting x-locks
                    psycopg.errors.InFailedSqlTransaction,  # can happen after tx fails for another reason
                    psycopg.errors.DuplicateColumn,  # if a different process added a column concurrently
                    psycopg.errors.DeadlockDetected,  # locking protocol contention
                ),
            )
            and convert_db_excs
        ):
            msg: str
            if tbl is not None:
                msg = f'{tbl.get().name} ({tbl.id})'
            elif tbl_id is not None:
                msg = f'{tbl_id}'
            else:
                msg = ''
            _logger.debug(f'Exception: {e.orig.__class__}: {msg} ({e})')
            # Suppress the underlying SQL exception unless DEBUG is enabled
            raise_from = e if _logger.isEnabledFor(logging.DEBUG) else None
            raise excs.Error(
                'That Pixeltable operation could not be completed because it conflicted with another '
                'operation that was run on a different process.\n'
                'Please re-run the operation.'
            ) from raise_from

    @property
    def in_write_xact(self) -> bool:
        return self._in_write_xact

    def _acquire_path_locks(
        self,
        *,
        tbl: TableVersionPath,
        for_write: bool = False,
        lock_mutable_tree: bool = False,
        check_pending_ops: bool | None = None,
    ) -> bool:
        """
        Path locking protocol:
        - refresh cached TableVersions of ancestors (we need those even during inserts, for computed columns that
          reference the base tables)
        - refresh cached TableVersion of tbl or get X-lock, depending on for_write
        - if lock_mutable_tree, also X-lock all mutable views of tbl

        Raises Error if tbl doesn't exist.
        Return False if the lock couldn't be acquired (X-lock on a non-mutable table), True otherwise.
        """
        path_handles = tbl.get_tbl_versions()
        read_handles = path_handles[:0:-1] if for_write else path_handles[::-1]
        for handle in read_handles:
            # update cache
            _ = self.get_tbl_version(handle.id, handle.effective_version, validate_initialized=True)
        if not for_write:
            return True  # nothing left to lock
        handle = self._acquire_tbl_lock(
            tbl_id=tbl.tbl_id,
            for_write=True,
            lock_mutable_tree=lock_mutable_tree,
            raise_if_not_exists=True,
            check_pending_ops=check_pending_ops,
        )
        # update cache
        _ = self.get_tbl_version(path_handles[0].id, path_handles[0].effective_version, validate_initialized=True)
        return handle is not None

    def _acquire_tbl_lock(
        self,
        *,
        for_write: bool,
        tbl_id: UUID | None = None,
        dir_id: UUID | None = None,
        tbl_name: str | None = None,
        lock_mutable_tree: bool = False,
        raise_if_not_exists: bool = True,
        check_pending_ops: bool | None = None,
    ) -> TableVersionHandle | None:
        """
        For writes: force acquisition of an X-lock on a Table record via a blind update.

        Either tbl_id or dir_id/tbl_name need to be specified.
        Returns True if the table was locked, False if it was a snapshot or not found.
        If lock_mutable_tree, recursively locks all mutable views of the table.

        Returns a handle to what was locked, None if the lock couldn't be acquired (eg, X-lock on a non-mutable table).
        """
        assert (tbl_id is not None) != (dir_id is not None and tbl_name is not None)
        assert (dir_id is None) == (tbl_name is None)
        where_clause: sql.ColumnElement
        if tbl_id is not None:
            where_clause = schema.Table.id == tbl_id
        else:
            where_clause = sql.and_(schema.Table.dir_id == dir_id, schema.Table.md['name'].astext == tbl_name)
            user = Env.get().user
            if user is not None:
                where_clause = sql.and_(where_clause, schema.Table.md['user'].astext == Env.get().user)

        conn = Env.get().conn
        q = sql.select(schema.Table).where(where_clause)
        if for_write:
            q = q.with_for_update(nowait=True)
        row = conn.execute(q).one_or_none()
        if row is None:
            if raise_if_not_exists:
                raise excs.Error(self._dropped_tbl_error_msg(tbl_id))
            return None  # nothing to lock
        tbl_md = schema.md_from_dict(schema.TableMd, row.md)
        if for_write and tbl_md.is_mutable:
            conn.execute(sql.update(schema.Table).values(lock_dummy=1).where(where_clause))

        if check_pending_ops:
            # check for pending ops after getting table lock
            pending_ops_q = sql.select(sql.func.count()).where(schema.PendingTableOp.tbl_id == row.id)
            has_pending_ops = conn.execute(pending_ops_q).scalar() > 0
            if has_pending_ops:
                raise PendingTableOpsError(row.id)

        if for_write and not tbl_md.is_mutable:
            return None  # nothing to lock

        effective_version = tbl_md.current_version if tbl_md.is_snapshot else None
        if tbl_md.is_mutable and lock_mutable_tree:
            # also lock mutable views
            tv = self.get_tbl_version(tbl_id, effective_version, validate_initialized=True)
            for view in tv.mutable_views:
                self._acquire_tbl_lock(
                    for_write=for_write,
                    tbl_id=view.id,
                    lock_mutable_tree=lock_mutable_tree,
                    raise_if_not_exists=raise_if_not_exists,
                    check_pending_ops=check_pending_ops,
                )
        return TableVersionHandle(tbl_id, effective_version)

    def _roll_forward(self) -> None:
        """Finalize pending ops for all tables in self._roll_forward_ids."""
        for tbl_id in self._roll_forward_ids:
            self._finalize_pending_ops(tbl_id)

    def _finalize_pending_ops(self, tbl_id: UUID) -> None:
        """Finalizes all pending ops for the given table."""
        num_retries = 0
        while True:
            try:
                tbl_version: int
                op: TableOp | None = None
                delete_next_op_stmt: sql.Delete
                reset_state_stmt: sql.Update
                with self.begin_xact(
                    tbl_id=tbl_id, for_write=True, convert_db_excs=False, finalize_pending_ops=False
                ) as conn:
                    q = (
                        sql.select(schema.Table.md, schema.PendingTableOp)
                        .select_from(schema.Table)
                        .join(schema.PendingTableOp)
                        .where(schema.Table.id == tbl_id)
                        .where(schema.PendingTableOp.tbl_id == tbl_id)
                        .order_by(schema.PendingTableOp.op_sn)
                        .limit(1)
                        .with_for_update()
                    )
                    row = conn.execute(q).one_or_none()
                    if row is None:
                        return
                    view_md = row.md.get('view_md')
                    is_snapshot = False if view_md is None else view_md.get('is_snapshot')
                    assert is_snapshot is not None
                    tbl_version = row.md.get('current_version') if is_snapshot else None
                    op = schema.md_from_dict(TableOp, row.op)
                    delete_next_op_stmt = sql.delete(schema.PendingTableOp).where(
                        schema.PendingTableOp.tbl_id == tbl_id, schema.PendingTableOp.op_sn == row.op_sn
                    )
                    reset_state_stmt = (
                        sql.update(schema.Table)
                        .where(schema.Table.id == tbl_id)
                        .values(
                            md=schema.Table.md.op('||')(
                                {'tbl_state': schema.TableState.LIVE.value, 'pending_stmt': None}
                            )
                        )
                    )

                    if op.needs_xact:
                        if op.delete_table_md_op is not None:
                            self.delete_tbl_md(tbl_id)
                        else:
                            tv = self.get_tbl_version(
                                tbl_id, tbl_version, check_pending_ops=False, validate_initialized=True
                            )
                            tv.exec_op(op)
                        conn.execute(delete_next_op_stmt)
                        if op.op_sn == op.num_ops - 1:
                            conn.execute(reset_state_stmt)
                            return
                        continue

                # this op runs outside of a transaction
                tv = self.get_tbl_version(tbl_id, tbl_version, check_pending_ops=False, validate_initialized=True)
                tv.exec_op(op)
                with self.begin_xact(
                    tbl_id=tbl_id, for_write=True, convert_db_excs=False, finalize_pending_ops=False
                ) as conn:
                    conn.execute(delete_next_op_stmt)
                    if op.op_sn == op.num_ops - 1:
                        conn.execute(reset_state_stmt)

            except (sql_exc.DBAPIError, sql_exc.OperationalError) as e:
                # TODO: why are we still seeing these here, instead of them getting taken care of by the retry
                # logic of begin_xact()?
                if isinstance(e.orig, (psycopg.errors.SerializationFailure, psycopg.errors.LockNotAvailable)):
                    num_retries += 1
                    log_msg: str
                    if op is not None:
                        log_msg = f'finalize_pending_ops(): retrying ({num_retries}) op {op!s} after {type(e.orig)}'
                    else:
                        log_msg = f'finalize_pending_ops(): retrying ({num_retries}) after {type(e.orig)}'
                    Env.get().console_logger.debug(log_msg)
                    time.sleep(random.uniform(0.1, 0.5))
                    continue
                else:
                    raise
            except Exception as e:
                Env.get().console_logger.debug(f'finalize_pending_ops(): caught {e}')
                raise

            num_retries = 0

    def _debug_str(self) -> str:
        tv_str = '\n'.join(str(k) for k in self._tbl_versions)
        tbl_str = '\n'.join(str(k) for k in self._tbls)
        return f'tbl_versions:\n{tv_str}\ntbls:\n{tbl_str}'

    def _get_mutable_tree(self, tbl_id: UUID) -> set[UUID]:
        """Returns ids of all tables that form the tree of mutable views starting at tbl_id; includes the root."""
        assert (tbl_id, None) in self._tbl_versions, (
            f'({tbl_id}, None) not in {self._tbl_versions.keys()}\n{self._debug_str()}'
        )
        tv = self.get_tbl_version(tbl_id, None, validate_initialized=True)
        result: set[UUID] = {tv.id}
        for view in tv.mutable_views:
            result.update(self._get_mutable_tree(view.id))
        return result

    def _compute_column_dependents(self, mutable_tree: set[UUID]) -> None:
        """Populate self._column_dependents for all tables in mutable_tree"""
        assert self._column_dependents is None
        self._column_dependents = defaultdict(set)
        for tbl_id in mutable_tree:
            assert tbl_id in self._column_dependencies, (
                f'{tbl_id} not in {self._column_dependencies.keys()}\n{self._debug_str()}'
            )
            for col, dependencies in self._column_dependencies[tbl_id].items():
                for dependency in dependencies:
                    if dependency.tbl_id not in mutable_tree:
                        continue
                    dependents = self._column_dependents[dependency]
                    dependents.add(col)

    def record_column_dependencies(self, tbl_version: TableVersion) -> None:
        """Update self._column_dependencies. Only valid for mutable versions."""
        from pixeltable.exprs import Expr

        assert tbl_version.is_mutable
        dependencies: dict[QColumnId, set[QColumnId]] = {}
        for col in tbl_version.cols_by_id.values():
            if col.value_expr_dict is None:
                continue
            dependencies[QColumnId(tbl_version.id, col.id)] = Expr.get_refd_column_ids(col.value_expr_dict)
        self._column_dependencies[tbl_version.id] = dependencies

    def get_column_dependents(self, tbl_id: UUID, col_id: int) -> set[Column]:
        """Return all Columns that transitively depend on the given column."""
        assert self._column_dependents is not None
        dependents = self._column_dependents[QColumnId(tbl_id, col_id)]
        result: set[Column] = set()
        for dependent in dependents:
            tv = self.get_tbl_version(dependent.tbl_id, None, validate_initialized=True)
            col = tv.cols_by_id[dependent.col_id]
            result.add(col)
        return result

    def _acquire_dir_xlock(
        self, *, parent_id: UUID | None = None, dir_id: UUID | None = None, dir_name: str | None = None
    ) -> None:
        """Force acquisition of an X-lock on a Dir record via a blind update.

        If dir_id is present, then all other conditions are ignored.
        Note that (parent_id==None) is a valid where condition.
        If dir_id is not specified, the user from the environment is added to the directory filters.
        """
        assert (dir_name is None) != (dir_id is None)
        assert not (parent_id is not None and dir_name is None)
        user = Env.get().user
        assert self._in_write_xact
        q = sql.update(schema.Dir).values(lock_dummy=1)
        if dir_id is not None:
            q = q.where(schema.Dir.id == dir_id)
        else:
            q = q.where(schema.Dir.parent_id == parent_id)
            if dir_name is not None:
                q = q.where(schema.Dir.md['name'].astext == dir_name)
            if user is not None:
                q = q.where(schema.Dir.md['user'].astext == user)
        Env.get().conn.execute(q)

    def get_dir_path(self, dir_id: UUID) -> Path:
        """Return path for directory with given id"""
        assert isinstance(dir_id, UUID)
        conn = Env.get().conn
        names: list[str] = []
        while True:
            q = sql.select(schema.Dir).where(schema.Dir.id == dir_id)
            row = conn.execute(q).one()
            dir = schema.Dir(**row._mapping)
            if dir.md['name'] == '':
                break
            names.insert(0, dir.md['name'])
            dir_id = dir.parent_id
        return Path.parse('.'.join(names), allow_empty_path=True, allow_system_path=True)

    @dataclasses.dataclass
    class DirEntry:
        dir: schema.Dir | None
        dir_entries: dict[str, Catalog.DirEntry]
        table: schema.Table | None

    @retry_loop(for_write=False)
    def get_dir_contents(self, dir_path: Path, recursive: bool = False) -> dict[str, DirEntry]:
        dir = self._get_schema_object(dir_path, expected=Dir, raise_if_not_exists=True)
        return self._get_dir_contents(dir._id, recursive=recursive)

    def _get_dir_contents(self, dir_id: UUID, recursive: bool = False) -> dict[str, DirEntry]:
        """Returns a dict mapping the entry names to DirEntry objects"""
        conn = Env.get().conn
        result: dict[str, Catalog.DirEntry] = {}

        q = sql.select(schema.Dir).where(schema.Dir.parent_id == dir_id)
        rows = conn.execute(q).all()
        for row in rows:
            dir = schema.Dir(**row._mapping)
            dir_contents: dict[str, Catalog.DirEntry] = {}
            if recursive:
                dir_contents = self._get_dir_contents(dir.id, recursive=True)
            result[dir.md['name']] = self.DirEntry(dir=dir, dir_entries=dir_contents, table=None)

        q = sql.select(schema.Table).where(schema.Table.dir_id == dir_id)
        rows = conn.execute(q).all()
        for row in rows:
            tbl = schema.Table(**row._mapping)
            result[tbl.md['name']] = self.DirEntry(dir=None, dir_entries={}, table=tbl)

        return result

    @retry_loop(for_write=True)
    def move(self, path: Path, new_path: Path, if_exists: IfExistsParam, if_not_exists: IfNotExistsParam) -> None:
        self._move(path, new_path, if_exists, if_not_exists)

    def _move(self, path: Path, new_path: Path, if_exists: IfExistsParam, if_not_exists: IfNotExistsParam) -> None:
        dest_obj, dest_dir, src_obj = self._prepare_dir_op(
            add_dir_path=new_path.parent,
            add_name=new_path.name,
            drop_dir_path=path.parent,
            drop_name=path.name,
            raise_if_exists=(if_exists == IfExistsParam.ERROR),
            raise_if_not_exists=(if_not_exists == IfNotExistsParam.ERROR),
        )
        assert dest_obj is None or if_exists == IfExistsParam.IGNORE
        assert src_obj is not None or if_not_exists == IfNotExistsParam.IGNORE
        if dest_obj is None and src_obj is not None:
            # If dest_obj is not None, it means `if_exists='ignore'` and the destination already exists.
            # If src_obj is None, it means `if_not_exists='ignore'` and the source doesn't exist.
            # If dest_obj is None and src_obj is not None, then we can proceed with the move.
            src_obj._move(new_path.name, dest_dir._id)

    def _prepare_dir_op(
        self,
        add_dir_path: Path | None = None,
        add_name: str | None = None,
        drop_dir_path: Path | None = None,
        drop_name: str | None = None,
        drop_expected: type[SchemaObject] | None = None,
        raise_if_exists: bool = False,
        raise_if_not_exists: bool = False,
    ) -> tuple[SchemaObject | None, Dir | None, SchemaObject | None]:
        """
        Validates paths and acquires locks needed for a directory operation, ie, add/drop/rename (add + drop) of a
        directory entry.

        The target entry is either a table or directory. The directory operation can include
        - adding an entry (<add_dir_path>.<add_name>)
        - dropping an entry (<drop_dir_path>.<drop_name>)

        Returns: (existing SchemaObject of add path, Dir of add path, existing SchemaObject of drop path)

        Locking protocol:
        - X locks on the immediate parent directories of the added/dropped entries; this prevents concurrent
          modifications of the parent
        - lock parent before child
        - if both add and drop (= two directories are involved), lock the directories in a pre-determined order
          (in this case, by name) in order to prevent deadlocks between concurrent directory modifications
        """
        assert drop_expected in (None, Table, Dir), drop_expected
        assert (add_dir_path is None) == (add_name is None)
        assert (drop_dir_path is None) == (drop_name is None)
        dir_paths: set[Path] = set()
        if add_dir_path is not None:
            dir_paths.add(add_dir_path)
        if drop_dir_path is not None:
            dir_paths.add(drop_dir_path)

        add_dir: schema.Dir | None = None
        drop_dir: schema.Dir | None = None
        for p in sorted(dir_paths):
            dir = self._get_dir(p, lock_dir=True)
            if dir is None:
                # Dir does not exist; raise an appropriate error.
                if add_dir_path is not None or add_name is not None:
                    raise excs.Error(f'Directory {p!r} does not exist. Create it first with:\npxt.create_dir({p!r})')
                else:
                    raise excs.Error(f'Directory {p!r} does not exist.')
            if p == add_dir_path:
                add_dir = dir
            if p == drop_dir_path:
                drop_dir = dir

        add_obj: SchemaObject | None = None
        if add_dir is not None:
            add_obj = self._get_dir_entry(add_dir.id, add_name, lock_entry=True)
            if add_obj is not None and raise_if_exists:
                add_path = add_dir_path.append(add_name)
                raise excs.Error(f'Path {add_path!r} already exists.')

        drop_obj: SchemaObject | None = None
        if drop_dir is not None:
            drop_path = drop_dir_path.append(drop_name)
            drop_obj = self._get_dir_entry(drop_dir.id, drop_name, lock_entry=True)
            if drop_obj is None and raise_if_not_exists:
                raise excs.Error(f'Path {drop_path!r} does not exist.')
            if drop_obj is not None and drop_expected is not None and not isinstance(drop_obj, drop_expected):
                expected_name = 'table' if drop_expected is Table else 'directory'
                raise excs.Error(f'{drop_path!r} needs to be a {expected_name} but is a {drop_obj._display_name()}')

        add_dir_obj = Dir(add_dir.id, add_dir.parent_id, add_dir.md['name']) if add_dir is not None else None
        return add_obj, add_dir_obj, drop_obj

    def _get_dir_entry(
        self, dir_id: UUID, name: str, version: int | None = None, lock_entry: bool = False
    ) -> SchemaObject | None:
        user = Env.get().user
        conn = Env.get().conn

        # check for subdirectory
        if lock_entry:
            self._acquire_dir_xlock(parent_id=dir_id, dir_id=None, dir_name=name)
        q = sql.select(schema.Dir).where(
            schema.Dir.parent_id == dir_id, schema.Dir.md['name'].astext == name, schema.Dir.md['user'].astext == user
        )
        rows = conn.execute(q).all()
        # The condition below can occur if there is a synchronization failure across multiple processes
        # It indicates database inconsistency.
        if len(rows) > 1:
            raise AssertionError(rows)
        if len(rows) == 1:
            dir_record = schema.Dir(**rows[0]._mapping)
            return Dir(dir_record.id, dir_record.parent_id, name)

        # check for table
        if lock_entry:
            self._acquire_tbl_lock(for_write=True, dir_id=dir_id, raise_if_not_exists=False, tbl_name=name)
        q = sql.select(schema.Table.id).where(
            schema.Table.dir_id == dir_id,
            schema.Table.md['name'].astext == name,
            schema.Table.md['user'].astext == user,
        )
        tbl_id = conn.execute(q).scalars().all()
        assert len(tbl_id) <= 1, name
        if len(tbl_id) == 1:
            return self.get_table_by_id(tbl_id[0], version)

        return None

    def _get_schema_object(
        self,
        path: Path,
        expected: type[SchemaObject] | None = None,
        raise_if_exists: bool = False,
        raise_if_not_exists: bool = False,
        lock_parent: bool = False,
        lock_obj: bool = False,
    ) -> SchemaObject | None:
        """Return the schema object at the given path, or None if it doesn't exist.

        Raises Error if
        - the parent directory doesn't exist
        - raise_if_exists is True and the path exists
        - raise_if_not_exists is True and the path does not exist
        - expected is not None and the existing object has a different type
        """
        assert expected in (None, Table, Dir), expected

        if path.is_root:
            # the root dir
            if expected is not None and expected is not Dir:
                raise excs.Error(f'{path!r} needs to be a table but is a dir')
            dir = self._get_dir(path, lock_dir=lock_obj)
            if dir is None:
                raise excs.Error(f'Unknown user: {Env.get().user}')
            return Dir(dir.id, dir.parent_id, dir.md['name'])

        parent_path = path.parent
        parent_dir = self._get_dir(parent_path, lock_dir=lock_parent)
        if parent_dir is None:
            raise excs.Error(f'Directory {parent_path!r} does not exist.')
        obj = self._get_dir_entry(parent_dir.id, path.name, path.version, lock_entry=lock_obj)

        if obj is None and raise_if_not_exists:
            raise excs.Error(f'Path {path!r} does not exist.')
        elif obj is not None and raise_if_exists:
            raise excs.Error(f'Path {path!r} is an existing {obj._display_name()}.')
        elif obj is not None and expected is not None and not isinstance(obj, expected):
            expected_name = 'table' if expected is Table else 'directory'
            raise excs.Error(f'{path!r} needs to be a {expected_name} but is a {obj._display_name()}.')
        return obj

    def get_table_by_id(self, tbl_id: UUID, version: int | None = None) -> Table | None:
        """Must be executed inside a transaction. Might raise PendingTableOpsError."""
        if (tbl_id, version) not in self._tbls:
            if version is None:
                return self._load_tbl(tbl_id)
            else:
                return self._load_tbl_at_version(tbl_id, version)
        return self._tbls.get((tbl_id, version))

    def create_table(
        self,
        path: Path,
        schema: dict[str, Any],
        if_exists: IfExistsParam,
        primary_key: list[str] | None,
        num_retained_versions: int,
        comment: str,
        media_validation: MediaValidation,
        create_default_idxs: bool,
    ) -> tuple[Table, bool]:
        """
        Creates a new InsertableTable at the given path.

        If `if_exists == IfExistsParam.IGNORE` and a table `t` already exists at the given path, returns `t, False`.

        Otherwise, creates a new table `t` and returns `t, True` (or raises an exception if the operation fails).
        """

        @retry_loop(for_write=True)
        def create_fn() -> tuple[UUID, bool]:
            import pixeltable.metadata.schema

            existing = self._handle_path_collision(path, InsertableTable, False, if_exists)
            if existing is not None:
                assert isinstance(existing, Table)
                return existing._id, False

            dir = self._get_schema_object(path.parent, expected=Dir, raise_if_not_exists=True)
            assert dir is not None

            md, ops = InsertableTable._create(
                path.name,
                schema,
                primary_key=primary_key,
                num_retained_versions=num_retained_versions,
                comment=comment,
                media_validation=media_validation,
                create_default_idxs=create_default_idxs,
            )
            tbl_id = UUID(md.tbl_md.tbl_id)
            md.tbl_md.pending_stmt = pixeltable.metadata.schema.TableStatement.CREATE_TABLE
            self.write_tbl_md(tbl_id, dir._id, md.tbl_md, md.version_md, md.schema_version_md, ops)
            return tbl_id, True

        self._roll_forward_ids.clear()
        tbl_id, is_created = create_fn()
        self._roll_forward()
        with self.begin_xact(tbl_id=tbl_id, for_write=True):
            tbl = self.get_table_by_id(tbl_id)
            _logger.info(f'Created table {tbl._name!r}, id={tbl._id}')
            Env.get().console_logger.info(f'Created table {tbl._name!r}.')
            return tbl, is_created

    def create_view(
        self,
        path: Path,
        base: TableVersionPath,
        select_list: list[tuple[exprs.Expr, str | None]] | None,
        where: exprs.Expr | None,
        sample_clause: 'SampleClause' | None,
        additional_columns: dict[str, Any] | None,
        is_snapshot: bool,
        create_default_idxs: bool,
        iterator: tuple[type[ComponentIterator], dict[str, Any]] | None,
        num_retained_versions: int,
        comment: str,
        media_validation: MediaValidation,
        if_exists: IfExistsParam,
    ) -> Table:
        @retry_loop(for_write=True)
        def create_fn() -> UUID:
            if not is_snapshot and base.is_mutable():
                # this is a mutable view of a mutable base; X-lock the base and advance its view_sn before adding
                # the view
                self._acquire_tbl_lock(tbl_id=base.tbl_id, for_write=True)
                base_tv = self.get_tbl_version(base.tbl_id, None, validate_initialized=True)
                base_tv.tbl_md.view_sn += 1
                result = Env.get().conn.execute(
                    sql.update(schema.Table)
                    .values({schema.Table.md: dataclasses.asdict(base_tv.tbl_md, dict_factory=md_dict_factory)})
                    .where(schema.Table.id == base.tbl_id)
                )
                assert result.rowcount == 1, result.rowcount

            existing = self._handle_path_collision(path, View, is_snapshot, if_exists)
            if existing is not None:
                assert isinstance(existing, View)
                return existing._id

            dir = self._get_schema_object(path.parent, expected=Dir, raise_if_not_exists=True)
            assert dir is not None
            if iterator is None:
                iterator_class, iterator_args = None, None
            else:
                iterator_class, iterator_args = iterator
            md, ops = View._create(
                dir._id,
                path.name,
                base=base,
                select_list=select_list,
                additional_columns=additional_columns,
                predicate=where,
                sample_clause=sample_clause,
                is_snapshot=is_snapshot,
                create_default_idxs=create_default_idxs,
                iterator_cls=iterator_class,
                iterator_args=iterator_args,
                num_retained_versions=num_retained_versions,
                comment=comment,
                media_validation=media_validation,
            )
            tbl_id = UUID(md.tbl_md.tbl_id)
            md.tbl_md.pending_stmt = schema.TableStatement.CREATE_VIEW
            self.write_tbl_md(tbl_id, dir._id, md.tbl_md, md.version_md, md.schema_version_md, ops)
            return tbl_id

        self._roll_forward_ids.clear()
        view_id = create_fn()
        if not is_snapshot and base.is_mutable():
            # invalidate base's TableVersion instance, so that it gets reloaded with the new mutable view
            self._clear_tv_cache(base.tbl_id, base.tbl_version.effective_version)
            # base_tv = self.get_tbl_version(base.tbl_id, base.tbl_version.effective_version, validate_initialized=True)
            # view_handle = TableVersionHandle(view_id, effective_version=None)
            # base_tv.mutable_views.add(view_handle)

        self._roll_forward()
        with self.begin_xact(tbl_id=view_id, for_write=True):
            return self.get_table_by_id(view_id)

    def _clear_tv_cache(self, tbl_id: UUID, effective_version: int | None) -> None:
        if (tbl_id, effective_version) in self._tbl_versions:
            tv = self._tbl_versions[tbl_id, effective_version]
            tv.is_validated = False
            del self._tbl_versions[tbl_id, effective_version]

    def create_replica(self, path: Path, md: list[TableVersionMd]) -> None:
        """
        Creates table, table_version, and table_schema_version records for a replica with the given metadata.
        The metadata should be presented in standard "ancestor order", with the table being replicated at
        list position 0 and the (root) base table at list position -1.
        """
        assert self.in_write_xact

        tbl_id = UUID(md[0].tbl_md.tbl_id)

        existing = self._handle_path_collision(path, Table, False, if_exists=IfExistsParam.IGNORE)  # type: ignore[type-abstract]
        if existing is not None and existing._id != tbl_id:
            raise excs.Error(
                f'An attempt was made to create a replica table at {path!r}, '
                'but a different table already exists at that location.'
            )

        # Ensure that the system directory exists.
        self.__ensure_system_dir_exists()

        # Now check to see if this table already exists in the catalog.
        existing = self.get_table_by_id(tbl_id)
        if existing is not None:
            existing_path = Path.parse(existing._path(), allow_system_path=True)
            if existing_path != path and not existing_path.is_system_path:
                # It does exist, under a different path from the specified one.
                raise excs.Error(
                    f'That table has already been replicated as {existing_path!r}.\n'
                    f'Drop the existing replica if you wish to re-create it.'
                )

        # Now store the metadata for this replica's proper ancestors. If one or more proper ancestors
        # do not yet exist in the store, they will be created as anonymous system tables.
        # We instantiate the ancestors starting with the base table and ending with the immediate parent of the
        # table being replicated.
        for ancestor_md in md[:0:-1]:
            ancestor_id = UUID(ancestor_md.tbl_md.tbl_id)
            replica = self.get_table_by_id(ancestor_id)
            replica_path: Path
            if replica is None:
                # We've never seen this table before. Create a new anonymous system table for it.
                replica_path = Path.parse(f'_system.replica_{ancestor_id.hex}', allow_system_path=True)
            else:
                # The table already exists in the catalog. The existing path might be a system path (if the table
                # was created as an anonymous base table of some other table), or it might not (if it's a snapshot
                # that was directly replicated by the user at some point). In either case, use the existing path.
                replica_path = Path.parse(replica._path(), allow_system_path=True)

            # Store the metadata; it could be a new version (in which case a new record will be created), or a known
            # version (in which case the newly received metadata will be validated as identical).
            # If it's a new version, this will result in a new TableVersion record being created.
            self.__store_replica_md(replica_path, ancestor_md)

            # Now we must clear cached metadata for the ancestor table, to force the next table operation to pick up
            # the new TableVersion instance. This is necessary because computed columns of descendant tables might
            # reference columns of the ancestor table that only exist in the new version.
            replica = Catalog.get().get_table_by_id(ancestor_id)
            # assert replica is not None  # If it didn't exist before, it must have been created by now.
            if replica is not None:
                replica._tbl_version_path.clear_cached_md()

        # Store the metadata for the table being replicated; as before, it could be a new version or a known version.
        # If it's a new version, then a TableVersion record will be created, unless the table being replicated
        # is a pure snapshot.
        self.__store_replica_md(path, md[0])

        # Finally, it's possible that the table already exists in the catalog, but as an anonymous system table that
        # was hidden the last time we checked (and that just became visible when the replica was imported). In this
        # case, we need to make the existing table visible by moving it to the specified path.
        # We need to do this at the end, since `existing_path` needs to first have a non-fragment table version in
        # order to be instantiated as a schema object.
        existing = self.get_table_by_id(tbl_id)
        assert existing is not None
        existing_path = Path.parse(existing._path(), allow_system_path=True)
        if existing_path != path:
            assert existing_path.is_system_path
            self._move(existing_path, path, IfExistsParam.ERROR, IfNotExistsParam.ERROR)

    def __ensure_system_dir_exists(self) -> Dir:
        system_path = Path.parse('_system', allow_system_path=True)
        return self._create_dir(system_path, if_exists=IfExistsParam.IGNORE, parents=False)

    def __store_replica_md(self, path: Path, md: TableVersionMd) -> None:
        _logger.info(f'Creating replica table at {path!r} with ID: {md.tbl_md.tbl_id}')
        dir = self._get_schema_object(path.parent, expected=Dir, raise_if_not_exists=True)
        assert dir is not None
        assert self._in_write_xact

        conn = Env.get().conn
        tbl_id = md.tbl_md.tbl_id

        new_tbl_md: schema.TableMd | None = None
        new_version_md: schema.TableVersionMd | None = None
        new_schema_version_md: schema.TableSchemaVersionMd | None = None
        is_new_tbl_version: bool = False

        # We need to ensure that the table metadata in the catalog always reflects the latest observed version of
        # this table. (In particular, if this is a base table, then its table metadata need to be consistent
        # with the latest version of this table having a replicated view somewhere in the catalog.)
        q: sql.Executable = sql.select(schema.Table.md).where(schema.Table.id == tbl_id)
        existing_md_row = conn.execute(q).one_or_none()

        if existing_md_row is None:
            # No existing table, so create a new record.
            q = sql.insert(schema.Table.__table__).values(
                id=tbl_id,
                dir_id=dir._id,
                md=dataclasses.asdict(
                    dataclasses.replace(md.tbl_md, name=path.name, user=Env.get().user, is_replica=True),
                    dict_factory=md_dict_factory,
                ),
            )
            conn.execute(q)
        else:
            assert existing_md_row.md['is_replica']
            if md.tbl_md.current_version > existing_md_row.md['current_version']:
                # New metadata is more recent than the metadata currently stored in the DB; we'll update the record
                # in place in the DB.
                new_tbl_md = dataclasses.replace(md.tbl_md, name=path.name, user=Env.get().user, is_replica=True)
        # Now see if a TableVersion record already exists in the DB for this table version. If not, insert it. If
        # it already exists, check that the existing record is identical to the new one.
        q = (
            sql.select(schema.TableVersion.md)
            .where(schema.TableVersion.tbl_id == tbl_id)
            .where(schema.TableVersion.md['version'].cast(sql.Integer) == md.version_md.version)
        )
        existing_version_md_row = conn.execute(q).one_or_none()
        if existing_version_md_row is None:
            new_version_md = md.version_md
            is_new_tbl_version = True
        else:
            existing_version_md = schema.md_from_dict(schema.TableVersionMd, existing_version_md_row.md)
            # Validate that the existing metadata are identical to the new metadata, except is_fragment
            # and additional_md which may differ.
            if (
                dataclasses.replace(
                    existing_version_md,
                    is_fragment=md.version_md.is_fragment,
                    additional_md=md.version_md.additional_md,
                )
                != md.version_md
            ):
                raise excs.Error(
                    f'The version metadata for the replica {path!r}:{md.version_md.version} is inconsistent with '
                    'the metadata recorded from a prior replica.\n'
                    'This is likely due to data corruption in the replicated table.'
                )
            if existing_version_md.is_fragment and not md.version_md.is_fragment:
                # This version exists in the DB as a fragment, but we're importing a complete copy of the same version;
                # set the is_fragment flag to False in the DB.
                new_version_md = md.version_md

        # Do the same thing for TableSchemaVersion.
        q = (
            sql.select(schema.TableSchemaVersion.md)
            .where(schema.TableSchemaVersion.tbl_id == tbl_id)
            .where(
                schema.TableSchemaVersion.md['schema_version'].cast(sql.Integer) == md.schema_version_md.schema_version
            )
        )
        existing_schema_version_md_row = conn.execute(q).one_or_none()
        if existing_schema_version_md_row is None:
            new_schema_version_md = md.schema_version_md
        else:
            existing_schema_version_md = schema.md_from_dict(
                schema.TableSchemaVersionMd, existing_schema_version_md_row.md
            )
            # Validate that the existing metadata are identical to the new metadata.
            if existing_schema_version_md != md.schema_version_md:
                raise excs.Error(
                    f'The schema version metadata for the replica {path!r}:{md.schema_version_md.schema_version} '
                    'is inconsistent with the metadata recorded from a prior replica.\n'
                    'This is likely due to data corruption in the replicated table.'
                )

        self.write_tbl_md(UUID(tbl_id), None, new_tbl_md, new_version_md, new_schema_version_md)

        if is_new_tbl_version and not md.is_pure_snapshot:
            # It's a new version of a table that has a physical store, so we need to create a TableVersion instance.
            TableVersion.create_replica(md)

    @retry_loop(for_write=False)
    def get_table(self, path: Path, if_not_exists: IfNotExistsParam) -> Table | None:
        obj = Catalog.get()._get_schema_object(
            path, expected=Table, raise_if_not_exists=(if_not_exists == IfNotExistsParam.ERROR)
        )
        if obj is None:
            _logger.info(f'Skipped table {path!r} (does not exist).')
            return None

        assert isinstance(obj, Table)
        # We need to clear cached metadata from tbl_version_path, in case the schema has been changed
        # by another process.
        obj._tbl_version_path.clear_cached_md()
        return obj

    def drop_table(self, path: Path, if_not_exists: IfNotExistsParam, force: bool) -> None:
        @retry_loop(for_write=True)
        def drop_fn() -> None:
            tbl = self._get_schema_object(
                path,
                expected=Table,
                raise_if_not_exists=(if_not_exists == IfNotExistsParam.ERROR and not force),
                lock_parent=True,
                lock_obj=False,
            )
            if tbl is None:
                _logger.info(f'Skipped table {path!r} (does not exist).')
                return
            assert isinstance(tbl, Table)

            if isinstance(tbl, View) and tbl._tbl_version_path.is_mutable() and tbl._tbl_version_path.base.is_mutable():
                # this is a mutable view of a mutable base;
                # lock the base before the view, in order to avoid deadlocks with concurrent inserts/updates
                base_id = tbl._tbl_version_path.base.tbl_id
                self._acquire_tbl_lock(tbl_id=base_id, for_write=True, lock_mutable_tree=False)

            self._drop_tbl(tbl, force=force, is_replace=False)

        self._roll_forward_ids.clear()
        drop_fn()
        self._roll_forward()

    def _drop_tbl(self, tbl: Table | TableVersionPath, force: bool, is_replace: bool) -> None:
        """
        Drop the table (and recursively its views, if force == True).

        `tbl` can be an instance of `Table` for a user table, or `TableVersionPath` for a hidden (system) table.

        Returns:
            List of table ids that were dropped.

        Locking protocol:
        - X-lock base before X-locking any view
        - deadlock-free wrt to TableVersion.insert() (insert propagation also proceeds top-down)
        - X-locks parent dir prior to calling TableVersion.drop(): prevent concurrent creation of another SchemaObject
          in the same directory with the same name (which could lead to duplicate names if we get aborted)
        """
        is_pure_snapshot: bool
        if isinstance(tbl, TableVersionPath):
            tvp = tbl
            tbl_id = tvp.tbl_id
            tbl = None
            is_pure_snapshot = False
        else:
            tvp = tbl._tbl_version_path
            tbl_id = tbl._id
            is_pure_snapshot = tbl._tbl_version is None

        if tbl is not None:
            self._acquire_dir_xlock(dir_id=tbl._dir_id)
        self._acquire_tbl_lock(tbl_id=tbl_id, for_write=True, lock_mutable_tree=False)

        view_ids = self.get_view_ids(tbl_id, for_update=True)
        is_replica = tvp.is_replica()
        do_drop = True

        _logger.debug(f'Preparing to drop table {tbl_id} (force={force!r}, is_replica={is_replica}).')

        if len(view_ids) > 0:
            if force:
                # recursively drop views first
                for view_id in view_ids:
                    view = self.get_table_by_id(view_id)
                    self._drop_tbl(view, force=force, is_replace=is_replace)

            elif is_replica:
                # Dropping a replica with dependents and no 'force': just rename it to be a hidden table;
                # the actual table will not be dropped.
                assert tbl is not None  # can only occur for a user table
                system_dir = self.__ensure_system_dir_exists()
                new_name = f'replica_{tbl_id.hex}'
                _logger.debug(f'{tbl._path()!r} is a replica with dependents; renaming to {new_name!r}.')
                tbl._move(new_name, system_dir._id)
                do_drop = False  # don't actually clear the catalog for this table

            else:
                # It has dependents but is not a replica and no 'force', so it's an error to drop it.
                assert tbl is not None  # can only occur for a user table
                msg: str
                if is_replace:
                    msg = (
                        f'{tbl._display_str()} already exists and has dependents. '
                        "Use `if_exists='replace_force'` to replace it."
                    )
                else:
                    msg = f'{tbl._display_str()} has dependents.'
                raise excs.Error(msg)

        # if this is a mutable view of a mutable base, advance the base's view_sn
        if isinstance(tbl, View) and tvp.is_mutable() and tvp.base.is_mutable():
            base_id = tvp.base.tbl_id
            base_tv = self.get_tbl_version(base_id, None, validate_initialized=True)
            base_tv.tbl_md.view_sn += 1
            self.mark_modified_tvs(base_tv.handle)
            result = Env.get().conn.execute(
                sql.update(schema.Table.__table__)
                .values({schema.Table.md: dataclasses.asdict(base_tv.tbl_md, dict_factory=md_dict_factory)})
                .where(schema.Table.id == base_id)
            )
            assert result.rowcount == 1, result.rowcount

        if do_drop:
            if is_pure_snapshot:
                # there is no physical table, but we still need to delete the Table record; we can do that right now
                # as part of the current transaction
                self.delete_tbl_md(tbl_id)
            else:
                # invalidate the TableVersion instance when we're done so that existing references to it can find out it
                # has been dropped
                self.mark_modified_tvs(tvp.tbl_version)

                # write TableOps to execute the drop, plus the updated Table record
                tv = tvp.tbl_version.get()
                tv.tbl_md.pending_stmt = schema.TableStatement.DROP_TABLE
                drop_ops = tv.drop()
                self.write_tbl_md(
                    tv.id, dir_id=None, tbl_md=tv.tbl_md, version_md=None, schema_version_md=None, pending_ops=drop_ops
                )
                self._roll_forward_ids.add(tv.id)

            tvp.clear_cached_md()

        assert (
            is_replica
            or (tbl_id, None) in self._tbls  # non-replica tables must have an entry with effective_version=None
        )

        # Remove visible Table references (we do this even for a replica that was just renamed).
        versions = [version for id, version in self._tbls if id == tbl_id]
        for version in versions:
            del self._tbls[tbl_id, version]

        _logger.info(f'Dropped table {tbl_id if tbl is None else repr(tbl._path())}.')

        if (
            is_replica  # if this is a replica,
            and do_drop  # and it was actually dropped (not just renamed),
            and tvp.base is not None  # and it has a base table,
        ):
            base_tbl = self.get_table_by_id(tvp.base.tbl_id)
            base_tbl_path = None if base_tbl is None else Path.parse(base_tbl._path(), allow_system_path=True)
            if (
                (base_tbl_path is None or base_tbl_path.is_system_path)  # and the base table is hidden,
                and len(self.get_view_ids(tvp.base.tbl_id, for_update=True)) == 0  # and has no other dependents,
            ):
                # then drop the base table as well (possibly recursively).
                _logger.debug(f'Dropping hidden base table {tvp.base.tbl_id} of dropped replica {tbl_id}.')
                self._drop_tbl(tvp.base, force=False, is_replace=False)

    @retry_loop(for_write=True)
    def create_dir(self, path: Path, if_exists: IfExistsParam, parents: bool) -> Dir:
        return self._create_dir(path, if_exists, parents)

    def _create_dir(self, path: Path, if_exists: IfExistsParam, parents: bool) -> Dir:
        # existing = self._handle_path_collision(path, Dir, False, if_exists)
        # if existing is not None:
        #     assert isinstance(existing, Dir)
        #     return existing
        #
        # parent = self._get_schema_object(path.parent)
        # assert parent is not None
        # dir = Dir._create(parent._id, path.name)
        # Env.get().console_logger.info(f'Created directory {path!r}.')
        # return dir

        if parents:
            # start walking down from the root
            last_parent: SchemaObject | None = None
            for ancestor in path.ancestors():
                ancestor_obj = self._get_schema_object(ancestor, expected=Dir)
                assert ancestor_obj is not None or last_parent is not None
                last_parent = Dir._create(last_parent._id, ancestor.name) if ancestor_obj is None else ancestor_obj
            parent = last_parent
        else:
            parent = self._get_schema_object(path.parent)
        existing = self._handle_path_collision(path, Dir, False, if_exists)
        if existing is not None:
            assert isinstance(existing, Dir)
            return existing
        assert parent is not None
        dir = Dir._create(parent._id, path.name)
        Env.get().console_logger.info(f'Created directory {path!r}.')
        return dir

    @retry_loop(for_write=True)
    def drop_dir(self, path: Path, if_not_exists: IfNotExistsParam, force: bool) -> None:
        _, _, schema_obj = self._prepare_dir_op(
            drop_dir_path=path.parent,
            drop_name=path.name,
            drop_expected=Dir,
            raise_if_not_exists=if_not_exists == IfNotExistsParam.ERROR and not force,
        )
        if schema_obj is None:
            _logger.info(f'Directory {path!r} does not exist; skipped drop_dir().')
            return
        self._drop_dir(schema_obj._id, path, force=force)

    def _drop_dir(self, dir_id: UUID, dir_path: Path, force: bool = False) -> None:
        conn = Env.get().conn
        if not force:
            # check for existing entries
            q = sql.select(sql.func.count()).select_from(schema.Dir).where(schema.Dir.parent_id == dir_id)
            num_subdirs = conn.execute(q).scalar()
            q = sql.select(sql.func.count()).select_from(schema.Table).where(schema.Table.dir_id == dir_id)
            num_tbls = conn.execute(q).scalar()
            if num_subdirs + num_tbls > 0:
                raise excs.Error(f'Directory {dir_path!r} is not empty.')

        # drop existing subdirs
        self._acquire_dir_xlock(dir_id=dir_id)
        dir_q = sql.select(schema.Dir).where(schema.Dir.parent_id == dir_id)
        for row in conn.execute(dir_q).all():
            self._drop_dir(row.id, dir_path.append(row.md['name']), force=True)

        # drop existing tables
        tbl_q = sql.select(schema.Table).where(schema.Table.dir_id == dir_id).with_for_update()
        for row in conn.execute(tbl_q).all():
            tbl = self.get_table_by_id(row.id)
            # this table would have been dropped already if it's a view of a base we dropped earlier
            if tbl is not None:
                self._drop_tbl(tbl, force=True, is_replace=False)

        # self.drop_dir(dir_id)
        conn.execute(sql.delete(schema.Dir).where(schema.Dir.id == dir_id))
        _logger.info(f'Removed directory {dir_path!r}.')

    def get_view_ids(self, tbl_id: UUID, for_update: bool = False) -> list[UUID]:
        """Return the ids of views that directly reference the given table"""
        conn = Env.get().conn
        # check whether this table still exists
        q = sql.select(sql.func.count()).select_from(schema.Table).where(schema.Table.id == tbl_id)
        tbl_count = conn.execute(q).scalar()
        if tbl_count == 0:
            raise excs.Error(self._dropped_tbl_error_msg(tbl_id))
        q = sql.select(schema.Table.id).where(schema.Table.md['view_md']['base_versions'][0][0].astext == tbl_id.hex)
        if for_update:
            q = q.with_for_update()
        result = [r[0] for r in conn.execute(q).all()]
        return result

    def get_tbl_version(
        self,
        tbl_id: UUID,
        effective_version: int | None,
        check_pending_ops: bool | None = None,
        validate_initialized: bool = False,
    ) -> TableVersion | None:
        """
        Returns the TableVersion instance for the given table and version and updates the cache.

        If present in the cache and the instance isn't validated, validates version and view_sn against the stored
        metadata.
        """
        # we need a transaction here, if we're not already in one; if this starts a new transaction,
        # the returned TableVersion instance will not be validated
        with self.begin_xact(for_write=False) as conn:
            tv = self._tbl_versions.get((tbl_id, effective_version))
            if tv is None:
                tv = self._load_tbl_version(tbl_id, effective_version, check_pending_ops=check_pending_ops)
            elif not tv.is_validated:
                # only live instances are invalidated
                assert effective_version is None
                # we validate live instances by comparing our cached TableMd.current_version/view_sn to what's stored
                # _logger.debug(f'validating metadata for table {tbl_id}:{tv.version} ({id(tv):x})')
                q = sql.select(schema.Table.md).where(schema.Table.id == tbl_id)
                row = conn.execute(q).one_or_none()
                if row is None:
                    raise excs.Error(self._dropped_tbl_error_msg(tbl_id))
                current_version, view_sn = row.md['current_version'], row.md['view_sn']

                # the stored version can be behind TableVersion.version, because we don't roll back the in-memory
                # metadata changes after a failed update operation
                if current_version != tv.version or view_sn != tv.tbl_md.view_sn:
                    # the cached metadata is invalid
                    _logger.debug(
                        f'reloading metadata for table {tbl_id} '
                        f'(cached/current version: {tv.version}/{current_version}, '
                        f'cached/current view_sn: {tv.tbl_md.view_sn}/{view_sn})'
                    )
                    tv = self._load_tbl_version(tbl_id, None, check_pending_ops=check_pending_ops)
                else:
                    # the cached metadata is valid
                    tv.is_validated = True

            assert tv.is_validated, f'{tbl_id}:{effective_version} not validated\n{tv.__dict__}\n{self._debug_str()}'
            if validate_initialized:
                assert tv.is_initialized, (
                    f'{tbl_id}:{effective_version} not initialized\n{tv.__dict__}\n{self._debug_str()}'
                )
            return tv

    def remove_tbl_version(self, tbl_version: TableVersion) -> None:
        assert (tbl_version.id, tbl_version.effective_version) in self._tbl_versions
        del self._tbl_versions[tbl_version.id, tbl_version.effective_version]

    def get_dir(self, dir_id: UUID, for_update: bool = False) -> Dir | None:
        """Return the Dir with the given id, or None if it doesn't exist"""
        conn = Env.get().conn
        if for_update:
            self._acquire_dir_xlock(dir_id=dir_id)
        q = sql.select(schema.Dir).where(schema.Dir.id == dir_id)
        row = conn.execute(q).one_or_none()
        if row is None:
            return None
        dir_record = schema.Dir(**row._mapping)
        return Dir(dir_record.id, dir_record.parent_id, dir_record.md['name'])

    def _get_dir(self, path: Path, lock_dir: bool = False) -> schema.Dir | None:
        """
        lock_dir: if True, X-locks target (but not the ancestors)
        """
        user = Env.get().user
        conn = Env.get().conn
        if path.is_root:
            if lock_dir:
                self._acquire_dir_xlock(dir_name='')
            q = sql.select(schema.Dir).where(schema.Dir.parent_id.is_(None), schema.Dir.md['user'].astext == user)
            row = conn.execute(q).one_or_none()
            return schema.Dir(**row._mapping) if row is not None else None
        else:
            parent_dir = self._get_dir(path.parent, lock_dir=False)
            if parent_dir is None:
                return None
            if lock_dir:
                self._acquire_dir_xlock(parent_id=parent_dir.id, dir_name=path.name)
            q = sql.select(schema.Dir).where(
                schema.Dir.parent_id == parent_dir.id,
                schema.Dir.md['name'].astext == path.name,
                schema.Dir.md['user'].astext == user,
            )
            row = conn.execute(q).one_or_none()
            return schema.Dir(**row._mapping) if row is not None else None

    def _load_tbl(self, tbl_id: UUID) -> Table | None:
        """Loads metadata for the table with the given id and caches it."""
        _logger.info(f'Loading table {tbl_id}')
        from .insertable_table import InsertableTable
        from .view import View

        conn = Env.get().conn

        # check for pending ops
        q = sql.select(sql.func.count()).where(schema.PendingTableOp.tbl_id == tbl_id)
        has_pending_ops = conn.execute(q).scalar() > 0
        if has_pending_ops:
            raise PendingTableOpsError(tbl_id)

        q: sql.Executable = (
            sql.select(schema.Table, schema.TableSchemaVersion)
            .join(schema.TableSchemaVersion)
            .where(schema.Table.id == schema.TableSchemaVersion.tbl_id)
            .where(
                schema.Table.md['current_schema_version'].cast(sql.Integer) == schema.TableSchemaVersion.schema_version
            )
            .where(schema.Table.id == tbl_id)
        )
        row = conn.execute(q).one_or_none()
        if row is None:
            return None
        tbl_record, _ = _unpack_row(row, [schema.Table, schema.TableSchemaVersion])

        tbl_md = schema.md_from_dict(schema.TableMd, tbl_record.md)
        view_md = tbl_md.view_md

        if tbl_md.is_replica and not tbl_md.is_snapshot:
            # If this is a non-snapshot replica, we have to load it as a specific version handle. This is because:
            # (1) the head version might be a version fragment that isn't user-accessible, and
            # (2) the cached data in view_md.base_versions is not reliable, since the replicated version does not
            #     necessarily track the head version of the originally shared table.

            # Query for the latest non-fragment table version.
            q = (
                sql.select(schema.TableVersion.version)
                .where(schema.TableVersion.tbl_id == tbl_id)
                .where(schema.TableVersion.md['is_fragment'].astext == 'false')
                .order_by(schema.TableVersion.md['version'].cast(sql.Integer).desc())
                .limit(1)
            )
            row = conn.execute(q).one_or_none()
            if row is not None:
                version = row[0]
                return self._load_tbl_at_version(tbl_id, version)
            return None

        if view_md is None and not tbl_md.is_replica:
            # this is a base, non-replica table
            if (tbl_id, None) not in self._tbl_versions:
                _ = self._load_tbl_version(tbl_id, None)
            tbl = InsertableTable(tbl_record.dir_id, TableVersionHandle(tbl_id, None))
            self._tbls[tbl_id, None] = tbl
            return tbl

        # this is a view; determine the sequence of TableVersions to load
        tbl_version_path: list[tuple[UUID, int | None]] = []
        if tbl_md.is_pure_snapshot:
            # this is a pure snapshot, without a physical table backing it; we only need the bases
            pass
        else:
            effective_version = (
                0 if view_md is not None and view_md.is_snapshot else None
            )  # snapshots only have version 0
            tbl_version_path.append((tbl_id, effective_version))
        if view_md is not None:
            tbl_version_path.extend((UUID(tbl_id), version) for tbl_id, version in view_md.base_versions)

        # load TableVersions, starting at the root
        base_path: TableVersionPath | None = None
        view_path: TableVersionPath | None = None
        for id, effective_version in tbl_version_path[::-1]:
            if (id, effective_version) not in self._tbl_versions:
                _ = self._load_tbl_version(id, effective_version)
            view_path = TableVersionPath(TableVersionHandle(id, effective_version), base=base_path)
            base_path = view_path
        view = View(tbl_id, tbl_record.dir_id, tbl_md.name, view_path, snapshot_only=tbl_md.is_pure_snapshot)
        self._tbls[tbl_id, None] = view
        return view

    def _load_tbl_at_version(self, tbl_id: UUID, version: int) -> Table | None:
        from .view import View

        # Load the specified TableMd and TableVersionMd records from the db.
        conn = Env.get().conn
        q: sql.Executable = (
            sql.select(schema.Table, schema.TableVersion)
            .join(schema.TableVersion)
            .where(schema.Table.id == tbl_id)
            .where(schema.Table.id == schema.TableVersion.tbl_id)
            .where(schema.TableVersion.version == version)
        )
        row = conn.execute(q).one_or_none()
        if row is None:
            return None
        tbl_record, version_record = _unpack_row(row, [schema.Table, schema.TableVersion])
        tbl_md = schema.md_from_dict(schema.TableMd, tbl_record.md)
        version_md = schema.md_from_dict(schema.TableVersionMd, version_record.md)
        tvp = self.construct_tvp(tbl_id, version, tbl_md.ancestor_ids, version_md.created_at)

        view = View(tbl_id, tbl_record.dir_id, tbl_md.name, tvp, snapshot_only=True)
        self._tbls[tbl_id, version] = view
        return view

    def construct_tvp(self, tbl_id: UUID, version: int, ancestor_ids: list[str], created_at: float) -> TableVersionPath:
        # Construct the TableVersionPath for the specified TableVersion. We do this by examining the created_at
        # timestamps of this table and all its ancestors.
        # TODO: Store the relevant TableVersionPaths in the database, so that we don't need to rely on timestamps
        #     (which might be nondeterministic in the future).

        assert Env.get().conn is not None

        # Build the list of ancestor versions, starting with the given table and traversing back to the base table.
        # For each proper ancestor, we use the version whose created_at timestamp equals or most nearly precedes the
        # given TableVersion's created_at timestamp.
        ancestors: list[tuple[UUID, int]] = [(tbl_id, version)]
        for ancestor_id in ancestor_ids:
            q = (
                sql.select(schema.TableVersion)
                .where(schema.TableVersion.tbl_id == ancestor_id)
                .where(schema.TableVersion.md['created_at'].cast(sql.Float) <= created_at)
                .order_by(schema.TableVersion.md['created_at'].cast(sql.Float).desc())
                .limit(1)
            )
            row = Env.get().conn.execute(q).one_or_none()
            if row is None:
                # This can happen if an ancestor version is garbage collected; it can also happen in
                # rare circumstances involving table versions created specifically with Pixeltable 0.4.3.
                _logger.info(f'Ancestor {ancestor_id} not found for table {tbl_id}:{version}')
                raise excs.Error('The specified table version is no longer valid and cannot be retrieved.')
            ancestor_version_record = _unpack_row(row, [schema.TableVersion])[0]
            ancestor_version_md = schema.md_from_dict(schema.TableVersionMd, ancestor_version_record.md)
            assert ancestor_version_md.created_at <= created_at
            ancestors.append((UUID(ancestor_id), ancestor_version_md.version))

        # Force any ancestors to be loaded (base table first).
        for anc_id, anc_version in ancestors[::-1]:
            if (anc_id, anc_version) not in self._tbl_versions:
                _ = self._load_tbl_version(anc_id, anc_version)

        # Now reconstruct the relevant TableVersionPath instance from the ancestor versions.
        tvp: TableVersionPath | None = None
        for anc_id, anc_version in ancestors[::-1]:
            tvp = TableVersionPath(TableVersionHandle(anc_id, anc_version), base=tvp)

        return tvp

    @retry_loop(for_write=False)
    def collect_tbl_history(self, tbl_id: UUID, n: int | None) -> list[TableVersionMd]:
        return self._collect_tbl_history(tbl_id, n)

    def _collect_tbl_history(self, tbl_id: UUID, n: int | None) -> list[TableVersionMd]:
        """
        Returns the history of up to n versions of the table with the given UUID.

        Args:
            tbl_id: the UUID of the table to collect history for.
            n: Optional limit on the maximum number of versions returned.

        Returns:
            A sequence of rows, ordered by version number
            Each row contains a TableVersion and a TableSchemaVersion object.
        """
        q = (
            sql.select(schema.Table, schema.TableVersion, schema.TableSchemaVersion)
            .where(schema.Table.id == tbl_id)
            .join(schema.TableVersion)
            .where(schema.TableVersion.tbl_id == tbl_id)
            .join(schema.TableSchemaVersion)
            .where(schema.TableSchemaVersion.tbl_id == tbl_id)
            .where(
                schema.TableVersion.md['schema_version'].cast(sql.Integer) == schema.TableSchemaVersion.schema_version
            )
            .order_by(schema.TableVersion.version.desc())
        )
        if n is not None:
            q = q.limit(n)
        src_rows = Env.get().session.execute(q).fetchall()
        return [
            TableVersionMd(
                tbl_md=schema.md_from_dict(schema.TableMd, row.Table.md),
                version_md=schema.md_from_dict(schema.TableVersionMd, row.TableVersion.md),
                schema_version_md=schema.md_from_dict(schema.TableSchemaVersionMd, row.TableSchemaVersion.md),
            )
            for row in src_rows
        ]

    def load_tbl_md(self, tbl_id: UUID, effective_version: int | None) -> TableVersionMd:
        """
        Loads metadata from the store for a given table UUID and version.
        """
        # _logger.info(f'Loading metadata for table version: {tbl_id}:{effective_version}')
        conn = Env.get().conn

        q = (
            sql.select(schema.Table, schema.TableVersion, schema.TableSchemaVersion)
            .select_from(schema.Table)
            .where(schema.Table.id == tbl_id)
            .join(schema.TableVersion)
            .where(schema.TableVersion.tbl_id == tbl_id)
            .join(schema.TableSchemaVersion)
            .where(schema.TableSchemaVersion.tbl_id == tbl_id)
        )

        if effective_version is not None:
            # we are loading a specific version
            # SELECT *
            # FROM Table t
            # JOIN TableVersion tv ON (tv.tbl_id = tbl_id AND tv.version = effective_version)
            # JOIN TableSchemaVersion tsv ON (tsv.tbl_id = tbl_id AND tv.md.schema_version = tsv.schema_version)
            # WHERE t.id = tbl_id
            q = q.where(
                schema.TableVersion.md['version'].cast(sql.Integer) == effective_version,
                schema.TableVersion.md['schema_version'].cast(sql.Integer) == schema.TableSchemaVersion.schema_version,
            )
        else:
            # we are loading the current version
            # SELECT *
            # FROM Table t
            # JOIN TableVersion tv ON (tv.tbl_id = tbl_id AND t.current_version = tv.version)
            # JOIN TableSchemaVersion tsv ON (tsv.tbl_id = tbl_id AND t.current_schema_version = tsv.schema_version)
            # WHERE t.id = tbl_id
            q = q.where(
                schema.Table.md['current_version'].cast(sql.Integer) == schema.TableVersion.version,
                schema.Table.md['current_schema_version'].cast(sql.Integer) == schema.TableSchemaVersion.schema_version,
            )

        row = conn.execute(q).one_or_none()
        if row is None:
            raise excs.Error(self._dropped_tbl_error_msg(tbl_id))
        tbl_record, version_record, schema_version_record = _unpack_row(
            row, [schema.Table, schema.TableVersion, schema.TableSchemaVersion]
        )
        assert tbl_record.id == tbl_id
        tbl_md = schema.md_from_dict(schema.TableMd, tbl_record.md)
        version_md = schema.md_from_dict(schema.TableVersionMd, version_record.md)
        schema_version_md = schema.md_from_dict(schema.TableSchemaVersionMd, schema_version_record.md)

        return TableVersionMd(tbl_md, version_md, schema_version_md)

    def write_tbl_md(
        self,
        tbl_id: UUID,
        dir_id: UUID | None,
        tbl_md: schema.TableMd | None,
        version_md: schema.TableVersionMd | None,
        schema_version_md: schema.TableSchemaVersionMd | None,
        pending_ops: list[TableOp] | None = None,
    ) -> None:
        """
        Stores metadata to the DB.

        Args:
            tbl_id: UUID of the table to store metadata for.
            dir_id: If specified, the tbl_md will be added to the given directory; if None, the table must already exist
            tbl_md: If specified, `tbl_md` will be inserted, or updated (only one such record can exist per UUID)
            version_md: inserted as a new record if present
            schema_version_md: will be inserted as a new record if present

        If inserting `version_md` or `schema_version_md` would be a primary key violation, an exception will be raised.
        """
        assert self._in_write_xact
        assert version_md is None or version_md.created_at > 0.0
        assert pending_ops is None or len(pending_ops) > 0
        assert pending_ops is None or tbl_md is not None  # if we write pending ops, we must also write new tbl_md
        session = Env.get().session

        # Construct and insert or update table record if requested.
        if tbl_md is not None:
            assert tbl_md.tbl_id == str(tbl_id)
            if version_md is not None:
                assert tbl_md.current_version == version_md.version
                assert tbl_md.current_schema_version == version_md.schema_version
            if schema_version_md is not None:
                assert tbl_md.current_schema_version == schema_version_md.schema_version
            if pending_ops is not None:
                tbl_md.tbl_state = schema.TableState.ROLLFORWARD
                assert tbl_md.pending_stmt is not None

            if dir_id is not None:
                # We are inserting a record while creating a new table.
                tbl_record = schema.Table(
                    id=tbl_id, dir_id=dir_id, md=dataclasses.asdict(tbl_md, dict_factory=md_dict_factory)
                )
                session.add(tbl_record)
            else:
                # Update the existing table record.
                result = session.execute(
                    sql.update(schema.Table.__table__)
                    .values({schema.Table.md: dataclasses.asdict(tbl_md, dict_factory=md_dict_factory)})
                    .where(schema.Table.id == tbl_id)
                )
                assert isinstance(result, sql.CursorResult)
                assert result.rowcount == 1, result.rowcount

        # Construct and insert new table version record if requested.
        if version_md is not None:
            assert version_md.tbl_id == str(tbl_id)
            if schema_version_md is not None:
                assert version_md.schema_version == schema_version_md.schema_version
            version_rows = (
                session.query(schema.TableVersion)
                .filter(schema.TableVersion.tbl_id == tbl_id, schema.TableVersion.version == version_md.version)
                .all()
            )
            if len(version_rows) == 0:
                # It's a new table version; insert a new record in the DB for it.
                tbl_version_record = schema.TableVersion(
                    tbl_id=tbl_id, version=version_md.version, md=dataclasses.asdict(version_md)
                )
                session.add(tbl_version_record)
            else:
                # This table version already exists; update it.
<<<<<<< HEAD
                assert len(version_rows) == 1  # must be unique
                version_record = version_rows[0]
                # Validate that the only field that can change is 'is_fragment'.
                assert version_record.md == dataclasses.asdict(
                    dataclasses.replace(version_md, is_fragment=version_record.md['is_fragment'])
=======
                assert len(tv_rows) == 1  # must be unique
                tv = tv_rows[0]
                # Validate that the only fields that can change are 'is_fragment' and 'additional_md'.
                assert tv.md == dataclasses.asdict(
                    dataclasses.replace(
                        version_md, is_fragment=tv.md['is_fragment'], additional_md=tv.md['additional_md']
                    )
>>>>>>> 50be52ef
                )
                result = session.execute(
                    sql.update(schema.TableVersion.__table__)
                    .values({schema.TableVersion.md: dataclasses.asdict(version_md)})
                    .where(schema.TableVersion.tbl_id == tbl_id, schema.TableVersion.version == version_md.version)
                )
                assert isinstance(result, sql.CursorResult)
                assert result.rowcount == 1, result.rowcount

        # Construct and insert a new schema version record if requested.
        if schema_version_md is not None:
            assert schema_version_md.tbl_id == str(tbl_id)
            schema_version_record = schema.TableSchemaVersion(
                tbl_id=tbl_id, schema_version=schema_version_md.schema_version, md=dataclasses.asdict(schema_version_md)
            )
            session.add(schema_version_record)

        # make sure we don't have any pending ops
        assert session.query(schema.PendingTableOp).filter(schema.PendingTableOp.tbl_id == tbl_id).count() == 0

        if pending_ops is not None:
            for op in pending_ops:
                op_record = schema.PendingTableOp(tbl_id=tbl_id, op_sn=op.op_sn, op=dataclasses.asdict(op))
                session.add(op_record)

        session.flush()  # Inform SQLAlchemy that we want to write these changes to the DB.

    def store_update_status(self, tbl_id: UUID, version: int, status: UpdateStatus) -> None:
        """Update the TableVersion.md.update_status field"""
        assert self._in_write_xact
        conn = Env.get().conn

        stmt = (
            sql.update(schema.TableVersion)
            .where(schema.TableVersion.tbl_id == tbl_id, schema.TableVersion.version == version)
            .values(md=schema.TableVersion.md.op('||')({'update_status': dataclasses.asdict(status)}))
        )

        res = conn.execute(stmt)
        assert res.rowcount == 1, res.rowcount

    def delete_tbl_md(self, tbl_id: UUID) -> None:
        """
        Deletes all table metadata from the store for the given table UUID.
        """
        conn = Env.get().conn
        conn.execute(sql.delete(schema.TableSchemaVersion.__table__).where(schema.TableSchemaVersion.tbl_id == tbl_id))
        conn.execute(sql.delete(schema.TableVersion.__table__).where(schema.TableVersion.tbl_id == tbl_id))
        conn.execute(sql.delete(schema.PendingTableOp.__table__).where(schema.PendingTableOp.tbl_id == tbl_id))
        conn.execute(sql.delete(schema.Table.__table__).where(schema.Table.id == tbl_id))

    def load_replica_md(self, tbl: Table) -> list[TableVersionMd]:
        """
        Load metadata for the given table along with all its ancestors. The values of TableMd.current_version and
        TableMd.current_schema_version will be adjusted to ensure that the metadata represent a valid (internally
        consistent) table state.
        """
        # TODO: First acquire X-locks for all relevant metadata entries

        # Load metadata for every table in the TableVersionPath for `tbl`.
        md = [self.load_tbl_md(tv.id, tv.effective_version) for tv in tbl._tbl_version_path.get_tbl_versions()]

        # If `tbl` is a named pure snapshot, we're not quite done, since the snapshot metadata won't appear in the
        # TableVersionPath. We need to prepend it separately.
        if isinstance(tbl, View) and tbl._is_named_pure_snapshot():
            snapshot_md = self.load_tbl_md(tbl._id, 0)
            md = [snapshot_md, *md]

        for ancestor_md in md:
            # Set the `is_replica` flag on every ancestor's TableMd.
            ancestor_md.tbl_md.is_replica = True
            # For replica metadata, we guarantee that the current_version and current_schema_version of TableMd
            # match the corresponding values in TableVersionMd and TableSchemaVersionMd. This is to ensure that,
            # when the metadata is later stored in the catalog of a different Pixeltable instance, the values of
            # current_version and current_schema_version will always point to versions that are known to the
            # destination catalog.
            ancestor_md.tbl_md.current_version = ancestor_md.version_md.version
            ancestor_md.tbl_md.current_schema_version = ancestor_md.schema_version_md.schema_version

        for ancestor_md in md[1:]:
            # Also, the table version of every proper ancestor is emphemeral; it does not represent a queryable
            # table version (the data might be incomplete, since we have only retrieved one of its views, not
            # the table itself).
            ancestor_md.version_md.is_fragment = True

        return md

    def _load_tbl_version(
        self, tbl_id: UUID, effective_version: int | None, check_pending_ops: bool = True
    ) -> TableVersion | None:
        """Creates TableVersion instance from stored metadata and registers it in _tbl_versions."""
        tv_md = self.load_tbl_md(tbl_id, effective_version)
        tbl_md = tv_md.tbl_md
        version_md = tv_md.version_md
        schema_version_md = tv_md.schema_version_md
        view_md = tbl_md.view_md

        conn = Env.get().conn

        if check_pending_ops:
            pending_ops_q = (
                sql.select(sql.func.count())
                .select_from(schema.Table)
                .join(schema.PendingTableOp)
                .where(schema.PendingTableOp.tbl_id == tbl_id)
                .where(schema.Table.id == tbl_id)
            )
            if effective_version is not None:
                # we only care about pending ops if the requested version is the current version
                pending_ops_q = pending_ops_q.where(
                    sql.text(f"({schema.Table.__table__}.md->>'current_version')::int = {effective_version}")
                )
            has_pending_ops = conn.execute(pending_ops_q).scalar() > 0
            if has_pending_ops:
                raise PendingTableOpsError(tbl_id)

        # load mutable view ids for mutable TableVersions
        mutable_view_ids: list[UUID] = []
        if effective_version is None and not tbl_md.is_replica:
            q = (
                sql.select(schema.Table.id)
                .where(schema.Table.md['view_md']['base_versions'][0][0].astext == tbl_id.hex)
                .where(schema.Table.md['view_md']['base_versions'][0][1].astext == None)
            )
            mutable_view_ids = [r[0] for r in conn.execute(q).all()]

        mutable_views = [TableVersionHandle(id, None) for id in mutable_view_ids]

        tbl_version: TableVersion
        if view_md is None:
            # this is a base table
            tbl_version = TableVersion(tbl_id, tbl_md, version_md, effective_version, schema_version_md, mutable_views)
        else:
            assert len(view_md.base_versions) > 0  # a view needs to have a base
            assert (
                not tv_md.is_pure_snapshot
            )  # a pure snapshot doesn't have a physical table backing it, no point in loading it

            base: TableVersionHandle
            base_path: TableVersionPath | None = None  # needed for live view
            if view_md.is_snapshot:
                base = TableVersionHandle(UUID(view_md.base_versions[0][0]), view_md.base_versions[0][1])
            else:
                base_path = TableVersionPath.from_md(tbl_md.view_md.base_versions)
                base = base_path.tbl_version

            tbl_version = TableVersion(
                tbl_id,
                tbl_md,
                version_md,
                effective_version,
                schema_version_md,
                mutable_views,
                base_path=base_path,
                base=base,
            )

        # register the instance before init()
        self._tbl_versions[tbl_id, effective_version] = tbl_version
        # register this instance as modified, so that it gets purged if the transaction fails, it may not be
        # fully initialized
        self.mark_modified_tvs(tbl_version.handle)
        tbl_version.init()
        return tbl_version

    def _init_store(self) -> None:
        """One-time initialization of the stored catalog. Idempotent."""
        self.create_user(None)
        _logger.info('Initialized catalog.')

    def create_user(self, user: str | None) -> None:
        """
        Creates a catalog record (root directory) for the specified user, if one does not already exist.
        """
        with Env.get().begin_xact():
            session = Env.get().session
            # See if there are any directories in the catalog matching the specified user.
            if session.query(schema.Dir).where(schema.Dir.md['user'].astext == user).count() > 0:
                # At least one such directory exists; no need to create a new one.
                return

            dir_md = schema.DirMd(name='', user=user, additional_md={})
            dir_record = schema.Dir(parent_id=None, md=dataclasses.asdict(dir_md))
            session.add(dir_record)
            session.flush()
            _logger.info(f'Added root directory record for user: {user!r}')

    def _handle_path_collision(
        self, path: Path, expected_obj_type: type[SchemaObject], expected_snapshot: bool, if_exists: IfExistsParam
    ) -> SchemaObject | None:
        obj, _, _ = self._prepare_dir_op(add_dir_path=path.parent, add_name=path.name)

        if if_exists == IfExistsParam.ERROR and obj is not None:
            raise excs.Error(f'Path {path!r} is an existing {obj._display_name()}')
        else:
            is_snapshot = isinstance(obj, View) and obj._tbl_version_path.is_snapshot()
            if obj is not None and (not isinstance(obj, expected_obj_type) or (expected_snapshot and not is_snapshot)):
                if expected_obj_type is Dir:
                    obj_type_str = 'directory'
                elif expected_obj_type is InsertableTable:
                    obj_type_str = 'table'
                elif expected_obj_type is View:
                    obj_type_str = 'snapshot' if expected_snapshot else 'view'
                else:
                    raise AssertionError()
                raise excs.Error(
                    f'Path {path!r} already exists but is not a {obj_type_str}. Cannot {if_exists.name.lower()} it.'
                )

        if obj is None:
            return None
        if if_exists == IfExistsParam.IGNORE:
            return obj

        # drop the existing schema object
        if isinstance(obj, Dir):
            dir_contents = self._get_dir_contents(obj._id)
            if len(dir_contents) > 0 and if_exists == IfExistsParam.REPLACE:
                raise excs.Error(
                    f'Directory {path!r} already exists and is not empty. '
                    'Use `if_exists="replace_force"` to replace it.'
                )
            self._drop_dir(obj._id, path, force=True)
        else:
            assert isinstance(obj, Table)
            self._drop_tbl(obj, force=if_exists == IfExistsParam.REPLACE_FORCE, is_replace=True)
        return None<|MERGE_RESOLUTION|>--- conflicted
+++ resolved
@@ -1993,21 +1993,13 @@
                 session.add(tbl_version_record)
             else:
                 # This table version already exists; update it.
-<<<<<<< HEAD
                 assert len(version_rows) == 1  # must be unique
                 version_record = version_rows[0]
-                # Validate that the only field that can change is 'is_fragment'.
+                # Validate that the only fields that can change are 'is_fragment' and 'additional_md'.
                 assert version_record.md == dataclasses.asdict(
-                    dataclasses.replace(version_md, is_fragment=version_record.md['is_fragment'])
-=======
-                assert len(tv_rows) == 1  # must be unique
-                tv = tv_rows[0]
-                # Validate that the only fields that can change are 'is_fragment' and 'additional_md'.
-                assert tv.md == dataclasses.asdict(
                     dataclasses.replace(
                         version_md, is_fragment=tv.md['is_fragment'], additional_md=tv.md['additional_md']
                     )
->>>>>>> 50be52ef
                 )
                 result = session.execute(
                     sql.update(schema.TableVersion.__table__)
