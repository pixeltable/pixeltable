from __future__ import annotations

import dataclasses
import functools
import logging
import random
import time
from collections import defaultdict
from contextlib import contextmanager
from typing import TYPE_CHECKING, Any, Callable, Iterator, Optional, TypeVar
from uuid import UUID

import psycopg
import sqlalchemy as sql

from pixeltable import exceptions as excs

# from pixeltable import exceptions as excs, UpdateStatus
from pixeltable.env import Env
from pixeltable.iterators import ComponentIterator
from pixeltable.metadata import schema

from .column import Column
from .dir import Dir
from .globals import IfExistsParam, IfNotExistsParam, MediaValidation, QColumnId
from .insertable_table import InsertableTable
from .path import Path
from .schema_object import SchemaObject
from .table import Table
from .table_version import TableVersion
from .table_version_handle import TableVersionHandle
from .table_version_path import TableVersionPath
from .tbl_ops import TableOp
from .update_status import UpdateStatus
from .view import View

if TYPE_CHECKING:
    from pixeltable.plan import SampleClause

    from .. import DataFrame, exprs


_logger = logging.getLogger('pixeltable')


def _unpack_row(
    row: Optional[sql.engine.Row], entities: list[type[sql.orm.decl_api.DeclarativeBase]]
) -> Optional[list[Any]]:
    """Convert a Row result into a list of entity instances.

    Assumes that the query contains a select() of exactly those entities.
    """
    if row is None:
        return None

    result: list[sql.orm.decl_api.DeclarativeBase] = []
    column_offset = 0

    for entity in entities:
        num_cols = len(entity.__table__.columns)
        data = {name: row[column_offset + i] for i, name in enumerate(entity.__table__.columns.keys())}
        inst = entity(**data)
        result.append(inst)
        column_offset += num_cols

    return result


# -1: unlimited
# for now, we don't limit the number of retries, because we haven't seen situations where the actual number of retries
# grows uncontrollably
_MAX_RETRIES = -1

T = TypeVar('T')


def retry_loop(
    *, tbl: Optional[TableVersionPath] = None, for_write: bool, lock_mutable_tree: bool = False
) -> Callable[[Callable[..., T]], Callable[..., T]]:
    def decorator(op: Callable[..., T]) -> Callable[..., T]:
        @functools.wraps(op)
        def loop(*args: Any, **kwargs: Any) -> T:
            cat = Catalog.get()
            # retry_loop() is reentrant
            if cat._in_retry_loop:
                return op(*args, **kwargs)

            num_retries = 0
            while True:
                cat._in_retry_loop = True
                try:
                    # in order for retry to work, we need to make sure that there aren't any prior db updates
                    # that are part of an ongoing transaction
                    assert not Env.get().in_xact
                    with Catalog.get().begin_xact(
                        tbl=tbl,
                        for_write=for_write,
                        convert_db_excs=False,
                        lock_mutable_tree=lock_mutable_tree,
                        finalize_pending_ops=True,
                    ):
                        return op(*args, **kwargs)
                except PendingTableOpsError as e:
                    Env.get().console_logger.debug(f'retry_loop(): finalizing pending ops for {e.tbl_id}')
                    Catalog.get()._finalize_pending_ops(e.tbl_id)
                except sql.exc.DBAPIError as e:
                    # TODO: what other exceptions should we be looking for?
                    if isinstance(e.orig, (psycopg.errors.SerializationFailure, psycopg.errors.LockNotAvailable)):
                        if num_retries < _MAX_RETRIES or _MAX_RETRIES == -1:
                            num_retries += 1
                            _logger.debug(f'Retrying ({num_retries}) after {type(e.orig)}')
                            time.sleep(random.uniform(0.1, 0.5))
                        else:
                            raise excs.Error(f'Serialization retry limit ({_MAX_RETRIES}) exceeded') from e
                    else:
                        raise
                except Exception as e:
                    # for informational/debugging purposes
                    _logger.debug(f'retry_loop(): passing along {e}')
                    raise
                finally:
                    cat._in_retry_loop = False

        return loop

    return decorator


class PendingTableOpsError(Exception):
    tbl_id: UUID

    def __init__(self, tbl_id: UUID) -> None:
        self.tbl_id = tbl_id


class Catalog:
    """The functional interface to getting access to catalog objects

    All interface functions must be called in the context of a transaction, started with Catalog.begin_xact() or
    via retry_loop().

    When calling functions that involve Table or TableVersion instances, the catalog needs to get a chance to finalize
    pending ops against those tables. To that end,
    - use begin_xact(tbl) or begin_xact(tbl_id) if only accessing a single table
    - use retry_loop() when accessing multiple tables (eg, pxt.ls())

    Caching and invalidation of metadata:
    - Catalog caches TableVersion instances in order to avoid excessive metadata loading
    - for any specific table version (ie, combination of id and effective version) there can be only a single
      Tableversion instance in circulation; the reason is that each TV instance has its own store_tbl.sa_tbl, and
      mixing multiple instances of sqlalchemy Table objects in the same query (for the same underlying table) leads to
      duplicate references to that table in the From clause (ie, incorrect Cartesian products)
    - in order to allow multiple concurrent Python processes to perform updates (data and/or schema) against a shared
      Pixeltable instance, Catalog needs to reload metadata from the store when there are changes
    - concurrent changes are detected by comparing TableVersion.version/view_sn with the stored current version
      (TableMd.current_version/view_sn)
    - cached live TableVersion instances (those with effective_version == None) are validated against the stored
      metadata on transaction boundaries; this is recorded in TableVersion.is_validated
    - metadata validation is only needed for live TableVersion instances (snapshot instances are immutable)
    """

    _instance: Optional[Catalog] = None

    # cached TableVersion instances; key: [id, version]
    # - mutable version of a table: version == None (even though TableVersion.version is set correctly)
    # - snapshot versions: records the version of the snapshot
    _tbl_versions: dict[tuple[UUID, Optional[int]], TableVersion]
    _tbls: dict[UUID, Table]
    _in_write_xact: bool  # True if we're in a write transaction
    _x_locked_tbl_ids: set[UUID]  # non-empty for write transactions
    _modified_tvs: set[TableVersionHandle]  # TableVersion instances modified in the current transaction
    _in_retry_loop: bool

    # cached column dependencies
    # - key: table id, value: mapping from column id to its dependencies
    # - only maintained for dependencies between non-snapshot table versions
    # - can contain stale entries (stemming from invalidated TV instances)
    _column_dependencies: dict[UUID, dict[QColumnId, set[QColumnId]]]

    # column dependents are recomputed at the beginning of every write transaction and only reflect the locked tree
    _column_dependents: Optional[dict[QColumnId, set[QColumnId]]]

    @classmethod
    def get(cls) -> Catalog:
        if cls._instance is None:
            cls._instance = cls()
        return cls._instance

    @classmethod
    def clear(cls) -> None:
        """Remove the instance. Used for testing."""
        # invalidate all existing instances to force reloading of metadata
        for tbl_version in cls._instance._tbl_versions.values():
            # _logger.debug(
            #     f'Invalidating table version {tbl_version.id}:{tbl_version.effective_version} ({id(tbl_version):x})'
            # )
            tbl_version.is_validated = False
        cls._instance = None

    def __init__(self) -> None:
        self._tbl_versions = {}
        self._tbls = {}  # don't use a defaultdict here, it doesn't cooperate with the debugger
        self._in_write_xact = False
        self._x_locked_tbl_ids = set()
        self._modified_tvs = set()
        self._in_retry_loop = False
        self._column_dependencies = {}
        self._column_dependents = None
        self._init_store()

    def _dropped_tbl_error_msg(self, tbl_id: UUID) -> str:
        return f'Table was dropped (no record found for {tbl_id})'

    def validate(self) -> None:
        """Validate structural consistency of cached metadata"""
        for (tbl_id, effective_version), tbl_version in self._tbl_versions.items():
            assert tbl_id == tbl_version.id, f'{tbl_id} != {tbl_version.id}'
            assert tbl_version.effective_version == tbl_version.version or tbl_version.effective_version is None, (
                f'{tbl_version.effective_version} != {tbl_version.version} for id {tbl_id}'
            )
            assert effective_version == tbl_version.effective_version, (
                f'{effective_version} != {tbl_version.effective_version} for id {tbl_id}'
            )
            assert len(tbl_version.mutable_views) == 0 or tbl_version.is_mutable, (
                f'snapshot_id={tbl_version.id} mutable_views={tbl_version.mutable_views}'
            )

            if tbl_version.is_view and tbl_version.is_mutable and tbl_version.is_validated:
                # make sure this mutable view is recorded in a mutable base
                base = tbl_version.base
                assert base is not None
                if base.effective_version is None:
                    assert (base.id, None) in self._tbl_versions
                    base_tv = self._tbl_versions[base.id, None]
                    if not base_tv.is_validated:
                        continue
                    mutable_view_ids = ', '.join(str(tv.id) for tv in self._tbl_versions[base.id, None].mutable_views)
                    mutable_view_names = ', '.join(
                        tv._tbl_version.name
                        for tv in self._tbl_versions[base.id, None].mutable_views
                        if tv._tbl_version is not None
                    )
                    assert TableVersionHandle.create(tbl_version) in self._tbl_versions[base.id, None].mutable_views, (
                        f'{tbl_version.name} ({tbl_version.id}) missing in {mutable_view_ids} ({mutable_view_names})'
                    )

            if len(tbl_version.mutable_views) > 0:
                # make sure we also loaded mutable view metadata, which is needed to detect column dependencies
                for v in tbl_version.mutable_views:
                    assert v.effective_version is None, f'{v.id}:{v.effective_version}'

    @contextmanager
    def begin_xact(
        self,
        *,
        tbl: Optional[TableVersionPath] = None,
        tbl_id: Optional[UUID] = None,
        for_write: bool = False,
        lock_mutable_tree: bool = False,
        convert_db_excs: bool = True,
        finalize_pending_ops: bool = True,
    ) -> Iterator[sql.Connection]:
        """
        Return a context manager that yields a connection to the database. Idempotent.

        It is mandatory to call this method, not Env.begin_xact(), if the transaction accesses any table data
        or metadata.

        If tbl != None, follows this locking protocol:
        - validates/reloads the TableVersion instances of tbl's ancestors (in the hope that this reduces potential
          SerializationErrors later on)
        - if for_write == True, x-locks Table record (by updating Table.lock_dummy; see _acquire_tbl_lock())
        - if for_write == False, validates TableVersion instance
        - if lock_mutable_tree == True, also x-locks all mutable views of the table
        - this needs to be done in a retry loop, because Postgres can decide to abort the transaction
          (SerializationFailure, LockNotAvailable)
        - for that reason, we do all lock acquisition prior to doing any real work (eg, compute column values),
          to minimize the probability of loosing that work due to a forced abort

        If convert_db_excs == True, converts DBAPIErrors into excs.Errors.
        """
        assert tbl is None or tbl_id is None  # at most one can be specified
        if Env.get().in_xact:
            # make sure that we requested the required table lock at the beginning of the transaction
            if for_write:
                if tbl is not None:
                    assert tbl.tbl_id in self._x_locked_tbl_ids, f'{tbl.tbl_id} not in {self._x_locked_tbl_ids}'
                elif tbl_id is not None:
                    assert tbl_id in self._x_locked_tbl_ids, f'{tbl_id} not in {self._x_locked_tbl_ids}'
            yield Env.get().conn
            return

        # tv_msg = '\n'.join(
        #     [
        #         f'{tv.id}:{tv.effective_version} : tv={id(tv):x} sa_tbl={id(tv.store_tbl.sa_tbl):x}'
        #         for tv in self._tbl_versions.values()
        #     ]
        # )
        # _logger.debug(f'begin_xact(): {tv_msg}')
        num_retries = 0
        pending_ops_tbl_id: Optional[UUID] = None
        has_exc = False  # True if we exited the 'with ...begin_xact()' block with an exception
        while True:
            if pending_ops_tbl_id is not None:
                Env.get().console_logger.debug(f'begin_xact(): finalizing pending ops for {pending_ops_tbl_id}')
                self._finalize_pending_ops(pending_ops_tbl_id)
                pending_ops_tbl_id = None

            try:
                self._in_write_xact = for_write
                self._x_locked_tbl_ids = set()
                self._modified_tvs = set()
                self._column_dependents = None
                has_exc = False

                with Env.get().begin_xact(for_write=for_write) as conn:
                    if tbl is not None or tbl_id is not None:
                        try:
                            target: Optional[TableVersionHandle] = None
                            if tbl is not None:
                                if self._acquire_path_locks(
                                    tbl=tbl,
                                    for_write=for_write,
                                    lock_mutable_tree=lock_mutable_tree,
                                    check_pending_ops=finalize_pending_ops,
                                ):
                                    target = tbl.tbl_version
                            else:
                                target = self._acquire_tbl_lock(
                                    tbl_id=tbl_id,
                                    for_write=for_write,
                                    lock_mutable_tree=lock_mutable_tree,
                                    raise_if_not_exists=True,
                                    check_pending_ops=finalize_pending_ops,
                                )

                            if target is None:
                                # didn't get the write lock
                                for_write = False
                            elif for_write:
                                # we know at this point that target is mutable because we got the X-lock
                                if lock_mutable_tree and not target.is_snapshot:
                                    self._x_locked_tbl_ids = self._get_mutable_tree(target.id)
                                    self._compute_column_dependents(self._x_locked_tbl_ids)
                                else:
                                    self._x_locked_tbl_ids = {target.id}
                                if _logger.isEnabledFor(logging.DEBUG):
                                    # validate only when we don't see errors
                                    self.validate()

                        except PendingTableOpsError as e:
                            has_exc = True
                            if finalize_pending_ops:
                                # we remember which table id to finalize
                                pending_ops_tbl_id = e.tbl_id
                            # raise to abort the transaction
                            raise

                        except sql.exc.DBAPIError as e:
                            has_exc = True
                            if isinstance(
                                e.orig, (psycopg.errors.SerializationFailure, psycopg.errors.LockNotAvailable)
                            ) and (num_retries < _MAX_RETRIES or _MAX_RETRIES == -1):
                                num_retries += 1
                                _logger.debug(f'Retrying ({num_retries}) after {type(e.orig)}')
                                time.sleep(random.uniform(0.1, 0.5))
                                continue
                            else:
                                raise

                    yield conn
                    return

            except PendingTableOpsError:
                has_exc = True
                if pending_ops_tbl_id is not None:
                    # the next iteration of the loop will deal with pending ops for this table id
                    continue
                else:
                    # we got this exception after getting the initial table locks and therefore need to abort
                    raise

            except sql.exc.DBAPIError as e:
                has_exc = True
                # we got some db error during the actual operation (not just while trying to get locks on the metadata
                # records): we convert these into Errors, if asked to do so, and abort
                # TODO: what other concurrency-related exceptions should we expect?

                # we always convert UndefinedTable exceptions (they can't be retried)
                if isinstance(e.orig, psycopg.errors.UndefinedTable):
                    # the table got dropped in the middle of the table operation
                    tbl_name = tbl.tbl_name() if tbl is not None else str(tbl_id) if tbl_id is not None else '?'
                    _logger.debug(f'Exception: undefined table ({tbl_name}): Caught {type(e.orig)}: {e!r}')
                    assert tbl is not None
                    raise excs.Error(f'Table was dropped: {tbl_name}') from None
                elif isinstance(e.orig, psycopg.errors.SerializationFailure) and convert_db_excs:
                    # we still got a serialization error, despite getting x-locks at the beginning
                    msg: str
                    if tbl is not None:
                        msg = f'{tbl.tbl_name()} ({tbl.tbl_id})'
                    elif tbl_id is not None:
                        msg = f'{tbl_id}'
                    else:
                        msg = ''
                    _logger.debug(f'Exception: serialization failure: {msg} ({e})')
                    raise excs.Error(
                        'That Pixeltable operation could not be completed because it conflicted with another '
                        'operation that was run on a different process.\n'
                        'Please re-run the operation.'
                    ) from None
                else:
                    raise

            except:
                has_exc = True
                raise

            finally:
                self._in_write_xact = False
                self._x_locked_tbl_ids = set()
                self._column_dependents = None

                # invalidate cached current TableVersion instances
                for tv in self._tbl_versions.values():
                    if tv.effective_version is None:
                        _logger.debug(f'invalidating table version {tv.id}:None (tv={id(tv):x})')
                        tv.is_validated = False

                if has_exc:
                    # purge all modified TableVersion instances, we can't guarantee they are still consistent with the
                    # stored metadata
                    for handle in self._modified_tvs:
                        self._clear_tv_cache(handle.id, handle.effective_version)
                self._modified_tvs = set()

    @property
    def in_write_xact(self) -> bool:
        return self._in_write_xact

    def _acquire_path_locks(
        self,
        *,
        tbl: TableVersionPath,
        for_write: bool = False,
        lock_mutable_tree: bool = False,
        check_pending_ops: Optional[bool] = None,
    ) -> bool:
        """
        Path locking protocol:
        - refresh cached TableVersions of ancestors (we need those even during inserts, for computed columns that
          reference the base tables)
        - refresh cached TableVersion of tbl or get X-lock, depending on for_write
        - if lock_mutable_tree, also X-lock all mutable views of tbl

        Raises Error if tbl doesn't exist.
        Return False if the lock couldn't be acquired (X-lock on a non-mutable table), True otherwise.
        """
        path_handles = tbl.get_tbl_versions()
        read_handles = path_handles[:0:-1] if for_write else path_handles[::-1]
        for handle in read_handles:
            # update cache
            _ = self.get_tbl_version(handle.id, handle.effective_version, validate_initialized=True)
        if not for_write:
            return True  # nothing left to lock
        handle = self._acquire_tbl_lock(
            tbl_id=tbl.tbl_id,
            for_write=True,
            lock_mutable_tree=lock_mutable_tree,
            raise_if_not_exists=True,
            check_pending_ops=check_pending_ops,
        )
        # update cache
        _ = self.get_tbl_version(path_handles[0].id, path_handles[0].effective_version, validate_initialized=True)
        return handle is not None

    def _acquire_tbl_lock(
        self,
        *,
        for_write: bool,
        tbl_id: Optional[UUID] = None,
        dir_id: Optional[UUID] = None,
        tbl_name: Optional[str] = None,
        lock_mutable_tree: bool = False,
        raise_if_not_exists: bool = True,
        check_pending_ops: Optional[bool] = None,
    ) -> Optional[TableVersionHandle]:
        """
        For writes: force acquisition of an X-lock on a Table record via a blind update.

        Either tbl_id or dir_id/tbl_name need to be specified.
        Returns True if the table was locked, False if it was a snapshot or not found.
        If lock_mutable_tree, recursively locks all mutable views of the table.

        Returns a handle to what was locked, None if the lock couldn't be acquired (eg, X-lock on a non-mutable table).
        """
        assert (tbl_id is not None) != (dir_id is not None and tbl_name is not None)
        assert (dir_id is None) == (tbl_name is None)
        where_clause: sql.ColumnElement
        if tbl_id is not None:
            where_clause = schema.Table.id == tbl_id
        else:
            where_clause = sql.and_(schema.Table.dir_id == dir_id, schema.Table.md['name'].astext == tbl_name)
            user = Env.get().user
            if user is not None:
                where_clause = sql.and_(where_clause, schema.Table.md['user'].astext == Env.get().user)

        conn = Env.get().conn
        q = sql.select(schema.Table).where(where_clause)
        if for_write:
            q = q.with_for_update(nowait=True)
        row = conn.execute(q).one_or_none()
        if row is None:
            if raise_if_not_exists:
                raise excs.Error(self._dropped_tbl_error_msg(tbl_id))
            return None  # nothing to lock
        tbl_md = schema.md_from_dict(schema.TableMd, row.md)
        if for_write and tbl_md.is_mutable:
            conn.execute(sql.update(schema.Table).values(lock_dummy=1).where(where_clause))

        if check_pending_ops:
            # check for pending ops after getting table lock
            pending_ops_q = sql.select(sql.func.count()).where(schema.PendingTableOp.tbl_id == row.id)
            has_pending_ops = conn.execute(pending_ops_q).scalar() > 0
            if has_pending_ops:
                raise PendingTableOpsError(row.id)

        if for_write and not tbl_md.is_mutable:
            return None  # nothing to lock

        effective_version = tbl_md.current_version if tbl_md.is_snapshot else None
        if tbl_md.is_mutable and lock_mutable_tree:
            # also lock mutable views
            tv = self.get_tbl_version(tbl_id, effective_version, validate_initialized=True)
            for view in tv.mutable_views:
                self._acquire_tbl_lock(
                    for_write=for_write,
                    tbl_id=view.id,
                    lock_mutable_tree=lock_mutable_tree,
                    raise_if_not_exists=raise_if_not_exists,
                    check_pending_ops=check_pending_ops,
                )
        return TableVersionHandle(tbl_id, effective_version)

    def _finalize_pending_ops(self, tbl_id: UUID) -> None:
        """Finalizes all pending ops for the given table."""
        num_retries = 0
        while True:
            try:
                tbl_version: int
                op: Optional[TableOp] = None
                delete_next_op_stmt: sql.Delete
                reset_has_pending_stmt: sql.Update
                with self.begin_xact(
                    tbl_id=tbl_id, for_write=True, convert_db_excs=False, finalize_pending_ops=False
                ) as conn:
                    q = (
                        sql.select(schema.Table.md, schema.PendingTableOp)
                        .select_from(schema.Table)
                        .join(schema.PendingTableOp)
                        .where(schema.Table.id == tbl_id)
                        .where(schema.PendingTableOp.tbl_id == tbl_id)
                        .order_by(schema.PendingTableOp.op_sn)
                        .limit(1)
                        .with_for_update()
                    )
                    row = conn.execute(q).one_or_none()
                    if row is None:
                        return
                    tbl_version = row.md.get('current_version')
                    op = schema.md_from_dict(TableOp, row.op)
                    delete_next_op_stmt = sql.delete(schema.PendingTableOp).where(
                        schema.PendingTableOp.tbl_id == tbl_id, schema.PendingTableOp.op_sn == row.op_sn
                    )
                    reset_has_pending_stmt = (
                        sql.update(schema.Table)
                        .where(schema.Table.id == tbl_id)
                        .values(md=schema.Table.md.op('||')({'has_pending_ops': False}))
                    )

                    if op.needs_xact:
                        tv = self.get_tbl_version(
                            tbl_id, tbl_version, check_pending_ops=False, validate_initialized=True
                        )
                        tv.exec_op(op)
                        conn.execute(delete_next_op_stmt)
                        if op.op_sn == op.num_ops - 1:
                            conn.execute(reset_has_pending_stmt)
                        continue

                # this op runs outside of a transaction
                tv = self.get_tbl_version(tbl_id, tbl_version, check_pending_ops=False, validate_initialized=True)
                tv.exec_op(op)
                with self.begin_xact(
                    tbl_id=tbl_id, for_write=True, convert_db_excs=False, finalize_pending_ops=False
                ) as conn:
                    conn.execute(delete_next_op_stmt)
                    if op.op_sn == op.num_ops - 1:
                        conn.execute(reset_has_pending_stmt)

            except (sql.exc.DBAPIError, sql.exc.OperationalError) as e:
                # TODO: why are we still seeing these here, instead of them getting taken care of by the retry
                # logic of begin_xact()?
                if isinstance(e.orig, (psycopg.errors.SerializationFailure, psycopg.errors.LockNotAvailable)):
                    num_retries += 1
                    log_msg: str
                    if op is not None:
                        log_msg = f'finalize_pending_ops(): retrying ({num_retries}) op {op!s} after {type(e.orig)}'
                    else:
                        log_msg = f'finalize_pending_ops(): retrying ({num_retries}) after {type(e.orig)}'
                    Env.get().console_logger.debug(log_msg)
                    time.sleep(random.uniform(0.1, 0.5))
                    continue
                else:
                    raise
            except Exception as e:
                Env.get().console_logger.debug(f'finalize_pending_ops(): caught {e}')
                raise

            num_retries = 0

    def _debug_str(self) -> str:
        tv_str = '\n'.join(str(k) for k in self._tbl_versions)
        tbl_str = '\n'.join(str(k) for k in self._tbls)
        return f'tbl_versions:\n{tv_str}\ntbls:\n{tbl_str}'

    def _get_mutable_tree(self, tbl_id: UUID) -> set[UUID]:
        """Returns ids of all tables that form the tree of mutable views starting at tbl_id; includes the root."""
        assert (tbl_id, None) in self._tbl_versions, (
            f'({tbl_id}, None) not in {self._tbl_versions.keys()}\n{self._debug_str()}'
        )
        tv = self.get_tbl_version(tbl_id, None, validate_initialized=True)
        result: set[UUID] = {tv.id}
        for view in tv.mutable_views:
            result.update(self._get_mutable_tree(view.id))
        return result

    def _compute_column_dependents(self, mutable_tree: set[UUID]) -> None:
        """Populate self._column_dependents for all tables in mutable_tree"""
        assert self._column_dependents is None
        self._column_dependents = defaultdict(set)
        for tbl_id in mutable_tree:
            assert tbl_id in self._column_dependencies, (
                f'{tbl_id} not in {self._column_dependencies.keys()}\n{self._debug_str()}'
            )
            for col, dependencies in self._column_dependencies[tbl_id].items():
                for dependency in dependencies:
                    if dependency.tbl_id not in mutable_tree:
                        continue
                    dependents = self._column_dependents[dependency]
                    dependents.add(col)

    def record_column_dependencies(self, tbl_version: TableVersion) -> None:
        """Update self._column_dependencies. Only valid for mutable versions."""
        from pixeltable.exprs import Expr

        assert tbl_version.is_mutable
        dependencies: dict[QColumnId, set[QColumnId]] = {}
        for col in tbl_version.cols_by_id.values():
            if col.value_expr_dict is None:
                continue
            dependencies[QColumnId(tbl_version.id, col.id)] = Expr.get_refd_column_ids(col.value_expr_dict)
        self._column_dependencies[tbl_version.id] = dependencies

    def get_column_dependents(self, tbl_id: UUID, col_id: int) -> set[Column]:
        """Return all Columns that transitively depend on the given column."""
        assert self._column_dependents is not None
        dependents = self._column_dependents[QColumnId(tbl_id, col_id)]
        result: set[Column] = set()
        for dependent in dependents:
            tv = self.get_tbl_version(dependent.tbl_id, None, validate_initialized=True)
            col = tv.cols_by_id[dependent.col_id]
            result.add(col)
        return result

    def _acquire_dir_xlock(
        self, *, parent_id: Optional[UUID] = None, dir_id: Optional[UUID] = None, dir_name: Optional[str] = None
    ) -> None:
        """Force acquisition of an X-lock on a Dir record via a blind update.

        If dir_id is present, then all other conditions are ignored.
        Note that (parent_id==None) is a valid where condition.
        If dir_id is not specified, the user from the environment is added to the directory filters.
        """
        assert (dir_name is None) != (dir_id is None)
        assert not (parent_id is not None and dir_name is None)
        user = Env.get().user
        assert self._in_write_xact
        q = sql.update(schema.Dir).values(lock_dummy=1)
        if dir_id is not None:
            q = q.where(schema.Dir.id == dir_id)
        else:
            q = q.where(schema.Dir.parent_id == parent_id)
            if dir_name is not None:
                q = q.where(schema.Dir.md['name'].astext == dir_name)
            if user is not None:
                q = q.where(schema.Dir.md['user'].astext == user)
        Env.get().conn.execute(q)

    def get_dir_path(self, dir_id: UUID) -> Path:
        """Return path for directory with given id"""
        assert isinstance(dir_id, UUID)
        conn = Env.get().conn
        names: list[str] = []
        while True:
            q = sql.select(schema.Dir).where(schema.Dir.id == dir_id)
            row = conn.execute(q).one()
            dir = schema.Dir(**row._mapping)
            if dir.md['name'] == '':
                break
            names.insert(0, dir.md['name'])
            dir_id = dir.parent_id
        return Path('.'.join(names), empty_is_valid=True, allow_system_paths=True)

    @dataclasses.dataclass
    class DirEntry:
        dir: Optional[schema.Dir]
        dir_entries: dict[str, Catalog.DirEntry]
        table: Optional[schema.Table]

    @retry_loop(for_write=False)
    def get_dir_contents(self, dir_path: Path, recursive: bool = False) -> dict[str, DirEntry]:
        dir = self._get_schema_object(dir_path, expected=Dir, raise_if_not_exists=True)
        return self._get_dir_contents(dir._id, recursive=recursive)

    def _get_dir_contents(self, dir_id: UUID, recursive: bool = False) -> dict[str, DirEntry]:
        """Returns a dict mapping the entry names to DirEntry objects"""
        conn = Env.get().conn
        result: dict[str, Catalog.DirEntry] = {}

        q = sql.select(schema.Dir).where(schema.Dir.parent_id == dir_id)
        rows = conn.execute(q).all()
        for row in rows:
            dir = schema.Dir(**row._mapping)
            dir_contents: dict[str, Catalog.DirEntry] = {}
            if recursive:
                dir_contents = self._get_dir_contents(dir.id, recursive=True)
            result[dir.md['name']] = self.DirEntry(dir=dir, dir_entries=dir_contents, table=None)

        q = sql.select(schema.Table).where(schema.Table.dir_id == dir_id)
        rows = conn.execute(q).all()
        for row in rows:
            tbl = schema.Table(**row._mapping)
            result[tbl.md['name']] = self.DirEntry(dir=None, dir_entries={}, table=tbl)

        return result

    @retry_loop(for_write=True)
    def move(self, path: Path, new_path: Path) -> None:
        self._move(path, new_path)

    def _move(self, path: Path, new_path: Path) -> None:
        _, dest_dir, src_obj = self._prepare_dir_op(
            add_dir_path=new_path.parent,
            add_name=new_path.name,
            drop_dir_path=path.parent,
            drop_name=path.name,
            raise_if_exists=True,
            raise_if_not_exists=True,
        )
        src_obj._move(new_path.name, dest_dir._id)

    def _prepare_dir_op(
        self,
        add_dir_path: Optional[Path] = None,
        add_name: Optional[str] = None,
        drop_dir_path: Optional[Path] = None,
        drop_name: Optional[str] = None,
        drop_expected: Optional[type[SchemaObject]] = None,
        raise_if_exists: bool = False,
        raise_if_not_exists: bool = False,
    ) -> tuple[Optional[SchemaObject], Optional[SchemaObject], Optional[SchemaObject]]:
        """
        Validates paths and acquires locks needed for a directory operation, ie, add/drop/rename (add + drop) of a
        directory entry.

        The target entry is either a table or directory. The directory operation can include
        - adding an entry (<add_dir_path>.<add_name>)
        - dropping an entry (<drop_dir_path>.<drop_name>)

        Returns: (existing SchemaObject of add path, Dir of add path, existing SchemaObject of drop path)

        Locking protocol:
        - X locks on the immediate parent directories of the added/dropped entries; this prevents concurrent
          modifications of the parent
        - lock parent before child
        - if both add and drop (= two directories are involved), lock the directories in a pre-determined order
          (in this case, by name) in order to prevent deadlocks between concurrent directory modifications
        """
        assert drop_expected in (None, Table, Dir), drop_expected
        assert (add_dir_path is None) == (add_name is None)
        assert (drop_dir_path is None) == (drop_name is None)
        dir_paths: set[Path] = set()
        if add_dir_path is not None:
            dir_paths.add(add_dir_path)
        if drop_dir_path is not None:
            dir_paths.add(drop_dir_path)

        add_dir: Optional[schema.Dir] = None
        drop_dir: Optional[schema.Dir] = None
        for p in sorted(dir_paths):
            dir = self._get_dir(p, lock_dir=True)
            if dir is None:
                raise excs.Error(f'Directory {p!r} does not exist.')
            if p == add_dir_path:
                add_dir = dir
            if p == drop_dir_path:
                drop_dir = dir

        add_obj: Optional[SchemaObject] = None
        if add_dir is not None:
            add_obj = self._get_dir_entry(add_dir.id, add_name, lock_entry=True)
            if add_obj is not None and raise_if_exists:
                add_path = add_dir_path.append(add_name)
                raise excs.Error(f'Path {add_path!r} already exists.')

        drop_obj: Optional[SchemaObject] = None
        if drop_dir is not None:
            drop_path = drop_dir_path.append(drop_name)
            drop_obj = self._get_dir_entry(drop_dir.id, drop_name, lock_entry=True)
            if drop_obj is None and raise_if_not_exists:
                raise excs.Error(f'Path {drop_path!r} does not exist.')
            if drop_obj is not None and drop_expected is not None and not isinstance(drop_obj, drop_expected):
                expected_name = 'table' if drop_expected is Table else 'directory'
                raise excs.Error(f'{drop_path!r} needs to be a {expected_name} but is a {drop_obj._display_name()}')

        add_dir_obj = Dir(add_dir.id, add_dir.parent_id, add_dir.md['name']) if add_dir is not None else None
        return add_obj, add_dir_obj, drop_obj

    def _get_dir_entry(
        self, dir_id: UUID, name: str, version: Optional[int] = None, lock_entry: bool = False
    ) -> Optional[SchemaObject]:
        user = Env.get().user
        conn = Env.get().conn

        # check for subdirectory
        if lock_entry:
            self._acquire_dir_xlock(parent_id=dir_id, dir_id=None, dir_name=name)
        q = sql.select(schema.Dir).where(
            schema.Dir.parent_id == dir_id, schema.Dir.md['name'].astext == name, schema.Dir.md['user'].astext == user
        )
        rows = conn.execute(q).all()
        # The condition below can occur if there is a synchronization failure across multiple processes
        # It indicates database inconsistency.
        if len(rows) > 1:
            raise AssertionError(rows)
        if len(rows) == 1:
            dir_record = schema.Dir(**rows[0]._mapping)
            return Dir(dir_record.id, dir_record.parent_id, name)

        # check for table
        if lock_entry:
            self._acquire_tbl_lock(for_write=True, dir_id=dir_id, raise_if_not_exists=False, tbl_name=name)
        q = sql.select(schema.Table.id).where(
            schema.Table.dir_id == dir_id,
            schema.Table.md['name'].astext == name,
            schema.Table.md['user'].astext == user,
        )
        tbl_id = conn.execute(q).scalar_one_or_none()
        if tbl_id is not None:
            if version is not None:
                return self._load_tbl_with_specified_version(tbl_id, version)
            else:
                if tbl_id not in self._tbls:
                    _ = self._load_tbl(tbl_id)
                return self._tbls[tbl_id]

        return None

    def _get_schema_object(
        self,
        path: Path,
        version: Optional[int] = None,
        expected: Optional[type[SchemaObject]] = None,
        raise_if_exists: bool = False,
        raise_if_not_exists: bool = False,
        lock_parent: bool = False,
        lock_obj: bool = False,
    ) -> Optional[SchemaObject]:
        """Return the schema object at the given path, or None if it doesn't exist.

        Raises Error if
        - the parent directory doesn't exist
        - raise_if_exists is True and the path exists
        - raise_if_not_exists is True and the path does not exist
        - expected is not None and the existing object has a different type
        """
        assert expected in (None, Table, Dir), expected

        if path.is_root:
            # the root dir
            if expected is not None and expected is not Dir:
                raise excs.Error(f'{path!r} needs to be a table but is a dir')
            dir = self._get_dir(path, lock_dir=lock_obj)
            if dir is None:
                raise excs.Error(f'Unknown user: {Env.get().user}')
            return Dir(dir.id, dir.parent_id, dir.md['name'])

        parent_path = path.parent
        parent_dir = self._get_dir(parent_path, lock_dir=lock_parent)
        if parent_dir is None:
            raise excs.Error(f'Directory {parent_path!r} does not exist.')
        obj = self._get_dir_entry(parent_dir.id, path.name, version, lock_entry=lock_obj)

        if obj is None and raise_if_not_exists:
            raise excs.Error(f'Path {path!r} does not exist.')
        elif obj is not None and raise_if_exists:
            raise excs.Error(f'Path {path!r} is an existing {obj._display_name()}.')
        elif obj is not None and expected is not None and not isinstance(obj, expected):
            expected_name = 'table' if expected is Table else 'directory'
            raise excs.Error(f'{path!r} needs to be a {expected_name} but is a {obj._display_name()}.')
        return obj

    def get_table_by_id(self, tbl_id: UUID) -> Optional[Table]:
        """Must be executed inside a transaction. Might raise PendingTableOpsError."""
        if tbl_id in self._tbls:
            return self._tbls[tbl_id]
        tbl = self._load_tbl(tbl_id)
        # # if this is a mutable table, we also need to have its mutable views loaded, in order to track column
        # # dependencies
        # tbl_version = tbl._tbl_version.get()
        # if tbl_version.is_mutable:
        #     for v in tbl_version.mutable_views:
        #         _ = self.get_table_by_id(v.id)
        return tbl

    @retry_loop(for_write=True)
    def create_table(
        self,
        path: Path,
        schema: dict[str, Any],
        df: 'DataFrame',
        if_exists: IfExistsParam,
        primary_key: Optional[list[str]],
        num_retained_versions: int,
        comment: str,
        media_validation: MediaValidation,
    ) -> Table:
        existing = self._handle_path_collision(path, InsertableTable, False, if_exists)
        if existing is not None:
            assert isinstance(existing, Table)
            return existing

        dir = self._get_schema_object(path.parent, expected=Dir, raise_if_not_exists=True)
        assert dir is not None

        tbl = InsertableTable._create(
            dir._id,
            path.name,
            schema,
            df,
            primary_key=primary_key,
            num_retained_versions=num_retained_versions,
            comment=comment,
            media_validation=media_validation,
        )
        self._tbls[tbl._id] = tbl
        return tbl

    def create_view(
        self,
        path: Path,
        base: TableVersionPath,
        select_list: Optional[list[tuple[exprs.Expr, Optional[str]]]],
        where: Optional[exprs.Expr],
        sample_clause: Optional['SampleClause'],
        additional_columns: Optional[dict[str, Any]],
        is_snapshot: bool,
        iterator: Optional[tuple[type[ComponentIterator], dict[str, Any]]],
        num_retained_versions: int,
        comment: str,
        media_validation: MediaValidation,
        if_exists: IfExistsParam,
    ) -> Table:
        @retry_loop(for_write=True)
        def create_fn() -> UUID:
            if not is_snapshot and base.is_mutable():
                # this is a mutable view of a mutable base; X-lock the base and advance its view_sn before adding
                # the view
                self._acquire_tbl_lock(tbl_id=base.tbl_id, for_write=True)
                base_tv = self.get_tbl_version(base.tbl_id, None, validate_initialized=True)
                base_tv.tbl_md.view_sn += 1
                result = Env.get().conn.execute(
                    sql.update(schema.Table)
                    .values({schema.Table.md: dataclasses.asdict(base_tv.tbl_md)})
                    .where(schema.Table.id == base.tbl_id)
                )
                assert result.rowcount == 1, result.rowcount

            existing = self._handle_path_collision(path, View, is_snapshot, if_exists)
            if existing is not None:
                assert isinstance(existing, View)
                return existing._id

            dir = self._get_schema_object(path.parent, expected=Dir, raise_if_not_exists=True)
            assert dir is not None
            if iterator is None:
                iterator_class, iterator_args = None, None
            else:
                iterator_class, iterator_args = iterator
            md, ops = View._create(
                dir._id,
                path.name,
                base=base,
                select_list=select_list,
                additional_columns=additional_columns,
                predicate=where,
                sample_clause=sample_clause,
                is_snapshot=is_snapshot,
                iterator_cls=iterator_class,
                iterator_args=iterator_args,
                num_retained_versions=num_retained_versions,
                comment=comment,
                media_validation=media_validation,
            )
            tbl_id = UUID(md.tbl_md.tbl_id)
            self.store_tbl_md(tbl_id, dir._id, md.tbl_md, md.version_md, md.schema_version_md, ops)
            return tbl_id

        view_id = create_fn()
        if not is_snapshot and base.is_mutable():
            # invalidate base's TableVersion instance, so that it gets reloaded with the new mutable view
            self._clear_tv_cache(base.tbl_id, base.tbl_version.effective_version)
            # base_tv = self.get_tbl_version(base.tbl_id, base.tbl_version.effective_version, validate_initialized=True)
            # view_handle = TableVersionHandle(view_id, effective_version=None)
            # base_tv.mutable_views.add(view_handle)

        # finalize pending ops
        with self.begin_xact(tbl_id=view_id, for_write=True, finalize_pending_ops=True):
            return self.get_table_by_id(view_id)

    def _clear_tv_cache(self, tbl_id: UUID, effective_version: Optional[int]) -> None:
        if (tbl_id, effective_version) in self._tbl_versions:
            tv = self._tbl_versions[tbl_id, effective_version]
            tv.is_validated = False
            del self._tbl_versions[tbl_id, effective_version]

    def create_replica(self, path: Path, md: list[schema.FullTableMd]) -> None:
        """
        Creates table, table_version, and table_schema_version records for a replica with the given metadata.
        The metadata should be presented in standard "ancestor order", with the table being replicated at
        list position 0 and the (root) base table at list position -1.
        """
        assert Env.get().in_xact

        tbl_id = UUID(md[0].tbl_md.tbl_id)

        existing = self._handle_path_collision(path, Table, False, if_exists=IfExistsParam.IGNORE)  # type: ignore[type-abstract]
        if existing is not None and existing._id != tbl_id:
            raise excs.Error(
                f'An attempt was made to create a replica table at {path!r}, '
                'but a different table already exists at that location.'
            )

        # Ensure that the system directory exists.
        self._create_dir(Path('_system', allow_system_paths=True), if_exists=IfExistsParam.IGNORE, parents=False)

        # Now check to see if this table already exists in the catalog.
        existing = self.get_table_by_id(tbl_id)
        if existing is not None:
            existing_path = Path(existing._path(), allow_system_paths=True)
            if existing_path != path:
                # It does exist, under a different path from the specified one.
                if not existing_path.is_system_path:
                    raise excs.Error(
                        f'That table has already been replicated as {existing_path!r}.\n'
                        f'Drop the existing replica if you wish to re-create it.'
                    )
                # If it's a system table, then this means it was created at some point as the ancestor of some other
                # table (a snapshot-over-snapshot scenario). In that case, we simply move it to the new (named)
                # location.
                self._move(existing_path, path)

        # Now store the metadata for this replica's proper ancestors. If one or more proper ancestors
        # do not yet exist in the store, they will be created as anonymous system tables.
        # We instantiate the ancestors starting with the base table and ending with the immediate parent of the
        # table being replicated.
        for ancestor_md in md[:0:-1]:
            ancestor_id = UUID(ancestor_md.tbl_md.tbl_id)
            replica = self.get_table_by_id(ancestor_id)
            replica_path: Path
            if replica is None:
                # We've never seen this table before. Create a new anonymous system table for it.
                replica_path = Path(f'_system.replica_{ancestor_id.hex}', allow_system_paths=True)
            else:
                # The table already exists in the catalog. The existing path might be a system path (if the table
                # was created as an anonymous base table of some other table), or it might not (if it's a snapshot
                # that was directly replicated by the user at some point). In either case, use the existing path.
                replica_path = Path(replica._path(), allow_system_paths=True)

            # Store the metadata; it could be a new version (in which case a new record will be created), or a known
            # version (in which case the newly received metadata will be validated as identical).
            # If it's a new version, this will result in a new TableVersion record being created.
            self.__store_replica_md(replica_path, ancestor_md)

            # Now we must clear cached metadata for the ancestor table, to force the next table operation to pick up
            # the new TableVersion instance. This is necessary because computed columns of descendant tables might
            # reference columns of the ancestor table that only exist in the new version.
            replica = Catalog.get().get_table_by_id(ancestor_id)
            assert replica is not None  # If it didn't exist before, it must have been created by now.
            replica._tbl_version_path.clear_cached_md()

        # Finally, store the metadata for the table being replicated; as before, it could be a new version or a known
        # version. If it's a new version, then a TableVersion record will be created, unless the table being replicated
        # is a pure snapshot.
        self.__store_replica_md(path, md[0])

    def __store_replica_md(self, path: Path, md: schema.FullTableMd) -> None:
        _logger.info(f'Creating replica table at {path!r} with ID: {md.tbl_md.tbl_id}')
        dir = self._get_schema_object(path.parent, expected=Dir, raise_if_not_exists=True)
        assert dir is not None
        assert self._in_write_xact

        conn = Env.get().conn
        tbl_id = md.tbl_md.tbl_id

        new_tbl_md: Optional[schema.TableMd] = None
        new_version_md: Optional[schema.TableVersionMd] = None
        new_schema_version_md: Optional[schema.TableSchemaVersionMd] = None

        # We need to ensure that the table metadata in the catalog always reflects the latest observed version of
        # this table. (In particular, if this is a base table, then its table metadata need to be consistent
        # with the latest version of this table having a replicated view somewhere in the catalog.)
        q: sql.Executable = sql.select(schema.Table.md).where(schema.Table.id == tbl_id)
        existing_md_row = conn.execute(q).one_or_none()

        if existing_md_row is None:
            # No existing table, so create a new record.
            q = sql.insert(schema.Table.__table__).values(
                id=tbl_id,
                dir_id=dir._id,
                md=dataclasses.asdict(
                    dataclasses.replace(md.tbl_md, name=path.name, user=Env.get().user, is_replica=True)
                ),
            )
            conn.execute(q)
        else:
            assert existing_md_row.md['is_replica']
            if md.tbl_md.current_version > existing_md_row.md['current_version']:
                # New metadata is more recent than the metadata currently stored in the DB; we'll update the record
                # in place in the DB.
                new_tbl_md = dataclasses.replace(md.tbl_md, name=path.name, user=Env.get().user, is_replica=True)

        # Now see if a TableVersion record already exists in the DB for this table version. If not, insert it. If
        # it already exists, check that the existing record is identical to the new one.
        q = (
            sql.select(schema.TableVersion.md)
            .where(schema.TableVersion.tbl_id == tbl_id)
            .where(sql.text(f"({schema.TableVersion.__table__}.md->>'version')::int = {md.version_md.version}"))
        )
        existing_version_md_row = conn.execute(q).one_or_none()
        if existing_version_md_row is None:
            new_version_md = md.version_md
        else:
            existing_version_md = schema.md_from_dict(schema.TableVersionMd, existing_version_md_row.md)
            if existing_version_md != md.version_md:
                raise excs.Error(
                    f'The version metadata for the replica {path!r}:{md.version_md.version} is inconsistent with '
                    'the metadata recorded from a prior replica.\n'
                    'This is likely due to data corruption in the replicated table.'
                )

        # Do the same thing for TableSchemaVersion.
        q = (
            sql.select(schema.TableSchemaVersion.md)
            .where(schema.TableSchemaVersion.tbl_id == tbl_id)
            .where(
                sql.text(
                    f"({schema.TableSchemaVersion.__table__}.md->>'schema_version')::int = "
                    f'{md.schema_version_md.schema_version}'
                )
            )
        )
        existing_schema_version_md_row = conn.execute(q).one_or_none()
        if existing_schema_version_md_row is None:
            new_schema_version_md = md.schema_version_md
        else:
            existing_schema_version_md = schema.md_from_dict(
                schema.TableSchemaVersionMd, existing_schema_version_md_row.md
            )
            if existing_schema_version_md != md.schema_version_md:
                raise excs.Error(
                    f'The schema version metadata for the replica {path!r}:{md.schema_version_md.schema_version} '
                    'is inconsistent with the metadata recorded from a prior replica.\n'
                    'This is likely due to data corruption in the replicated table.'
                )

        self.store_tbl_md(UUID(tbl_id), None, new_tbl_md, new_version_md, new_schema_version_md)

        if new_version_md is not None and not md.is_pure_snapshot:
            # It's a new version of a table that has a physical store, so we need to create a TableVersion instance.
            TableVersion.create_replica(md)

<<<<<<< HEAD
    @_retry_loop(for_write=False)
    def get_table(self, path: Path, version: Optional[int]) -> Table:
        obj = Catalog.get()._get_schema_object(path, version=version, expected=Table, raise_if_not_exists=True)
=======
    @retry_loop(for_write=False)
    def get_table(self, path: Path) -> Table:
        obj = Catalog.get()._get_schema_object(path, expected=Table, raise_if_not_exists=True)
>>>>>>> 2865df6d
        assert isinstance(obj, Table)
        # We need to clear cached metadata from tbl_version_path, in case the schema has been changed
        # by another process.
        obj._tbl_version_path.clear_cached_md()
        return obj

    @retry_loop(for_write=True)
    def drop_table(self, path: Path, if_not_exists: IfNotExistsParam, force: bool) -> None:
        tbl = self._get_schema_object(
            path,
            expected=Table,
            raise_if_not_exists=if_not_exists == IfNotExistsParam.ERROR and not force,
            lock_parent=True,
            lock_obj=False,
        )
        if tbl is None:
            _logger.info(f'Skipped table {path!r} (does not exist).')
            return
        assert isinstance(tbl, Table)

        if isinstance(tbl, View) and tbl._tbl_version_path.is_mutable() and tbl._tbl_version_path.base.is_mutable():
            # this is a mutable view of a mutable base;
            # lock the base before the view, in order to avoid deadlocks with concurrent inserts/updates
            base_id = tbl._tbl_version_path.base.tbl_id
            self._acquire_tbl_lock(tbl_id=base_id, for_write=True, lock_mutable_tree=False)

        self._drop_tbl(tbl, force=force, is_replace=False)

    def _drop_tbl(self, tbl: Table, force: bool, is_replace: bool) -> None:
        """
        Drop the table (and recursively its views, if force == True).

        Locking protocol:
        - X-lock base before X-locking any view
        - deadlock-free wrt to TableVersion.insert() (insert propagation also proceeds top-down)
        - X-locks parent dir prior to calling TableVersion.drop(): prevent concurrent creation of another SchemaObject
          in the same directory with the same name (which could lead to duplicate names if we get aborted)
        """
        self._acquire_dir_xlock(dir_id=tbl._dir_id)
        self._acquire_tbl_lock(tbl_id=tbl._id, for_write=True, lock_mutable_tree=False)

        view_ids = self.get_view_ids(tbl._id, for_update=True)
        if len(view_ids) > 0:
            if not force:
                is_snapshot = tbl._tbl_version_path.is_snapshot()
                obj_type_str = 'Snapshot' if is_snapshot else tbl._display_name().capitalize()
                msg: str
                if is_replace:
                    msg = (
                        f'{obj_type_str} {tbl._path()} already exists and has dependents. '
                        "Use `if_exists='replace_force'` to replace it."
                    )
                else:
                    msg = f'{obj_type_str} {tbl._path()} has dependents.'
                raise excs.Error(msg)

            for view_id in view_ids:
                view = self.get_table_by_id(view_id)
                self._drop_tbl(view, force=force, is_replace=is_replace)

        # if this is a mutable view of a mutable base, advance the base's view_sn
        if isinstance(tbl, View) and tbl._tbl_version_path.is_mutable() and tbl._tbl_version_path.base.is_mutable():
            base_id = tbl._tbl_version_path.base.tbl_id
            base_tv = self.get_tbl_version(base_id, None, validate_initialized=True)
            base_tv.tbl_md.view_sn += 1
            self._modified_tvs.add(base_tv.handle)
            result = Env.get().conn.execute(
                sql.update(schema.Table.__table__)
                .values({schema.Table.md: dataclasses.asdict(base_tv.tbl_md)})
                .where(schema.Table.id == base_id)
            )
            assert result.rowcount == 1, result.rowcount

        if tbl._tbl_version is not None:
            # invalidate the TableVersion instance when we're done so that existing references to it can find out it
            # has been dropped
            self._modified_tvs.add(tbl._tbl_version)
        tv = tbl._tbl_version.get() if tbl._tbl_version is not None else None
        # if tv is not None:
        #     tv = tbl._tbl_version.get()
        #     # invalidate the TableVersion instance so that existing references to it can find out it has been dropped
        #     tv.is_validated = False
        if tbl._tbl_version is not None:
            # drop the store table before deleting the Table record
            tv = tbl._tbl_version.get()
            tv.drop()

        self.delete_tbl_md(tbl._id)
        assert tbl._id in self._tbls
        del self._tbls[tbl._id]
        _logger.info(f'Dropped table `{tbl._path()}`.')

    @retry_loop(for_write=True)
    def create_dir(self, path: Path, if_exists: IfExistsParam, parents: bool) -> Dir:
        return self._create_dir(path, if_exists, parents)

    def _create_dir(self, path: Path, if_exists: IfExistsParam, parents: bool) -> Dir:
        # existing = self._handle_path_collision(path, Dir, False, if_exists)
        # if existing is not None:
        #     assert isinstance(existing, Dir)
        #     return existing
        #
        # parent = self._get_schema_object(path.parent)
        # assert parent is not None
        # dir = Dir._create(parent._id, path.name)
        # Env.get().console_logger.info(f'Created directory {path!r}.')
        # return dir

        if parents:
            # start walking down from the root
            last_parent: Optional[SchemaObject] = None
            for ancestor in path.ancestors():
                ancestor_obj = self._get_schema_object(ancestor, expected=Dir)
                assert ancestor_obj is not None or last_parent is not None
                last_parent = Dir._create(last_parent._id, ancestor.name) if ancestor_obj is None else ancestor_obj
            parent = last_parent
        else:
            parent = self._get_schema_object(path.parent)
        existing = self._handle_path_collision(path, Dir, False, if_exists)
        if existing is not None:
            assert isinstance(existing, Dir)
            return existing
        assert parent is not None
        dir = Dir._create(parent._id, path.name)
        Env.get().console_logger.info(f'Created directory {path!r}.')
        return dir

    @retry_loop(for_write=True)
    def drop_dir(self, path: Path, if_not_exists: IfNotExistsParam, force: bool) -> None:
        _, _, schema_obj = self._prepare_dir_op(
            drop_dir_path=path.parent,
            drop_name=path.name,
            drop_expected=Dir,
            raise_if_not_exists=if_not_exists == IfNotExistsParam.ERROR and not force,
        )
        if schema_obj is None:
            _logger.info(f'Directory {path!r} does not exist; skipped drop_dir().')
            return
        self._drop_dir(schema_obj._id, path, force=force)

    def _drop_dir(self, dir_id: UUID, dir_path: Path, force: bool = False) -> None:
        conn = Env.get().conn
        if not force:
            # check for existing entries
            q = sql.select(sql.func.count()).select_from(schema.Dir).where(schema.Dir.parent_id == dir_id)
            num_subdirs = conn.execute(q).scalar()
            q = sql.select(sql.func.count()).select_from(schema.Table).where(schema.Table.dir_id == dir_id)
            num_tbls = conn.execute(q).scalar()
            if num_subdirs + num_tbls > 0:
                raise excs.Error(f'Directory {dir_path!r} is not empty.')

        # drop existing subdirs
        self._acquire_dir_xlock(dir_id=dir_id)
        dir_q = sql.select(schema.Dir).where(schema.Dir.parent_id == dir_id)
        for row in conn.execute(dir_q).all():
            self._drop_dir(row.id, dir_path.append(row.md['name']), force=True)

        # drop existing tables
        tbl_q = sql.select(schema.Table).where(schema.Table.dir_id == dir_id).with_for_update()
        for row in conn.execute(tbl_q).all():
            tbl = self.get_table_by_id(row.id)
            # this table would have been dropped already if it's a view of a base we dropped earlier
            if tbl is not None:
                self._drop_tbl(tbl, force=True, is_replace=False)

        # self.drop_dir(dir_id)
        conn.execute(sql.delete(schema.Dir).where(schema.Dir.id == dir_id))
        _logger.info(f'Removed directory {dir_path!r}.')

    def get_view_ids(self, tbl_id: UUID, for_update: bool = False) -> list[UUID]:
        """Return the ids of views that directly reference the given table"""
        conn = Env.get().conn
        # check whether this table still exists
        q = sql.select(sql.func.count()).select_from(schema.Table).where(schema.Table.id == tbl_id)
        tbl_count = conn.execute(q).scalar()
        if tbl_count == 0:
            raise excs.Error(self._dropped_tbl_error_msg(tbl_id))
        q = sql.select(schema.Table.id).where(sql.text(f"md->'view_md'->'base_versions'->0->>0 = {tbl_id.hex!r}"))
        if for_update:
            q = q.with_for_update()
        result = [r[0] for r in conn.execute(q).all()]
        return result

    def get_tbl_version(
        self,
        tbl_id: UUID,
        effective_version: Optional[int],
        check_pending_ops: Optional[bool] = None,
        validate_initialized: bool = False,
    ) -> Optional[TableVersion]:
        """
        Returns the TableVersion instance for the given table and version and updates the cache.

        If present in the cache and the instance isn't validated, validates version and view_sn against the stored
        metadata.
        """
        # we need a transaction here, if we're not already in one; if this starts a new transaction,
        # the returned TableVersion instance will not be validated
        with self.begin_xact(for_write=False) as conn:
            tv = self._tbl_versions.get((tbl_id, effective_version))
            if tv is None:
                tv = self._load_tbl_version(tbl_id, effective_version, check_pending_ops=check_pending_ops)
            elif not tv.is_validated:
                # only live instances are invalidated
                assert effective_version is None
                # we validate live instances by comparing our cached TableMd.current_version/view_sn to what's stored
                # _logger.debug(f'validating metadata for table {tbl_id}:{tv.version} ({id(tv):x})')
                q = sql.select(schema.Table.md).where(schema.Table.id == tbl_id)
                row = conn.execute(q).one_or_none()
                if row is None:
                    raise excs.Error(self._dropped_tbl_error_msg(tbl_id))
                current_version, view_sn = row.md['current_version'], row.md['view_sn']

                # the stored version can be behind TableVersion.version, because we don't roll back the in-memory
                # metadata changes after a failed update operation
                if current_version != tv.version or view_sn != tv.tbl_md.view_sn:
                    # the cached metadata is invalid
                    _logger.debug(
                        f'reloading metadata for table {tbl_id} '
                        f'(cached/current version: {tv.version}/{current_version}, '
                        f'cached/current view_sn: {tv.tbl_md.view_sn}/{view_sn})'
                    )
                    tv = self._load_tbl_version(tbl_id, None, check_pending_ops=check_pending_ops)
                else:
                    # the cached metadata is valid
                    tv.is_validated = True

            assert tv.is_validated, f'{tbl_id}:{effective_version} not validated\n{tv.__dict__}\n{self._debug_str()}'
            if validate_initialized:
                assert tv.is_initialized, (
                    f'{tbl_id}:{effective_version} not initialized\n{tv.__dict__}\n{self._debug_str()}'
                )
            return tv

    def remove_tbl_version(self, tbl_version: TableVersion) -> None:
        assert (tbl_version.id, tbl_version.effective_version) in self._tbl_versions
        del self._tbl_versions[tbl_version.id, tbl_version.effective_version]

    def get_dir(self, dir_id: UUID, for_update: bool = False) -> Optional[Dir]:
        """Return the Dir with the given id, or None if it doesn't exist"""
        conn = Env.get().conn
        if for_update:
            self._acquire_dir_xlock(dir_id=dir_id)
        q = sql.select(schema.Dir).where(schema.Dir.id == dir_id)
        row = conn.execute(q).one_or_none()
        if row is None:
            return None
        dir_record = schema.Dir(**row._mapping)
        return Dir(dir_record.id, dir_record.parent_id, dir_record.md['name'])

    def _get_dir(self, path: Path, lock_dir: bool = False) -> Optional[schema.Dir]:
        """
        lock_dir: if True, X-locks target (but not the ancestors)
        """
        user = Env.get().user
        conn = Env.get().conn
        if path.is_root:
            if lock_dir:
                self._acquire_dir_xlock(dir_name='')
            q = sql.select(schema.Dir).where(schema.Dir.parent_id.is_(None), schema.Dir.md['user'].astext == user)
            row = conn.execute(q).one_or_none()
            return schema.Dir(**row._mapping) if row is not None else None
        else:
            parent_dir = self._get_dir(path.parent, lock_dir=False)
            if parent_dir is None:
                return None
            if lock_dir:
                self._acquire_dir_xlock(parent_id=parent_dir.id, dir_name=path.name)
            q = sql.select(schema.Dir).where(
                schema.Dir.parent_id == parent_dir.id,
                schema.Dir.md['name'].astext == path.name,
                schema.Dir.md['user'].astext == user,
            )
            row = conn.execute(q).one_or_none()
            return schema.Dir(**row._mapping) if row is not None else None

    def _load_tbl(self, tbl_id: UUID) -> Optional[Table]:
        """Loads metadata for the table with the given id and caches it."""
        _logger.info(f'Loading table {tbl_id}')
        from .insertable_table import InsertableTable
        from .view import View

        conn = Env.get().conn

        # check for pending ops
        q = sql.select(sql.func.count()).where(schema.PendingTableOp.tbl_id == tbl_id)
        has_pending_ops = conn.execute(q).scalar() > 0
        if has_pending_ops:
            raise PendingTableOpsError(tbl_id)

        q = (
            sql.select(schema.Table, schema.TableSchemaVersion)
            .join(schema.TableSchemaVersion)
            .where(schema.Table.id == schema.TableSchemaVersion.tbl_id)
            # Table.md['current_schema_version'] == TableSchemaVersion.schema_version
            .where(
                sql.text(
                    f"({schema.Table.__table__}.md->>'current_schema_version')::int = "
                    f'{schema.TableSchemaVersion.__table__}.{schema.TableSchemaVersion.schema_version.name}'
                )
            )
            .where(schema.Table.id == tbl_id)
        )
        row = conn.execute(q).one_or_none()
        if row is None:
            return None
        tbl_record, _ = _unpack_row(row, [schema.Table, schema.TableSchemaVersion])

        tbl_md = schema.md_from_dict(schema.TableMd, tbl_record.md)
        view_md = tbl_md.view_md
        if view_md is None and not tbl_md.is_replica:
            # this is a base table
            if (tbl_id, None) not in self._tbl_versions:
                _ = self._load_tbl_version(tbl_id, None)
            tbl = InsertableTable(tbl_record.dir_id, TableVersionHandle(tbl_id, None))
            self._tbls[tbl_id] = tbl
            return tbl

        # this is a view; determine the sequence of TableVersions to load
        tbl_version_path: list[tuple[UUID, Optional[int]]] = []
        if tbl_md.is_pure_snapshot:
            # this is a pure snapshot, without a physical table backing it; we only need the bases
            pass
        else:
            effective_version = (
                0 if view_md is not None and view_md.is_snapshot else None
            )  # snapshots only have version 0
            tbl_version_path.append((tbl_id, effective_version))
        if view_md is not None:
            tbl_version_path.extend((UUID(tbl_id), version) for tbl_id, version in view_md.base_versions)

        # load TableVersions, starting at the root
        base_path: Optional[TableVersionPath] = None
        view_path: Optional[TableVersionPath] = None
        for id, effective_version in tbl_version_path[::-1]:
            if (id, effective_version) not in self._tbl_versions:
                _ = self._load_tbl_version(id, effective_version)
            view_path = TableVersionPath(TableVersionHandle(id, effective_version), base=base_path)
            base_path = view_path
        view = View(tbl_id, tbl_record.dir_id, tbl_md.name, view_path, snapshot_only=tbl_md.is_pure_snapshot)
        self._tbls[tbl_id] = view
        return view

<<<<<<< HEAD
    def _load_tbl_with_specified_version(self, tbl_id: UUID, effective_version: int) -> Optional[Table]:
        from .view import View

        conn = Env.get().conn
        q: sql.Executable = (
            sql.select(schema.Table, schema.TableVersion)
            .join(schema.TableVersion)
            .where(schema.Table.id == tbl_id)
            .where(schema.Table.id == schema.TableVersion.tbl_id)
            .where(schema.TableVersion.version == effective_version)
        )
        row = conn.execute(q).one_or_none()
        if row is None:
            return None
        tbl_record, version_record = _unpack_row(row, [schema.Table, schema.TableVersion])
        tbl_md = schema.md_from_dict(schema.TableMd, tbl_record.md)
        version_md = schema.md_from_dict(schema.TableVersionMd, version_record.md)

        # Reconstruct the TableVersionPath for the specified TableVersion. We do this by examining the created_at
        # timestamps of this table and all its ancestors.
        # TODO: Store the relevant TableVersionPaths in the database, so that we don't need to rely on timestamps
        #     (which might be nondeterministic in the future).

        # Build the list of ancestor versions, starting with the given table and traversing back to the base table.
        # For each proper ancestor, we use the version whose created_at timestamp equals or most nearly precedes the
        # given TableVersion's created_at timestamp.
        ancestors: list[tuple[UUID, Optional[int]]] = [(tbl_id, effective_version)]
        if tbl_md.view_md is not None:
            for ancestor_id, _ in tbl_md.view_md.base_versions:
                q = (
                    sql.select(schema.TableVersion)
                    .where(schema.TableVersion.tbl_id == ancestor_id)
                    .where(schema.TableVersion.md['created_at'].cast(sql.Float) <= version_md.created_at)
                    .order_by(schema.TableVersion.md['created_at'].cast(sql.Float).desc())
                    .limit(1)
                )
                row = conn.execute(q).one_or_none()
                if row is None:
                    # This can happen if an ancestor version is garbage collected; it can also happen in
                    # rare circumstances involving table versions created specifically with Pixeltable 0.4.3.
                    _logger.info(f'Ancestor {ancestor_id} not found for table {tbl_id}:{effective_version}')
                    raise excs.Error('The specified table version is no longer valid and cannot be retrieved.')
                ancestor_version_record = _unpack_row(row, [schema.TableVersion])[0]
                ancestor_version_md = schema.md_from_dict(schema.TableVersionMd, ancestor_version_record.md)
                assert ancestor_version_md.created_at <= version_md.created_at
                ancestors.append((UUID(ancestor_id), ancestor_version_md.version))

        # Force any ancestors to be loaded (base table first).
        for id, version in ancestors[::-1]:
            if (id, version) not in self._tbl_versions:
                _ = self._load_tbl_version(id, version)

        # Now reconstruct the relevant TableVersionPath instance from the ancestor versions.
        tvp: Optional[TableVersionPath] = None
        for id, version in ancestors[::-1]:
            tvp = TableVersionPath(TableVersionHandle(id, version), base=tvp)

        tbl = View(tbl_id, tbl_record.dir_id, tbl_md.name, tvp, snapshot_only=True)
        return tbl

    @_retry_loop(for_write=False)
=======
    @retry_loop(for_write=False)
>>>>>>> 2865df6d
    def collect_tbl_history(self, tbl_id: UUID, n: Optional[int]) -> list[schema.FullTableMd]:
        """
        Returns the history of up to n versions of the table with the given UUID.

        Args:
            tbl_id: the UUID of the table to collect history for.
            n: Optional limit on the maximum number of versions returned.

        Returns:
            A sequence of rows, ordered by version number
            Each row contains a TableVersion and a TableSchemaVersion object.
        """
        q = (
            sql.select(schema.TableVersion, schema.TableSchemaVersion)
            .select_from(schema.TableVersion)
            .join(
                schema.TableSchemaVersion,
                sql.cast(schema.TableVersion.md['schema_version'], sql.Integer)
                == schema.TableSchemaVersion.schema_version,
            )
            .where(schema.TableVersion.tbl_id == tbl_id)
            .where(schema.TableSchemaVersion.tbl_id == tbl_id)
            .order_by(schema.TableVersion.version.desc())
        )
        if n is not None:
            q = q.limit(n)
        src_rows = Env.get().session.execute(q).fetchall()
        return [
            schema.FullTableMd(
                None,
                schema.md_from_dict(schema.TableVersionMd, row.TableVersion.md),
                schema.md_from_dict(schema.TableSchemaVersionMd, row.TableSchemaVersion.md),
            )
            for row in src_rows
        ]

    def load_tbl_md(self, tbl_id: UUID, effective_version: Optional[int]) -> schema.FullTableMd:
        """
        Loads metadata from the store for a given table UUID and version.
        """
        # _logger.info(f'Loading metadata for table version: {tbl_id}:{effective_version}')
        conn = Env.get().conn

        q = (
            sql.select(schema.Table, schema.TableVersion, schema.TableSchemaVersion)
            .select_from(schema.Table)
            .where(schema.Table.id == tbl_id)
            .join(schema.TableVersion)
            .where(schema.TableVersion.tbl_id == tbl_id)
            .join(schema.TableSchemaVersion)
            .where(schema.TableSchemaVersion.tbl_id == tbl_id)
        )

        if effective_version is not None:
            # we are loading a specific version
            # SELECT *
            # FROM Table t
            # JOIN TableVersion tv ON (tv.tbl_id = tbl_id AND tv.version = effective_version)
            # JOIN TableSchemaVersion tsv ON (tsv.tbl_id = tbl_id AND tv.md.schema_version = tsv.schema_version)
            # WHERE t.id = tbl_id
            q = q.where(sql.text(f"({schema.TableVersion.__table__}.md->>'version')::int = {effective_version}")).where(
                sql.text(
                    (
                        f"({schema.TableVersion.__table__}.md->>'schema_version')::int = "
                        f'{schema.TableSchemaVersion.__table__}.{schema.TableSchemaVersion.schema_version.name}'
                    )
                )
            )
        else:
            # we are loading the current version
            # SELECT *
            # FROM Table t
            # JOIN TableVersion tv ON (tv.tbl_id = tbl_id AND t.current_version = tv.version)
            # JOIN TableSchemaVersion tsv ON (tsv.tbl_id = tbl_id AND t.current_schema_version = tsv.schema_version)
            # WHERE t.id = tbl_id
            q = q.where(
                sql.text(
                    f"({schema.Table.__table__}.md->>'current_version')::int = "
                    f'{schema.TableVersion.__table__}.{schema.TableVersion.version.name}'
                )
            ).where(
                sql.text(
                    (
                        f"({schema.Table.__table__}.md->>'current_schema_version')::int = "
                        f'{schema.TableSchemaVersion.__table__}.{schema.TableSchemaVersion.schema_version.name}'
                    )
                )
            )

        row = conn.execute(q).one_or_none()
        if row is None:
            raise excs.Error(self._dropped_tbl_error_msg(tbl_id))
        tbl_record, version_record, schema_version_record = _unpack_row(
            row, [schema.Table, schema.TableVersion, schema.TableSchemaVersion]
        )
        assert tbl_record.id == tbl_id
        tbl_md = schema.md_from_dict(schema.TableMd, tbl_record.md)
        version_md = schema.md_from_dict(schema.TableVersionMd, version_record.md)
        schema_version_md = schema.md_from_dict(schema.TableSchemaVersionMd, schema_version_record.md)

        return schema.FullTableMd(tbl_md, version_md, schema_version_md)

    def store_tbl_md(
        self,
        tbl_id: UUID,
        dir_id: Optional[UUID],
        tbl_md: Optional[schema.TableMd],
        version_md: Optional[schema.TableVersionMd],
        schema_version_md: Optional[schema.TableSchemaVersionMd],
        pending_ops: Optional[list[TableOp]] = None,
    ) -> None:
        """
        Stores metadata to the DB.

        Args:
            tbl_id: UUID of the table to store metadata for.
            dir_id: If specified, the tbl_md will be added to the given directory; if None, the table must already exist
            tbl_md: If specified, `tbl_md` will be inserted, or updated (only one such record can exist per UUID)
            version_md: inserted as a new record if present
            schema_version_md: will be inserted as a new record if present

        If inserting `version_md` or `schema_version_md` would be a primary key violation, an exception will be raised.
        """
        assert self._in_write_xact
        assert version_md is None or version_md.created_at > 0.0
<<<<<<< HEAD
=======
        assert pending_ops is None or len(pending_ops) > 0
        assert pending_ops is None or tbl_md is not None  # if we write pending ops, we must also write new tbl_md
>>>>>>> 2865df6d
        session = Env.get().session

        # Construct and insert or update table record if requested.
        if tbl_md is not None:
            assert tbl_md.tbl_id == str(tbl_id)
            if version_md is not None:
                assert tbl_md.current_version == version_md.version
                assert tbl_md.current_schema_version == version_md.schema_version
            if schema_version_md is not None:
                assert tbl_md.current_schema_version == schema_version_md.schema_version
            if pending_ops is not None:
                tbl_md.has_pending_ops = True

            if dir_id is not None:
                # We are inserting a record while creating a new table.
                tbl_record = schema.Table(id=tbl_id, dir_id=dir_id, md=dataclasses.asdict(tbl_md))
                session.add(tbl_record)
            else:
                # Update the existing table record.
                result = session.execute(
                    sql.update(schema.Table.__table__)
                    .values({schema.Table.md: dataclasses.asdict(tbl_md)})
                    .where(schema.Table.id == tbl_id)
                )
                assert result.rowcount == 1, result.rowcount

        # Construct and insert new table version record if requested.
        if version_md is not None:
            assert version_md.tbl_id == str(tbl_id)
            if schema_version_md is not None:
                assert version_md.schema_version == schema_version_md.schema_version
            tbl_version_record = schema.TableVersion(
                tbl_id=tbl_id, version=version_md.version, md=dataclasses.asdict(version_md)
            )
            session.add(tbl_version_record)

        # Construct and insert a new schema version record if requested.
        if schema_version_md is not None:
            assert schema_version_md.tbl_id == str(tbl_id)
            schema_version_record = schema.TableSchemaVersion(
                tbl_id=tbl_id, schema_version=schema_version_md.schema_version, md=dataclasses.asdict(schema_version_md)
            )
            session.add(schema_version_record)

        # make sure we don't have any pending ops
        assert session.query(schema.PendingTableOp).filter(schema.PendingTableOp.tbl_id == tbl_id).count() == 0

        if pending_ops is not None:
            for op in pending_ops:
                op_record = schema.PendingTableOp(tbl_id=tbl_id, op_sn=op.op_sn, op=dataclasses.asdict(op))
                session.add(op_record)

        session.flush()  # Inform SQLAlchemy that we want to write these changes to the DB.

    def store_update_status(self, tbl_id: UUID, version: int, status: UpdateStatus) -> None:
        """Update the TableVersion.md.update_status field"""
        assert self._in_write_xact
<<<<<<< HEAD
        assert version_md.created_at > 0.0
        session = Env.get().session
=======
        conn = Env.get().conn
>>>>>>> 2865df6d

        stmt = (
            sql.update(schema.TableVersion)
            .where(schema.TableVersion.tbl_id == tbl_id, schema.TableVersion.version == version)
            .values(
                md=schema.TableVersion.md.op('||')({'additional_md': {'update_status': dataclasses.asdict(status)}})
            )
        )

        res = conn.execute(stmt)
        assert res.rowcount == 1, res.rowcount

    def delete_tbl_md(self, tbl_id: UUID) -> None:
        """
        Deletes all table metadata from the store for the given table UUID.
        """
        conn = Env.get().conn
        conn.execute(sql.delete(schema.TableSchemaVersion.__table__).where(schema.TableSchemaVersion.tbl_id == tbl_id))
        conn.execute(sql.delete(schema.TableVersion.__table__).where(schema.TableVersion.tbl_id == tbl_id))
        conn.execute(sql.delete(schema.PendingTableOp.__table__).where(schema.PendingTableOp.tbl_id == tbl_id))
        conn.execute(sql.delete(schema.Table.__table__).where(schema.Table.id == tbl_id))

    def load_replica_md(self, tbl: Table) -> list[schema.FullTableMd]:
        """
        Load metadata for the given table along with all its ancestors. The values of TableMd.current_version and
        TableMd.current_schema_version will be adjusted to ensure that the metadata represent a valid (internally
        consistent) table state.
        """
        # TODO: First acquire X-locks for all relevant metadata entries

        # Load metadata for every table in the TableVersionPath for `tbl`.
        md = [self.load_tbl_md(tv.id, tv.effective_version) for tv in tbl._tbl_version_path.get_tbl_versions()]

        # If `tbl` is a named pure snapshot, we're not quite done, since the snapshot metadata won't appear in the
        # TableVersionPath. We need to prepend it separately.
        if isinstance(tbl, View) and tbl._snapshot_only:
            snapshot_md = self.load_tbl_md(tbl._id, 0)
            md = [snapshot_md, *md]

        for ancestor_md in md[1:]:
            # For replica metadata, we guarantee that the current_version and current_schema_version of TableMd
            # match the corresponding values in TableVersionMd and TableSchemaVersionMd. This is to ensure that,
            # when the metadata is later stored in the catalog of a different Pixeltable instance, the values of
            # current_version and current_schema_version will always point to versions that are known to the
            # destination catalog.
            ancestor_md.tbl_md.current_version = ancestor_md.version_md.version
            ancestor_md.tbl_md.current_schema_version = ancestor_md.schema_version_md.schema_version

        return md

    def _load_tbl_version(
        self, tbl_id: UUID, effective_version: Optional[int], check_pending_ops: bool = True
    ) -> Optional[TableVersion]:
        """Creates TableVersion instance from stored metadata and registers it in _tbl_versions."""
        tbl_md, version_md, schema_version_md = self.load_tbl_md(tbl_id, effective_version)
        view_md = tbl_md.view_md

        conn = Env.get().conn

        if check_pending_ops:
            pending_ops_q = (
                sql.select(sql.func.count())
                .select_from(schema.Table)
                .join(schema.PendingTableOp)
                .where(schema.PendingTableOp.tbl_id == tbl_id)
                .where(schema.Table.id == tbl_id)
            )
            if effective_version is not None:
                # we only care about pending ops if the requested version is the current version
                pending_ops_q = pending_ops_q.where(
                    sql.text(f"({schema.Table.__table__}.md->>'current_version')::int = {effective_version}")
                )
            has_pending_ops = conn.execute(pending_ops_q).scalar() > 0
            if has_pending_ops:
                raise PendingTableOpsError(tbl_id)

        # load mutable view ids for mutable TableVersions
        mutable_view_ids: list[UUID] = []
        # If this is a replica, effective_version should not be None. We see this today, because
        # the replica's TV instance's Column instances contain value_expr_dicts that reference the live version.
        # This is presumably a source of bugs, because it ignores schema version changes (eg, column renames).
        # TODO: retarget the value_expr_dict when instantiating Columns for a particular TV instance.
        if effective_version is None and not tbl_md.is_replica:
            q = sql.select(schema.Table.id).where(
                sql.text(
                    f"md->'view_md'->'base_versions'->0->>0 = {tbl_id.hex!r} "
                    "AND md->'view_md'->'base_versions'->0->>1 IS NULL"
                )
            )
            mutable_view_ids = [r[0] for r in conn.execute(q).all()]

        mutable_views = [TableVersionHandle(id, None) for id in mutable_view_ids]

        tbl_version: TableVersion
        if view_md is None:
            # this is a base table
            tbl_version = TableVersion(
<<<<<<< HEAD
                tbl_id, tbl_md, effective_version, version_md.created_at, schema_version_md, mutable_views=mutable_views
=======
                tbl_id, tbl_md, version_md, effective_version, schema_version_md, mutable_views=mutable_views
>>>>>>> 2865df6d
            )
        else:
            assert len(view_md.base_versions) > 0  # a view needs to have a base
            # TODO: add TableVersionMd.is_pure_snapshot() and use that
            pure_snapshot = (
                view_md.is_snapshot
                and view_md.predicate is None
                and view_md.sample_clause is None
                and len(schema_version_md.columns) == 0
            )
            assert not pure_snapshot  # a pure snapshot doesn't have a physical table backing it, no point in loading it

            base: TableVersionHandle
            base_path: Optional[TableVersionPath] = None  # needed for live view
            if view_md.is_snapshot:
                base = TableVersionHandle(UUID(view_md.base_versions[0][0]), view_md.base_versions[0][1])
            else:
                base_path = TableVersionPath.from_md(tbl_md.view_md.base_versions)
                base = base_path.tbl_version

            tbl_version = TableVersion(
                tbl_id,
                tbl_md,
                version_md,
                effective_version,
                version_md.created_at,
                schema_version_md,
                base_path=base_path,
                base=base,
                mutable_views=mutable_views,
            )

        # register the instance before init()
        self._tbl_versions[tbl_id, effective_version] = tbl_version
        # register this instance as modified, so that it gets purged if the transaction fails, it may not be
        # fully initialized
        self._modified_tvs.add(tbl_version.handle)
        tbl_version.init()
        return tbl_version

    def _init_store(self) -> None:
        """One-time initialization of the stored catalog. Idempotent."""
        self.create_user(None)
        _logger.info('Initialized catalog.')

    def create_user(self, user: Optional[str]) -> None:
        """
        Creates a catalog record (root directory) for the specified user, if one does not already exist.
        """
        with Env.get().begin_xact():
            session = Env.get().session
            # See if there are any directories in the catalog matching the specified user.
            if session.query(schema.Dir).where(schema.Dir.md['user'].astext == user).count() > 0:
                # At least one such directory exists; no need to create a new one.
                return

            dir_md = schema.DirMd(name='', user=user, additional_md={})
            dir_record = schema.Dir(parent_id=None, md=dataclasses.asdict(dir_md))
            session.add(dir_record)
            session.flush()
            _logger.info(f'Added root directory record for user: {user!r}')

    def _handle_path_collision(
        self, path: Path, expected_obj_type: type[SchemaObject], expected_snapshot: bool, if_exists: IfExistsParam
    ) -> Optional[SchemaObject]:
        obj, _, _ = self._prepare_dir_op(add_dir_path=path.parent, add_name=path.name)

        if if_exists == IfExistsParam.ERROR and obj is not None:
            raise excs.Error(f'Path {path!r} is an existing {obj._display_name()}')
        else:
            is_snapshot = isinstance(obj, View) and obj._tbl_version_path.is_snapshot()
            if obj is not None and (not isinstance(obj, expected_obj_type) or (expected_snapshot and not is_snapshot)):
                if expected_obj_type is Dir:
                    obj_type_str = 'directory'
                elif expected_obj_type is InsertableTable:
                    obj_type_str = 'table'
                elif expected_obj_type is View:
                    obj_type_str = 'snapshot' if expected_snapshot else 'view'
                else:
                    raise AssertionError()
                raise excs.Error(
                    f'Path {path!r} already exists but is not a {obj_type_str}. Cannot {if_exists.name.lower()} it.'
                )

        if obj is None:
            return None
        if if_exists == IfExistsParam.IGNORE:
            return obj

        # drop the existing schema object
        if isinstance(obj, Dir):
            dir_contents = self._get_dir_contents(obj._id)
            if len(dir_contents) > 0 and if_exists == IfExistsParam.REPLACE:
                raise excs.Error(
                    f'Directory {path!r} already exists and is not empty. '
                    'Use `if_exists="replace_force"` to replace it.'
                )
            self._drop_dir(obj._id, path, force=True)
        else:
            assert isinstance(obj, Table)
            self._drop_tbl(obj, force=if_exists == IfExistsParam.REPLACE_FORCE, is_replace=True)
        return None<|MERGE_RESOLUTION|>--- conflicted
+++ resolved
@@ -1190,15 +1190,9 @@
             # It's a new version of a table that has a physical store, so we need to create a TableVersion instance.
             TableVersion.create_replica(md)
 
-<<<<<<< HEAD
-    @_retry_loop(for_write=False)
+    @retry_loop(for_write=False)
     def get_table(self, path: Path, version: Optional[int]) -> Table:
         obj = Catalog.get()._get_schema_object(path, version=version, expected=Table, raise_if_not_exists=True)
-=======
-    @retry_loop(for_write=False)
-    def get_table(self, path: Path) -> Table:
-        obj = Catalog.get()._get_schema_object(path, expected=Table, raise_if_not_exists=True)
->>>>>>> 2865df6d
         assert isinstance(obj, Table)
         # We need to clear cached metadata from tbl_version_path, in case the schema has been changed
         # by another process.
@@ -1542,10 +1536,10 @@
         self._tbls[tbl_id] = view
         return view
 
-<<<<<<< HEAD
     def _load_tbl_with_specified_version(self, tbl_id: UUID, effective_version: int) -> Optional[Table]:
         from .view import View
 
+        # Load the specified TableMd and TableVersionMd records from the db.
         conn = Env.get().conn
         q: sql.Executable = (
             sql.select(schema.Table, schema.TableVersion)
@@ -1603,10 +1597,7 @@
         tbl = View(tbl_id, tbl_record.dir_id, tbl_md.name, tvp, snapshot_only=True)
         return tbl
 
-    @_retry_loop(for_write=False)
-=======
     @retry_loop(for_write=False)
->>>>>>> 2865df6d
     def collect_tbl_history(self, tbl_id: UUID, n: Optional[int]) -> list[schema.FullTableMd]:
         """
         Returns the history of up to n versions of the table with the given UUID.
@@ -1732,11 +1723,8 @@
         """
         assert self._in_write_xact
         assert version_md is None or version_md.created_at > 0.0
-<<<<<<< HEAD
-=======
         assert pending_ops is None or len(pending_ops) > 0
         assert pending_ops is None or tbl_md is not None  # if we write pending ops, we must also write new tbl_md
->>>>>>> 2865df6d
         session = Env.get().session
 
         # Construct and insert or update table record if requested.
@@ -1794,12 +1782,7 @@
     def store_update_status(self, tbl_id: UUID, version: int, status: UpdateStatus) -> None:
         """Update the TableVersion.md.update_status field"""
         assert self._in_write_xact
-<<<<<<< HEAD
-        assert version_md.created_at > 0.0
-        session = Env.get().session
-=======
         conn = Env.get().conn
->>>>>>> 2865df6d
 
         stmt = (
             sql.update(schema.TableVersion)
@@ -1897,11 +1880,7 @@
         if view_md is None:
             # this is a base table
             tbl_version = TableVersion(
-<<<<<<< HEAD
-                tbl_id, tbl_md, effective_version, version_md.created_at, schema_version_md, mutable_views=mutable_views
-=======
                 tbl_id, tbl_md, version_md, effective_version, schema_version_md, mutable_views=mutable_views
->>>>>>> 2865df6d
             )
         else:
             assert len(view_md.base_versions) > 0  # a view needs to have a base
@@ -1927,11 +1906,10 @@
                 tbl_md,
                 version_md,
                 effective_version,
-                version_md.created_at,
                 schema_version_md,
+                mutable_views,
                 base_path=base_path,
                 base=base,
-                mutable_views=mutable_views,
             )
 
         # register the instance before init()
