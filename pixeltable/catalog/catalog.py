--- conflicted
+++ resolved
@@ -1160,11 +1160,7 @@
             tv.is_validated = False
             del self._tbl_versions[tbl_id, effective_version]
 
-<<<<<<< HEAD
-    def create_replica(self, path: Path, md: list[TableVersionMd]) -> None:
-=======
-    def create_replica(self, path: Path, md: list[TableVersionCompleteMd], create_store_tbls: bool = True) -> None:
->>>>>>> a8cb043f
+    def create_replica(self, path: Path, md: list[TableVersionMd], create_store_tbls: bool = True) -> None:
         """
         Creates table, table_version, and table_schema_version records for a replica with the given metadata.
         The metadata should be presented in standard "ancestor order", with the table being replicated at
@@ -1246,11 +1242,7 @@
         system_path = Path.parse('_system', allow_system_path=True)
         return self._create_dir(system_path, if_exists=IfExistsParam.IGNORE, parents=False)
 
-<<<<<<< HEAD
-    def __store_replica_md(self, path: Path, md: TableVersionMd) -> None:
-=======
-    def __store_replica_md(self, path: Path, md: TableVersionCompleteMd, create_store_tbl: bool = True) -> None:
->>>>>>> a8cb043f
+    def __store_replica_md(self, path: Path, md: TableVersionMd, create_store_tbl: bool = True) -> None:
         _logger.info(f'Creating replica table at {path!r} with ID: {md.tbl_md.tbl_id}')
         dir = self._get_schema_object(path.parent, expected=Dir, raise_if_not_exists=True)
         assert dir is not None
