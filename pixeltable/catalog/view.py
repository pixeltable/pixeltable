--- conflicted
+++ resolved
@@ -189,14 +189,9 @@
 
                 plan, num_values_per_row = Planner.create_view_load_plan(view._tbl_version_path)
                 num_rows, num_excs, cols_with_excs = tbl_version.store_tbl.insert_rows(
-<<<<<<< HEAD
                     plan, session.connection(), v_min=tbl_version.version
                 )
-                print(f'Created view `{name}` with {num_rows} rows, {num_excs} exceptions.')
-=======
-                    plan, session.connection(), v_min=tbl_version.version)
                 Env.get().console_logger.info(f'Created view `{name}` with {num_rows} rows, {num_excs} exceptions.')
->>>>>>> 931be7ee
 
             session.commit()
             cat = Catalog.get()
