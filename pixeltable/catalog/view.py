from __future__ import annotations

import inspect
import logging
from typing import TYPE_CHECKING, Any, List, Literal, Optional
from uuid import UUID

import pixeltable.exceptions as excs
import pixeltable.metadata.schema as md_schema
import pixeltable.type_system as ts
from pixeltable import catalog, exprs, func
from pixeltable.iterators import ComponentIterator

if TYPE_CHECKING:
    from pixeltable.plan import SampleClause


from .column import Column
from .globals import _POS_COLUMN_NAME, MediaValidation
from .table import Table
from .table_version import TableVersion, TableVersionMd
from .table_version_handle import TableVersionHandle
from .table_version_path import TableVersionPath
from .tbl_ops import CreateStoreTableOp, LoadViewOp, TableOp
from .update_status import UpdateStatus

if TYPE_CHECKING:
    from pixeltable.globals import TableDataSource

_logger = logging.getLogger('pixeltable')


class View(Table):
    """A `Table` that presents a virtual view of another table (or view).

    A view is typically backed by a store table, which records the view's columns and is joined back to the bases
    at query execution time.
    The exception is a snapshot view without a predicate and without additional columns: in that case, the view
    is simply a reference to a specific set of base versions.
    """

    def __init__(self, id: UUID, dir_id: UUID, name: str, tbl_version_path: TableVersionPath, snapshot_only: bool):
        super().__init__(id, dir_id, name, tbl_version_path)
        self._snapshot_only = snapshot_only
        if not snapshot_only:
            self._tbl_version = tbl_version_path.tbl_version

    def _display_name(self) -> str:
        name: str
        if self._tbl_version_path.is_snapshot():
            name = 'snapshot'
        elif self._tbl_version_path.is_view():
            name = 'view'
        else:
            assert self._tbl_version_path.is_replica()
            name = 'table'
        if self._tbl_version_path.is_replica():
            name = f'{name}-replica'
        return name

    @classmethod
    def select_list_to_additional_columns(cls, select_list: list[tuple[exprs.Expr, Optional[str]]]) -> dict[str, dict]:
        """Returns a list of columns in the same format as the additional_columns parameter of View.create.
        The source is the list of expressions from a select() statement on a DataFrame.
        If the column is a ColumnRef, to a base table column, it is marked to not be stored.sy
        """
        from pixeltable.dataframe import DataFrame

        r: dict[str, dict] = {}
        exps, names = DataFrame._normalize_select_list([], select_list)
        for expr, name in zip(exps, names):
            stored = not isinstance(expr, exprs.ColumnRef)
            r[name] = {'value': expr, 'stored': stored}
        return r

    @classmethod
    def _create(
        cls,
        dir_id: UUID,
        name: str,
        base: TableVersionPath,
        select_list: Optional[list[tuple[exprs.Expr, Optional[str]]]],
        additional_columns: dict[str, Any],
        predicate: Optional['exprs.Expr'],
        sample_clause: Optional['SampleClause'],
        is_snapshot: bool,
        num_retained_versions: int,
        comment: str,
        media_validation: MediaValidation,
        iterator_cls: Optional[type[ComponentIterator]],
        iterator_args: Optional[dict],
    ) -> tuple[TableVersionMd, Optional[list[TableOp]]]:
        from pixeltable.plan import SampleClause

        # Convert select_list to more additional_columns if present
        include_base_columns: bool = select_list is None
        select_list_columns: List[Column] = []
        if not include_base_columns:
            r = cls.select_list_to_additional_columns(select_list)
            select_list_columns = cls._create_columns(r)

        columns_from_additional_columns = cls._create_columns(additional_columns)
        columns = select_list_columns + columns_from_additional_columns
        cls._verify_schema(columns)

        # verify that filters can be evaluated in the context of the base
        if predicate is not None:
            if not predicate.is_bound_by([base]):
                raise excs.Error(f'Filter cannot be computed in the context of the base {base.tbl_name()}')
            # create a copy that we can modify and store
            predicate = predicate.copy()
        if sample_clause is not None:
            # make sure that the sample clause can be computed in the context of the base
            if sample_clause.stratify_exprs is not None and not all(
                stratify_expr.is_bound_by([base]) for stratify_expr in sample_clause.stratify_exprs
            ):
                raise excs.Error(f'Sample clause cannot be computed in the context of the base {base.tbl_name()}')
            # create a copy that we can modify and store
            sc = sample_clause
            sample_clause = SampleClause(
                sc.version, sc.n, sc.n_per_stratum, sc.fraction, sc.seed, sc.stratify_exprs.copy()
            )

        # same for value exprs
        for col in columns:
            if not col.is_computed:
                continue
            # make sure that the value can be computed in the context of the base
            if col.value_expr is not None and not col.value_expr.is_bound_by([base]):
                raise excs.Error(
                    f'Column {col.name}: value expression cannot be computed in the context of the '
                    f'base {base.tbl_name()}'
                )

        if iterator_cls is not None:
            assert iterator_args is not None

            # validate iterator_args
            py_signature = inspect.signature(iterator_cls.__init__)

            # make sure iterator_args can be used to instantiate iterator_cls
            bound_args: dict[str, Any]
            try:
                bound_args = py_signature.bind(None, **iterator_args).arguments  # None: arg for self
            except TypeError as exc:
                raise excs.Error(f'Invalid iterator arguments: {exc}') from exc
            # we ignore 'self'
            first_param_name = next(iter(py_signature.parameters))  # can't guarantee it's actually 'self'
            del bound_args[first_param_name]

            # construct Signature and type-check bound_args
            params = [
                func.Parameter(param_name, param_type, kind=inspect.Parameter.POSITIONAL_OR_KEYWORD)
                for param_name, param_type in iterator_cls.input_schema().items()
            ]
            sig = func.Signature(ts.InvalidType(), params)

            expr_args = {k: exprs.Expr.from_object(v) for k, v in bound_args.items()}
            sig.validate_args(expr_args, context=f'in iterator {iterator_cls.__name__!r}')
            literal_args = {k: v.val if isinstance(v, exprs.Literal) else v for k, v in expr_args.items()}

            # prepend pos and output_schema columns to cols:
            # a component view exposes the pos column of its rowid;
            # we create that column here, so it gets assigned a column id;
            # stored=False: it is not stored separately (it's already stored as part of the rowid)
            iterator_cols = [Column(_POS_COLUMN_NAME, ts.IntType(), stored=False)]
            output_dict, unstored_cols = iterator_cls.output_schema(**literal_args)
            iterator_cols.extend(
                [
                    Column(col_name, col_type, stored=col_name not in unstored_cols)
                    for col_name, col_type in output_dict.items()
                ]
            )

            iterator_col_names = {col.name for col in iterator_cols}
            for col in columns:
                if col.name in iterator_col_names:
                    raise excs.Error(
                        f'Duplicate name: column {col.name!r} is already present in the iterator output schema'
                    )
            columns = iterator_cols + columns

        from pixeltable.exprs import InlineDict

        iterator_args_expr: exprs.Expr = InlineDict(iterator_args) if iterator_args is not None else None
        iterator_class_fqn = f'{iterator_cls.__module__}.{iterator_cls.__name__}' if iterator_cls is not None else None
        base_version_path = cls._get_snapshot_path(base) if is_snapshot else base

        # if this is a snapshot, we need to retarget all exprs to the snapshot tbl versions
        if is_snapshot:
            predicate = predicate.retarget(base_version_path) if predicate is not None else None
            if sample_clause is not None:
                exprs.Expr.retarget_list(sample_clause.stratify_exprs, base_version_path)
            iterator_args_expr = (
                iterator_args_expr.retarget(base_version_path) if iterator_args_expr is not None else None
            )
            for col in columns:
                if col.value_expr is not None:
                    col.set_value_expr(col.value_expr.retarget(base_version_path))

        view_md = md_schema.ViewMd(
            is_snapshot=is_snapshot,
            include_base_columns=include_base_columns,
            predicate=predicate.as_dict() if predicate is not None else None,
            sample_clause=sample_clause.as_dict() if sample_clause is not None else None,
            base_versions=base_version_path.as_md(),
            iterator_class_fqn=iterator_class_fqn,
            iterator_args=iterator_args_expr.as_dict() if iterator_args_expr is not None else None,
        )

        md = TableVersion.create_initial_md(
            name, columns, num_retained_versions, comment, media_validation=media_validation, view_md=view_md
        )
        if md.tbl_md.is_pure_snapshot:
            # this is purely a snapshot: no store table to create or load
            return md, None
        else:
<<<<<<< HEAD
            view = cls(
                id,
                dir_id,
                name,
                TableVersionPath(
                    TableVersionHandle(tbl_version.id, tbl_version.effective_version), base=base_version_path
                ),
                snapshot_only=False,
            )
            _logger.info(f'Created view {name!r}, id={tbl_version.id}')

            from pixeltable.plan import Planner

            try:
                plan, _ = Planner.create_view_load_plan(view._tbl_version_path)
                _, row_counts = tbl_version.store_tbl.insert_rows(plan, v_min=tbl_version.version)
                status = UpdateStatus(row_count_stats=row_counts)
                tbl_version._write_md_update_status(status)

            except:
                # we need to remove the orphaned TableVersion instance
                del catalog.Catalog.get()._tbl_versions[tbl_version.id, tbl_version.effective_version]
                base_tbl_version = base.tbl_version.get()
                if tbl_version.effective_version is None and not base_tbl_version.is_snapshot:
                    # also remove tbl_version from the base
                    base_tbl_version.mutable_views.remove(TableVersionHandle.create(tbl_version))
                raise
            Env.get().console_logger.info(
                f'Created view {name!r} with {status.num_rows} rows, {status.num_excs} exceptions.'
=======
            tbl_id = md.tbl_md.tbl_id
            view_path = TableVersionPath(
                TableVersionHandle(UUID(tbl_id), effective_version=0 if is_snapshot else None), base=base_version_path
>>>>>>> 2865df6d
            )
            ops = [
                TableOp(
                    tbl_id=tbl_id, op_sn=0, num_ops=2, needs_xact=False, create_store_table_op=CreateStoreTableOp()
                ),
                TableOp(
                    tbl_id=tbl_id, op_sn=1, num_ops=2, needs_xact=True, load_view_op=LoadViewOp(view_path.as_dict())
                ),
            ]
            return md, ops

    @classmethod
    def _verify_column(cls, col: Column) -> None:
        # make sure that columns are nullable or have a default
        if not col.col_type.nullable and not col.is_computed:
            raise excs.Error(f'Column {col.name}: non-computed columns in views must be nullable')
        super()._verify_column(col)

    @classmethod
    def _get_snapshot_path(cls, tbl_version_path: TableVersionPath) -> TableVersionPath:
        """Returns snapshot of the given table version path.
        All TableVersions of that path will be snapshot versions. Creates new versions from mutable versions,
        if necessary.
        """
        if tbl_version_path.is_snapshot():
            return tbl_version_path
        tbl_version = tbl_version_path.tbl_version.get()
        if not tbl_version.is_snapshot:
            # create and register snapshot version
            tbl_version = tbl_version.create_snapshot_copy()
            assert tbl_version.is_snapshot

        return TableVersionPath(
            TableVersionHandle(tbl_version.id, tbl_version.effective_version),
            base=cls._get_snapshot_path(tbl_version_path.base) if tbl_version_path.base is not None else None,
        )

    def _is_anonymous_snapshot(self) -> bool:
        """
        Returns True if this is an unnamed snapshot (i.e., a snapshot that is not a separate schema object).
        """
        return self._snapshot_only and self._id == self._tbl_version_path.tbl_id

    def _get_metadata(self) -> dict[str, Any]:
        md = super()._get_metadata()
        md['is_view'] = True
        md['is_snapshot'] = self._tbl_version_path.is_snapshot()
        if self._is_anonymous_snapshot():
            # Update name and path with version qualifiers.
            md['name'] = f'{self._name}:{self._tbl_version_path.version()}'
            md['path'] = f'{self._path()}:{self._tbl_version_path.version()}'
        base_tbl = self._get_base_table()
        if base_tbl is None:
            md['base'] = None
        else:
            base_version = self._effective_base_versions[0]
            md['base'] = base_tbl._path() if base_version is None else f'{base_tbl._path()}:{base_version}'
        return md

    def insert(
        self,
        source: Optional[TableDataSource] = None,
        /,
        *,
        source_format: Optional[Literal['csv', 'excel', 'parquet', 'json']] = None,
        schema_overrides: Optional[dict[str, ts.ColumnType]] = None,
        on_error: Literal['abort', 'ignore'] = 'abort',
        print_stats: bool = False,
        **kwargs: Any,
    ) -> UpdateStatus:
        raise excs.Error(f'{self._display_str()}: Cannot insert into a {self._display_name()}.')

    def delete(self, where: Optional[exprs.Expr] = None) -> UpdateStatus:
        raise excs.Error(f'{self._display_str()}: Cannot delete from a {self._display_name()}.')

    def _get_base_table(self) -> Optional['Table']:
<<<<<<< HEAD
        if self._tbl_version_path.tbl_id != self._id:
            # _tbl_version_path represents a different schema object from this one. This can only happen if this is a
            # named pure snapshot.
            base_id = self._tbl_version_path.tbl_id
        elif self._tbl_version_path.base is None:
            return None
        else:
            base_id = self._tbl_version_path.base.tbl_id
        return catalog.Catalog.get().get_table_by_id(base_id)
=======
        if self._tbl_version_path.base is None and not self._snapshot_only:
            return None  # this can happen for a replica of a base table
        # if this is a pure snapshot, our tbl_version_path only reflects the base (there is no TableVersion instance
        # for the snapshot itself)
        from pixeltable.catalog import Catalog

        base_id = self._tbl_version_path.tbl_id if self._snapshot_only else self._tbl_version_path.base.tbl_id
        with Catalog.get().begin_xact(tbl_id=base_id, for_write=False):
            return catalog.Catalog.get().get_table_by_id(base_id)
>>>>>>> 2865df6d

    @property
    def _effective_base_versions(self) -> list[Optional[int]]:
        effective_versions = [tv.effective_version for tv in self._tbl_version_path.get_tbl_versions()]
        if self._snapshot_only and not self._is_anonymous_snapshot():
            return effective_versions  # Named pure snapshot
        else:
            return effective_versions[1:]

    def _table_descriptor(self) -> str:
        result = [self._display_str()]
        bases_descrs: list[str] = []
        for base, effective_version in zip(self._get_base_tables(), self._effective_base_versions):
            if effective_version is None:
                bases_descrs.append(f'{base._path()!r}')
            else:
                base_descr = f'{base._path()}:{effective_version}'
                bases_descrs.append(f'{base_descr!r}')
        result.append(f' (of {", ".join(bases_descrs)})')

        if self._tbl_version_path.tbl_version.get().predicate is not None:
            result.append(f'\nWhere: {self._tbl_version_path.tbl_version.get().predicate!s}')
        if self._tbl_version_path.tbl_version.get().sample_clause is not None:
            result.append(f'\nSample: {self._tbl_version.get().sample_clause!s}')
        return ''.join(result)<|MERGE_RESOLUTION|>--- conflicted
+++ resolved
@@ -215,41 +215,9 @@
             # this is purely a snapshot: no store table to create or load
             return md, None
         else:
-<<<<<<< HEAD
-            view = cls(
-                id,
-                dir_id,
-                name,
-                TableVersionPath(
-                    TableVersionHandle(tbl_version.id, tbl_version.effective_version), base=base_version_path
-                ),
-                snapshot_only=False,
-            )
-            _logger.info(f'Created view {name!r}, id={tbl_version.id}')
-
-            from pixeltable.plan import Planner
-
-            try:
-                plan, _ = Planner.create_view_load_plan(view._tbl_version_path)
-                _, row_counts = tbl_version.store_tbl.insert_rows(plan, v_min=tbl_version.version)
-                status = UpdateStatus(row_count_stats=row_counts)
-                tbl_version._write_md_update_status(status)
-
-            except:
-                # we need to remove the orphaned TableVersion instance
-                del catalog.Catalog.get()._tbl_versions[tbl_version.id, tbl_version.effective_version]
-                base_tbl_version = base.tbl_version.get()
-                if tbl_version.effective_version is None and not base_tbl_version.is_snapshot:
-                    # also remove tbl_version from the base
-                    base_tbl_version.mutable_views.remove(TableVersionHandle.create(tbl_version))
-                raise
-            Env.get().console_logger.info(
-                f'Created view {name!r} with {status.num_rows} rows, {status.num_excs} exceptions.'
-=======
             tbl_id = md.tbl_md.tbl_id
             view_path = TableVersionPath(
                 TableVersionHandle(UUID(tbl_id), effective_version=0 if is_snapshot else None), base=base_version_path
->>>>>>> 2865df6d
             )
             ops = [
                 TableOp(
@@ -326,7 +294,6 @@
         raise excs.Error(f'{self._display_str()}: Cannot delete from a {self._display_name()}.')
 
     def _get_base_table(self) -> Optional['Table']:
-<<<<<<< HEAD
         if self._tbl_version_path.tbl_id != self._id:
             # _tbl_version_path represents a different schema object from this one. This can only happen if this is a
             # named pure snapshot.
@@ -335,18 +302,8 @@
             return None
         else:
             base_id = self._tbl_version_path.base.tbl_id
-        return catalog.Catalog.get().get_table_by_id(base_id)
-=======
-        if self._tbl_version_path.base is None and not self._snapshot_only:
-            return None  # this can happen for a replica of a base table
-        # if this is a pure snapshot, our tbl_version_path only reflects the base (there is no TableVersion instance
-        # for the snapshot itself)
-        from pixeltable.catalog import Catalog
-
-        base_id = self._tbl_version_path.tbl_id if self._snapshot_only else self._tbl_version_path.base.tbl_id
-        with Catalog.get().begin_xact(tbl_id=base_id, for_write=False):
+        with catalog.Catalog.get().begin_xact(tbl_id=base_id, for_write=False):
             return catalog.Catalog.get().get_table_by_id(base_id)
->>>>>>> 2865df6d
 
     @property
     def _effective_base_versions(self) -> list[Optional[int]]:
