from __future__ import annotations

import inspect
import logging
<<<<<<< HEAD
from typing import TYPE_CHECKING, Any, Dict, Iterable, Literal, Optional, Set, Type
=======
from typing import TYPE_CHECKING, Any, Iterable, Optional
>>>>>>> 4265c872
from uuid import UUID

import sqlalchemy.orm as orm

import pixeltable.exceptions as excs
import pixeltable.metadata.schema as md_schema
import pixeltable.type_system as ts
from pixeltable import catalog, exprs, func
from pixeltable.env import Env
from pixeltable.iterators import ComponentIterator

from .catalog import Catalog
from .column import Column
from .globals import _POS_COLUMN_NAME, UpdateStatus
from .table import Table
from .table_version import TableVersion
from .table_version_path import TableVersionPath

if TYPE_CHECKING:
    import pixeltable as pxt

_logger = logging.getLogger('pixeltable')


class View(Table):
    """A `Table` that presents a virtual view of another table (or view).

    A view is typically backed by a store table, which records the view's columns and is joined back to the bases
    at query execution time.
    The exception is a snapshot view without a predicate and without additional columns: in that case, the view
    is simply a reference to a specific set of base versions.
    """
    def __init__(
            self, id: UUID, dir_id: UUID, name: str, tbl_version_path: TableVersionPath, base_id: UUID,
            snapshot_only: bool):
        super().__init__(id, dir_id, name, tbl_version_path)
        assert base_id in catalog.Catalog.get().tbl_dependents
        self._base_id = base_id  # keep a reference to the base Table ID, so that we can keep track of its dependents
        self._snapshot_only = snapshot_only

    @classmethod
    def _display_name(cls) -> str:
        return 'view'

    @classmethod
    def _create(
            cls, dir_id: UUID, name: str, base: TableVersionPath, additional_columns: dict[str, Any],
            predicate: Optional['pxt.exprs.Expr'], is_snapshot: bool, num_retained_versions: int, comment: str,
            iterator_cls: Optional[type[ComponentIterator]], iterator_args: Optional[dict]
    ) -> View:
        columns = cls._create_columns(additional_columns)
        cls._verify_schema(columns)

        # verify that filter can be evaluated in the context of the base
        if predicate is not None:
            if not predicate.is_bound_by(base):
                raise excs.Error(f'Filter cannot be computed in the context of the base {base.tbl_name()}')
            # create a copy that we can modify and store
            predicate = predicate.copy()

        # same for value exprs
        for col in columns:
            if not col.is_computed:
                continue
            # make sure that the value can be computed in the context of the base
            if col.value_expr is not None and not col.value_expr.is_bound_by(base):
                raise excs.Error(
                    f'Column {col.name}: value expression cannot be computed in the context of the base {base.tbl_name()}')

        if iterator_cls is not None:
            assert iterator_args is not None

            # validate iterator_args
            py_signature = inspect.signature(iterator_cls.__init__)
            try:
                # make sure iterator_args can be used to instantiate iterator_cls
                bound_args = py_signature.bind(None, **iterator_args).arguments  # None: arg for self
                # we ignore 'self'
                first_param_name = next(iter(py_signature.parameters))  # can't guarantee it's actually 'self'
                del bound_args[first_param_name]

                # construct Signature and type-check bound_args
                params = [
                    func.Parameter(param_name, param_type, kind=inspect.Parameter.POSITIONAL_OR_KEYWORD)
                    for param_name, param_type in iterator_cls.input_schema().items()
                ]
                sig = func.Signature(ts.InvalidType(), params)
                from pixeltable.exprs import FunctionCall
                FunctionCall.normalize_args(iterator_cls.__name__, sig, bound_args)
            except TypeError as e:
                raise excs.Error(f'Cannot instantiate iterator with given arguments: {e}')

            # prepend pos and output_schema columns to cols:
            # a component view exposes the pos column of its rowid;
            # we create that column here, so it gets assigned a column id;
            # stored=False: it is not stored separately (it's already stored as part of the rowid)
            iterator_cols = [Column(_POS_COLUMN_NAME, ts.IntType(), stored=False)]
            output_dict, unstored_cols = iterator_cls.output_schema(**bound_args)
            iterator_cols.extend([
                Column(col_name, col_type, stored=col_name not in unstored_cols)
                for col_name, col_type in output_dict.items()
            ])

            iterator_col_names = {col.name for col in iterator_cols}
            for col in columns:
                if col.name in iterator_col_names:
                    raise excs.Error(f'Duplicate name: column {col.name} is already present in the iterator output schema')
            columns = iterator_cols + columns

        with orm.Session(Env.get().engine, future=True) as session:
            from pixeltable.exprs import InlineDict
            iterator_args_expr: exprs.Expr = InlineDict(iterator_args) if iterator_args is not None else None
            iterator_class_fqn = f'{iterator_cls.__module__}.{iterator_cls.__name__}' if iterator_cls is not None \
                else None
            base_version_path = cls._get_snapshot_path(base) if is_snapshot else base
            base_versions = [
                (tbl_version.id.hex, tbl_version.version if is_snapshot or tbl_version.is_snapshot else None)
                for tbl_version in base_version_path.get_tbl_versions()
            ]

            # if this is a snapshot, we need to retarget all exprs to the snapshot tbl versions
            if is_snapshot:
                predicate = predicate.retarget(base_version_path) if predicate is not None else None
                iterator_args_expr = iterator_args_expr.retarget(base_version_path) \
                    if iterator_args_expr is not None else None
                for col in columns:
                    if col.value_expr is not None:
                        col.set_value_expr(col.value_expr.retarget(base_version_path))

            view_md = md_schema.ViewMd(
                is_snapshot=is_snapshot, predicate=predicate.as_dict() if predicate is not None else None,
                base_versions=base_versions,
                iterator_class_fqn=iterator_class_fqn,
                iterator_args=iterator_args_expr.as_dict() if iterator_args_expr is not None else None)

            id, tbl_version = TableVersion.create(
                session, dir_id, name, columns, num_retained_versions, comment, base_path=base_version_path, view_md=view_md)
            if tbl_version is None:
                # this is purely a snapshot: we use the base's tbl version path
                view = cls(id, dir_id, name, base_version_path, base.tbl_id(), snapshot_only=True)
                _logger.info(f'created snapshot {name}')
            else:
                view = cls(
                    id, dir_id, name, TableVersionPath(tbl_version, base=base_version_path), base.tbl_id(),
                    snapshot_only=False)
                _logger.info(f'Created view `{name}`, id={tbl_version.id}')

                from pixeltable.plan import Planner
                plan, num_values_per_row = Planner.create_view_load_plan(view._tbl_version_path)
                num_rows, num_excs, cols_with_excs = tbl_version.store_tbl.insert_rows(
                    plan, session.connection(), v_min=tbl_version.version)
                print(f'Created view `{name}` with {num_rows} rows, {num_excs} exceptions.')

            session.commit()
            cat = Catalog.get()
            cat.tbl_dependents[view._id] = []
            cat.tbl_dependents[base.tbl_id()].append(view)
            cat.tbls[view._id] = view
            return view

    @classmethod
    def _verify_column(
            cls, col: Column, existing_column_names: set[str], existing_query_names: Optional[set[str]] = None
    ) -> None:
        # make sure that columns are nullable or have a default
        if not col.col_type.nullable and not col.is_computed:
            raise excs.Error(f'Column {col.name}: non-computed columns in views must be nullable')
        super()._verify_column(col, existing_column_names, existing_query_names)

    @classmethod
    def _get_snapshot_path(cls, tbl_version_path: TableVersionPath) -> TableVersionPath:
        """Returns snapshot of the given table version path.
        All TableVersions of that path will be snapshot versions. Creates new versions from mutable versions,
        if necessary.
        """
        if tbl_version_path.is_snapshot():
            return tbl_version_path
        tbl_version = tbl_version_path.tbl_version
        if not tbl_version.is_snapshot:
            # create and register snapshot version
            tbl_version = tbl_version.create_snapshot_copy()
            assert tbl_version.is_snapshot

        return TableVersionPath(
            tbl_version,
            base=cls._get_snapshot_path(tbl_version_path.base) if tbl_version_path.base is not None else None)

    def _drop(self) -> None:
        cat = catalog.Catalog.get()
        if self._snapshot_only:
            # there is not TableVersion to drop
            self._check_is_dropped()
            self.is_dropped = True
            with Env.get().engine.begin() as conn:
                TableVersion.delete_md(self._id, conn)
            # update catalog
            cat = catalog.Catalog.get()
            del cat.tbls[self._id]
        else:
            super()._drop()
        cat.tbl_dependents[self._base_id].remove(self)
        del cat.tbl_dependents[self._id]

    def get_metadata(self) -> dict[str, Any]:
        md = super().get_metadata()
        md['is_view'] = True
        md['is_snapshot'] = self._tbl_version_path.is_snapshot()
        return md

    def insert(
            self, rows: Optional[Iterable[dict[str, Any]]] = None, /, *, print_stats: bool = False,
            on_error: Literal['abort', 'ignore'] = 'abort', **kwargs: Any
    ) -> UpdateStatus:
        raise excs.Error(f'{self._display_name()} {self._name!r}: cannot insert into view')

    def delete(self, where: Optional[exprs.Expr] = None) -> UpdateStatus:
        raise excs.Error(f'{self._display_name()} {self._name!r}: cannot delete from view')<|MERGE_RESOLUTION|>--- conflicted
+++ resolved
@@ -2,11 +2,7 @@
 
 import inspect
 import logging
-<<<<<<< HEAD
-from typing import TYPE_CHECKING, Any, Dict, Iterable, Literal, Optional, Set, Type
-=======
-from typing import TYPE_CHECKING, Any, Iterable, Optional
->>>>>>> 4265c872
+from typing import TYPE_CHECKING, Any, Iterable, Literal, Optional
 from uuid import UUID
 
 import sqlalchemy.orm as orm
