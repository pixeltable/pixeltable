from __future__ import annotations

import inspect
import logging
from typing import TYPE_CHECKING, Any, List, Literal, Optional
from uuid import UUID

import pixeltable.exceptions as excs
import pixeltable.metadata.schema as md_schema
import pixeltable.type_system as ts
from pixeltable import catalog, exprs, func
from pixeltable.iterators import ComponentIterator

if TYPE_CHECKING:
    from pixeltable.plan import SampleClause


from .column import Column
from .globals import _POS_COLUMN_NAME, MediaValidation
from .table import Table
from .table_version import TableVersion, TableVersionMd
from .table_version_handle import TableVersionHandle
from .table_version_path import TableVersionPath
from .tbl_ops import CreateStoreTableOp, LoadViewOp, TableOp
from .update_status import UpdateStatus

if TYPE_CHECKING:
    from pixeltable.globals import TableDataSource

_logger = logging.getLogger('pixeltable')


class View(Table):
    """A `Table` that presents a virtual view of another table (or view).

    A view is typically backed by a store table, which records the view's columns and is joined back to the bases
    at query execution time.
    The exception is a snapshot view without a predicate and without additional columns: in that case, the view
    is simply a reference to a specific set of base versions.
    """

    def __init__(self, id: UUID, dir_id: UUID, name: str, tbl_version_path: TableVersionPath, snapshot_only: bool):
        super().__init__(id, dir_id, name, tbl_version_path)
        self._snapshot_only = snapshot_only
        if not snapshot_only:
            self._tbl_version = tbl_version_path.tbl_version

    def _display_name(self) -> str:
        name: str
        if self._tbl_version_path.is_snapshot():
            name = 'snapshot'
        elif self._tbl_version_path.is_view():
            name = 'view'
        else:
            assert self._tbl_version_path.is_replica()
            name = 'table'
        if self._tbl_version_path.is_replica():
            name = f'{name}-replica'
        return name

    @classmethod
    def select_list_to_additional_columns(cls, select_list: list[tuple[exprs.Expr, Optional[str]]]) -> dict[str, dict]:
        """Returns a list of columns in the same format as the additional_columns parameter of View.create.
        The source is the list of expressions from a select() statement on a DataFrame.
        If the column is a ColumnRef, to a base table column, it is marked to not be stored.sy
        """
        from pixeltable.dataframe import DataFrame

        r: dict[str, dict] = {}
        exps, names = DataFrame._normalize_select_list([], select_list)
        for expr, name in zip(exps, names):
            stored = not isinstance(expr, exprs.ColumnRef)
            r[name] = {'value': expr, 'stored': stored}
        return r

    @classmethod
    def _create(
        cls,
        dir_id: UUID,
        name: str,
        base: TableVersionPath,
        select_list: Optional[list[tuple[exprs.Expr, Optional[str]]]],
        additional_columns: dict[str, Any],
        predicate: Optional['exprs.Expr'],
        sample_clause: Optional['SampleClause'],
        is_snapshot: bool,
        num_retained_versions: int,
        comment: str,
        media_validation: MediaValidation,
        iterator_cls: Optional[type[ComponentIterator]],
        iterator_args: Optional[dict],
    ) -> tuple[TableVersionMd, list[TableOp]]:
        from pixeltable.plan import SampleClause

        # Convert select_list to more additional_columns if present
        include_base_columns: bool = select_list is None
        select_list_columns: List[Column] = []
        if not include_base_columns:
            r = cls.select_list_to_additional_columns(select_list)
            select_list_columns = cls._create_columns(r)

        columns_from_additional_columns = cls._create_columns(additional_columns)
        columns = select_list_columns + columns_from_additional_columns
        cls._verify_schema(columns)

        # verify that filters can be evaluated in the context of the base
        if predicate is not None:
            if not predicate.is_bound_by([base]):
                raise excs.Error(f'Filter cannot be computed in the context of the base {base.tbl_name()}')
            # create a copy that we can modify and store
            predicate = predicate.copy()
        if sample_clause is not None:
            # make sure that the sample clause can be computed in the context of the base
            if sample_clause.stratify_exprs is not None and not all(
                stratify_expr.is_bound_by([base]) for stratify_expr in sample_clause.stratify_exprs
            ):
                raise excs.Error(f'Sample clause cannot be computed in the context of the base {base.tbl_name()}')
            # create a copy that we can modify and store
            sc = sample_clause
            sample_clause = SampleClause(
                sc.version, sc.n, sc.n_per_stratum, sc.fraction, sc.seed, sc.stratify_exprs.copy()
            )

        # same for value exprs
        for col in columns:
            if not col.is_computed:
                continue
            # make sure that the value can be computed in the context of the base
            if col.value_expr is not None and not col.value_expr.is_bound_by([base]):
                raise excs.Error(
                    f'Column {col.name}: value expression cannot be computed in the context of the '
                    f'base {base.tbl_name()}'
                )

        if iterator_cls is not None:
            assert iterator_args is not None

            # validate iterator_args
            py_signature = inspect.signature(iterator_cls.__init__)

            # make sure iterator_args can be used to instantiate iterator_cls
            bound_args: dict[str, Any]
            try:
                bound_args = py_signature.bind(None, **iterator_args).arguments  # None: arg for self
            except TypeError as exc:
                raise excs.Error(f'Invalid iterator arguments: {exc}') from exc
            # we ignore 'self'
            first_param_name = next(iter(py_signature.parameters))  # can't guarantee it's actually 'self'
            del bound_args[first_param_name]

            # construct Signature and type-check bound_args
            params = [
                func.Parameter(param_name, param_type, kind=inspect.Parameter.POSITIONAL_OR_KEYWORD)
                for param_name, param_type in iterator_cls.input_schema().items()
            ]
            sig = func.Signature(ts.InvalidType(), params)

            expr_args = {k: exprs.Expr.from_object(v) for k, v in bound_args.items()}
            sig.validate_args(expr_args, context=f'in iterator {iterator_cls.__name__!r}')
            literal_args = {k: v.val if isinstance(v, exprs.Literal) else v for k, v in expr_args.items()}

            # prepend pos and output_schema columns to cols:
            # a component view exposes the pos column of its rowid;
            # we create that column here, so it gets assigned a column id;
            # stored=False: it is not stored separately (it's already stored as part of the rowid)
            iterator_cols = [Column(_POS_COLUMN_NAME, ts.IntType(), stored=False)]
            output_dict, unstored_cols = iterator_cls.output_schema(**literal_args)
            iterator_cols.extend(
                [
                    Column(col_name, col_type, stored=col_name not in unstored_cols)
                    for col_name, col_type in output_dict.items()
                ]
            )

            iterator_col_names = {col.name for col in iterator_cols}
            for col in columns:
                if col.name in iterator_col_names:
                    raise excs.Error(
                        f'Duplicate name: column {col.name!r} is already present in the iterator output schema'
                    )
            columns = iterator_cols + columns

        from pixeltable.exprs import InlineDict

        iterator_args_expr: exprs.Expr = InlineDict(iterator_args) if iterator_args is not None else None
        iterator_class_fqn = f'{iterator_cls.__module__}.{iterator_cls.__name__}' if iterator_cls is not None else None
        base_version_path = cls._get_snapshot_path(base) if is_snapshot else base

        # if this is a snapshot, we need to retarget all exprs to the snapshot tbl versions
        if is_snapshot:
            predicate = predicate.retarget(base_version_path) if predicate is not None else None
            if sample_clause is not None:
                exprs.Expr.retarget_list(sample_clause.stratify_exprs, base_version_path)
            iterator_args_expr = (
                iterator_args_expr.retarget(base_version_path) if iterator_args_expr is not None else None
            )
            for col in columns:
                if col.value_expr is not None:
                    col.set_value_expr(col.value_expr.retarget(base_version_path))

        view_md = md_schema.ViewMd(
            is_snapshot=is_snapshot,
            include_base_columns=include_base_columns,
            predicate=predicate.as_dict() if predicate is not None else None,
            sample_clause=sample_clause.as_dict() if sample_clause is not None else None,
            base_versions=base_version_path.as_md(),
            iterator_class_fqn=iterator_class_fqn,
            iterator_args=iterator_args_expr.as_dict() if iterator_args_expr is not None else None,
        )

        md = TableVersion.create_md(
            dir_id, name, columns, num_retained_versions, comment, media_validation=media_validation, view_md=view_md
        )
<<<<<<< HEAD
        snapshot_only = is_snapshot and predicate is None and sample_clause is None and len(columns) == 0
        if snapshot_only:
            # this is purely a snapshot: no store table to create or load
            return md, []
=======
        if tbl_version is None:
            # this is purely a snapshot: we use the base's tbl version path
            view = cls(id, dir_id, name, base_version_path, snapshot_only=True)
            _logger.info(f'Created snapshot {name!r}.')
>>>>>>> 53ce018a
        else:
            tbl_id = md.tbl_md.tbl_id
            view_path = TableVersionPath(
                TableVersionHandle(UUID(tbl_id), effective_version=0 if is_snapshot else None), base=base_version_path
            )
<<<<<<< HEAD
            ops = [
                TableOp(tbl_id=tbl_id, seq_num=0, needs_xact=False, create_store_table_op=CreateStoreTableOp()),
                TableOp(tbl_id=tbl_id, seq_num=1, needs_xact=True, load_view_op=LoadViewOp(view_path.as_dict())),
            ]
            return md, ops
=======
            _logger.info(f'Created view {name!r}, id={tbl_version.id}')

            from pixeltable.plan import Planner

            try:
                plan, _ = Planner.create_view_load_plan(view._tbl_version_path)
                _, row_counts = tbl_version.store_tbl.insert_rows(plan, v_min=tbl_version.version)
                status = UpdateStatus(row_count_stats=row_counts)
                tbl_version._write_md_update_status(0, update_status=status)

            except:
                # we need to remove the orphaned TableVersion instance
                del catalog.Catalog.get()._tbl_versions[tbl_version.id, tbl_version.effective_version]
                base_tbl_version = base.tbl_version.get()
                if tbl_version.effective_version is None and not base_tbl_version.is_snapshot:
                    # also remove tbl_version from the base
                    base_tbl_version.mutable_views.remove(TableVersionHandle.create(tbl_version))
                raise
            Env.get().console_logger.info(
                f'Created view {name!r} with {status.num_rows} rows, {status.num_excs} exceptions.'
            )

        session.commit()
        return view
>>>>>>> 53ce018a

    @classmethod
    def _verify_column(cls, col: Column) -> None:
        # make sure that columns are nullable or have a default
        if not col.col_type.nullable and not col.is_computed:
            raise excs.Error(f'Column {col.name}: non-computed columns in views must be nullable')
        super()._verify_column(col)

    @classmethod
    def _get_snapshot_path(cls, tbl_version_path: TableVersionPath) -> TableVersionPath:
        """Returns snapshot of the given table version path.
        All TableVersions of that path will be snapshot versions. Creates new versions from mutable versions,
        if necessary.
        """
        if tbl_version_path.is_snapshot():
            return tbl_version_path
        tbl_version = tbl_version_path.tbl_version.get()
        if not tbl_version.is_snapshot:
            # create and register snapshot version
            tbl_version = tbl_version.create_snapshot_copy()
            assert tbl_version.is_snapshot

        return TableVersionPath(
            TableVersionHandle(tbl_version.id, tbl_version.effective_version),
            base=cls._get_snapshot_path(tbl_version_path.base) if tbl_version_path.base is not None else None,
        )

    def _get_metadata(self) -> dict[str, Any]:
        md = super()._get_metadata()
        md['is_view'] = True
        md['is_snapshot'] = self._tbl_version_path.is_snapshot()
        base_tbl = self._get_base_table()
        if base_tbl is None:
            md['base'] = None
        else:
            base_version = self._effective_base_versions[0]
            md['base'] = base_tbl._path() if base_version is None else f'{base_tbl._path()}:{base_version}'
        return md

    def insert(
        self,
        source: Optional[TableDataSource] = None,
        /,
        *,
        source_format: Optional[Literal['csv', 'excel', 'parquet', 'json']] = None,
        schema_overrides: Optional[dict[str, ts.ColumnType]] = None,
        on_error: Literal['abort', 'ignore'] = 'abort',
        print_stats: bool = False,
        **kwargs: Any,
    ) -> UpdateStatus:
        raise excs.Error(f'{self._display_str()}: Cannot insert into a {self._display_name()}.')

    def delete(self, where: Optional[exprs.Expr] = None) -> UpdateStatus:
        raise excs.Error(f'{self._display_str()}: Cannot delete from a {self._display_name()}.')

    def _get_base_table(self) -> Optional['Table']:
        if self._tbl_version_path.base is None and not self._snapshot_only:
            return None  # this can happen for a replica of a base table
        # if this is a pure snapshot, our tbl_version_path only reflects the base (there is no TableVersion instance
        # for the snapshot itself)
        from pixeltable.catalog import Catalog

        base_id = self._tbl_version_path.tbl_id if self._snapshot_only else self._tbl_version_path.base.tbl_id
        with Catalog.get().begin_xact(tbl_id=base_id, for_write=False):
            return catalog.Catalog.get().get_table_by_id(base_id)

    @property
    def _effective_base_versions(self) -> list[Optional[int]]:
        effective_versions = [tv.effective_version for tv in self._tbl_version_path.get_tbl_versions()]
        if self._snapshot_only:
            return effective_versions
        else:
            return effective_versions[1:]

    def _table_descriptor(self) -> str:
        result = [self._display_str()]
        bases_descrs: list[str] = []
        for base, effective_version in zip(self._get_base_tables(), self._effective_base_versions):
            if effective_version is None:
                bases_descrs.append(f'{base._path()!r}')
            else:
                base_descr = f'{base._path()}:{effective_version}'
                bases_descrs.append(f'{base_descr!r}')
        result.append(f' (of {", ".join(bases_descrs)})')

        if self._tbl_version_path.tbl_version.get().predicate is not None:
            result.append(f'\nWhere: {self._tbl_version_path.tbl_version.get().predicate!s}')
        if self._tbl_version_path.tbl_version.get().sample_clause is not None:
            result.append(f'\nSample: {self._tbl_version.get().sample_clause!s}')
        return ''.join(result)<|MERGE_RESOLUTION|>--- conflicted
+++ resolved
@@ -211,54 +211,20 @@
         md = TableVersion.create_md(
             dir_id, name, columns, num_retained_versions, comment, media_validation=media_validation, view_md=view_md
         )
-<<<<<<< HEAD
         snapshot_only = is_snapshot and predicate is None and sample_clause is None and len(columns) == 0
         if snapshot_only:
             # this is purely a snapshot: no store table to create or load
             return md, []
-=======
-        if tbl_version is None:
-            # this is purely a snapshot: we use the base's tbl version path
-            view = cls(id, dir_id, name, base_version_path, snapshot_only=True)
-            _logger.info(f'Created snapshot {name!r}.')
->>>>>>> 53ce018a
         else:
             tbl_id = md.tbl_md.tbl_id
             view_path = TableVersionPath(
                 TableVersionHandle(UUID(tbl_id), effective_version=0 if is_snapshot else None), base=base_version_path
             )
-<<<<<<< HEAD
             ops = [
                 TableOp(tbl_id=tbl_id, seq_num=0, needs_xact=False, create_store_table_op=CreateStoreTableOp()),
                 TableOp(tbl_id=tbl_id, seq_num=1, needs_xact=True, load_view_op=LoadViewOp(view_path.as_dict())),
             ]
             return md, ops
-=======
-            _logger.info(f'Created view {name!r}, id={tbl_version.id}')
-
-            from pixeltable.plan import Planner
-
-            try:
-                plan, _ = Planner.create_view_load_plan(view._tbl_version_path)
-                _, row_counts = tbl_version.store_tbl.insert_rows(plan, v_min=tbl_version.version)
-                status = UpdateStatus(row_count_stats=row_counts)
-                tbl_version._write_md_update_status(0, update_status=status)
-
-            except:
-                # we need to remove the orphaned TableVersion instance
-                del catalog.Catalog.get()._tbl_versions[tbl_version.id, tbl_version.effective_version]
-                base_tbl_version = base.tbl_version.get()
-                if tbl_version.effective_version is None and not base_tbl_version.is_snapshot:
-                    # also remove tbl_version from the base
-                    base_tbl_version.mutable_views.remove(TableVersionHandle.create(tbl_version))
-                raise
-            Env.get().console_logger.info(
-                f'Created view {name!r} with {status.num_rows} rows, {status.num_excs} exceptions.'
-            )
-
-        session.commit()
-        return view
->>>>>>> 53ce018a
 
     @classmethod
     def _verify_column(cls, col: Column) -> None:
