--- conflicted
+++ resolved
@@ -16,7 +16,7 @@
 
 from .catalog import Catalog
 from .column import Column
-from .globals import _POS_COLUMN_NAME, UpdateStatus, MediaValidation
+from .globals import _POS_COLUMN_NAME, MediaValidation, UpdateStatus
 from .table import Table
 from .table_version import TableVersion
 from .table_version_path import TableVersionPath
@@ -166,21 +166,11 @@
             return view
 
     @classmethod
-<<<<<<< HEAD
-    def _verify_column(cls, col: Column, existing_column_names: set[str]) -> None:
+    def _verify_column(cls, col: Column) -> None:
         # make sure that columns are nullable or have a default
         if not col.col_type.nullable and not col.is_computed:
             raise excs.Error(f'Column {col.name}: non-computed columns in views must be nullable')
-        super()._verify_column(col, existing_column_names)
-=======
-    def _verify_column(
-            cls, col: Column, existing_query_names: Optional[set[str]] = None
-    ) -> None:
-        # make sure that columns are nullable or have a default
-        if not col.col_type.nullable and not col.is_computed:
-            raise excs.Error(f'Column {col.name}: non-computed columns in views must be nullable')
-        super()._verify_column(col, existing_query_names)
->>>>>>> e8e216ef
+        super()._verify_column(col)
 
     @classmethod
     def _get_snapshot_path(cls, tbl_version_path: TableVersionPath) -> TableVersionPath:
