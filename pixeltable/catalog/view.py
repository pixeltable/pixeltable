--- conflicted
+++ resolved
@@ -19,13 +19,9 @@
 from .table_version_handle import TableVersionHandle
 from .table_version_path import TableVersionPath
 
-<<<<<<< HEAD
 if TYPE_CHECKING:
-    import pixeltable as pxt
     from pixeltable.globals import TableDataSource
 
-=======
->>>>>>> 88bb8f0f
 _logger = logging.getLogger('pixeltable')
 
 
