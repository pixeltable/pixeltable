--- conflicted
+++ resolved
@@ -34,20 +34,7 @@
     is simply a reference to a specific set of base versions.
     """
 
-<<<<<<< HEAD
     def __init__(self, id: UUID, dir_id: UUID, name: str, tbl_version_path: TableVersionPath, snapshot_only: bool):
-=======
-    def __init__(
-        self,
-        id: UUID,
-        dir_id: UUID,
-        name: str,
-        tbl_version_path: TableVersionPath,
-        base_id: UUID,
-        snapshot_only: bool,
-        include_base_columns: bool,
-    ):
->>>>>>> c42868ae
         super().__init__(id, dir_id, name, tbl_version_path)
         self._snapshot_only = snapshot_only
 
@@ -162,7 +149,6 @@
         session = Env.get().session
         from pixeltable.exprs import InlineDict
 
-<<<<<<< HEAD
         iterator_args_expr: exprs.Expr = InlineDict(iterator_args) if iterator_args is not None else None
         iterator_class_fqn = f'{iterator_cls.__module__}.{iterator_cls.__name__}' if iterator_cls is not None else None
         base_version_path = cls._get_snapshot_path(base) if is_snapshot else base
@@ -172,35 +158,6 @@
             predicate = predicate.retarget(base_version_path) if predicate is not None else None
             iterator_args_expr = (
                 iterator_args_expr.retarget(base_version_path) if iterator_args_expr is not None else None
-=======
-            iterator_args_expr: exprs.Expr = InlineDict(iterator_args) if iterator_args is not None else None
-            iterator_class_fqn = (
-                f'{iterator_cls.__module__}.{iterator_cls.__name__}' if iterator_cls is not None else None
-            )
-            base_version_path = cls._get_snapshot_path(base) if is_snapshot else base
-            base_versions = [
-                (tbl_version.id.hex, tbl_version.version if is_snapshot or tbl_version.is_snapshot else None)
-                for tbl_version in base_version_path.get_tbl_versions()
-            ]
-
-            # if this is a snapshot, we need to retarget all exprs to the snapshot tbl versions
-            if is_snapshot:
-                predicate = predicate.retarget(base_version_path) if predicate is not None else None
-                iterator_args_expr = (
-                    iterator_args_expr.retarget(base_version_path) if iterator_args_expr is not None else None
-                )
-                for col in columns:
-                    if col.value_expr is not None:
-                        col.set_value_expr(col.value_expr.retarget(base_version_path))
-
-            view_md = md_schema.ViewMd(
-                is_snapshot=is_snapshot,
-                include_base_columns=include_base_columns,
-                predicate=predicate.as_dict() if predicate is not None else None,
-                base_versions=base_versions,
-                iterator_class_fqn=iterator_class_fqn,
-                iterator_args=iterator_args_expr.as_dict() if iterator_args_expr is not None else None,
->>>>>>> c42868ae
             )
             for col in columns:
                 if col.value_expr is not None:
@@ -208,6 +165,7 @@
 
         view_md = md_schema.ViewMd(
             is_snapshot=is_snapshot,
+            include_base_columns=include_base_columns,
             predicate=predicate.as_dict() if predicate is not None else None,
             base_versions=base_version_path.as_md(),
             iterator_class_fqn=iterator_class_fqn,
@@ -238,33 +196,7 @@
                 ),
                 snapshot_only=False,
             )
-<<<<<<< HEAD
             _logger.info(f'Created view `{name}`, id={tbl_version.id}')
-=======
-            if tbl_version is None:
-                # this is purely a snapshot: we use the base's tbl version path
-                view = cls(
-                    id,
-                    dir_id,
-                    name,
-                    base_version_path,
-                    base.tbl_id(),
-                    snapshot_only=True,
-                    include_base_columns=include_base_columns,
-                )
-                _logger.info(f'created snapshot {name}')
-            else:
-                view = cls(
-                    id,
-                    dir_id,
-                    name,
-                    TableVersionPath(tbl_version, base=base_version_path),
-                    base.tbl_id(),
-                    snapshot_only=False,
-                    include_base_columns=include_base_columns,
-                )
-                _logger.info(f'Created view `{name}`, id={tbl_version.id}')
->>>>>>> c42868ae
 
             from pixeltable.plan import Planner
 
