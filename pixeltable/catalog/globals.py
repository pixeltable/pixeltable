from __future__ import annotations

import dataclasses
import enum
import itertools
import logging
from typing import Optional
from uuid import UUID

# from typing_extensions import Self
import pixeltable.exceptions as excs

_logger = logging.getLogger('pixeltable')

# name of the position column in a component view
_POS_COLUMN_NAME = 'pos'
_ROWID_COLUMN_NAME = '_rowid'

# Set of symbols that are predefined in the `InsertableTable` class (and are therefore not allowed as column names).
# This will be populated lazily to avoid circular imports.
_PREDEF_SYMBOLS: Optional[set[str]] = None


@dataclasses.dataclass(frozen=True)
<<<<<<< HEAD
class RowCountStats:
    """
    Statistics about the counts of rows affected by a table operation.
    """

    ins_rows: int = 0  # rows inserted
    del_rows: int = 0  # rows deleted
    upd_rows: int = 0  # rows updated
    exc_rows: int = 0  # rows that had exceptions during the operation
    num_excs: int = 0  # total number of exceptions

    def insert_to_update(self) -> 'RowCountStats':
        """
        Convert insert row count stats to update row count stats.
        This is used when an insert operation is treated as an update.
        """
        return RowCountStats(
            ins_rows=0,
            del_rows=self.del_rows,
            upd_rows=self.upd_rows + self.ins_rows,
            exc_rows=self.exc_rows,
            num_excs=self.num_excs,
        )

    def __add__(self, other: 'RowCountStats') -> 'RowCountStats':
        """
        Add the stats from two RowCountStats objects together.
        """
        return RowCountStats(
            ins_rows=self.ins_rows + other.ins_rows,
            del_rows=self.del_rows + other.del_rows,
            upd_rows=self.upd_rows + other.upd_rows,
            exc_rows=self.exc_rows + other.exc_rows,
            num_excs=self.num_excs + other.num_excs,
        )


@dataclasses.dataclass()
=======
class QColumnId:
    """Qualified column id"""

    tbl_id: UUID
    col_id: int

    # def __hash__(self) -> int:
    #     return hash((self.tbl_id, self.col_id))


@dataclasses.dataclass
>>>>>>> 7c82d3ed
class UpdateStatus:
    """
    Information about updates that resulted from a table operation.
    """

    num_rows: int = 0
    # TODO: disambiguate what this means: # of slots computed or # of columns computed?
    num_computed_values: int = 0
    num_excs: int = 0
    updated_cols: list[str] = dataclasses.field(default_factory=list)
    cols_with_excs: list[str] = dataclasses.field(default_factory=list)

    # stats for the rows affected by the operation
    row_count_stats: RowCountStats = dataclasses.field(default_factory=lambda: RowCountStats())

    # stats for changes cascaded to other tables
    cascade_row_count_stats: RowCountStats = dataclasses.field(default_factory=lambda: RowCountStats())

    def insert_to_update(self) -> 'UpdateStatus':
        """
        Convert the update status from an insert operation to an update operation.
        This is used when an insert operation is treated as an update.
        """
        return UpdateStatus(
            num_rows=self.num_rows,
            num_computed_values=self.num_computed_values,
            num_excs=self.num_excs,
            updated_cols=self.updated_cols,
            cols_with_excs=self.cols_with_excs,
            row_count_stats=self.row_count_stats.insert_to_update(),
            cascade_row_count_stats=self.cascade_row_count_stats.insert_to_update(),
        )

    def to_cascade(self) -> 'UpdateStatus':
        """
        Convert the update status to a cascade update status.
        This is used when an operation cascades changes to other tables.
        """
        return UpdateStatus(
            num_rows=self.num_rows,
            num_computed_values=self.num_computed_values,
            num_excs=self.num_excs,
            updated_cols=self.updated_cols,
            cols_with_excs=self.cols_with_excs,
            row_count_stats=RowCountStats(),
            cascade_row_count_stats=self.cascade_row_count_stats + self.row_count_stats,
        )

    def __add__(self, other: 'UpdateStatus') -> UpdateStatus:
        """
        Add the update status from two UpdateStatus objects together.
        """
        return UpdateStatus(
            num_rows=self.num_rows + other.num_rows,
            num_computed_values=self.num_computed_values + other.num_computed_values,
            num_excs=self.num_excs + other.num_excs,
            updated_cols=list(dict.fromkeys(self.updated_cols + other.updated_cols)),
            cols_with_excs=list(dict.fromkeys(self.cols_with_excs + other.cols_with_excs)),
            row_count_stats=self.row_count_stats + other.row_count_stats,
            cascade_row_count_stats=self.cascade_row_count_stats + other.cascade_row_count_stats,
        )

    @property
    def insert_msg(self) -> str:
        """Return a message describing the results of an insert operation."""
        if self.num_excs == 0:
            cols_with_excs_str = ''
        else:
            cols_with_excs_str = (
                f' across {len(self.cols_with_excs)} column{"" if len(self.cols_with_excs) == 1 else "s"}'
            )
            cols_with_excs_str += f' ({", ".join(self.cols_with_excs)})'
        msg = (
            f'Inserted {self.num_rows} row{"" if self.num_rows == 1 else "s"} '
            f'with {self.num_excs} error{"" if self.num_excs == 1 else "s"}{cols_with_excs_str}.'
        )
        return msg


class MediaValidation(enum.Enum):
    ON_READ = 0
    ON_WRITE = 1

    @classmethod
    def validated(cls, name: str, error_prefix: str) -> MediaValidation:
        try:
            return cls[name.upper()]
        except KeyError:
            val_strs = ', '.join(f'{s.lower()!r}' for s in cls.__members__)
            raise excs.Error(f'{error_prefix} must be one of: [{val_strs}]') from None


class IfExistsParam(enum.Enum):
    ERROR = 0
    IGNORE = 1
    REPLACE = 2
    REPLACE_FORCE = 3

    @classmethod
    def validated(cls, param_val: str, param_name: str) -> IfExistsParam:
        try:
            return cls[param_val.upper()]
        except KeyError:
            val_strs = ', '.join(f'{s.lower()!r}' for s in cls.__members__)
            raise excs.Error(f'{param_name} must be one of: [{val_strs}]') from None


class IfNotExistsParam(enum.Enum):
    ERROR = 0
    IGNORE = 1

    @classmethod
    def validated(cls, param_val: str, param_name: str) -> IfNotExistsParam:
        try:
            return cls[param_val.upper()]
        except KeyError:
            val_strs = ', '.join(f'{s.lower()!r}' for s in cls.__members__)
            raise excs.Error(f'{param_name} must be one of: [{val_strs}]') from None


def is_valid_identifier(name: str, allow_system_identifiers: bool = False) -> bool:
    return name.isidentifier() and (allow_system_identifiers or not name.startswith('_'))


def is_valid_path(path: str, empty_is_valid: bool, allow_system_paths: bool = False) -> bool:
    if path == '':
        return empty_is_valid
    return all(is_valid_identifier(part, allow_system_paths) for part in path.split('.'))


def is_system_column_name(name: str) -> bool:
    from pixeltable.catalog import InsertableTable, View

    global _PREDEF_SYMBOLS  # noqa: PLW0603
    if _PREDEF_SYMBOLS is None:
        _PREDEF_SYMBOLS = set(itertools.chain(dir(InsertableTable), dir(View)))
    return name == _POS_COLUMN_NAME or name in _PREDEF_SYMBOLS<|MERGE_RESOLUTION|>--- conflicted
+++ resolved
@@ -21,8 +21,18 @@
 _PREDEF_SYMBOLS: Optional[set[str]] = None
 
 
+@dataclasses.dataclass()
+class QColumnId:
+    """Qualified column id"""
+
+    tbl_id: UUID
+    col_id: int
+
+    # def __hash__(self) -> int:
+    #     return hash((self.tbl_id, self.col_id))
+
+
 @dataclasses.dataclass(frozen=True)
-<<<<<<< HEAD
 class RowCountStats:
     """
     Statistics about the counts of rows affected by a table operation.
@@ -60,20 +70,7 @@
         )
 
 
-@dataclasses.dataclass()
-=======
-class QColumnId:
-    """Qualified column id"""
-
-    tbl_id: UUID
-    col_id: int
-
-    # def __hash__(self) -> int:
-    #     return hash((self.tbl_id, self.col_id))
-
-
 @dataclasses.dataclass
->>>>>>> 7c82d3ed
 class UpdateStatus:
     """
     Information about updates that resulted from a table operation.
