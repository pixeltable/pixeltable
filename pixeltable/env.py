--- conflicted
+++ resolved
@@ -25,11 +25,7 @@
 
 import pixeltable_pgserver
 import sqlalchemy as sql
-<<<<<<< HEAD
-import toml
-from sqlalchemy.orm import sessionmaker
-=======
->>>>>>> 27bad8bc
+
 from tqdm import TqdmWarning
 
 from pixeltable import exceptions as excs
@@ -348,7 +344,6 @@
 
         self._db_name = os.environ.get('PIXELTABLE_DB', 'pixeltable')
         self._pgdata_dir = Path(os.environ.get('PIXELTABLE_PGDATA', str(Config.get().home / 'pgdata')))
-<<<<<<< HEAD
         db_connect_str = os.environ.get('PIXELTABLE_DB_CONNECT_STR')
         db_default_connect_str = os.environ.get('PIXELTABLE_DEFAULT_DB_CONNECT_STR')
 
@@ -368,16 +363,6 @@
             self._connect_str_defaultdb = db_default_connect_str
             self._db_url = db_connect_str
             self._db_name = os.environ.get('PIXELTABLE_DB', 'pixeltable')
-=======
-
-        # cleanup_mode=None will leave the postgres process running after Python exits
-        # cleanup_mode='stop' will terminate the postgres process when Python exits
-        # On Windows, we need cleanup_mode='stop' because child processes are killed automatically when the parent
-        # process (such as Terminal or VSCode) exits, potentially leaving it in an unusable state.
-        cleanup_mode = 'stop' if platform.system() == 'Windows' else None
-        self._db_server = pixeltable_pgserver.get_server(self._pgdata_dir, cleanup_mode=cleanup_mode)
-        self._db_url = self._db_server.get_uri(database=self._db_name, driver='psycopg')
->>>>>>> 27bad8bc
 
         tz_name = config.get_string_value('time_zone')
         if tz_name is not None:
