from __future__ import annotations

import datetime
import glob
import http.server
import importlib
import importlib.util
import inspect
import logging
import os
import shutil
import sys
import threading
import uuid
import warnings
from dataclasses import dataclass
from pathlib import Path
from typing import TYPE_CHECKING, Any, Callable, Optional, TypeVar
from zoneinfo import ZoneInfo, ZoneInfoNotFoundError

import pixeltable_pgserver
import sqlalchemy as sql
import toml
from tqdm import TqdmWarning

import pixeltable.exceptions as excs
from pixeltable import metadata
from pixeltable.utils.http_server import make_server

if TYPE_CHECKING:
    import spacy


class Env:
    """
    Store for runtime globals.
    """

    _instance: Optional[Env] = None
    _log_fmt_str = '%(asctime)s %(levelname)s %(name)s %(filename)s:%(lineno)d: %(message)s'

    _home: Optional[Path]
    _media_dir: Optional[Path]
    _file_cache_dir: Optional[Path]  # cached media files with external URL
    _dataset_cache_dir: Optional[Path]  # cached datasets (eg, pytorch or COCO)
    _log_dir: Optional[Path]  # log files
    _tmp_dir: Optional[Path]  # any tmp files
    _sa_engine: Optional[sql.engine.base.Engine]
    _pgdata_dir: Optional[Path]
    _db_name: Optional[str]
    _db_server: Optional[pixeltable_pgserver.PostgresServer]
    _db_url: Optional[str]
    _default_time_zone: Optional[ZoneInfo]

    # info about optional packages that are utilized by some parts of the code
    __optional_packages: dict[str, PackageInfo]

    _spacy_nlp: Optional[spacy.Language]
    _httpd: Optional[http.server.HTTPServer]
    _http_address: Optional[str]
    _logger: logging.Logger
    _default_log_level: int
    _logfilename: Optional[str]
    _log_to_stdout: bool
    _module_log_level: dict[str, int]  # module name -> log level
    _config_file: Optional[Path]
    _config: Optional[dict[str, Any]]
    _stdout_handler: logging.StreamHandler
    _initialized: bool

    @classmethod
    def get(cls) -> Env:
        if cls._instance is None:
            cls._init_env()
        return cls._instance

    @classmethod
    def _init_env(cls, reinit_db: bool = False) -> None:
        env = Env()
        env._set_up(reinit_db=reinit_db)
        env._upgrade_metadata()
        cls._instance = env

    def __init__(self):
        self._home = None
        self._media_dir = None  # computed media files
        self._file_cache_dir = None  # cached media files with external URL
        self._dataset_cache_dir = None  # cached datasets (eg, pytorch or COCO)
        self._log_dir = None  # log files
        self._tmp_dir = None  # any tmp files
        self._sa_engine = None
        self._pgdata_dir = None
        self._db_name = None
        self._db_server = None
        self._db_url = None
        self._default_time_zone = None

        self.__optional_packages = {}
        self._spacy_nlp = None
        self._httpd = None
        self._http_address = None

        # logging-related state
        self._logger = logging.getLogger('pixeltable')
        self._logger.setLevel(logging.DEBUG)  # allow everything to pass, we filter in _log_filter()
        self._logger.propagate = False
        self._logger.addFilter(self._log_filter)
        self._default_log_level = logging.INFO
        self._logfilename = None
        self._log_to_stdout = False
        self._module_log_level = {}  # module name -> log level

        # config
        self._config_file: Optional[Path] = None
        self._config: Optional[Config] = None

        # create logging handler to also log to stdout
        self._stdout_handler = logging.StreamHandler(stream=sys.stdout)
        self._stdout_handler.setFormatter(logging.Formatter(self._log_fmt_str))
        self._initialized = False

    @property
    def config(self) -> Config:
        assert self._config is not None
        return self._config

    @property
    def db_url(self) -> str:
        assert self._db_url is not None
        return self._db_url

    @property
    def http_address(self) -> str:
        assert self._http_address is not None
        return self._http_address

    @property
    def default_time_zone(self) -> Optional[ZoneInfo]:
        return self._default_time_zone

    @default_time_zone.setter
    def default_time_zone(self, tz: Optional[ZoneInfo]) -> None:
        """
        This is not a publicly visible setter; it is only for testing purposes.
        """
        tz_name = None if tz is None else tz.key
        self.engine.dispose()
        self._create_engine(time_zone_name=tz_name)

    def configure_logging(
        self,
        *,
        to_stdout: Optional[bool] = None,
        level: Optional[int] = None,
        add: Optional[str] = None,
        remove: Optional[str] = None,
    ) -> None:
        """Configure logging.

        Args:
            to_stdout: if True, also log to stdout
            level: default log level
            add: comma-separated list of 'module name:log level' pairs; ex.: add='video:10'
            remove: comma-separated list of module names
        """
        if to_stdout is not None:
            self.log_to_stdout(to_stdout)
        if level is not None:
            self.set_log_level(level)
        if add is not None:
            for module, level_str in [t.split(':') for t in add.split(',')]:
                self.set_module_log_level(module, int(level_str))
        if remove is not None:
            for module in remove.split(','):
                self.set_module_log_level(module, None)
        if to_stdout is None and level is None and add is None and remove is None:
            self.print_log_config()

    def print_log_config(self) -> None:
        print(f'logging to {self._logfilename}')
        print(f'{"" if self._log_to_stdout else "not "}logging to stdout')
        print(f'default log level: {logging.getLevelName(self._default_log_level)}')
        print(
            f'module log levels: '
            f'{",".join([name + ":" + logging.getLevelName(val) for name, val in self._module_log_level.items()])}'
        )

    def log_to_stdout(self, enable: bool = True) -> None:
        self._log_to_stdout = enable
        if enable:
            self._logger.addHandler(self._stdout_handler)
        else:
            self._logger.removeHandler(self._stdout_handler)

    def set_log_level(self, level: int) -> None:
        self._default_log_level = level

    def set_module_log_level(self, module: str, level: Optional[int]) -> None:
        if level is None:
            self._module_log_level.pop(module, None)
        else:
            self._module_log_level[module] = level

    def is_installed_package(self, package_name: str) -> bool:
        assert package_name in self.__optional_packages
        return self.__optional_packages[package_name].is_installed

    def _log_filter(self, record: logging.LogRecord) -> bool:
        if record.name == 'pixeltable':
            # accept log messages from a configured pixeltable module (at any level of the module hierarchy)
            path_parts = list(Path(record.pathname).parts)
            path_parts.reverse()
            max_idx = path_parts.index('pixeltable')
            for module_name in path_parts[:max_idx]:
                if module_name in self._module_log_level and record.levelno >= self._module_log_level[module_name]:
                    return True
        if record.levelno >= self._default_log_level:
            return True
        else:
            return False

    def _set_up(self, echo: bool = False, reinit_db: bool = False) -> None:
        if self._initialized:
            return

        os.environ['TOKENIZERS_PARALLELISM'] = 'false'

        self._initialized = True
        home = Path(os.environ.get('PIXELTABLE_HOME', str(Path.home() / '.pixeltable')))
        assert self._home is None or self._home == home
        self._home = home
        self._config_file = Path(os.environ.get('PIXELTABLE_CONFIG', str(self._home / 'config.toml')))
        self._media_dir = self._home / 'media'
        self._file_cache_dir = self._home / 'file_cache'
        self._dataset_cache_dir = self._home / 'dataset_cache'
        self._log_dir = self._home / 'logs'
        self._tmp_dir = self._home / 'tmp'

        if self._home.exists() and not self._home.is_dir():
            raise RuntimeError(f'{self._home} is not a directory')

        if not self._home.exists():
            # we don't have our logger set up yet, so print to stdout
            print(f'Creating a Pixeltable instance at: {self._home}')
            self._home.mkdir()
            # TODO (aaron-siegel) This is the existing behavior, but it seems scary. If something happens to
            # self._home, it will cause the DB to be destroyed even if pgdata is in an alternate location.
            # PROPOSAL: require `reinit_db` to be set explicitly to destroy the DB.
            reinit_db = True

        if not self._media_dir.exists():
            self._media_dir.mkdir()
        if not self._file_cache_dir.exists():
            self._file_cache_dir.mkdir()
        if not self._dataset_cache_dir.exists():
            self._dataset_cache_dir.mkdir()
        if not self._log_dir.exists():
            self._log_dir.mkdir()
        if not self._tmp_dir.exists():
            self._tmp_dir.mkdir()

        # Read in the config
        self._config = Config.from_file(self._config_file)
        self._cache_size_mb = self._config.get_int_value('cache_size_mb')
        if self._cache_size_mb is None:
            raise excs.Error(
                'pixeltable/cache_size_mb is missing from configuration\n'
                '(either add a `cache_size_mb` entry to the `pixeltable` section of config.toml, '
                'or set the PIXELTABLE_CACHE_SIZE_MB environment variable)'
            )

        # Disable spurious warnings
        warnings.simplefilter('ignore', category=TqdmWarning)
        if self._config.get_bool_value('hide_warnings'):
            # Disable more warnings
            warnings.simplefilter('ignore', category=UserWarning)

        # configure _logger to log to a file
        self._logfilename = datetime.datetime.now().strftime('%Y%m%d_%H%M%S') + '.log'
        fh = logging.FileHandler(self._log_dir / self._logfilename, mode='w')
        fh.setFormatter(logging.Formatter(self._log_fmt_str))
        self._logger.addHandler(fh)

        # configure sqlalchemy logging
        sql_logger = logging.getLogger('sqlalchemy.engine')
        sql_logger.setLevel(logging.INFO)
        sql_logger.addHandler(fh)
        sql_logger.propagate = False

        # configure pyav logging
        av_logfilename = self._logfilename.replace('.log', '_av.log')
        av_fh = logging.FileHandler(self._log_dir / av_logfilename, mode='w')
        av_fh.setFormatter(logging.Formatter(self._log_fmt_str))
        av_logger = logging.getLogger('libav')
        av_logger.addHandler(av_fh)
        av_logger.propagate = False

        # configure web-server logging
        http_logfilename = self._logfilename.replace('.log', '_http.log')
        http_fh = logging.FileHandler(self._log_dir / http_logfilename, mode='w')
        http_fh.setFormatter(logging.Formatter(self._log_fmt_str))
        http_logger = logging.getLogger('pixeltable.http.server')
        http_logger.addHandler(http_fh)
        http_logger.propagate = False

        # empty tmp dir
        for path in glob.glob(f'{self._tmp_dir}/*'):
            os.remove(path)

        self._db_name = os.environ.get('PIXELTABLE_DB', 'pixeltable')
        self._pgdata_dir = Path(os.environ.get('PIXELTABLE_PGDATA', str(self._home / 'pgdata')))

        # in pixeltable_pgserver.get_server(): cleanup_mode=None will leave db on for debugging purposes
        self._db_server = pixeltable_pgserver.get_server(self._pgdata_dir, cleanup_mode=None)
        self._db_url = self._db_server.get_uri(database=self._db_name, driver='psycopg')

        tz_name = self.config.get_string_value('time_zone')
        if tz_name is not None:
            # Validate tzname
            if not isinstance(tz_name, str):
                self._logger.error(f'Invalid time zone specified in configuration.')
            else:
                try:
                    _ = ZoneInfo(tz_name)
                except ZoneInfoNotFoundError:
                    self._logger.error(f'Invalid time zone specified in configuration: {tz_name}')

        if reinit_db and self._store_db_exists():
            self._drop_store_db()

        create_db = not self._store_db_exists()

        if create_db:
            self._logger.info(f'creating database at: {self.db_url}')
            self._create_store_db()
        else:
            self._logger.info(f'found database at: {self.db_url}')

        # Create the SQLAlchemy engine. This will also set the default time zone.
        self._create_engine(time_zone_name=tz_name, echo=echo)

        if create_db:
            from pixeltable.metadata import schema
            schema.Base.metadata.create_all(self._sa_engine)
            metadata.create_system_info(self._sa_engine)

        print(f'Connected to Pixeltable database at: {self.db_url}')

        # we now have a home directory and db; start other services
        self._set_up_runtime()
        self.log_to_stdout(False)

    def _create_engine(self, time_zone_name: Optional[str], echo: bool = False) -> None:
        connect_args = {} if time_zone_name is None else {'options': f'-c timezone={time_zone_name}'}
        self._sa_engine = sql.create_engine(
            self.db_url,
            echo=echo,
            future=True,
            isolation_level='AUTOCOMMIT',
            connect_args=connect_args,
        )
        self._logger.info(f'Created SQLAlchemy engine at: {self.db_url}')
        with self.engine.begin() as conn:
            tz_name = conn.execute(sql.text('SHOW TIME ZONE')).scalar()
            assert isinstance(tz_name, str)
            self._logger.info(f'Database time zone is now: {tz_name}')
            self._default_time_zone = ZoneInfo(tz_name)

    def _store_db_exists(self) -> bool:
        assert self._db_name is not None
        # don't try to connect to self.db_name, it may not exist
        db_url = self._db_server.get_uri(database='postgres', driver='psycopg')
        engine = sql.create_engine(db_url, future=True)
        try:
            with engine.begin() as conn:
                stmt = f"SELECT COUNT(*) FROM pg_database WHERE datname = '{self._db_name}'"
                result = conn.scalar(sql.text(stmt))
                assert result <= 1
                return result == 1
        finally:
            engine.dispose()

    def _create_store_db(self) -> None:
        assert self._db_name is not None
        # create the db
        pg_db_url = self._db_server.get_uri(database='postgres', driver='psycopg')
        engine = sql.create_engine(pg_db_url, future=True, isolation_level='AUTOCOMMIT')
        preparer = engine.dialect.identifier_preparer
        try:
            with engine.begin() as conn:
                # use C collation to get standard C/Python-style sorting
                stmt = (
                    f"CREATE DATABASE {preparer.quote(self._db_name)} "
                    "ENCODING 'utf-8' LC_COLLATE 'C' LC_CTYPE 'C' TEMPLATE template0"
                )
                conn.execute(sql.text(stmt))
        finally:
            engine.dispose()

        # enable pgvector
        store_db_url = self._db_server.get_uri(database=self._db_name, driver='psycopg')
        engine = sql.create_engine(store_db_url, future=True, isolation_level='AUTOCOMMIT')
        try:
            with engine.begin() as conn:
                conn.execute(sql.text('CREATE EXTENSION vector'))
        finally:
            engine.dispose()

    def _drop_store_db(self) -> None:
        assert self._db_name is not None
        db_url = self._db_server.get_uri(database='postgres', driver='psycopg')
        engine = sql.create_engine(db_url, future=True, isolation_level='AUTOCOMMIT')
        preparer = engine.dialect.identifier_preparer
        try:
            with engine.begin() as conn:
                # terminate active connections
                stmt = (f"""
                    SELECT pg_terminate_backend(pg_stat_activity.pid)
                    FROM pg_stat_activity
                    WHERE pg_stat_activity.datname = '{self._db_name}'
                    AND pid <> pg_backend_pid()
                """)
                conn.execute(sql.text(stmt))
                # drop db
                stmt = f'DROP DATABASE {preparer.quote(self._db_name)}'
                conn.execute(sql.text(stmt))
        finally:
            engine.dispose()

    def _upgrade_metadata(self) -> None:
        metadata.upgrade_md(self._sa_engine)

    def get_client(self, name: str) -> Any:
        """
        Gets the client with the specified name, initializing it if necessary.

        Args:
            - name: The name of the client
        """
        cl = _registered_clients[name]
        if cl.client_obj is not None:
            return cl.client_obj  # Already initialized

        # Construct a client, retrieving each parameter from config.

        init_kwargs: dict[str, str] = {}
        for param in cl.param_names:
            arg = self._config.get_string_value(param, section=name)
            if arg is not None and len(arg) > 0:
                init_kwargs[param] = arg
            else:
                raise excs.Error(
                    f'`{name}` client not initialized: parameter `{param}` is not configured.\n'
                    f'To fix this, specify the `{name.upper()}_{param.upper()}` environment variable, or put `{param.lower()}` in '
                    f'the `{name.lower()}` section of $PIXELTABLE_HOME/config.toml.'
                )

        cl.client_obj = cl.init_fn(**init_kwargs)
        self._logger.info(f'Initialized `{name}` client.')
        return cl.client_obj

    def _start_web_server(self) -> None:
        """
        The http server root is the file system root.
        eg: /home/media/foo.mp4 is located at http://127.0.0.1:{port}/home/media/foo.mp4
        in windows, the server will translate paths like http://127.0.0.1:{port}/c:/media/foo.mp4
        This arrangement enables serving media hosted within _home,
        as well as external media inserted into pixeltable or produced by pixeltable.
        The port is chosen dynamically to prevent conflicts.
        """
        # Port 0 means OS picks one for us.
        self._httpd = make_server('127.0.0.1', 0)
        port = self._httpd.server_address[1]
        self._http_address = f'http://127.0.0.1:{port}'

        def run_server():
            logging.log(logging.INFO, f'running web server at {self._http_address}')
            self._httpd.serve_forever()

        # Run the server in a separate thread
        thread = threading.Thread(target=run_server, daemon=True)
        thread.start()

    def _set_up_runtime(self) -> None:
        """Check for and start runtime services"""
        self._start_web_server()
        self.__register_packages()

    def __register_packages(self) -> None:
        """Declare optional packages that are utilized by some parts of the code."""
        self.__register_package('anthropic')
        self.__register_package('boto3')
        self.__register_package('datasets')
        self.__register_package('fireworks', library_name='fireworks-ai')
        self.__register_package('label_studio_sdk', library_name='label-studio-sdk')
        self.__register_package('mistune')
        self.__register_package('openai')
        self.__register_package('openpyxl')
        self.__register_package('pyarrow')
        self.__register_package('sentence_transformers', library_name='sentence-transformers')
        self.__register_package('spacy')  # TODO: deal with en-core-web-sm
        self.__register_package('tiktoken')
        self.__register_package('together')
        self.__register_package('toml')
        self.__register_package('torch')
        self.__register_package('torchvision')
        self.__register_package('transformers')
        self.__register_package('whisper', library_name='openai-whisper')
        self.__register_package('whisperx')
        self.__register_package('yolox', library_name='git+https://github.com/Megvii-BaseDetection/YOLOX@ac58e0a')

<<<<<<< HEAD
    def _check_installed_packages(self) -> None:
        def check(package: str) -> None:
            if importlib.util.find_spec(package) is not None:
                self._installed_packages[package] = []
            else:
                self._installed_packages[package] = None

        check('datasets')
        check('torch')
        check('torchvision')
        check('transformers')
        check('sentence_transformers')
        check('whisper')
        check('yolox')
        check('whisperx')
        check('boto3')
        check('fitz')  # pymupdf
        check('pyarrow')
        check('spacy')  # TODO: deal with en-core-web-sm
=======
>>>>>>> 90236152
        if self.is_installed_package('spacy'):
            import spacy
            self._spacy_nlp = spacy.load('en_core_web_sm')

    def __register_package(self, package_name: str, library_name: Optional[str] = None) -> None:
        self.__optional_packages[package_name] = PackageInfo(
            is_installed=importlib.util.find_spec(package_name) is not None,
            library_name=library_name or package_name  # defaults to package_name unless specified otherwise
        )

    def require_package(self, package_name: str, min_version: Optional[list[int]] = None) -> None:
        """
        Checks whether the specified optional package is available. If not, raises an exception
        with an error message informing the user how to install it.
        """
        assert package_name in self.__optional_packages
        package_info = self.__optional_packages[package_name]

        if not package_info.is_installed:
            # Check again whether the package has been installed.
            # We do this so that if a user gets an "optional library not found" error message, they can
            # `pip install` the library and re-run the Pixeltable operation without having to restart
            # their Python session.
            package_info.is_installed = importlib.util.find_spec(package_name) is not None
            if not package_info.is_installed:
                # Still not found.
                raise excs.Error(
                    f'This feature requires the `{package_name}` package. To install it, run: `pip install -U {package_info.library_name}`'
                )

        if min_version is None:
            return

        # check whether we have a version >= the required one
        if package_info.version is None:
            module = importlib.import_module(package_name)
            package_info.version = [int(x) for x in module.__version__.split('.')]

        if min_version > package_info.version:
            raise excs.Error(
                f'The installed version of package `{package_name}` is {".".join(str(v) for v in package_info.version)}, '
                f'but version >={".".join(str(v) for v in min_version)} is required. '
                f'To fix this, run: `pip install -U {package_info.library_name}`'
            )

    def num_tmp_files(self) -> int:
        return len(glob.glob(f'{self._tmp_dir}/*'))

    def create_tmp_path(self, extension: str = '') -> Path:
        return self._tmp_dir / f'{uuid.uuid4()}{extension}'

    @property
    def home(self) -> Path:
        assert self._home is not None
        return self._home

    @property
    def media_dir(self) -> Path:
        assert self._media_dir is not None
        return self._media_dir

    @property
    def file_cache_dir(self) -> Path:
        assert self._file_cache_dir is not None
        return self._file_cache_dir

    @property
    def dataset_cache_dir(self) -> Path:
        assert self._dataset_cache_dir is not None
        return self._dataset_cache_dir

    @property
    def tmp_dir(self) -> Path:
        assert self._tmp_dir is not None
        return self._tmp_dir

    @property
    def engine(self) -> sql.engine.base.Engine:
        assert self._sa_engine is not None
        return self._sa_engine

    @property
    def spacy_nlp(self) -> spacy.Language:
        assert self._spacy_nlp is not None
        return self._spacy_nlp


def register_client(name: str) -> Callable:
    """Decorator that registers a third-party API client for use by Pixeltable.

    The decorated function is an initialization wrapper for the client, and can have
    any number of string parameters, with a signature such as:

    ```
    def my_client(api_key: str, url: str) -> my_client_sdk.Client:
        return my_client_sdk.Client(api_key=api_key, url=url)
    ```

    The initialization wrapper will not be called immediately; initialization will
    be deferred until the first time the client is used. At initialization time,
    Pixeltable will attempt to load the client parameters from config. For each
    config parameter:
    - If an environment variable named MY_CLIENT_API_KEY (for example) is set, use it;
    - Otherwise, look for 'api_key' in the 'my_client' section of config.toml.

    If all config parameters are found, Pixeltable calls the initialization function;
    otherwise it throws an exception.

    Args:
        - name (str): The name of the API client (e.g., 'openai' or 'label-studio').
    """
    def decorator(fn: Callable) -> None:
        global _registered_clients
        sig = inspect.signature(fn)
        param_names = list(sig.parameters.keys())
        _registered_clients[name] = ApiClient(init_fn=fn, param_names=param_names)

    return decorator


class Config:
    """
    The (global) Pixeltable configuration, as loaded from `config.toml`. Provides methods for retrieving
    configuration values, which can be set in the config file or as environment variables.
    """
    __config: dict[str, Any] = {}

    T = TypeVar('T')

    @classmethod
    def from_file(cls, path: Path) -> Config:
        """
        Loads configuration from the specified TOML file. If the file does not exist, it will be
        created and populated with the default configuration.
        """
        if os.path.isfile(path):
            with open(path, 'r') as stream:
                try:
                    config_dict = toml.load(stream)
                except toml.TomlDecodeError as exc:
                    raise excs.Error(f'Could not read config file: {str(path)}') from exc
        else:
            config_dict = cls.__create_default_config(path)
            with open(path, 'w') as stream:
                try:
                    toml.dump(config_dict, stream)
                except toml.TomlEncodeError as exc:
                    raise excs.Error(f'Could not write config file: {str(path)}') from exc
            logging.getLogger('pixeltable').info(f'Created default config file at {str(path)}')
        return cls(config_dict)

    @classmethod
    def __create_default_config(cls, config_path: Path) -> dict[str, Any]:
        free_disk_space_bytes = shutil.disk_usage(config_path.parent).free
        # Default cache size is 1/5 of free disk space
        cache_size_mb = free_disk_space_bytes // 5 // (1 << 20)
        return {
            'pixeltable': {
                'cache_size_mb': cache_size_mb,
                'hide_warnings': False,
            }
        }

    def __init__(self, config: dict[str, Any]) -> None:
        self.__config = config

    def get_value(self, key: str, expected_type: type[T], section: str = 'pixeltable') -> Optional[T]:
        env_var = f'{section.upper()}_{key.upper()}'
        if env_var in os.environ:
            value = os.environ[env_var]
        elif section in self.__config and key in self.__config[section]:
            value = self.__config[section][key]
        else:
            return None

        try:
            return expected_type(value)  # type: ignore[call-arg]
        except ValueError:
            raise excs.Error(f'Invalid value for configuration parameter {section}.{key}: {value}')

    def get_string_value(self, key: str, section: str = 'pixeltable') -> Optional[str]:
        return self.get_value(key, str, section)

    def get_int_value(self, key: str, section: str = 'pixeltable') -> Optional[int]:
        return self.get_value(key, int, section)

    def get_bool_value(self, key: str, section: str = 'pixeltable') -> Optional[bool]:
        return self.get_value(key, bool, section)


_registered_clients: dict[str, ApiClient] = {}


@dataclass
class ApiClient:
    init_fn: Callable
    param_names: list[str]
    client_obj: Optional[Any] = None


@dataclass
class PackageInfo:
    is_installed: bool
    library_name: str  # pypi library name (may be different from package name)
    version: Optional[list[int]] = None  # installed version, as a list of components (such as [3,0,2] for "3.0.2")<|MERGE_RESOLUTION|>--- conflicted
+++ resolved
@@ -501,7 +501,6 @@
         self.__register_package('spacy')  # TODO: deal with en-core-web-sm
         self.__register_package('tiktoken')
         self.__register_package('together')
-        self.__register_package('toml')
         self.__register_package('torch')
         self.__register_package('torchvision')
         self.__register_package('transformers')
@@ -509,28 +508,6 @@
         self.__register_package('whisperx')
         self.__register_package('yolox', library_name='git+https://github.com/Megvii-BaseDetection/YOLOX@ac58e0a')
 
-<<<<<<< HEAD
-    def _check_installed_packages(self) -> None:
-        def check(package: str) -> None:
-            if importlib.util.find_spec(package) is not None:
-                self._installed_packages[package] = []
-            else:
-                self._installed_packages[package] = None
-
-        check('datasets')
-        check('torch')
-        check('torchvision')
-        check('transformers')
-        check('sentence_transformers')
-        check('whisper')
-        check('yolox')
-        check('whisperx')
-        check('boto3')
-        check('fitz')  # pymupdf
-        check('pyarrow')
-        check('spacy')  # TODO: deal with en-core-web-sm
-=======
->>>>>>> 90236152
         if self.is_installed_package('spacy'):
             import spacy
             self._spacy_nlp = spacy.load('en_core_web_sm')
