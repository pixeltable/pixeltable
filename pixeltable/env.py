from __future__ import annotations

import datetime
import glob
import http.server
import importlib
import importlib.util
import inspect
import logging
import os
<<<<<<< HEAD
import shutil
=======
import subprocess
>>>>>>> 98258fb0
import sys
import threading
import uuid
import warnings
from dataclasses import dataclass
from pathlib import Path
from typing import TYPE_CHECKING, Any, Callable, Optional, TypeVar
from zoneinfo import ZoneInfo, ZoneInfoNotFoundError

import pixeltable_pgserver
import sqlalchemy as sql
import toml
from tqdm import TqdmWarning

import pixeltable.exceptions as excs
from pixeltable import metadata
from pixeltable.utils.http_server import make_server

if TYPE_CHECKING:
    import spacy


class Env:
    """
    Store for runtime globals.
    """

    _instance: Optional[Env] = None
    _log_fmt_str = '%(asctime)s %(levelname)s %(name)s %(filename)s:%(lineno)d: %(message)s'

    _home: Optional[Path]
    _media_dir: Optional[Path]
    _file_cache_dir: Optional[Path]  # cached media files with external URL
    _dataset_cache_dir: Optional[Path]  # cached datasets (eg, pytorch or COCO)
    _log_dir: Optional[Path]  # log files
    _tmp_dir: Optional[Path]  # any tmp files
    _sa_engine: Optional[sql.engine.base.Engine]
    _pgdata_dir: Optional[Path]
    _db_name: Optional[str]
    _db_server: Optional[pixeltable_pgserver.PostgresServer]
    _db_url: Optional[str]
    _default_time_zone: Optional[ZoneInfo]

    # info about optional packages that are utilized by some parts of the code
    __optional_packages: dict[str, PackageInfo]

    _spacy_nlp: Optional[spacy.Language]
    _httpd: Optional[http.server.HTTPServer]
    _http_address: Optional[str]
    _logger: logging.Logger
    _default_log_level: int
    _logfilename: Optional[str]
    _log_to_stdout: bool
    _module_log_level: dict[str, int]  # module name -> log level
    _config_file: Optional[Path]
    _config: Optional[Config]
    _stdout_handler: logging.StreamHandler
    _initialized: bool

    @classmethod
    def get(cls) -> Env:
        if cls._instance is None:
            cls._init_env()
        return cls._instance

    @classmethod
    def _init_env(cls, reinit_db: bool = False) -> None:
        env = Env()
        env._set_up(reinit_db=reinit_db)
        env._upgrade_metadata()
        cls._instance = env

    def __init__(self):
        self._home = None
        self._media_dir = None  # computed media files
        self._file_cache_dir = None  # cached media files with external URL
        self._dataset_cache_dir = None  # cached datasets (eg, pytorch or COCO)
        self._log_dir = None  # log files
        self._tmp_dir = None  # any tmp files
        self._sa_engine = None
        self._pgdata_dir = None
        self._db_name = None
        self._db_server = None
        self._db_url = None
        self._default_time_zone = None

        self.__optional_packages = {}
        self._spacy_nlp = None
        self._httpd = None
        self._http_address = None

        # logging-related state
        self._logger = logging.getLogger('pixeltable')
        self._logger.setLevel(logging.DEBUG)  # allow everything to pass, we filter in _log_filter()
        self._logger.propagate = False
        self._logger.addFilter(self._log_filter)
        self._default_log_level = logging.INFO
        self._logfilename = None
        self._log_to_stdout = False
        self._module_log_level = {}  # module name -> log level

        # config
        self._config_file = None
        self._config = None

        # create logging handler to also log to stdout
        self._stdout_handler = logging.StreamHandler(stream=sys.stdout)
        self._stdout_handler.setFormatter(logging.Formatter(self._log_fmt_str))
        self._initialized = False

    @property
    def config(self) -> Config:
        assert self._config is not None
        return self._config

    @property
    def db_url(self) -> str:
        assert self._db_url is not None
        return self._db_url

    @property
    def http_address(self) -> str:
        assert self._http_address is not None
        return self._http_address

    @property
    def default_time_zone(self) -> Optional[ZoneInfo]:
        return self._default_time_zone

    @default_time_zone.setter
    def default_time_zone(self, tz: Optional[ZoneInfo]) -> None:
        """
        This is not a publicly visible setter; it is only for testing purposes.
        """
        tz_name = None if tz is None else tz.key
        self.engine.dispose()
        self._create_engine(time_zone_name=tz_name)

    def configure_logging(
        self,
        *,
        to_stdout: Optional[bool] = None,
        level: Optional[int] = None,
        add: Optional[str] = None,
        remove: Optional[str] = None,
    ) -> None:
        """Configure logging.

        Args:
            to_stdout: if True, also log to stdout
            level: default log level
            add: comma-separated list of 'module name:log level' pairs; ex.: add='video:10'
            remove: comma-separated list of module names
        """
        if to_stdout is not None:
            self.log_to_stdout(to_stdout)
        if level is not None:
            self.set_log_level(level)
        if add is not None:
            for module, level_str in [t.split(':') for t in add.split(',')]:
                self.set_module_log_level(module, int(level_str))
        if remove is not None:
            for module in remove.split(','):
                self.set_module_log_level(module, None)
        if to_stdout is None and level is None and add is None and remove is None:
            self.print_log_config()

    def print_log_config(self) -> None:
        print(f'logging to {self._logfilename}')
        print(f'{"" if self._log_to_stdout else "not "}logging to stdout')
        print(f'default log level: {logging.getLevelName(self._default_log_level)}')
        print(
            f'module log levels: '
            f'{",".join([name + ":" + logging.getLevelName(val) for name, val in self._module_log_level.items()])}'
        )

    def log_to_stdout(self, enable: bool = True) -> None:
        self._log_to_stdout = enable
        if enable:
            self._logger.addHandler(self._stdout_handler)
        else:
            self._logger.removeHandler(self._stdout_handler)

    def set_log_level(self, level: int) -> None:
        self._default_log_level = level

    def set_module_log_level(self, module: str, level: Optional[int]) -> None:
        if level is None:
            self._module_log_level.pop(module, None)
        else:
            self._module_log_level[module] = level

    def is_installed_package(self, package_name: str) -> bool:
        assert package_name in self.__optional_packages
        return self.__optional_packages[package_name].is_installed

    def _log_filter(self, record: logging.LogRecord) -> bool:
        if record.name == 'pixeltable':
            # accept log messages from a configured pixeltable module (at any level of the module hierarchy)
            path_parts = list(Path(record.pathname).parts)
            path_parts.reverse()
            max_idx = path_parts.index('pixeltable')
            for module_name in path_parts[:max_idx]:
                if module_name in self._module_log_level and record.levelno >= self._module_log_level[module_name]:
                    return True
        if record.levelno >= self._default_log_level:
            return True
        else:
            return False

    def _set_up(self, echo: bool = False, reinit_db: bool = False) -> None:
        if self._initialized:
            return

        os.environ['TOKENIZERS_PARALLELISM'] = 'false'

        self._initialized = True
        home = Path(os.environ.get('PIXELTABLE_HOME', str(Path.home() / '.pixeltable')))
        assert self._home is None or self._home == home
        self._home = home
        self._config_file = Path(os.environ.get('PIXELTABLE_CONFIG', str(self._home / 'config.toml')))
        self._media_dir = self._home / 'media'
        self._file_cache_dir = self._home / 'file_cache'
        self._dataset_cache_dir = self._home / 'dataset_cache'
        self._log_dir = self._home / 'logs'
        self._tmp_dir = self._home / 'tmp'

        if self._home.exists() and not self._home.is_dir():
            raise RuntimeError(f'{self._home} is not a directory')

        if not self._home.exists():
            # we don't have our logger set up yet, so print to stdout
            print(f'Creating a Pixeltable instance at: {self._home}')
            self._home.mkdir()
            # TODO (aaron-siegel) This is the existing behavior, but it seems scary. If something happens to
            # self._home, it will cause the DB to be destroyed even if pgdata is in an alternate location.
            # PROPOSAL: require `reinit_db` to be set explicitly to destroy the DB.
            reinit_db = True

        if not self._media_dir.exists():
            self._media_dir.mkdir()
        if not self._file_cache_dir.exists():
            self._file_cache_dir.mkdir()
        if not self._dataset_cache_dir.exists():
            self._dataset_cache_dir.mkdir()
        if not self._log_dir.exists():
            self._log_dir.mkdir()
        if not self._tmp_dir.exists():
            self._tmp_dir.mkdir()

        # Read in the config
        self._config = Config.from_file(self._config_file)
        self._cache_size_gb = self._config.get_float_value('cache_size_gb')
        if self._cache_size_gb is None:
            raise excs.Error(
                'pixeltable/cache_size_gb is missing from configuration\n'
                f'(either add a `cache_size_gb` entry to the `pixeltable` section of {self._config_file},\n'
                'or set the PIXELTABLE_CACHE_SIZE_GB environment variable)'
            )

        # Disable spurious warnings
        warnings.simplefilter('ignore', category=TqdmWarning)
        if self._config.get_bool_value('hide_warnings'):
            # Disable more warnings
            warnings.simplefilter('ignore', category=UserWarning)

        # configure _logger to log to a file
        self._logfilename = datetime.datetime.now().strftime('%Y%m%d_%H%M%S') + '.log'
        fh = logging.FileHandler(self._log_dir / self._logfilename, mode='w')
        fh.setFormatter(logging.Formatter(self._log_fmt_str))
        self._logger.addHandler(fh)

        # configure sqlalchemy logging
        sql_logger = logging.getLogger('sqlalchemy.engine')
        sql_logger.setLevel(logging.INFO)
        sql_logger.addHandler(fh)
        sql_logger.propagate = False

        # configure pyav logging
        av_logfilename = self._logfilename.replace('.log', '_av.log')
        av_fh = logging.FileHandler(self._log_dir / av_logfilename, mode='w')
        av_fh.setFormatter(logging.Formatter(self._log_fmt_str))
        av_logger = logging.getLogger('libav')
        av_logger.addHandler(av_fh)
        av_logger.propagate = False

        # configure web-server logging
        http_logfilename = self._logfilename.replace('.log', '_http.log')
        http_fh = logging.FileHandler(self._log_dir / http_logfilename, mode='w')
        http_fh.setFormatter(logging.Formatter(self._log_fmt_str))
        http_logger = logging.getLogger('pixeltable.http.server')
        http_logger.addHandler(http_fh)
        http_logger.propagate = False

        # empty tmp dir
        for path in glob.glob(f'{self._tmp_dir}/*'):
            os.remove(path)

        self._db_name = os.environ.get('PIXELTABLE_DB', 'pixeltable')
        self._pgdata_dir = Path(os.environ.get('PIXELTABLE_PGDATA', str(self._home / 'pgdata')))

        # in pixeltable_pgserver.get_server(): cleanup_mode=None will leave db on for debugging purposes
        self._db_server = pixeltable_pgserver.get_server(self._pgdata_dir, cleanup_mode=None)
        self._db_url = self._db_server.get_uri(database=self._db_name, driver='psycopg')

        tz_name = self.config.get_string_value('time_zone')
        if tz_name is not None:
            # Validate tzname
            if not isinstance(tz_name, str):
                self._logger.error(f'Invalid time zone specified in configuration.')
            else:
                try:
                    _ = ZoneInfo(tz_name)
                except ZoneInfoNotFoundError:
                    self._logger.error(f'Invalid time zone specified in configuration: {tz_name}')

        if reinit_db and self._store_db_exists():
            self._drop_store_db()

        create_db = not self._store_db_exists()

        if create_db:
            self._logger.info(f'creating database at: {self.db_url}')
            self._create_store_db()
        else:
            self._logger.info(f'found database at: {self.db_url}')

        # Create the SQLAlchemy engine. This will also set the default time zone.
        self._create_engine(time_zone_name=tz_name, echo=echo)

        if create_db:
            from pixeltable.metadata import schema
            schema.Base.metadata.create_all(self._sa_engine)
            metadata.create_system_info(self._sa_engine)

        print(f'Connected to Pixeltable database at: {self.db_url}')

        # we now have a home directory and db; start other services
        self._set_up_runtime()
        self.log_to_stdout(False)

    def _create_engine(self, time_zone_name: Optional[str], echo: bool = False) -> None:
        connect_args = {} if time_zone_name is None else {'options': f'-c timezone={time_zone_name}'}
        self._sa_engine = sql.create_engine(
            self.db_url,
            echo=echo,
            future=True,
            isolation_level='AUTOCOMMIT',
            connect_args=connect_args,
        )
        self._logger.info(f'Created SQLAlchemy engine at: {self.db_url}')
        with self.engine.begin() as conn:
            tz_name = conn.execute(sql.text('SHOW TIME ZONE')).scalar()
            assert isinstance(tz_name, str)
            self._logger.info(f'Database time zone is now: {tz_name}')
            self._default_time_zone = ZoneInfo(tz_name)

    def _store_db_exists(self) -> bool:
        assert self._db_name is not None
        # don't try to connect to self.db_name, it may not exist
        db_url = self._db_server.get_uri(database='postgres', driver='psycopg')
        engine = sql.create_engine(db_url, future=True)
        try:
            with engine.begin() as conn:
                stmt = f"SELECT COUNT(*) FROM pg_database WHERE datname = '{self._db_name}'"
                result = conn.scalar(sql.text(stmt))
                assert result <= 1
                return result == 1
        finally:
            engine.dispose()

    def _create_store_db(self) -> None:
        assert self._db_name is not None
        # create the db
        pg_db_url = self._db_server.get_uri(database='postgres', driver='psycopg')
        engine = sql.create_engine(pg_db_url, future=True, isolation_level='AUTOCOMMIT')
        preparer = engine.dialect.identifier_preparer
        try:
            with engine.begin() as conn:
                # use C collation to get standard C/Python-style sorting
                stmt = (
                    f"CREATE DATABASE {preparer.quote(self._db_name)} "
                    "ENCODING 'utf-8' LC_COLLATE 'C' LC_CTYPE 'C' TEMPLATE template0"
                )
                conn.execute(sql.text(stmt))
        finally:
            engine.dispose()

        # enable pgvector
        store_db_url = self._db_server.get_uri(database=self._db_name, driver='psycopg')
        engine = sql.create_engine(store_db_url, future=True, isolation_level='AUTOCOMMIT')
        try:
            with engine.begin() as conn:
                conn.execute(sql.text('CREATE EXTENSION vector'))
        finally:
            engine.dispose()

    def _drop_store_db(self) -> None:
        assert self._db_name is not None
        db_url = self._db_server.get_uri(database='postgres', driver='psycopg')
        engine = sql.create_engine(db_url, future=True, isolation_level='AUTOCOMMIT')
        preparer = engine.dialect.identifier_preparer
        try:
            with engine.begin() as conn:
                # terminate active connections
                stmt = (f"""
                    SELECT pg_terminate_backend(pg_stat_activity.pid)
                    FROM pg_stat_activity
                    WHERE pg_stat_activity.datname = '{self._db_name}'
                    AND pid <> pg_backend_pid()
                """)
                conn.execute(sql.text(stmt))
                # drop db
                stmt = f'DROP DATABASE {preparer.quote(self._db_name)}'
                conn.execute(sql.text(stmt))
        finally:
            engine.dispose()

    def _upgrade_metadata(self) -> None:
        metadata.upgrade_md(self._sa_engine)

    def get_client(self, name: str) -> Any:
        """
        Gets the client with the specified name, initializing it if necessary.

        Args:
            - name: The name of the client
        """
        cl = _registered_clients[name]
        if cl.client_obj is not None:
            return cl.client_obj  # Already initialized

        # Construct a client, retrieving each parameter from config.

        init_kwargs: dict[str, str] = {}
        for param in cl.param_names:
            arg = self._config.get_string_value(param, section=name)
            if arg is not None and len(arg) > 0:
                init_kwargs[param] = arg
            else:
                raise excs.Error(
                    f'`{name}` client not initialized: parameter `{param}` is not configured.\n'
                    f'To fix this, specify the `{name.upper()}_{param.upper()}` environment variable, or put `{param.lower()}` in '
                    f'the `{name.lower()}` section of $PIXELTABLE_HOME/config.toml.'
                )

        cl.client_obj = cl.init_fn(**init_kwargs)
        self._logger.info(f'Initialized `{name}` client.')
        return cl.client_obj

    def _start_web_server(self) -> None:
        """
        The http server root is the file system root.
        eg: /home/media/foo.mp4 is located at http://127.0.0.1:{port}/home/media/foo.mp4
        in windows, the server will translate paths like http://127.0.0.1:{port}/c:/media/foo.mp4
        This arrangement enables serving media hosted within _home,
        as well as external media inserted into pixeltable or produced by pixeltable.
        The port is chosen dynamically to prevent conflicts.
        """
        # Port 0 means OS picks one for us.
        self._httpd = make_server('127.0.0.1', 0)
        port = self._httpd.server_address[1]
        self._http_address = f'http://127.0.0.1:{port}'

        def run_server():
            logging.log(logging.INFO, f'running web server at {self._http_address}')
            self._httpd.serve_forever()

        # Run the server in a separate thread
        thread = threading.Thread(target=run_server, daemon=True)
        thread.start()

    def _set_up_runtime(self) -> None:
        """Check for and start runtime services"""
        self._start_web_server()
        self.__register_packages()
        if self.is_installed_package('spacy'):
            self.__init_spacy()

    def __register_packages(self) -> None:
        """Declare optional packages that are utilized by some parts of the code."""
        self.__register_package('anthropic')
        self.__register_package('boto3')
        self.__register_package('datasets')
        self.__register_package('fireworks', library_name='fireworks-ai')
        self.__register_package('label_studio_sdk', library_name='label-studio-sdk')
        self.__register_package('mistralai')
        self.__register_package('mistune')
        self.__register_package('openai')
        self.__register_package('openpyxl')
        self.__register_package('pyarrow')
        self.__register_package('sentence_transformers', library_name='sentence-transformers')
        self.__register_package('spacy')
        self.__register_package('tiktoken')
        self.__register_package('together')
        self.__register_package('torch')
        self.__register_package('torchvision')
        self.__register_package('transformers')
        self.__register_package('whisper', library_name='openai-whisper')
        self.__register_package('whisperx')
        self.__register_package('yolox', library_name='git+https://github.com/Megvii-BaseDetection/YOLOX@ac58e0a')

    def __register_package(self, package_name: str, library_name: Optional[str] = None) -> None:
        self.__optional_packages[package_name] = PackageInfo(
            is_installed=importlib.util.find_spec(package_name) is not None,
            library_name=library_name or package_name  # defaults to package_name unless specified otherwise
        )

    def require_package(self, package_name: str, min_version: Optional[list[int]] = None) -> None:
        """
        Checks whether the specified optional package is available. If not, raises an exception
        with an error message informing the user how to install it.
        """
        assert package_name in self.__optional_packages
        package_info = self.__optional_packages[package_name]

        if not package_info.is_installed:
            # Check again whether the package has been installed.
            # We do this so that if a user gets an "optional library not found" error message, they can
            # `pip install` the library and re-run the Pixeltable operation without having to restart
            # their Python session.
            package_info.is_installed = importlib.util.find_spec(package_name) is not None
            if not package_info.is_installed:
                # Still not found.
                raise excs.Error(
                    f'This feature requires the `{package_name}` package. To install it, run: `pip install -U {package_info.library_name}`'
                )

        if min_version is None:
            return

        # check whether we have a version >= the required one
        if package_info.version is None:
            module = importlib.import_module(package_name)
            package_info.version = [int(x) for x in module.__version__.split('.')]

        if min_version > package_info.version:
            raise excs.Error(
                f'The installed version of package `{package_name}` is {".".join(str(v) for v in package_info.version)}, '
                f'but version >={".".join(str(v) for v in min_version)} is required. '
                f'To fix this, run: `pip install -U {package_info.library_name}`'
            )

    def __init_spacy(self) -> None:
        """
        spaCy relies on a pip-installed model to operate. In order to avoid requiring the model as a separate
        dependency, we install it programmatically here. This should cause no problems, since the model packages
        have no sub-dependencies (in fact, this is how spaCy normally manages its model resources).
        """
        import spacy
        from spacy.cli.download import get_model_filename
        spacy_model = 'en_core_web_sm'
        spacy_model_version = '3.7.1'
        filename = get_model_filename(spacy_model, spacy_model_version, sdist=False)
        url = f'{spacy.about.__download_url__}/{filename}'
        # Try to `pip install` the model. We set check=False; if the pip command fails, it's not necessarily
        # a problem, because the model have been installed on a previous attempt.
        self._logger.info(f'Ensuring spaCy model is installed: {filename}')
        ret = subprocess.run([sys.executable, '-m', 'pip', 'install', '-qU', url], check=False)
        if ret.returncode != 0:
            self._logger.warn(f'pip install failed for spaCy model: {filename}')
        try:
            self._logger.info(f'Loading spaCy model: {spacy_model}')
            self._spacy_nlp = spacy.load(spacy_model)
        except Exception as exc:
            self._logger.warn(f'Failed to load spaCy model: {spacy_model}', exc_info=exc)
            warnings.warn(
                f"Failed to load spaCy model '{spacy_model}'. spaCy features will not be available.",
                excs.PixeltableWarning
            )
            self.__optional_packages['spacy'].is_installed = False

    def num_tmp_files(self) -> int:
        return len(glob.glob(f'{self._tmp_dir}/*'))

    def create_tmp_path(self, extension: str = '') -> Path:
        return self._tmp_dir / f'{uuid.uuid4()}{extension}'

    @property
    def home(self) -> Path:
        assert self._home is not None
        return self._home

    @property
    def media_dir(self) -> Path:
        assert self._media_dir is not None
        return self._media_dir

    @property
    def file_cache_dir(self) -> Path:
        assert self._file_cache_dir is not None
        return self._file_cache_dir

    @property
    def dataset_cache_dir(self) -> Path:
        assert self._dataset_cache_dir is not None
        return self._dataset_cache_dir

    @property
    def tmp_dir(self) -> Path:
        assert self._tmp_dir is not None
        return self._tmp_dir

    @property
    def engine(self) -> sql.engine.base.Engine:
        assert self._sa_engine is not None
        return self._sa_engine

    @property
    def spacy_nlp(self) -> spacy.Language:
        Env.get().require_package('spacy')
        assert self._spacy_nlp is not None
        return self._spacy_nlp


def register_client(name: str) -> Callable:
    """Decorator that registers a third-party API client for use by Pixeltable.

    The decorated function is an initialization wrapper for the client, and can have
    any number of string parameters, with a signature such as:

    ```
    def my_client(api_key: str, url: str) -> my_client_sdk.Client:
        return my_client_sdk.Client(api_key=api_key, url=url)
    ```

    The initialization wrapper will not be called immediately; initialization will
    be deferred until the first time the client is used. At initialization time,
    Pixeltable will attempt to load the client parameters from config. For each
    config parameter:
    - If an environment variable named MY_CLIENT_API_KEY (for example) is set, use it;
    - Otherwise, look for 'api_key' in the 'my_client' section of config.toml.

    If all config parameters are found, Pixeltable calls the initialization function;
    otherwise it throws an exception.

    Args:
        - name (str): The name of the API client (e.g., 'openai' or 'label-studio').
    """
    def decorator(fn: Callable) -> None:
        global _registered_clients
        sig = inspect.signature(fn)
        param_names = list(sig.parameters.keys())
        _registered_clients[name] = ApiClient(init_fn=fn, param_names=param_names)

    return decorator


class Config:
    """
    The (global) Pixeltable configuration, as loaded from `config.toml`. Provides methods for retrieving
    configuration values, which can be set in the config file or as environment variables.
    """
    __config: dict[str, Any]

    T = TypeVar('T')

    @classmethod
    def from_file(cls, path: Path) -> Config:
        """
        Loads configuration from the specified TOML file. If the file does not exist, it will be
        created and populated with the default configuration.
        """
        if os.path.isfile(path):
            with open(path, 'r') as stream:
                try:
                    config_dict = toml.load(stream)
                except Exception as exc:
                    raise excs.Error(f'Could not read config file: {str(path)}') from exc
        else:
            config_dict = cls.__create_default_config(path)
            with open(path, 'w') as stream:
                try:
                    toml.dump(config_dict, stream)
                except Exception as exc:
                    raise excs.Error(f'Could not write config file: {str(path)}') from exc
            logging.getLogger('pixeltable').info(f'Created default config file at: {str(path)}')
        return cls(config_dict)

    @classmethod
    def __create_default_config(cls, config_path: Path) -> dict[str, Any]:
        free_disk_space_bytes = shutil.disk_usage(config_path.parent).free
        # Default cache size is 1/5 of free disk space
        cache_size_gb = free_disk_space_bytes / 5 / (1 << 30)
        return {
            'pixeltable': {
                'cache_size_gb': round(cache_size_gb, 1),
                'hide_warnings': False,
            }
        }

    def __init__(self, config: dict[str, Any]) -> None:
        self.__config = config

    def get_value(self, key: str, expected_type: type[T], section: str = 'pixeltable') -> Optional[T]:
        env_var = f'{section.upper()}_{key.upper()}'
        if env_var in os.environ:
            value = os.environ[env_var]
        elif section in self.__config and key in self.__config[section]:
            value = self.__config[section][key]
        else:
            return None

        try:
            return expected_type(value)  # type: ignore[call-arg]
        except ValueError:
            raise excs.Error(f'Invalid value for configuration parameter {section}.{key}: {value}')

    def get_string_value(self, key: str, section: str = 'pixeltable') -> Optional[str]:
        return self.get_value(key, str, section)

    def get_int_value(self, key: str, section: str = 'pixeltable') -> Optional[int]:
        return self.get_value(key, int, section)

    def get_float_value(self, key: str, section: str = 'pixeltable') -> Optional[float]:
        return self.get_value(key, float, section)

    def get_bool_value(self, key: str, section: str = 'pixeltable') -> Optional[bool]:
        return self.get_value(key, bool, section)


_registered_clients: dict[str, ApiClient] = {}


@dataclass
class ApiClient:
    init_fn: Callable
    param_names: list[str]
    client_obj: Optional[Any] = None


@dataclass
class PackageInfo:
    is_installed: bool
    library_name: str  # pypi library name (may be different from package name)
    version: Optional[list[int]] = None  # installed version, as a list of components (such as [3,0,2] for "3.0.2")<|MERGE_RESOLUTION|>--- conflicted
+++ resolved
@@ -8,11 +8,8 @@
 import inspect
 import logging
 import os
-<<<<<<< HEAD
 import shutil
-=======
 import subprocess
->>>>>>> 98258fb0
 import sys
 import threading
 import uuid
