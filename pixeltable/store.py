--- conflicted
+++ resolved
@@ -12,15 +12,10 @@
 import sqlalchemy as sql
 from tqdm import TqdmWarning, tqdm
 
-<<<<<<< HEAD
-import pixeltable.exceptions as excs
-from pixeltable import catalog, env, exprs
-=======
 import pixeltable.catalog as catalog
 import pixeltable.exceptions as excs
 from pixeltable import exprs
 from pixeltable.env import Env
->>>>>>> a719ed65
 from pixeltable.exec import ExecNode
 from pixeltable.metadata import schema
 from pixeltable.utils.media_store import MediaStore
@@ -173,16 +168,8 @@
             .where(self.v_min_col <= self.tbl_version.get().version)
             .where(self.v_max_col > self.tbl_version.get().version)
         )
-<<<<<<< HEAD
-        if conn is None:
-            with env.Env.get().engine.connect() as conn_:
-                result = conn_.execute(stmt).scalar_one()
-        else:
-            result = conn.execute(stmt).scalar_one()
-=======
         conn = Env.get().conn
         result = conn.execute(stmt).scalar_one()
->>>>>>> a719ed65
         assert isinstance(result, int)
         return result
 
@@ -360,7 +347,7 @@
                             raise exc
 
                         rowid = (next(rowids),) if rowids is not None else row.pk[:-1]
-                        pk = (*rowid, v_min)
+                        pk = rowid + (v_min,)
                         table_row, num_row_exc = self._create_table_row(row, row_builder, cols_with_excs, pk=pk)
                         num_excs += num_row_exc
                         table_rows.append(table_row)
