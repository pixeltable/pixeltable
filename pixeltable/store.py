--- conflicted
+++ resolved
@@ -13,12 +13,8 @@
 import sqlalchemy as sql
 from tqdm import TqdmWarning, tqdm
 
-<<<<<<< HEAD
 from pixeltable import catalog, exceptions as excs
-=======
-from pixeltable import catalog, exceptions as excs, exprs
 from pixeltable.catalog.globals import RowCountStats, UpdateStatus
->>>>>>> 9d5aaeed
 from pixeltable.env import Env
 from pixeltable.exec import ExecNode
 from pixeltable.metadata import schema
@@ -385,17 +381,13 @@
 
             if progress_bar is not None:
                 progress_bar.close()
-<<<<<<< HEAD
-
-            return num_rows, num_excs, cols_with_excs
-
-=======
             computed_values = exec_plan.ctx.num_computed_exprs * num_rows
             row_counts = RowCountStats(
                 ins_rows=num_rows, num_excs=num_excs, computed_values=computed_values
             )  # insert (StoreBase)
+
             return cols_with_excs, UpdateStatus(row_count_stats=row_counts)
->>>>>>> 9d5aaeed
+
         finally:
             exec_plan.close()
 
