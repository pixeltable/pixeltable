--- conflicted
+++ resolved
@@ -358,11 +358,7 @@
 
 class ObjectOps:
     @classmethod
-<<<<<<< HEAD
-    def get_store(cls, dest: Optional[str], allow_obj_name: bool, col_name: Optional[str] = None) -> ObjectStoreBase:
-=======
-    def get_store(cls, dest: str | None, may_contain_object_name: bool, col_name: str | None = None) -> ObjectStoreBase:
->>>>>>> 7a7739b2
+    def get_store(cls, dest: str | None, allow_obj_name: bool, col_name: str | None = None) -> ObjectStoreBase:
         from pixeltable.env import Env
         from pixeltable.utils.local_store import LocalStore
 
@@ -464,21 +460,17 @@
         return store.delete(tbl_id, tbl_version)
 
     @classmethod
-<<<<<<< HEAD
-    def count_default_input_dest(cls, tbl_id: UUID, tbl_version: Optional[int] = None) -> int:
+    def count_default_input_dest(cls, tbl_id: UUID, tbl_version: int | None = None) -> int:
         """Return the count of objects in the default input destination for a given table ID"""
         return cls.count(env.Env.get().default_input_media_dest, tbl_id, tbl_version)
 
     @classmethod
-    def count_default_output_dest(cls, tbl_id: UUID, tbl_version: Optional[int] = None) -> int:
+    def count_default_output_dest(cls, tbl_id: UUID, tbl_version: int | None = None) -> int:
         """Return the count of objects in the default output destination for a given table ID"""
         return cls.count(env.Env.get().default_output_media_dest, tbl_id, tbl_version)
 
     @classmethod
-    def count(cls, dest: Optional[str], tbl_id: UUID, tbl_version: Optional[int] = None) -> int:
-=======
     def count(cls, dest: str | None, tbl_id: UUID, tbl_version: int | None = None) -> int:
->>>>>>> 7a7739b2
         """Return the count of objects in the destination for a given table ID"""
         store = cls.get_store(dest, False)
         return store.count(tbl_id, tbl_version)
