--- conflicted
+++ resolved
@@ -110,13 +110,9 @@
         #   * for write-validated columns, we need to create validating ColumnRefs
         #   * further references to that column (eg, computed cols) need to resolve to the validating ColumnRef
         from .column_ref import ColumnRef
-<<<<<<< HEAD
-        self.table_columns = []
+        self.table_columns: list[ColumnSlotIdx] = []
         self.input_exprs = ExprSet()
         validating_colrefs: dict[Expr, Expr] = {}  # key: non-validating colref, value: corresp. validating colref
-=======
-        self.table_columns: list[ColumnSlotIdx] = []
->>>>>>> 4265c872
         for col in columns:
             expr: Expr
             if col.is_computed:
@@ -176,15 +172,10 @@
         for i, expr in enumerate(self.unique_exprs):
             assert expr.slot_idx == i
 
-<<<<<<< HEAD
         # determine transitive dependencies for the purpose of exception propagation
         # (list of set of slot_idxs, indexed by slot_idx)
         exc_dependencies = [set() for _ in range(self.num_materialized)]
         from .column_property_ref import ColumnPropertyRef
-=======
-        # record transitive dependencies (list of set of slot_idxs, indexed by slot_idx)
-        self.dependencies: list[set[int]] = [set() for _ in range(self.num_materialized)]
->>>>>>> 4265c872
         for expr in self.unique_exprs:
             if expr.slot_idx in self.input_expr_slot_idxs:
                 # this is input and therefore doesn't depend on other exprs
@@ -196,25 +187,13 @@
                 exc_dependencies[expr.slot_idx].add(d.slot_idx)
                 exc_dependencies[expr.slot_idx].update(exc_dependencies[d.slot_idx])
 
-<<<<<<< HEAD
         self._exc_dependents = [set() for _ in range(self.num_materialized)]
         for expr in self.unique_exprs:
+            assert expr.slot_idx is not None
             for d in exc_dependencies[expr.slot_idx]:
                 self._exc_dependents[d].add(expr.slot_idx)
 
         self.output_expr_ids = [set() for _ in range(self.num_materialized)]
-=======
-        # derive transitive dependents
-        self.dependents: list[set[int]] = [set() for _ in range(self.num_materialized)]
-        for expr in self.unique_exprs:
-            assert expr.slot_idx is not None
-            for i in self.dependencies[expr.slot_idx]:
-                self.dependents[i].add(expr.slot_idx)
-
-        # records the output_expr that a subexpr belongs to
-        # (a subexpr can be shared across multiple output exprs)
-        self.output_expr_ids: list[set[int]] = [set() for _ in range(self.num_materialized)]
->>>>>>> 4265c872
         for e in self.output_exprs:
             self._record_output_expr_id(e, e.slot_idx)
 
@@ -317,11 +296,7 @@
         for c in e.components:
             self.__set_slot_idxs_aux(c)
 
-<<<<<<< HEAD
-    def get_dependencies(self, targets: list[Expr], exclude: Optional[list[Expr]] = None) -> list[Expr]:
-=======
     def get_dependencies(self, targets: Iterable[Expr], exclude: Optional[Iterable[Expr]] = None) -> list[Expr]:
->>>>>>> 4265c872
         """
         Return list of dependencies needed to evaluate the given target exprs (expressed as slot idxs).
         The exprs given in 'exclude' are excluded.
