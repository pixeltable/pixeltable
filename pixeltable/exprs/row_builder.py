--- conflicted
+++ resolved
@@ -474,15 +474,7 @@
                     # exceptions get stored in the errortype/-msg properties of the cellmd column
                     table_row.append(ColumnPropertyRef.create_cellmd_exc(exc))
             else:
-<<<<<<< HEAD
                 data_row.flush_media(slot_idx, col)
-=======
-                if col.col_type.is_media_type():
-                    if col.col_type.is_image_type() and data_row.file_urls[slot_idx] is None:
-                        # we have yet to store this image
-                        data_row.flush_img(slot_idx, col)
-                    data_row.move_tmp_media_file(slot_idx, col)
->>>>>>> cea012dd
                 val = data_row.get_stored_val(slot_idx, col.get_sa_col_type())
                 table_row.append(val)
                 if col.stores_cellmd:
