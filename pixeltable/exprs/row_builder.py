--- conflicted
+++ resolved
@@ -250,10 +250,7 @@
     def add_table_column(self, col: catalog.Column, slot_idx: int) -> None:
         """Record a column that is part of the table row"""
         assert self.tbl is not None
-<<<<<<< HEAD
-=======
         assert col.is_stored
->>>>>>> 811c7bf3
         info = ColumnSlotIdx(col, slot_idx)
         self.table_columns.append(info)
         if col.col_type.is_media_type():
