from __future__ import annotations

from typing import Any, Optional, Sequence
from uuid import UUID

import sqlalchemy as sql

import pixeltable.catalog as catalog
import pixeltable.exceptions as excs
import pixeltable.iterators as iters

from .data_row import DataRow
from .expr import Expr
from .row_builder import RowBuilder
from .sql_element_cache import SqlElementCache


class ColumnRef(Expr):
    """A reference to a table column

    When this reference is created in the context of a view, it can also refer to a column of the view base.
    For that reason, a ColumnRef needs to be serialized with the qualifying table id (column ids are only
    unique in the context of a particular table).

    Media validation:
    - media validation is potentially cpu-intensive, and it's desirable to schedule and parallelize it during
      general expr evaluation
    - media validation on read is done in ColumnRef.eval()
    - a validating ColumnRef cannot be translated to SQL (because the validation is done in Python)
    - in that case, the ColumnRef also instantiates a second non-validating ColumnRef as a component (= dependency)
    - the non-validating ColumnRef is used for SQL translation
    """

    col: catalog.Column
    is_unstored_iter_col: bool
    iter_arg_ctx: Optional[RowBuilder.EvalCtx]
    base_rowid_len: int
    base_rowid: Sequence[Optional[Any]]
    iterator: Optional[iters.ComponentIterator]
    pos_idx: Optional[int]
    id: int
    validates: bool  # if True, performs media validation

    def __init__(self, col: catalog.Column, perform_validation: Optional[bool] = None):
        super().__init__(col.col_type)
        assert col.tbl is not None
        self.col = col
        self.is_unstored_iter_col = \
            col.tbl.is_component_view() and col.tbl.is_iterator_column(col) and not col.is_stored
        self.iter_arg_ctx = None
        # number of rowid columns in the base table
        self.base_rowid_len = col.tbl.base.num_rowid_columns() if self.is_unstored_iter_col else 0
        self.base_rowid = [None] * self.base_rowid_len
        self.iterator = None
        # index of the position column in the view's primary key; don't try to reference tbl.store_tbl here
        self.pos_idx = col.tbl.num_rowid_columns() - 1 if self.is_unstored_iter_col else None

        self.validates = False
        if col.col_type.is_media_type():
            # we perform media validation if the column is a media type and the validation is set to ON_READ,
            # unless we're told not to
            self.validates = perform_validation if perform_validation is not None else (
                col.col_type.is_media_type() and col.media_validation == catalog.MediaValidation.ON_READ
            )
        if self.validates:
            non_validating_col_ref = ColumnRef(col, perform_validation=False)
            self.components = [non_validating_col_ref]
        self.id = self._create_id()

    def set_iter_arg_ctx(self, iter_arg_ctx: RowBuilder.EvalCtx) -> None:
        self.iter_arg_ctx = iter_arg_ctx
        assert len(self.iter_arg_ctx.target_slot_idxs) == 1  # a single inline dict

<<<<<<< HEAD
    def _id_attrs(self) -> list[Tuple[str, Any]]:
        return (
            super()._id_attrs()
            + [('tbl_id', self.col.tbl.id), ('col_id', self.col.id), ('validates', self.validates)]
        )
=======
    def _id_attrs(self) -> list[tuple[str, Any]]:
        return super()._id_attrs() + [('tbl_id', self.col.tbl.id), ('col_id', self.col.id)]
>>>>>>> 4265c872

    # override
    def _retarget(self, tbl_versions: dict[UUID, catalog.TableVersion]) -> ColumnRef:
        target = tbl_versions[self.col.tbl.id]
        assert self.col.id in target.cols_by_id
        col = target.cols_by_id[self.col.id]
        return ColumnRef(col)

    def __getattr__(self, name: str) -> Expr:
        from .column_property_ref import ColumnPropertyRef

        # resolve column properties
        if name == ColumnPropertyRef.Property.ERRORTYPE.name.lower() \
                or name == ColumnPropertyRef.Property.ERRORMSG.name.lower():
            if not (self.col.is_computed and self.col.is_stored) and not self.col.col_type.is_media_type():
                raise excs.Error(f'{name} only valid for a stored computed or media column: {self}')
            return ColumnPropertyRef(self, ColumnPropertyRef.Property[name.upper()])
        if name == ColumnPropertyRef.Property.FILEURL.name.lower() \
                or name == ColumnPropertyRef.Property.LOCALPATH.name.lower():
            if not self.col.col_type.is_media_type():
                raise excs.Error(f'{name} only valid for image/video/audio/document columns: {self}')
            if self.col.is_computed and not self.col.is_stored:
                raise excs.Error(f'{name} not valid for computed unstored columns: {self}')
            return ColumnPropertyRef(self, ColumnPropertyRef.Property[name.upper()])

        if self.col_type.is_json_type():
            from .json_path import JsonPath
            return JsonPath(self, [name])

        return super().__getattr__(name)

    def similarity(self, item: Any, *, idx: Optional[str] = None) -> Expr:
        from .similarity_expr import SimilarityExpr
        return SimilarityExpr(self, item, idx_name=idx)

    def default_column_name(self) -> Optional[str]:
        return str(self)

    def _equals(self, other: ColumnRef) -> bool:
        return self.col == other.col and self.validates == other.validates

    def __str__(self) -> str:
        if self.col.name is None:
            return f'<unnamed column {self.col.id}>'
        else:
            return self.col.name

    def __repr__(self) -> str:
        return f'ColumnRef({self.col!r})'

    def sql_expr(self, _: SqlElementCache) -> Optional[sql.ColumnElement]:
        return None if self.validates else self.col.sa_col

    def eval(self, data_row: DataRow, row_builder: RowBuilder) -> None:
        if self.validates:
            # validate media file of our input ColumnRef and if successful, replicate the state of that slot
            # to our slot
            unvalidated_slot_idx = self.components[0].slot_idx
            if data_row.file_paths[unvalidated_slot_idx] is None:
                # no media file to validate, we still need to replicate the value
                assert data_row.file_urls[unvalidated_slot_idx] is None
                val = data_row.vals[unvalidated_slot_idx]
                data_row.vals[self.slot_idx] = val
                data_row.has_val[self.slot_idx] = True
                return

            try:
                self.col.col_type.validate_media(data_row.file_paths[unvalidated_slot_idx])
                # access the value only after successful validation
                val = data_row[unvalidated_slot_idx]
                data_row.vals[self.slot_idx] = val
                data_row.has_val[self.slot_idx] = True
                # make sure that the validated slot points to the same file as the unvalidated slot
                data_row.file_paths[self.slot_idx] = data_row.file_paths[unvalidated_slot_idx]
                data_row.file_urls[self.slot_idx] = data_row.file_urls[unvalidated_slot_idx]
                return
            except excs.Error as exc:
                # propagate the exception, but ignore it otherwise;
                # media validation errors don't cause exceptions during query execution
                # TODO: allow for different error-handling behavior
                row_builder.set_exc(data_row, self.slot_idx, exc)
                return

        if not self.is_unstored_iter_col:
            # supply default
            data_row[self.slot_idx] = None
            return

        # if this is a new base row, we need to instantiate a new iterator
        if self.base_rowid != data_row.pk[:self.base_rowid_len]:
            row_builder.eval(data_row, self.iter_arg_ctx)
            iterator_args = data_row[self.iter_arg_ctx.target_slot_idxs[0]]
            self.iterator = self.col.tbl.iterator_cls(**iterator_args)
            self.base_rowid = data_row.pk[:self.base_rowid_len]
        self.iterator.set_pos(data_row.pk[self.pos_idx])
        res = next(self.iterator)
        data_row[self.slot_idx] = res[self.col.name]

    def _as_dict(self) -> dict:
        tbl = self.col.tbl
        version = tbl.version if tbl.is_snapshot else None
        return {'tbl_id': str(tbl.id), 'tbl_version': version, 'col_id': self.col.id}

    @classmethod
    def get_column(cls, d: dict) -> catalog.Column:
        tbl_id, version, col_id = UUID(d['tbl_id']), d['tbl_version'], d['col_id']
        tbl_version = catalog.Catalog.get().tbl_versions[(tbl_id, version)]
        # don't use tbl_version.cols_by_id here, this might be a snapshot reference to a column that was then dropped
        col = next(col for col in tbl_version.cols if col.id == col_id)
        return col

    @classmethod
    def _from_dict(cls, d: dict, _: list[Expr]) -> ColumnRef:
        col = cls.get_column(d)
        return cls(col)<|MERGE_RESOLUTION|>--- conflicted
+++ resolved
@@ -71,16 +71,11 @@
         self.iter_arg_ctx = iter_arg_ctx
         assert len(self.iter_arg_ctx.target_slot_idxs) == 1  # a single inline dict
 
-<<<<<<< HEAD
-    def _id_attrs(self) -> list[Tuple[str, Any]]:
+    def _id_attrs(self) -> list[tuple[str, Any]]:
         return (
             super()._id_attrs()
             + [('tbl_id', self.col.tbl.id), ('col_id', self.col.id), ('validates', self.validates)]
         )
-=======
-    def _id_attrs(self) -> list[tuple[str, Any]]:
-        return super()._id_attrs() + [('tbl_id', self.col.tbl.id), ('col_id', self.col.id)]
->>>>>>> 4265c872
 
     # override
     def _retarget(self, tbl_versions: dict[UUID, catalog.TableVersion]) -> ColumnRef:
