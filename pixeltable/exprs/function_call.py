from __future__ import annotations

import inspect
import json
import sys
<<<<<<< HEAD
from typing import Any, Dict, List, Optional, Tuple
=======
from typing import Optional, Any
>>>>>>> bcac1251

import sqlalchemy as sql

import pixeltable.catalog as catalog
import pixeltable.exceptions as excs
import pixeltable.func as func
import pixeltable.type_system as ts

from .data_row import DataRow
from .expr import Expr
from .inline_expr import InlineDict, InlineList
from .row_builder import RowBuilder
from .rowid_ref import RowidRef
from .sql_element_cache import SqlElementCache


class FunctionCall(Expr):

    fn: func.Function
    is_method_call: bool
    agg_init_args: dict[str, Any]

    # tuple[Optional[int], Optional[Any]]:
    # - for Exprs: (index into components, None)
    # - otherwise: (None, val)
    args: list[tuple[Optional[int], Optional[Any]]]
    kwargs: dict[str, tuple[Optional[int], Optional[Any]]]

    arg_types: list[ts.ColumnType]
    kwarg_types: dict[str, ts.ColumnType]
    group_by_start_idx: int
    group_by_stop_idx: int
    fn_expr_idx: int
    order_by_start_idx: int
    constant_args: set[str]
    aggregator: Optional[Any]
    current_partition_vals: Optional[list[Any]]

    def __init__(
            self, fn: func.Function, bound_args: dict[str, Any], order_by_clause: Optional[list[Any]] = None,
            group_by_clause: Optional[list[Any]] = None, is_method_call: bool = False):
        if order_by_clause is None:
            order_by_clause = []
        if group_by_clause is None:
            group_by_clause = []
        signature = fn.signature
        super().__init__(fn.call_return_type(bound_args))
        self.fn = fn
        self.is_method_call = is_method_call
        self.normalize_args(fn.name, signature, bound_args)

        self.agg_init_args = {}
        if self.is_agg_fn_call:
            # we separate out the init args for the aggregator
            self.agg_init_args = {
                arg_name: arg for arg_name, arg in bound_args.items() if arg_name in fn.init_param_names
            }
            bound_args = {arg_name: arg for arg_name, arg in bound_args.items() if arg_name not in fn.init_param_names}

        # construct components, args, kwargs
        self.args = []
        self.kwargs = {}

        # we record the types of non-variable parameters for runtime type checks
        self.arg_types = []
        self.kwarg_types = {}
        # the prefix of parameters that are bound can be passed by position
        for param in fn.signature.py_signature.parameters.values():
            if param.name not in bound_args or param.kind == inspect.Parameter.KEYWORD_ONLY:
                break
            arg = bound_args[param.name]
            if isinstance(arg, Expr):
                self.args.append((len(self.components), None))
                self.components.append(arg.copy())
            else:
                self.args.append((None, arg))
            if param.kind != inspect.Parameter.VAR_POSITIONAL and param.kind != inspect.Parameter.VAR_KEYWORD:
                self.arg_types.append(signature.parameters[param.name].col_type)

        # the remaining args are passed as keywords
        kw_param_names = set(bound_args.keys()) - set(list(fn.signature.py_signature.parameters.keys())[:len(self.args)])
        for param_name in kw_param_names:
            arg = bound_args[param_name]
            if isinstance(arg, Expr):
                self.kwargs[param_name] = (len(self.components), None)
                self.components.append(arg.copy())
            else:
                self.kwargs[param_name] = (None, arg)
            if fn.signature.py_signature.parameters[param_name].kind != inspect.Parameter.VAR_KEYWORD:
                self.kwarg_types[param_name] = signature.parameters[param_name].col_type

        # window function state:
        # self.components[self.group_by_start_idx:self.group_by_stop_idx] contains group_by exprs
        self.group_by_start_idx, self.group_by_stop_idx = 0, 0
        if len(group_by_clause) > 0:
            if isinstance(group_by_clause[0], catalog.Table):
                group_by_exprs = self._create_rowid_refs(group_by_clause[0])
            else:
                assert isinstance(group_by_clause[0], Expr)
                group_by_exprs = group_by_clause
            # record grouping exprs in self.components, we need to evaluate them to get partition vals
            self.group_by_start_idx = len(self.components)
            self.group_by_stop_idx = len(self.components) + len(group_by_exprs)
            self.components.extend(group_by_exprs)

        if isinstance(self.fn, func.ExprTemplateFunction):
            # we instantiate the template to create an Expr that can be evaluated and record that as a component
            fn_expr = self.fn.instantiate(**bound_args)
            self.components.append(fn_expr)
            self.fn_expr_idx = len(self.components) - 1
        else:
            self.fn_expr_idx = sys.maxsize

        # we want to make sure that order_by_clause get assigned slot_idxs, even though we won't need to evaluate them
        # (that's done in SQL)
        if len(order_by_clause) > 0 and not isinstance(order_by_clause[0], Expr):
            raise excs.Error(
                f'order_by argument needs to be a Pixeltable expression, but instead is a {type(order_by_clause[0])}')
        # don't add components after this, everthing after order_by_start_idx is part of the order_by clause
        self.order_by_start_idx = len(self.components)
        self.components.extend(order_by_clause)

        self.constant_args = {param_name for param_name, arg in bound_args.items() if not isinstance(arg, Expr)}
        # execution state for aggregate functions
        self.aggregator = None
        self.current_partition_vals = None

        self.id = self._create_id()

    def _create_rowid_refs(self, tbl: catalog.Table) -> list[Expr]:
        target = tbl._tbl_version_path.tbl_version
        return [RowidRef(target, i) for i in range(target.num_rowid_columns())]

    def default_column_name(self) -> Optional[str]:
        if self.fn.is_property:
            return self.fn.name
        return super().default_column_name()

    @classmethod
<<<<<<< HEAD
    def normalize_args(cls, name: str, signature: func.Signature, bound_args: Dict[str, Any]) -> None:
=======
    def normalize_args(cls, signature: func.Signature, bound_args: dict[str, Any]) -> None:
>>>>>>> bcac1251
        """Converts all args to Exprs and checks that they are compatible with signature.

        Updates bound_args in place, where necessary.
        """
        for param_name, arg in bound_args.items():
            param = signature.parameters[param_name]
            is_var_param = param.kind in (inspect.Parameter.VAR_POSITIONAL, inspect.Parameter.VAR_KEYWORD)

            if isinstance(arg, dict):
                try:
                    arg = InlineDict(arg)
                    bound_args[param_name] = arg
                    continue
                except excs.Error:
                    # this didn't work, but it might be a literal
                    pass

            if isinstance(arg, list) or isinstance(arg, tuple):
                try:
                    arg = InlineList(arg)
                    bound_args[param_name] = arg
                    continue
                except excs.Error:
                    # this didn't work, but it might be a literal
                    pass

            if not isinstance(arg, Expr):
                # make sure that non-Expr args are json-serializable and are literals of the correct type
                try:
                    _ = json.dumps(arg)
                except TypeError:
                    raise excs.Error(f'Argument for parameter {param_name!r} is not json-serializable: {arg} (of type {type(arg)})')
                if arg is not None:
                    try:
                        param_type = param.col_type
                        bound_args[param_name] = param_type.create_literal(arg)
                    except TypeError as e:
                        msg = str(e)
                        raise excs.Error(f'Argument for parameter {param_name!r}: {msg[0].lower() + msg[1:]}')
                continue

            # these checks break the db migration test, because InlineArray isn't serialized correctly (it looses
            # the type information)
            # if is_var_param:
            #     if param.kind == inspect.Parameter.VAR_POSITIONAL:
            #         if not isinstance(arg, InlineArray) or not arg.col_type.is_json_type():
            #             pass
            #         assert isinstance(arg, InlineArray), type(arg)
            #         assert arg.col_type.is_json_type()
            #     if param.kind == inspect.Parameter.VAR_KEYWORD:
            #         if not isinstance(arg, InlineDict):
            #             pass
            #         assert isinstance(arg, InlineDict), type(arg)
            if is_var_param:
                pass
            else:
                assert param.col_type is not None
                # Check that the argument is consistent with the expected parameter type, with the allowance that
                # non-nullable parameters can still accept nullable arguments (since function calls with Nones
                # assigned to non-nullable parameters will always return None)
                if not (
                    param.col_type.is_supertype_of(arg.col_type, ignore_nullable=True)
                    # TODO: this is a hack to allow JSON columns to be passed to functions that accept scalar
                    # types. It's necessary to avoid littering notebooks with `apply(str)` calls or equivalent.
                    # (Previously, this wasn't necessary because `is_supertype_of()` was improperly implemented.)
                    # We need to think through the right way to handle this scenario.
                    or (arg.col_type.is_json_type() and param.col_type.is_scalar_type())
                ):
                    raise excs.Error(
                        f'Parameter {param_name} (in function {name}): argument type {arg.col_type} does not match parameter type '
                        f'{param.col_type}')

    def _equals(self, other: FunctionCall) -> bool:
        if self.fn != other.fn:
            return False
        if len(self.args) != len(other.args):
            return False
        for i in range(len(self.args)):
            if self.args[i] != other.args[i]:
                return False
        if self.group_by_start_idx != other.group_by_start_idx:
            return False
        if self.group_by_stop_idx != other.group_by_stop_idx:
            return False
        if self.order_by_start_idx != other.order_by_start_idx:
            return False
        return True

    def _id_attrs(self) -> list[tuple[str, Any]]:
        return super()._id_attrs() + [
            ('fn', id(self.fn)),  # use the function pointer, not the fqn, which isn't set for lambdas
            ('args', self.args),
            ('kwargs', self.kwargs),
            ('group_by_start_idx', self.group_by_start_idx),
            ('group_by_stop_idx', self.group_by_stop_idx),
            ('order_by_start_idx', self.order_by_start_idx)
        ]

    def __str__(self) -> str:
        return self.display_str()

    def display_str(self, inline: bool = True) -> str:
        if self.is_method_call:
            return f'{self.components[0]}.{self.fn.name}({self._print_args(1, inline)})'
        else:
            fn_name = self.fn.display_name if self.fn.display_name != '' else 'anonymous_fn'
            return f'{fn_name}({self._print_args()})'

    def _print_args(self, start_idx: int = 0, inline: bool = True) -> str:
        arg_strs = [
            str(arg) if idx is None else str(self.components[idx]) for idx, arg in self.args[start_idx:]
        ]
        def print_arg(arg: Any) -> str:
            return f"'{arg}'" if isinstance(arg, str) else str(arg)
        arg_strs.extend([
            f'{param_name}={print_arg(arg) if idx is None else str(self.components[idx])}'
            for param_name, (idx, arg) in self.kwargs.items()
        ])
        if len(self.order_by) > 0:
            if self.fn.requires_order_by:
                arg_strs.insert(0, Expr.print_list(self.order_by))
            else:
                arg_strs.append(f'order_by={Expr.print_list(self.order_by)}')
        if len(self.group_by) > 0:
            arg_strs.append(f'group_by={Expr.print_list(self.group_by)}')
        # TODO: figure out the function name
        separator = ', ' if inline else ',\n    '
        return separator.join(arg_strs)

    def has_group_by(self) -> list[Expr]:
        return self.group_by_stop_idx != 0

    @property
    def group_by(self) -> list[Expr]:
        return self.components[self.group_by_start_idx:self.group_by_stop_idx]

    @property
    def order_by(self) -> list[Expr]:
        return self.components[self.order_by_start_idx:]

    @property
    def is_window_fn_call(self) -> bool:
        return isinstance(self.fn, func.AggregateFunction) and self.fn.allows_window and \
            (not self.fn.allows_std_agg \
             or self.has_group_by() \
             or (len(self.order_by) > 0 and not self.fn.requires_order_by))

    def get_window_sort_exprs(self) -> tuple[list[Expr], list[Expr]]:
        return self.group_by, self.order_by

    @property
    def is_agg_fn_call(self) -> bool:
        return isinstance(self.fn, func.AggregateFunction)

    def get_agg_order_by(self) -> list[Expr]:
        assert self.is_agg_fn_call
        return self.order_by

    def sql_expr(self, sql_elements: SqlElementCache) -> Optional[sql.ColumnElement]:
        # try to construct args and kwargs to call self.fn._to_sql()
        kwargs: dict[str, sql.ColumnElement] = {}
        for param_name, (component_idx, arg) in self.kwargs.items():
            param = self.fn.signature.parameters[param_name]
            assert param.kind != inspect.Parameter.VAR_POSITIONAL and param.kind != inspect.Parameter.VAR_KEYWORD
            if component_idx is None:
                kwargs[param_name] = sql.literal(arg)
            else:
                arg_element = sql_elements.get(self.components[component_idx])
                if arg_element is None:
                    return None
                kwargs[param_name] = arg_element

        args: list[sql.ColumnElement] = []
        for _, (component_idx, arg) in enumerate(self.args):
            if component_idx is None:
                args.append(sql.literal(arg))
            else:
                arg_element = sql_elements.get(self.components[component_idx])
                if arg_element is None:
                    return None
                args.append(arg_element)
        result = self.fn._to_sql(*args, **kwargs)
        return result

    def reset_agg(self) -> None:
        """
        Init agg state
        """
        assert self.is_agg_fn_call
        assert isinstance(self.fn, func.AggregateFunction)
        self.aggregator = self.fn.agg_cls(**self.agg_init_args)

    def update(self, data_row: DataRow) -> None:
        """
        Update agg state
        """
        assert self.is_agg_fn_call
        args, kwargs = self._make_args(data_row)
        self.aggregator.update(*args, **kwargs)

    def _make_args(self, data_row: DataRow) -> tuple[list[Any], dict[str, Any]]:
        """Return args and kwargs, constructed for data_row"""
        kwargs: dict[str, Any] = {}
        for param_name, (component_idx, arg) in self.kwargs.items():
            val = arg if component_idx is None else data_row[self.components[component_idx].slot_idx]
            param = self.fn.signature.parameters[param_name]
            if param.kind == inspect.Parameter.VAR_KEYWORD:
                # expand **kwargs parameter
                kwargs.update(val)
            else:
                assert param.kind != inspect.Parameter.VAR_POSITIONAL
                kwargs[param_name] = val

        args: list[Any] = []
        for param_idx, (component_idx, arg) in enumerate(self.args):
            val = arg if component_idx is None else data_row[self.components[component_idx].slot_idx]
            param = self.fn.signature.parameters_by_pos[param_idx]
            if param.kind == inspect.Parameter.VAR_POSITIONAL:
                # expand *args parameter
                assert isinstance(val, list)
                args.extend(val)
            elif param.kind == inspect.Parameter.VAR_KEYWORD:
                # expand **kwargs parameter
                assert isinstance(val, dict)
                kwargs.update(val)
            else:
                args.append(val)
        return args, kwargs

    def eval(self, data_row: DataRow, row_builder: RowBuilder) -> None:
        args, kwargs = self._make_args(data_row)
        signature = self.fn.signature
        if signature.parameters is not None:
            # check for nulls
            for i in range(len(self.arg_types)):
                if args[i] is None and not self.arg_types[i].nullable:
                    # we can't evaluate this function
                    data_row[self.slot_idx] = None
                    return
            for param_name, param_type in self.kwarg_types.items():
                if kwargs[param_name] is None and not param_type.nullable:
                    # we can't evaluate this function
                    data_row[self.slot_idx] = None
                    return

        if isinstance(self.fn, func.ExprTemplateFunction):
            # we need to evaluate the template
            # TODO: can we get rid of this extra copy?
            fn_expr = self.components[self.fn_expr_idx]
            data_row[self.slot_idx] = data_row[fn_expr.slot_idx]
        elif isinstance(self.fn, func.CallableFunction) and not self.fn.is_batched:
            # optimization: avoid additional level of indirection we'd get from calling Function.exec()
            data_row[self.slot_idx] = self.fn.py_fn(*args, **kwargs)
        elif self.is_window_fn_call:
            if self.has_group_by():
                if self.current_partition_vals is None:
                    self.current_partition_vals = [None] * len(self.group_by)
                partition_vals = [data_row[e.slot_idx] for e in self.group_by]
                if partition_vals != self.current_partition_vals:
                    # new partition
                    self.aggregator = self.fn.agg_cls(**self.agg_init_args)
                    self.current_partition_vals = partition_vals
            elif self.aggregator is None:
                self.aggregator = self.fn.agg_cls(**self.agg_init_args)
            self.aggregator.update(*args)
            data_row[self.slot_idx] = self.aggregator.value()
        elif self.is_agg_fn_call:
            data_row[self.slot_idx] = self.aggregator.value()
        else:
            data_row[self.slot_idx] = self.fn.exec(*args, **kwargs)

    def _as_dict(self) -> dict:
        result = {
            'fn': self.fn.as_dict(), 'args': self.args, 'kwargs': self.kwargs,
            'group_by_start_idx': self.group_by_start_idx, 'group_by_stop_idx': self.group_by_stop_idx,
            'order_by_start_idx': self.order_by_start_idx,
            **super()._as_dict()
        }
        return result

    @classmethod
    def _from_dict(cls, d: dict, components: list[Expr]) -> Expr:
        assert 'fn' in d
        assert 'args' in d
        assert 'kwargs' in d
        # reassemble bound args
        fn = func.Function.from_dict(d['fn'])
        param_names = list(fn.signature.parameters.keys())
        bound_args = {param_names[i]: arg if idx is None else components[idx] for i, (idx, arg) in enumerate(d['args'])}
        bound_args.update(
            {param_name: val if idx is None else components[idx] for param_name, (idx, val) in d['kwargs'].items()})
        group_by_exprs = components[d['group_by_start_idx']:d['group_by_stop_idx']]
        order_by_exprs = components[d['order_by_start_idx']:]
        fn_call = cls(
            func.Function.from_dict(d['fn']), bound_args, group_by_clause=group_by_exprs,
            order_by_clause=order_by_exprs)
        return fn_call<|MERGE_RESOLUTION|>--- conflicted
+++ resolved
@@ -3,11 +3,7 @@
 import inspect
 import json
 import sys
-<<<<<<< HEAD
-from typing import Any, Dict, List, Optional, Tuple
-=======
-from typing import Optional, Any
->>>>>>> bcac1251
+from typing import Any, Optional
 
 import sqlalchemy as sql
 
@@ -147,11 +143,7 @@
         return super().default_column_name()
 
     @classmethod
-<<<<<<< HEAD
-    def normalize_args(cls, name: str, signature: func.Signature, bound_args: Dict[str, Any]) -> None:
-=======
-    def normalize_args(cls, signature: func.Signature, bound_args: dict[str, Any]) -> None:
->>>>>>> bcac1251
+    def normalize_args(cls, name: str, signature: func.Signature, bound_args: dict[str, Any]) -> None:
         """Converts all args to Exprs and checks that they are compatible with signature.
 
         Updates bound_args in place, where necessary.
