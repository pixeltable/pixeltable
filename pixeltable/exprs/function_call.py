--- conflicted
+++ resolved
@@ -68,13 +68,9 @@
 
         self.fn = fn
         self.is_method_call = is_method_call
-<<<<<<< HEAD
-        self.normalize_args(fn.name, signature, bound_args)
+        #self.normalize_args(fn.name, signature, bound_args)
         self.resource_pool = fn.call_resource_pool(bound_args)
-=======
-
         signature = fn.signature
->>>>>>> e8e216ef
 
         # If `return_type` is non-nullable, but the function call has a nullable input to any of its non-nullable
         # parameters, then we need to make it nullable. This is because Pixeltable defaults a function output to
@@ -137,12 +133,8 @@
                     self.components.append(arg.copy())
                 else:
                     self.kwargs[param_name] = (None, arg)
-<<<<<<< HEAD
                     self.param_values[param_name] = (None, arg)
-                if fn.signature.py_signature.parameters[param_name].kind != inspect.Parameter.VAR_KEYWORD:
-=======
                 if signature.py_signature.parameters[param_name].kind != inspect.Parameter.VAR_KEYWORD:
->>>>>>> e8e216ef
                     self.kwarg_types[param_name] = signature.parameters[param_name].col_type
 
         # fill in default values for parameters that don't have explicit arguments
