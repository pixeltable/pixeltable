--- conflicted
+++ resolved
@@ -48,13 +48,7 @@
     """
     # TODO(aaron-siegel): Add link in docstring to a Label Studio howto
 
-<<<<<<< HEAD
-    ANNOTATIONS_COLUMN = 'annotations'
-
     def __init__(self, project_id: int, media_import_method: Literal['post', 'file']):
-=======
-    def __init__(self, project_id: int):
->>>>>>> 0eb963cf
         self.project_id = project_id
         self.media_import_method = media_import_method
         self._project: Optional[label_studio_sdk.project.Project] = None
@@ -66,17 +60,13 @@
 
         Args:
             title: The title of the project.
-<<<<<<< HEAD
-            label_config: The Label Studio project configuration, in XML.
+            label_config: The Label Studio project configuration, in XML format.
             media_import_method: The method to use when importing media columns to Label Studio:
                 - `file`: Media will be sent to Label Studio as a file on the local filesystem. This method can be
                     used if Pixeltable and Label Studio are running on the same host.
                 - `post`: Media will be sent to Label Studio via HTTP post. This should generally only be used for
                     prototyping; due to restrictions in Label Studio, it can only be used with projects that have
                     just one data field.
-=======
-            label_config: The Label Studio project configuration, in XML format.
->>>>>>> 0eb963cf
             **kwargs: Additional keyword arguments for the new project; these will be passed to `start_project`
                 in the Label Studio SDK.
         """
@@ -178,34 +168,7 @@
                 f'Skipped {unknown_task_count} unrecognized task(s) when syncing Label Studio project "{self.project_title}".'
             )
 
-<<<<<<< HEAD
-    def __update_tasks(self, t: Table, col_mapping: dict[str, str], existing_tasks: dict[tuple, dict]) -> None:
-=======
-    def _update_table_from_tasks(self, t: Table, col_mapping: dict[str, str], tasks: dict[tuple, dict]) -> None:
-        # `col_mapping` is guaranteed to be a one-to-one dict whose values are a superset
-        # of `get_pull_columns`
-        assert ANNOTATIONS_COLUMN in col_mapping.values()
-        annotations_column = next(k for k, v in col_mapping.items() if v == ANNOTATIONS_COLUMN)
-        updates = [
-            {
-                '_rowid': task['meta']['rowid'],
-                # Replace [] by None to indicate no annotations. We do want to sync rows with no annotations,
-                # in order to properly handle the scenario where existing annotations have been deleted in
-                # Label Studio.
-                annotations_column: task[ANNOTATIONS_COLUMN] if len(task[ANNOTATIONS_COLUMN]) > 0 else None
-            }
-            for task in tasks.values()
-        ]
-        if len(updates) > 0:
-            _logger.info(
-                f'Updating table `{t.get_name()}`, column `{annotations_column}` with {len(updates)} total annotations.'
-            )
-            t.batch_update(updates)
-            annotations_count = sum(len(task[ANNOTATIONS_COLUMN]) for task in tasks.values())
-            print(f'Synced {annotations_count} annotation(s) from {len(updates)} existing task(s) in {self}.')
-
     def _create_tasks_from_table(self, t: Table, col_mapping: dict[str, str], existing_tasks: dict[tuple, dict]) -> None:
->>>>>>> 0eb963cf
         t_col_types = t.column_types()
         config = self.__project_config
 
@@ -395,15 +358,15 @@
     def __update_table_from_tasks(self, t: Table, col_mapping: dict[str, str], tasks: dict[tuple, dict]) -> None:
         # `col_mapping` is guaranteed to be a one-to-one dict whose values are a superset
         # of `get_pull_columns`
-        assert self.ANNOTATIONS_COLUMN in col_mapping.values()
-        annotations_column = next(k for k, v in col_mapping.items() if v == self.ANNOTATIONS_COLUMN)
+        assert ANNOTATIONS_COLUMN in col_mapping.values()
+        annotations_column = next(k for k, v in col_mapping.items() if v == ANNOTATIONS_COLUMN)
         updates = [
             {
                 '_rowid': task['meta']['rowid'],
                 # Replace [] by None to indicate no annotations. We do want to sync rows with no annotations,
                 # in order to properly handle the scenario where existing annotations have been deleted in
                 # Label Studio.
-                annotations_column: task[self.ANNOTATIONS_COLUMN] if len(task[self.ANNOTATIONS_COLUMN]) > 0 else None
+                annotations_column: task[ANNOTATIONS_COLUMN] if len(task[ANNOTATIONS_COLUMN]) > 0 else None
             }
             for task in tasks.values()
         ]
@@ -412,7 +375,7 @@
                 f'Updating table `{t.get_name()}`, column `{annotations_column}` with {len(updates)} total annotations.'
             )
             t.batch_update(updates)
-            annotations_count = sum(len(task[self.ANNOTATIONS_COLUMN]) for task in tasks.values())
+            annotations_count = sum(len(task[ANNOTATIONS_COLUMN]) for task in tasks.values())
             print(f'Synced {annotations_count} annotation(s) from {len(updates)} existing task(s) in {self}.')
 
     def to_dict(self) -> dict[str, Any]:
