from __future__ import annotations

import dataclasses
import enum
from textwrap import dedent
from typing import Any, Iterable, Literal, Optional, Sequence
from uuid import UUID

import sqlalchemy as sql

import pixeltable as pxt
from pixeltable import catalog, exceptions as excs, exec, exprs
from pixeltable.catalog import Column, TableVersionHandle
from pixeltable.exec.sql_node import OrderByClause, OrderByItem, combine_order_by_clauses, print_order_by_clause
from pixeltable.utils.sample import SampleClause, SampleKey


def _is_agg_fn_call(e: exprs.Expr) -> bool:
    return isinstance(e, exprs.FunctionCall) and e.is_agg_fn_call and not e.is_window_fn_call


def _get_combined_ordering(
    o1: list[tuple[exprs.Expr, bool]], o2: list[tuple[exprs.Expr, bool]]
) -> list[tuple[exprs.Expr, bool]]:
    """Returns an ordering that's compatible with both o1 and o2, or an empty list if no such ordering exists"""
    result: list[tuple[exprs.Expr, bool]] = []
    # determine combined ordering
    for (e1, asc1), (e2, asc2) in zip(o1, o2):
        if e1.id != e2.id:
            return []
        if asc1 is not None and asc2 is not None and asc1 != asc2:
            return []
        asc = asc1 if asc1 is not None else asc2
        result.append((e1, asc))

    # add remaining ordering of the longer list
    prefix_len = min(len(o1), len(o2))
    if len(o1) > prefix_len:
        result.extend(o1[prefix_len:])
    elif len(o2) > prefix_len:
        result.extend(o2[prefix_len:])
    return result


class JoinType(enum.Enum):
    INNER = 0
    LEFT = 1
    # TODO: implement
    # RIGHT = 2
    FULL_OUTER = 3
    CROSS = 4

    LiteralType = Literal['inner', 'left', 'full_outer', 'cross']

    @classmethod
    def validated(cls, name: str, error_prefix: str) -> JoinType:
        try:
            return cls[name.upper()]
        except KeyError as exc:
            val_strs = ', '.join(f'{s.lower()!r}' for s in cls.__members__)
            raise excs.Error(f'{error_prefix} must be one of: [{val_strs}]') from exc


@dataclasses.dataclass
class JoinClause:
    """Corresponds to a single 'JOIN ... ON (...)' clause in a SELECT statement; excludes the joined table."""

    join_type: JoinType
    join_predicate: Optional[exprs.Expr]  # None for join_type == CROSS


@dataclasses.dataclass
class FromClause:
    """Corresponds to the From-clause ('FROM <tbl> JOIN ... ON (...) JOIN ...') of a SELECT statement"""

    tbls: list[catalog.TableVersionPath]
    join_clauses: list[JoinClause] = dataclasses.field(default_factory=list)

    @property
    def _first_tbl(self) -> catalog.TableVersionPath:
        assert len(self.tbls) == 1
        return self.tbls[0]


class Analyzer:
    """
    Performs semantic analysis of a query and stores the analysis state.
    """

    from_clause: FromClause
    all_exprs: list[exprs.Expr]  # union of all exprs, aside from sql_where_clause
    select_list: list[exprs.Expr]
    group_by_clause: Optional[list[exprs.Expr]]  # None for non-aggregate queries; [] for agg query w/o grouping
    grouping_exprs: list[exprs.Expr]  # [] for non-aggregate queries or agg query w/o grouping
    order_by_clause: OrderByClause

    sql_elements: exprs.SqlElementCache

    # Where clause of the Select stmt of the SQL scan
    sql_where_clause: Optional[exprs.Expr]

    # filter predicate applied to output rows of the SQL scan
    filter: Optional[exprs.Expr]

    agg_fn_calls: list[exprs.FunctionCall]  # grouping aggregation (ie, not window functions)
    window_fn_calls: list[exprs.FunctionCall]
    agg_order_by: list[exprs.Expr]

    def __init__(
        self,
        from_clause: FromClause,
        select_list: Sequence[exprs.Expr],
        where_clause: Optional[exprs.Expr] = None,
        group_by_clause: Optional[list[exprs.Expr]] = None,
        order_by_clause: Optional[list[tuple[exprs.Expr, bool]]] = None,
    ):
        if order_by_clause is None:
            order_by_clause = []
        self.from_clause = from_clause
        self.sql_elements = exprs.SqlElementCache()

        # remove references to unstored computed cols
        self.select_list = [e.resolve_computed_cols() for e in select_list]
        if where_clause is not None:
            where_clause = where_clause.resolve_computed_cols()
        self.group_by_clause = (
            [e.resolve_computed_cols() for e in group_by_clause] if group_by_clause is not None else None
        )
        self.order_by_clause = [OrderByItem(e.resolve_computed_cols(), asc) for e, asc in order_by_clause]

        self.sql_where_clause = None
        self.filter = None
        if where_clause is not None:
            where_clause_conjuncts, self.filter = where_clause.split_conjuncts(self.sql_elements.contains)
            self.sql_where_clause = exprs.CompoundPredicate.make_conjunction(where_clause_conjuncts)

        # all exprs that are evaluated in Python; not executable
        self.all_exprs = self.select_list.copy()
        for join_clause in from_clause.join_clauses:
            if join_clause.join_predicate is not None:
                self.all_exprs.append(join_clause.join_predicate)
        if self.group_by_clause is not None:
            self.all_exprs.extend(self.group_by_clause)
        self.all_exprs.extend(e for e, _ in self.order_by_clause)
        if self.filter is not None:
            self.all_exprs.append(self.filter)

        self.agg_order_by = []
        self.agg_fn_calls = []
        self.window_fn_calls = []
        self._analyze_agg()
        self.grouping_exprs = self.group_by_clause if self.group_by_clause is not None else []

    def _analyze_agg(self) -> None:
        """Check semantic correctness of aggregation and fill in agg-specific fields of Analyzer"""
        candidates = self.select_list
        agg_fn_calls = exprs.ExprSet(
            exprs.Expr.list_subexprs(
                candidates,
                expr_class=exprs.FunctionCall,
                filter=lambda e: bool(e.is_agg_fn_call and not e.is_window_fn_call),
            )
        )
        self.agg_fn_calls = list(agg_fn_calls)
        window_fn_calls = exprs.ExprSet(
            exprs.Expr.list_subexprs(
                candidates, expr_class=exprs.FunctionCall, filter=lambda e: bool(e.is_window_fn_call)
            )
        )
        self.window_fn_calls = list(window_fn_calls)
        if len(self.agg_fn_calls) == 0:
            # nothing to do
            return
        # if we're doing grouping aggregation and don't have an explicit Group By clause, we're creating a single group
        if self.group_by_clause is None:
            self.group_by_clause = []

        # check that select list only contains aggregate output
        grouping_expr_ids = {e.id for e in self.group_by_clause}
        is_agg_output = [self._determine_agg_status(e, grouping_expr_ids)[0] for e in self.select_list]
        if is_agg_output.count(False) > 0:
            raise excs.Error(
                f'Invalid non-aggregate expression in aggregate query: {self.select_list[is_agg_output.index(False)]}'
            )

        # check that Where clause and filter doesn't contain aggregates
        if self.sql_where_clause is not None and any(
            _is_agg_fn_call(e) for e in self.sql_where_clause.subexprs(expr_class=exprs.FunctionCall)
        ):
            raise excs.Error(f'where() cannot contain aggregate functions: {self.sql_where_clause}')
        if self.filter is not None and any(
            _is_agg_fn_call(e) for e in self.filter.subexprs(expr_class=exprs.FunctionCall)
        ):
            raise excs.Error(f'where() cannot contain aggregate functions: {self.filter}')

        # check that grouping exprs don't contain aggregates and can be expressed as SQL (we perform sort-based
        # aggregation and rely on the SqlScanNode returning data in the correct order)
        for e in self.group_by_clause:
            if not self.sql_elements.contains(e):
                raise excs.Error(f'Invalid grouping expression, needs to be expressible in SQL: {e}')
            if e._contains(filter=_is_agg_fn_call):
                raise excs.Error(f'Grouping expression contains aggregate function: {e}')

    def _determine_agg_status(self, e: exprs.Expr, grouping_expr_ids: set[int]) -> tuple[bool, bool]:
        """Determine whether expr is the input to or output of an aggregate function.
        Returns:
            (<is output>, <is input>)
        """
        if e.id in grouping_expr_ids:
            return True, True
        elif _is_agg_fn_call(e):
            for c in e.components:
                _, is_input = self._determine_agg_status(c, grouping_expr_ids)
                if not is_input:
                    raise excs.Error(f'Invalid nested aggregates: {e}')
            return True, False
        elif isinstance(e, exprs.Literal):
            return True, True
        elif isinstance(e, (exprs.ColumnRef, exprs.RowidRef)):
            # we already know that this isn't a grouping expr
            return False, True
        else:
            # an expression such as <grouping expr 1> + <grouping expr 2> can both be the output and input of agg
            assert len(e.components) > 0
            component_is_output, component_is_input = zip(
                *[self._determine_agg_status(c, grouping_expr_ids) for c in e.components]
            )
            is_output = component_is_output.count(True) == len(e.components)
            is_input = component_is_input.count(True) == len(e.components)
            if not is_output and not is_input:
                raise excs.Error(f'Invalid expression, mixes aggregate with non-aggregate: {e}')
            return is_output, is_input

    def finalize(self, row_builder: exprs.RowBuilder) -> None:
        """Make all exprs executable
        TODO: add EvalCtx for each expr list?
        """
        # maintain original composition of select list
        row_builder.set_slot_idxs(self.select_list, remove_duplicates=False)
        if self.group_by_clause is not None:
            row_builder.set_slot_idxs(self.group_by_clause)
        order_by_exprs = [e for e, _ in self.order_by_clause]
        row_builder.set_slot_idxs(order_by_exprs)
        row_builder.set_slot_idxs(self.all_exprs)
        if self.filter is not None:
            row_builder.set_slot_idxs([self.filter])
        row_builder.set_slot_idxs(self.agg_fn_calls)
        row_builder.set_slot_idxs(self.agg_order_by)

    def get_window_fn_ob_clause(self) -> Optional[OrderByClause]:
        clause: list[OrderByClause] = []
        for fn_call in self.window_fn_calls:
            # window functions require ordering by the group_by/order_by clauses
            group_by_exprs, order_by_exprs = fn_call.get_window_sort_exprs()
            clause.append(
                [OrderByItem(e, None) for e in group_by_exprs] + [OrderByItem(e, True) for e in order_by_exprs]
            )
        return combine_order_by_clauses(clause)

    def has_agg(self) -> bool:
        """True if there is any kind of aggregation in the query"""
        return self.group_by_clause is not None or len(self.agg_fn_calls) > 0 or len(self.window_fn_calls) > 0


class Planner:
    # TODO: create an exec.CountNode and change this to create_count_plan()
    @classmethod
    def create_count_stmt(cls, tbl: catalog.TableVersionPath, where_clause: Optional[exprs.Expr] = None) -> sql.Select:
        stmt = sql.select(sql.func.count().label('all_count'))
        refd_tbl_ids: set[UUID] = set()
        if where_clause is not None:
            analyzer = cls.analyze(tbl, where_clause)
            if analyzer.filter is not None:
                raise excs.Error(f'Filter {analyzer.filter} not expressible in SQL')
            clause_element = analyzer.sql_where_clause.sql_expr(analyzer.sql_elements)
            assert clause_element is not None
            stmt = stmt.where(clause_element)
            refd_tbl_ids = where_clause.tbl_ids()
        stmt = exec.SqlScanNode.create_from_clause(tbl, stmt, refd_tbl_ids)
        return stmt

    @classmethod
    def create_insert_plan(
        cls, tbl: catalog.TableVersion, rows: list[dict[str, Any]], ignore_errors: bool
    ) -> exec.ExecNode:
        """Creates a plan for TableVersion.insert()"""
        assert not tbl.is_view
        # stored_cols: all cols we need to store, incl computed cols (and indices)
        stored_cols = [c for c in tbl.cols_by_id.values() if c.is_stored]
        assert len(stored_cols) > 0  # there needs to be something to store

        cls.__check_valid_columns(tbl, stored_cols, 'inserted into')

        row_builder = exprs.RowBuilder([], stored_cols, [])

        # create InMemoryDataNode for 'rows'
        plan: exec.ExecNode = exec.InMemoryDataNode(
            TableVersionHandle(tbl.id, tbl.effective_version), rows, row_builder, tbl.next_rowid
        )

        media_input_col_info = [
            exprs.ColumnSlotIdx(col_ref.col, col_ref.slot_idx)
            for col_ref in row_builder.input_exprs
            if isinstance(col_ref, exprs.ColumnRef) and col_ref.col_type.is_media_type()
        ]
        if len(media_input_col_info) > 0:
            # prefetch external files for all input column refs
            plan = exec.CachePrefetchNode(tbl.id, media_input_col_info, input=plan)

        computed_exprs = row_builder.output_exprs - row_builder.input_exprs
        if len(computed_exprs) > 0:
            # add an ExprEvalNode when there are exprs to compute
            plan = exec.ExprEvalNode(
                row_builder, computed_exprs, plan.output_exprs, input=plan, maintain_input_order=False
            )

        stored_col_info = row_builder.output_slot_idxs()
        stored_img_col_info = [info for info in stored_col_info if info.col.col_type.is_image_type()]
        plan.set_stored_img_cols(stored_img_col_info)
        plan.set_ctx(
            exec.ExecContext(
                row_builder,
                batch_size=0,
                show_pbar=True,
                num_computed_exprs=len(computed_exprs),
                ignore_errors=ignore_errors,
            )
        )
        return plan

    @classmethod
    def rowid_columns(cls, target: TableVersionHandle, num_rowid_cols: Optional[int] = None) -> list[exprs.Expr]:
        """Return list of RowidRef for the given number of associated rowids"""
        if num_rowid_cols is None:
            num_rowid_cols = target.get().num_rowid_columns()
        return [exprs.RowidRef(target, i) for i in range(num_rowid_cols)]

    @classmethod
    def create_df_insert_plan(
        cls, tbl: catalog.TableVersion, df: 'pxt.DataFrame', ignore_errors: bool
    ) -> exec.ExecNode:
        assert not tbl.is_view
        plan = df._create_query_plan()  # ExecNode constructed by the DataFrame

        # Modify the plan RowBuilder to register the output columns
        for col_name, expr in zip(df.schema.keys(), df._select_list_exprs):
            assert col_name in tbl.cols_by_name
            col = tbl.cols_by_name[col_name]
            plan.row_builder.add_table_column(col, expr.slot_idx)

        stored_col_info = plan.row_builder.output_slot_idxs()
        stored_img_col_info = [info for info in stored_col_info if info.col.col_type.is_image_type()]
        plan.set_stored_img_cols(stored_img_col_info)

        plan.set_ctx(
            exec.ExecContext(
                plan.row_builder, batch_size=0, show_pbar=True, num_computed_exprs=0, ignore_errors=ignore_errors
            )
        )
        plan.ctx.num_rows = 0  # Unknown

        return plan

    @classmethod
    def create_update_plan(
        cls,
        tbl: catalog.TableVersionPath,
        update_targets: dict[catalog.Column, exprs.Expr],
        recompute_targets: list[catalog.Column],
        where_clause: Optional[exprs.Expr],
        cascade: bool,
    ) -> tuple[exec.ExecNode, list[str], list[catalog.Column]]:
        """Creates a plan to materialize updated rows.
        The plan:
        - retrieves rows that are visible at the current version of the table
        - materializes all stored columns and the update targets
        - if cascade is True, recomputes all computed columns that transitively depend on the updated columns
          and copies the values of all other stored columns
        - if cascade is False, copies all columns that aren't update targets from the original rows
        Returns:
            - root node of the plan
            - list of qualified column names that are getting updated
            - list of user-visible columns that are being recomputed
        """
        # retrieve all stored cols and all target exprs
        assert isinstance(tbl, catalog.TableVersionPath)
        target = tbl.tbl_version.get()  # the one we need to update
        updated_cols = list(update_targets.keys())
        if len(recompute_targets) > 0:
            recomputed_cols = set(recompute_targets)
        else:
            recomputed_cols = target.get_dependent_columns(updated_cols) if cascade else set()
            # regardless of cascade, we need to update all indices on any updated column
            idx_val_cols = target.get_idx_val_columns(updated_cols)
            recomputed_cols.update(idx_val_cols)
            # we only need to recompute stored columns (unstored ones are substituted away)
            recomputed_cols = {c for c in recomputed_cols if c.is_stored}

        cls.__check_valid_columns(tbl.tbl_version.get(), recomputed_cols, 'updated in')

        recomputed_base_cols = {col for col in recomputed_cols if col.tbl == tbl.tbl_version}
        copied_cols = [
            col
            for col in target.cols_by_id.values()
            if col.is_stored and col not in updated_cols and col not in recomputed_base_cols
        ]
        select_list: list[exprs.Expr] = [exprs.ColumnRef(col) for col in copied_cols]
        select_list.extend(update_targets.values())

        recomputed_exprs = [
            c.value_expr.copy().resolve_computed_cols(resolve_cols=recomputed_base_cols) for c in recomputed_base_cols
        ]
        # recomputed cols reference the new values of the updated cols
        spec: dict[exprs.Expr, exprs.Expr] = {exprs.ColumnRef(col): e for col, e in update_targets.items()}
        exprs.Expr.list_substitute(recomputed_exprs, spec)
        select_list.extend(recomputed_exprs)

        # we need to retrieve the PK columns of the existing rows
        plan = cls.create_query_plan(FromClause(tbls=[tbl]), select_list, where_clause=where_clause, ignore_errors=True)
        all_base_cols = copied_cols + updated_cols + list(recomputed_base_cols)  # same order as select_list
        # update row builder with column information
        for i, col in enumerate(all_base_cols):
            plan.row_builder.add_table_column(col, select_list[i].slot_idx)
        recomputed_user_cols = [c for c in recomputed_cols if c.name is not None]
        return plan, [f'{c.tbl.get().name}.{c.name}' for c in updated_cols + recomputed_user_cols], recomputed_user_cols

    @classmethod
    def __check_valid_columns(
        cls, tbl: catalog.TableVersion, cols: Iterable[Column], op_name: Literal['inserted into', 'updated in']
    ) -> None:
        for col in cols:
            if col.value_expr is not None and not col.value_expr.is_valid:
                raise excs.Error(
                    dedent(
                        f"""
                        Data cannot be {op_name} the table {tbl.name!r},
                        because the column {col.name!r} is currently invalid:
                        {{validation_error}}
                        """
                    )
                    .strip()
                    .format(validation_error=col.value_expr.validation_error)
                )

    @classmethod
    def create_batch_update_plan(
        cls,
        tbl: catalog.TableVersionPath,
        batch: list[dict[catalog.Column, exprs.Expr]],
        rowids: list[tuple[int, ...]],
        cascade: bool,
    ) -> tuple[exec.ExecNode, exec.RowUpdateNode, sql.ColumnElement[bool], list[catalog.Column], list[catalog.Column]]:
        """
        Returns:
        - root node of the plan to produce the updated rows
        - RowUpdateNode of plan
        - Where clause for deleting the current versions of updated rows
        - list of columns that are getting updated
        - list of user-visible columns that are being recomputed
        """
        assert isinstance(tbl, catalog.TableVersionPath)
        target = tbl.tbl_version.get()  # the one we need to update
        sa_key_cols: list[sql.Column] = []
        key_vals: list[tuple] = []
        if len(rowids) > 0:
            sa_key_cols = target.store_tbl.rowid_columns()
            key_vals = rowids
        else:
            pk_cols = target.primary_key_columns()
            sa_key_cols = [c.sa_col for c in pk_cols]
            key_vals = [tuple(row[col].val for col in pk_cols) for row in batch]

        # retrieve all stored cols and all target exprs
        updated_cols = batch[0].keys() - target.primary_key_columns()
        recomputed_cols = target.get_dependent_columns(updated_cols) if cascade else set()
        # regardless of cascade, we need to update all indices on any updated column
        idx_val_cols = target.get_idx_val_columns(updated_cols)
        recomputed_cols.update(idx_val_cols)
        # we only need to recompute stored columns (unstored ones are substituted away)
        recomputed_cols = {c for c in recomputed_cols if c.is_stored}
        recomputed_base_cols = {col for col in recomputed_cols if col.tbl == target}
        copied_cols = [
            col
            for col in target.cols_by_id.values()
            if col.is_stored and col not in updated_cols and col not in recomputed_base_cols
        ]
        select_list: list[exprs.Expr] = [exprs.ColumnRef(col) for col in copied_cols]
        select_list.extend(exprs.ColumnRef(col) for col in updated_cols)

        recomputed_exprs = [
            c.value_expr.copy().resolve_computed_cols(resolve_cols=recomputed_base_cols) for c in recomputed_base_cols
        ]
        # the RowUpdateNode updates columns in-place, ie, in the original ColumnRef; no further substitution is needed
        select_list.extend(recomputed_exprs)

        # ExecNode tree (from bottom to top):
        # - SqlLookupNode to retrieve the existing rows
        # - RowUpdateNode to update the retrieved rows
        # - ExprEvalNode to evaluate the remaining output exprs
        analyzer = Analyzer(FromClause(tbls=[tbl]), select_list)
        sql_exprs = list(
            exprs.Expr.list_subexprs(analyzer.all_exprs, filter=analyzer.sql_elements.contains, traverse_matches=False)
        )
        row_builder = exprs.RowBuilder(analyzer.all_exprs, [], sql_exprs)
        analyzer.finalize(row_builder)
        sql_lookup_node = exec.SqlLookupNode(tbl, row_builder, sql_exprs, sa_key_cols, key_vals)
        col_vals = [{col: row[col].val for col in updated_cols} for row in batch]
        row_update_node = exec.RowUpdateNode(tbl, key_vals, len(rowids) > 0, col_vals, row_builder, sql_lookup_node)
        plan: exec.ExecNode = row_update_node
        if not cls._is_contained_in(analyzer.select_list, sql_exprs):
            # we need an ExprEvalNode to evaluate the remaining output exprs
            plan = exec.ExprEvalNode(row_builder, analyzer.select_list, sql_exprs, input=plan)
        # update row builder with column information
        all_base_cols = copied_cols + list(updated_cols) + list(recomputed_base_cols)  # same order as select_list
        row_builder.set_slot_idxs(select_list, remove_duplicates=False)
        for i, col in enumerate(all_base_cols):
            plan.row_builder.add_table_column(col, select_list[i].slot_idx)

        ctx = exec.ExecContext(row_builder)
        # we're returning everything to the user, so we might as well do it in a single batch
        ctx.batch_size = 0
        plan.set_ctx(ctx)
        recomputed_user_cols = [c for c in recomputed_cols if c.name is not None]
        return (
            plan,
            row_update_node,
            sql_lookup_node.where_clause_element,
            list(updated_cols) + recomputed_user_cols,
            recomputed_user_cols,
        )

    @classmethod
    def create_view_update_plan(
        cls, view: catalog.TableVersionPath, recompute_targets: list[catalog.Column]
    ) -> exec.ExecNode:
        """Creates a plan to materialize updated rows for a view, given that the base table has been updated.
        The plan:
        - retrieves rows that are visible at the current version of the table and satisfy the view predicate
        - materializes all stored columns and the update targets
        - if cascade is True, recomputes all computed columns that transitively depend on the updated columns
          and copies the values of all other stored columns
        - if cascade is False, copies all columns that aren't update targets from the original rows

        TODO: unify with create_view_load_plan()

        Returns:
            - root node of the plan
            - list of qualified column names that are getting updated
            - list of columns that are being recomputed
        """
        assert isinstance(view, catalog.TableVersionPath)
        assert view.is_view
        target = view.tbl_version.get()  # the one we need to update
        # retrieve all stored cols and all target exprs
        recomputed_cols = set(recompute_targets.copy())
        copied_cols = [col for col in target.cols_by_id.values() if col.is_stored and col not in recomputed_cols]
        select_list: list[exprs.Expr] = [exprs.ColumnRef(col) for col in copied_cols]
        # resolve recomputed exprs to stored columns in the base
        recomputed_exprs = [
            c.value_expr.copy().resolve_computed_cols(resolve_cols=recomputed_cols) for c in recomputed_cols
        ]
        select_list.extend(recomputed_exprs)

        # we need to retrieve the PK columns of the existing rows
        plan = cls.create_query_plan(
            FromClause(tbls=[view]),
            select_list,
            where_clause=target.predicate,
            ignore_errors=True,
            exact_version_only=view.get_bases(),
        )
        for i, col in enumerate(copied_cols + list(recomputed_cols)):  # same order as select_list
            plan.row_builder.add_table_column(col, select_list[i].slot_idx)
        # TODO: avoid duplication with view_load_plan() logic (where does this belong?)
        stored_img_col_info = [
            info for info in plan.row_builder.output_slot_idxs() if info.col.col_type.is_image_type()
        ]
        plan.set_stored_img_cols(stored_img_col_info)
        return plan

    @classmethod
    def create_view_load_plan(
        cls, view: catalog.TableVersionPath, propagates_insert: bool = False
    ) -> tuple[exec.ExecNode, int]:
        """Creates a query plan for populating a view.

        Args:
            view: the view to populate
            propagates_insert: if True, we're propagating a base update to this view

        Returns:
            - root node of the plan
            - number of materialized values per row
        """
        assert isinstance(view, catalog.TableVersionPath)
        assert view.is_view
        # things we need to materialize as DataRows:
        # 1. stored computed cols
        # - iterator columns are effectively computed, just not with a value_expr
        # - we can ignore stored non-computed columns because they have a default value that is supplied directly by
        #   the store
        target = view.tbl_version.get()  # the one we need to populate
        stored_cols = [c for c in target.cols_by_id.values() if c.is_stored]
        # 2. for component views: iterator args
        iterator_args = [target.iterator_args] if target.iterator_args is not None else []

        # If this contains a sample specification, modify / create where, group_by, order_by, and limit clauses
        from_clause = FromClause(tbls=[view.base])
        where, group_by_clause, order_by_clause, limit, sample_clause = cls.create_sample_clauses(
            from_clause, target.sample_clause, target.predicate, None, [], None
        )

        # if we're propagating an insert, we only want to see those base rows that were created for the current version
        base_analyzer = Analyzer(
            from_clause,
            iterator_args,
            where_clause=where,
            group_by_clause=group_by_clause,
            order_by_clause=order_by_clause,
        )
        row_builder = exprs.RowBuilder(base_analyzer.all_exprs, stored_cols, [])

        # execution plan:
        # 1. materialize exprs computed from the base that are needed for stored view columns
        # 2. if it's an iterator view, expand the base rows into component rows
        # 3. materialize stored view columns that haven't been produced by step 1
        base_output_exprs = [e for e in row_builder.default_eval_ctx.exprs if e.is_bound_by([view.base])]
        view_output_exprs = [
            e
            for e in row_builder.default_eval_ctx.target_exprs
            if e.is_bound_by([view]) and not e.is_bound_by([view.base])
        ]

        # Create a new analyzer reflecting exactly what is required from the base table
        base_analyzer = Analyzer(
            from_clause,
            base_output_exprs,
            where_clause=where,
            group_by_clause=group_by_clause,
            order_by_clause=order_by_clause,
        )
        base_eval_ctx = row_builder.create_eval_ctx(base_analyzer.all_exprs)
        plan = cls._create_query_plan(
            row_builder=row_builder,
            analyzer=base_analyzer,
            eval_ctx=base_eval_ctx,
            limit=limit,
            sample_clause=sample_clause,
            with_pk=True,
            exact_version_only=view.get_bases() if propagates_insert else [],
        )
        exec_ctx = plan.ctx
        if target.is_component_view:
            plan = exec.ComponentIterationNode(view.tbl_version, plan)
        if len(view_output_exprs) > 0:
            plan = exec.ExprEvalNode(
                row_builder, output_exprs=view_output_exprs, input_exprs=base_output_exprs, input=plan
            )

        stored_img_col_info = [info for info in row_builder.output_slot_idxs() if info.col.col_type.is_image_type()]
        plan.set_stored_img_cols(stored_img_col_info)
        exec_ctx.ignore_errors = True
        plan.set_ctx(exec_ctx)
        return plan, len(row_builder.default_eval_ctx.target_exprs)

    @classmethod
    def _verify_join_clauses(cls, analyzer: Analyzer) -> None:
        """Verify that join clauses are expressible in SQL"""
        for join_clause in analyzer.from_clause.join_clauses:
            if join_clause.join_predicate is not None and analyzer.sql_elements.get(join_clause.join_predicate) is None:
                raise excs.Error(f'Join predicate {join_clause.join_predicate} not expressible in SQL')

    @classmethod
    def _create_combined_ordering(cls, analyzer: Analyzer, verify_agg: bool) -> Optional[OrderByClause]:
        """Verify that the various ordering requirements don't conflict and return a combined ordering"""
        ob_clauses: list[OrderByClause] = [analyzer.order_by_clause.copy()]

        if verify_agg:
            ordering: OrderByClause
            for fn_call in analyzer.window_fn_calls:
                # window functions require ordering by the group_by/order_by clauses
                gb, ob = fn_call.get_window_sort_exprs()
                ordering = [OrderByItem(e, None) for e in gb] + [OrderByItem(e, True) for e in ob]
                ob_clauses.append(ordering)
            for fn_call in analyzer.agg_fn_calls:
                # agg functions with an ordering requirement are implicitly ascending
                ordering = [OrderByItem(e, None) for e in analyzer.group_by_clause] + [
                    OrderByItem(e, True) for e in fn_call.get_agg_order_by()
                ]
                ob_clauses.append(ordering)

        if len(ob_clauses) == 0:
            return None
        elif len(ob_clauses) == 1:
            return ob_clauses[0]

        combined_ordering = ob_clauses[0]
        for ordering in ob_clauses[1:]:
            combined = combine_order_by_clauses([combined_ordering, ordering])
            if combined is None:
                raise excs.Error(
                    f'Incompatible ordering requirements: '
                    f'{print_order_by_clause(combined_ordering)} vs {print_order_by_clause(ordering)}'
                )
            combined_ordering = combined
        return combined_ordering

    @classmethod
    def _is_contained_in(cls, l1: Iterable[exprs.Expr], l2: Iterable[exprs.Expr]) -> bool:
        """Returns True if l1 is contained in l2"""
        return {e.id for e in l1} <= {e.id for e in l2}

    @classmethod
    def _insert_prefetch_node(
        cls, tbl_id: UUID, row_builder: exprs.RowBuilder, input_node: exec.ExecNode
    ) -> exec.ExecNode:
        """Returns a CachePrefetchNode into the plan if needed, otherwise returns input"""
        # we prefetch external files for all media ColumnRefs, even those that aren't part of the dependencies
        # of output_exprs: if unstored iterator columns are present, we might need to materialize ColumnRefs that
        # aren't explicitly captured as dependencies
        media_col_refs = [
            e for e in list(row_builder.unique_exprs) if isinstance(e, exprs.ColumnRef) and e.col_type.is_media_type()
        ]
        if len(media_col_refs) == 0:
            return input_node
        # we need to prefetch external files for media column types
        file_col_info = [exprs.ColumnSlotIdx(e.col, e.slot_idx) for e in media_col_refs]
        prefetch_node = exec.CachePrefetchNode(tbl_id, file_col_info, input_node)
        return prefetch_node

    @classmethod
    def create_sample_clauses(
        cls,
        from_clause: FromClause,
        sample_clause: SampleClause,
        where_clause: Optional[exprs.Expr],
        group_by_clause: Optional[list[exprs.Expr]],
        order_by_clause: Optional[list[tuple[exprs.Expr, bool]]],
        limit: Optional[exprs.Expr],
    ) -> tuple[
        exprs.Expr,
        Optional[list[exprs.Expr]],
        Optional[list[tuple[exprs.Expr, bool]]],
        Optional[exprs.Expr],
        Optional[SampleClause],
    ]:
        """Implement the sample clause by creating required subclauses."""

        # If no sample clause, return the original clauses
        if sample_clause is None:
            return where_clause, group_by_clause, order_by_clause, limit, None

        # If the sample clause is stratified, we need to create a group by clause
        if sample_clause.is_stratified:
            group_by = sample_clause._stratify_list
            # Note that limit is not possible here
            return where_clause, group_by, order_by_clause, None, sample_clause

        else:
            # If non-stratified sampling, construct a where clause, order_by, and limit clauses
            # Construct an expression for sorting rows and limiting row counts
            s_key = SampleKey(exprs.Literal(sample_clause._seed), cls.rowid_columns(from_clause._first_tbl.tbl_version))

            # Construct a suitable where clause
            where = where_clause
            if sample_clause._fraction is not None:
                fraction_md5_hex = exprs.Expr.from_object(
                    sample_clause.fraction_to_md5_hex(float(sample_clause._fraction))
                )
                f_where = s_key < fraction_md5_hex
                where = where & f_where if where is not None else f_where

            order_by: list[tuple[exprs.Expr, bool]] = [(s_key, True)]
            limit = exprs.Literal(sample_clause._n)
            # Note that group_by is not possible here
            return where, None, order_by, limit, None

    @classmethod
    def create_query_plan(
        cls,
        from_clause: FromClause,
        select_list: Optional[list[exprs.Expr]] = None,
        where_clause: Optional[exprs.Expr] = None,
        group_by_clause: Optional[list[exprs.Expr]] = None,
        order_by_clause: Optional[list[tuple[exprs.Expr, bool]]] = None,
        limit: Optional[exprs.Expr] = None,
        sample_clause: Optional[SampleClause] = None,
        ignore_errors: bool = False,
        exact_version_only: Optional[list[catalog.TableVersionHandle]] = None,
    ) -> exec.ExecNode:
        """Return plan for executing a query.
        Updates 'select_list' in place to make it executable.
        TODO: make exact_version_only a flag and use the versions from tbl
        """
        if select_list is None:
            select_list = []
        if order_by_clause is None:
            order_by_clause = []
        if exact_version_only is None:
            exact_version_only = []

        # Modify clauses to include sample clause
        where, group_by_clause, order_by_clause, limit, sample_clause = cls.create_sample_clauses(
            from_clause, sample_clause, where_clause, group_by_clause, order_by_clause, limit
        )

        analyzer = Analyzer(
            from_clause,
            select_list,
            where_clause=where,
            group_by_clause=group_by_clause,
            order_by_clause=order_by_clause,
        )
        row_builder = exprs.RowBuilder(analyzer.all_exprs, [], [])

        analyzer.finalize(row_builder)
        # select_list: we need to materialize everything that's been collected
        # with_pk: for now, we always retrieve the PK, because we need it for the file cache
        eval_ctx = row_builder.create_eval_ctx(analyzer.select_list)
        plan = cls._create_query_plan(
            row_builder=row_builder,
            analyzer=analyzer,
            eval_ctx=eval_ctx,
            limit=limit,
            sample_clause=sample_clause,
            with_pk=True,
            exact_version_only=exact_version_only,
        )
        plan.ctx.ignore_errors = ignore_errors
        select_list.clear()
        select_list.extend(analyzer.select_list)
        return plan

    @classmethod
    def _create_query_plan(
        cls,
        row_builder: exprs.RowBuilder,
        analyzer: Analyzer,
        eval_ctx: exprs.RowBuilder.EvalCtx,
        limit: Optional[exprs.Expr] = None,
        sample_clause: Optional[SampleClause] = None,
        with_pk: bool = False,
        exact_version_only: Optional[list[catalog.TableVersionHandle]] = None,
    ) -> exec.ExecNode:
        """
        Create plan to materialize eval_ctx.

        Args:
            plan_target: if not None, generate a plan that materializes only expression that can be evaluted
                in the context of that table version (eg, if 'tbl' is a view, 'plan_target' might be the base)
        TODO: make exact_version_only a flag and use the versions from tbl
        """
        if exact_version_only is None:
            exact_version_only = []
        sql_elements = analyzer.sql_elements
        is_python_agg = not sql_elements.contains_all(analyzer.agg_fn_calls) or not sql_elements.contains_all(
            analyzer.window_fn_calls
        )
        ctx = exec.ExecContext(row_builder)
        combined_ordering = cls._create_combined_ordering(analyzer, verify_agg=is_python_agg)
        cls._verify_join_clauses(analyzer)

        # materialized with SQL table scans (ie, single-table SELECT statements):
        # - select list subexprs that aren't aggregates
        # - join clause subexprs
        # - subexprs of Where clause conjuncts that can't be run in SQL
        # - all grouping exprs
        candidates = list(
            exprs.Expr.list_subexprs(
                analyzer.select_list,
                filter=lambda e: (
                    sql_elements.contains(e)
                    and not e._contains(cls=exprs.FunctionCall, filter=lambda e: bool(e.is_agg_fn_call))
                ),
                traverse_matches=False,
            )
        )
        if analyzer.filter is not None:
            candidates.extend(
                exprs.Expr.subexprs(analyzer.filter, filter=sql_elements.contains, traverse_matches=False)
            )
        if analyzer.group_by_clause is not None:
            candidates.extend(
                exprs.Expr.list_subexprs(analyzer.group_by_clause, filter=sql_elements.contains, traverse_matches=False)
            )
        # not isinstance(...): we don't want to materialize Literals via a Select
        sql_exprs = exprs.ExprSet(e for e in candidates if not isinstance(e, exprs.Literal))

        # create table scans; each scan produces subexprs of (sql_exprs + join clauses)
        join_exprs = exprs.ExprSet(
            join_clause.join_predicate
            for join_clause in analyzer.from_clause.join_clauses
            if join_clause.join_predicate is not None
        )
        scan_target_exprs = sql_exprs | join_exprs
        tbl_scan_plans: list[exec.SqlScanNode] = []
        plan: exec.ExecNode
        for tbl in analyzer.from_clause.tbls:
            # materialize all subexprs of scan_target_exprs that are bound by tbl
            tbl_scan_exprs = exprs.ExprSet(
                exprs.Expr.list_subexprs(
                    scan_target_exprs,
                    filter=lambda e: e.is_bound_by([tbl]) and not isinstance(e, exprs.Literal),
                    traverse_matches=False,
                )
            )
            plan = exec.SqlScanNode(
                tbl, row_builder, select_list=tbl_scan_exprs, set_pk=with_pk, exact_version_only=exact_version_only
            )
            tbl_scan_plans.append(plan)

        if len(analyzer.from_clause.join_clauses) > 0:
            plan = exec.SqlJoinNode(
                row_builder,
                inputs=tbl_scan_plans,
                join_clauses=analyzer.from_clause.join_clauses,
                select_list=sql_exprs,
            )
        else:
            plan = tbl_scan_plans[0]

        if analyzer.sql_where_clause is not None:
            plan.set_where(analyzer.sql_where_clause)
        if analyzer.filter is not None:
            plan.set_py_filter(analyzer.filter)
        if len(analyzer.window_fn_calls) > 0:
            # we need to order the input for window functions
            plan.set_order_by(analyzer.get_window_fn_ob_clause())

        plan = cls._insert_prefetch_node(tbl.tbl_version.id, row_builder, plan)

        if analyzer.group_by_clause is not None:
            # we're doing grouping aggregation; the input of the AggregateNode are the grouping exprs plus the
            # args of the agg fn calls
            agg_input = exprs.ExprSet(analyzer.grouping_exprs.copy())
            for fn_call in analyzer.agg_fn_calls:
                agg_input.update(fn_call.components)
            if not sql_exprs.issuperset(agg_input):
                # we need an ExprEvalNode
                plan = exec.ExprEvalNode(row_builder, agg_input, sql_exprs, input=plan)

            # batch size for aggregation input: this could be the entire table, so we need to divide it into
            # smaller batches; at the same time, we need to make the batches large enough to amortize the
            # function call overhead
            ctx.batch_size = 16

            # do aggregation in SQL if all agg exprs can be translated
            if (
                sql_elements.contains_all(analyzer.select_list)
                and sql_elements.contains_all(analyzer.grouping_exprs)
                and isinstance(plan, exec.SqlNode)
                and plan.to_cte(keep_pk=(sample_clause is not None)) is not None
            ):
                if sample_clause is not None:
                    plan = exec.SqlSampleNode(
                        row_builder,
                        input=plan,
                        select_list=analyzer.select_list,
                        group_by_items=analyzer.group_by_clause,
                        sample_clause=sample_clause,
                    )
                else:
                    plan = exec.SqlAggregationNode(
                        row_builder,
                        input=plan,
                        select_list=analyzer.select_list,
                        group_by_items=analyzer.group_by_clause,
                    )
            else:
<<<<<<< HEAD
                if sample_clause is not None:
                    raise excs.Error('Sample clause not supported with Python aggregation')
=======
                input_sql_node = plan.get_node(exec.SqlNode)
                assert combined_ordering is not None
                input_sql_node.set_order_by(combined_ordering)
>>>>>>> d51c73b5
                plan = exec.AggregationNode(
                    tbl.tbl_version,
                    row_builder,
                    analyzer.group_by_clause,
                    analyzer.agg_fn_calls + analyzer.window_fn_calls,
                    agg_input,
                    input=plan,
                )
                typecheck_dummy = analyzer.grouping_exprs + analyzer.agg_fn_calls + analyzer.window_fn_calls
                agg_output = exprs.ExprSet(typecheck_dummy)
                if not agg_output.issuperset(exprs.ExprSet(eval_ctx.target_exprs)):
                    # we need an ExprEvalNode to evaluate the remaining output exprs
                    plan = exec.ExprEvalNode(row_builder, eval_ctx.target_exprs, agg_output, input=plan)
        else:
            if not exprs.ExprSet(sql_exprs).issuperset(exprs.ExprSet(eval_ctx.target_exprs)):
                # we need an ExprEvalNode to evaluate the remaining output exprs
                plan = exec.ExprEvalNode(row_builder, eval_ctx.target_exprs, sql_exprs, input=plan)
            # we're returning everything to the user, so we might as well do it in a single batch
            # TODO: return smaller batches in order to increase inter-ExecNode parallelism
            ctx.batch_size = 0

        sql_node = plan.get_node(exec.SqlNode)
        if len(analyzer.order_by_clause) > 0:
            # we have the last SqlNode we created produce the ordering
            assert sql_node is not None
            sql_node.set_order_by(analyzer.order_by_clause)

        # if we don't need an ordered result, tell the ExprEvalNode not to maintain input order (which allows us to
        # return batches earlier)
        if sql_node is not None and len(sql_node.order_by_clause) == 0:
            expr_eval_node = plan.get_node(exec.ExprEvalNode)
            if expr_eval_node is not None:
                expr_eval_node.set_input_order(False)

        if limit is not None:
            assert isinstance(limit, exprs.Literal)
            plan.set_limit(limit.val)

        plan.set_ctx(ctx)
        return plan

    @classmethod
    def analyze(cls, tbl: catalog.TableVersionPath, where_clause: exprs.Expr) -> Analyzer:
        return Analyzer(FromClause(tbls=[tbl]), [], where_clause=where_clause)

    @classmethod
    def create_add_column_plan(
        cls, tbl: catalog.TableVersionPath, col: catalog.Column
    ) -> tuple[exec.ExecNode, Optional[int]]:
        """Creates a plan for InsertableTable.add_column()
        Returns:
            plan: the plan to execute
            value_expr slot idx for the plan output (for computed cols)
        """
        assert isinstance(tbl, catalog.TableVersionPath)
        row_builder = exprs.RowBuilder(output_exprs=[], columns=[col], input_exprs=[])
        analyzer = Analyzer(FromClause(tbls=[tbl]), row_builder.default_eval_ctx.target_exprs)
        plan = cls._create_query_plan(
            row_builder=row_builder, analyzer=analyzer, eval_ctx=row_builder.default_eval_ctx, with_pk=True
        )
        plan.ctx.batch_size = 16
        plan.ctx.show_pbar = True
        plan.ctx.ignore_errors = True

        # we want to flush images
        if col.is_computed and col.is_stored and col.col_type.is_image_type():
            plan.set_stored_img_cols(row_builder.output_slot_idxs())
        value_expr_slot_idx = row_builder.output_slot_idxs()[0].slot_idx if col.is_computed else None
        return plan, value_expr_slot_idx<|MERGE_RESOLUTION|>--- conflicted
+++ resolved
@@ -967,14 +967,11 @@
                         group_by_items=analyzer.group_by_clause,
                     )
             else:
-<<<<<<< HEAD
                 if sample_clause is not None:
                     raise excs.Error('Sample clause not supported with Python aggregation')
-=======
                 input_sql_node = plan.get_node(exec.SqlNode)
                 assert combined_ordering is not None
                 input_sql_node.set_order_by(combined_ordering)
->>>>>>> d51c73b5
                 plan = exec.AggregationNode(
                     tbl.tbl_version,
                     row_builder,
