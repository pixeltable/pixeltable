<<<<<<< HEAD
from typing import Any, List, Optional, Set, Tuple
=======
from typing import Iterable, Sequence, Tuple, Optional, List, Set, Any, Dict
>>>>>>> 5b73848c
from uuid import UUID

import sqlalchemy as sql

import pixeltable as pxt
import pixeltable.exec as exec
import pixeltable.func as func
from pixeltable import catalog
from pixeltable import exceptions as excs
from pixeltable import exprs


def _is_agg_fn_call(e: exprs.Expr) -> bool:
    return isinstance(e, exprs.FunctionCall) and e.is_agg_fn_call and not e.is_window_fn_call

def _get_combined_ordering(
        o1: List[Tuple[exprs.Expr, bool]], o2: List[Tuple[exprs.Expr, bool]]
) -> List[Tuple[exprs.Expr, bool]]:
    """Returns an ordering that's compatible with both o1 and o2, or an empty list if no such ordering exists"""
    result: List[Tuple[exprs.Expr, bool]] = []
    # determine combined ordering
    for (e1, asc1), (e2, asc2) in zip(o1, o2):
        if e1.id != e2.id:
            return []
        if asc1 is not None and asc2 is not None and asc1 != asc2:
            return []
        asc = asc1 if asc1 is not None else asc2
        result.append((e1, asc))

    # add remaining ordering of the longer list
    prefix_len = min(len(o1), len(o2))
    if len(o1) > prefix_len:
        result.extend(o1[prefix_len:])
    elif len(o2) > prefix_len:
        result.extend(o2[prefix_len:])
    return result

class Analyzer:
    """Class to perform semantic analysis of a query and to store the analysis state"""

    def __init__(
            self, tbl: catalog.TableVersionPath, select_list: Sequence[exprs.Expr],
            where_clause: Optional[exprs.Expr] = None, group_by_clause: Optional[List[exprs.Expr]] = None,
            order_by_clause: Optional[List[Tuple[exprs.Expr, bool]]] = None):
        if group_by_clause is None:
            group_by_clause = []
        if order_by_clause is None:
            order_by_clause = []
        self.tbl = tbl

        # remove references to unstored computed cols
        self.select_list = [e.resolve_computed_cols() for e in select_list]
        if where_clause is not None:
            where_clause = where_clause.resolve_computed_cols()
        self.group_by_clause = [e.resolve_computed_cols() for e in group_by_clause]
        self.order_by_clause = [(e.resolve_computed_cols(), asc) for e, asc in order_by_clause]

        # Where clause of the Select stmt of the SQL scan
        self.sql_where_clause: Optional[exprs.Expr] = None
        # filter predicate applied to output rows of the SQL scan
        self.filter: Optional[exprs.Expr] = None
        # not executable
        #self.similarity_clause: Optional[exprs.ImageSimilarityPredicate] = None
        if where_clause is not None:
            where_clause_conjuncts, self.filter = where_clause.split_conjuncts(lambda e: e.sql_expr() is not None)
            self.sql_where_clause = exprs.CompoundPredicate.make_conjunction(where_clause_conjuncts)

        # all exprs that are evaluated in Python; not executable
        self.all_exprs = self.select_list.copy()
        self.all_exprs.extend(self.group_by_clause)
        self.all_exprs.extend(e for e, _ in self.order_by_clause)
        if self.filter is not None:
            self.all_exprs.append(self.filter)
        self.sql_exprs = list(exprs.Expr.list_subexprs(
            self.all_exprs, filter=lambda e: e.sql_expr() is not None, traverse_matches=False))

        # sql_exprs: exprs that can be expressed via SQL and are retrieved directly from the store
        # (we don't want to materialize literals via SQL, so we remove them here)
        self.sql_exprs = [e for e in self.sql_exprs if not isinstance(e, exprs.Literal)]

        self.agg_fn_calls: List[exprs.FunctionCall] = []
        self.agg_order_by: List[exprs.Expr] = []
        self._analyze_agg()

    def _analyze_agg(self) -> None:
        """Check semantic correctness of aggregation and fill in agg-specific fields of Analyzer"""
        self.agg_fn_calls = [e for e in self.all_exprs if isinstance(e, exprs.FunctionCall) and _is_agg_fn_call(e)]
        if len(self.agg_fn_calls) == 0:
            # nothing to do
            return

        # check that select list only contains aggregate output
        grouping_expr_ids = {e.id for e in self.group_by_clause}
        is_agg_output = [self._determine_agg_status(e, grouping_expr_ids)[0] for e in self.select_list]
        if is_agg_output.count(False) > 0:
            raise excs.Error(
                f'Invalid non-aggregate expression in aggregate query: {self.select_list[is_agg_output.index(False)]}')

        # check that filter doesn't contain aggregates
        if self.filter is not None:
            agg_fn_calls = [e for e in self.filter.subexprs(expr_class=exprs.FunctionCall, filter=lambda e: _is_agg_fn_call(e))]
            if len(agg_fn_calls) > 0:
                raise excs.Error(f'Filter cannot contain aggregate functions: {self.filter}')

        # check that grouping exprs don't contain aggregates and can be expressed as SQL (we perform sort-based
        # aggregation and rely on the SqlScanNode returning data in the correct order)
        for e in self.group_by_clause:
            if e.sql_expr() is None:
                raise excs.Error(f'Invalid grouping expression, needs to be expressible in SQL: {e}')
            if e._contains(filter=lambda e: _is_agg_fn_call(e)):
                raise excs.Error(f'Grouping expression contains aggregate function: {e}')

        # check that agg fn calls don't have contradicting ordering requirements
        order_by: list[exprs.Expr] = []
        order_by_origin: Optional[exprs.Expr] = None  # the expr that determines the ordering
        for agg_fn_call in self.agg_fn_calls:
            fn_call_order_by = agg_fn_call.get_agg_order_by()
            if len(fn_call_order_by) == 0:
                continue
            if len(order_by) == 0:
                order_by = fn_call_order_by
                order_by_origin = agg_fn_call
            else:
                combined = _get_combined_ordering(
                    [(e, True) for e in order_by], [(e, True) for e in fn_call_order_by])
                if len(combined) == 0:
                    raise excs.Error((
                        f"Incompatible ordering requirements between expressions '{order_by_origin}' and "
                        f"'{agg_fn_call}':\n"
                        f"{exprs.Expr.print_list(order_by)} vs {exprs.Expr.print_list(fn_call_order_by)}"
                    ))
        self.agg_order_by = order_by

    def _determine_agg_status(self, e: exprs.Expr, grouping_expr_ids: Set[int]) -> Tuple[bool, bool]:
        """Determine whether expr is the input to or output of an aggregate function.
        Returns:
            (<is output>, <is input>)
        """
        if e.id in grouping_expr_ids:
            return True, True
        elif _is_agg_fn_call(e):
            for c in e.components:
                _, is_input = self._determine_agg_status(c, grouping_expr_ids)
                if not is_input:
                    raise excs.Error(f'Invalid nested aggregates: {e}')
            return True, False
        elif isinstance(e, exprs.Literal):
            return True, True
        elif isinstance(e, exprs.ColumnRef) or isinstance(e, exprs.RowidRef):
            # we already know that this isn't a grouping expr
            return False, True
        else:
            # an expression such as <grouping expr 1> + <grouping expr 2> can both be the output and input of agg
            assert len(e.components) > 0
            component_is_output, component_is_input = zip(
                *[self._determine_agg_status(c, grouping_expr_ids) for c in e.components])
            is_output = component_is_output.count(True) == len(e.components)
            is_input = component_is_input.count(True) == len(e.components)
            if not is_output and not is_input:
                raise excs.Error(f'Invalid expression, mixes aggregate with non-aggregate: {e}')
            return is_output, is_input


    def finalize(self, row_builder: exprs.RowBuilder) -> None:
        """Make all exprs executable
        TODO: add EvalCtx for each expr list?
        """
        # maintain original composition of select list
        row_builder.substitute_exprs(self.select_list, remove_duplicates=False)
        row_builder.substitute_exprs(self.group_by_clause)
        order_by_exprs = [e for e, _ in self.order_by_clause]
        row_builder.substitute_exprs(order_by_exprs)
        self.order_by_clause = [(e, asc) for e, (_, asc) in zip(order_by_exprs, self.order_by_clause)]
        row_builder.substitute_exprs(self.all_exprs)
        row_builder.substitute_exprs(self.sql_exprs)
        if self.filter is not None:
            self.filter = row_builder.unique_exprs[self.filter]
        row_builder.substitute_exprs(self.agg_fn_calls)
        row_builder.substitute_exprs(self.agg_order_by)


class Planner:
    # TODO: create an exec.CountNode and change this to create_count_plan()
    @classmethod
    def create_count_stmt(
            cls, tbl: catalog.TableVersionPath, where_clause: Optional[exprs.Expr] = None
    ) -> sql.Select:
        stmt = sql.select(sql.func.count())
        refd_tbl_ids: Set[UUID] = set()
        if where_clause is not None:
            analyzer = cls.analyze(tbl, where_clause)
            if analyzer.filter is not None:
                raise excs.Error(f'Filter {analyzer.filter} not expressible in SQL')
            clause_element = analyzer.sql_where_clause.sql_expr()
            assert clause_element is not None
            stmt = stmt.where(clause_element)
            refd_tbl_ids = where_clause.tbl_ids()
        stmt = exec.SqlScanNode.create_from_clause(tbl, stmt, refd_tbl_ids)
        return stmt

    @classmethod
    def create_insert_plan(
        cls, tbl: catalog.TableVersion, rows: list[dict[str, Any]], ignore_errors: bool
    ) -> exec.ExecNode:
        """Creates a plan for TableVersion.insert()"""
        assert not tbl.is_view()
        # stored_cols: all cols we need to store, incl computed cols (and indices)
        stored_cols = [c for c in tbl.cols if c.is_stored]
        assert len(stored_cols) > 0

        row_builder = exprs.RowBuilder([], stored_cols, [])

        # create InMemoryDataNode for 'rows'
        stored_col_info = row_builder.output_slot_idxs()
        stored_img_col_info = [info for info in stored_col_info if info.col.col_type.is_image_type()]
        input_col_info = [info for info in stored_col_info if not info.col.is_computed]
<<<<<<< HEAD
        plan = exec.InMemoryDataNode(tbl, rows, row_builder, tbl.next_rowid)
=======
        plan: exec.ExecNode = exec.InMemoryDataNode(tbl, rows, row_builder, tbl.next_rowid)

>>>>>>> 5b73848c
        media_input_cols = [info for info in input_col_info if info.col.col_type.is_media_type()]
        if len(media_input_cols) > 0:
            # prefetch external files for all input column refs for validation
            plan = exec.CachePrefetchNode(tbl.id, media_input_cols, input=plan)
            plan = exec.MediaValidationNode(row_builder, media_input_cols, input=plan)

        computed_exprs = [e for e in row_builder.default_eval_ctx.target_exprs if not isinstance(e, exprs.ColumnRef)]
        if len(computed_exprs) > 0:
            # add an ExprEvalNode when there are exprs to compute
            plan = exec.ExprEvalNode(row_builder, computed_exprs, plan.output_exprs, input=plan)

        plan.set_stored_img_cols(stored_img_col_info)
        plan.set_ctx(
            exec.ExecContext(
                row_builder, batch_size=0, show_pbar=True, num_computed_exprs=len(computed_exprs),
                ignore_errors=ignore_errors))
        return plan

    @classmethod
    def create_df_insert_plan(
        cls,
        tbl: catalog.TableVersion,
        df: 'pxt.DataFrame',
        ignore_errors: bool
    ) -> exec.ExecNode:
        assert not tbl.is_view()
        plan = df._create_query_plan()  # ExecNode constructed by the DataFrame

        # Augment the plan with columns of the target table
        for col_name, expr in zip(df.schema.keys(), df._select_list_exprs):
            assert col_name in tbl.cols_by_name
            col = tbl.cols_by_name[col_name]
            plan.row_builder.add_table_column(col, expr.slot_idx)

        stored_col_info = plan.row_builder.output_slot_idxs()
        stored_img_col_info = [info for info in stored_col_info if info.col.col_type.is_image_type()]
        plan.set_stored_img_cols(stored_img_col_info)

        plan.set_ctx(
            exec.ExecContext(
                plan.row_builder, batch_size=0, show_pbar=True, num_computed_exprs=0,
                ignore_errors=ignore_errors))
        plan.ctx.num_rows = 0  # Unknown

        return plan

    @classmethod
    def create_update_plan(
            cls, tbl: catalog.TableVersionPath,
            update_targets: dict[catalog.Column, exprs.Expr],
            recompute_targets: List[catalog.Column],
            where_clause: Optional[exprs.Expr], cascade: bool
    ) -> Tuple[exec.ExecNode, List[str], List[catalog.Column]]:
        """Creates a plan to materialize updated rows.
        The plan:
        - retrieves rows that are visible at the current version of the table
        - materializes all stored columns and the update targets
        - if cascade is True, recomputes all computed columns that transitively depend on the updated columns
          and copies the values of all other stored columns
        - if cascade is False, copies all columns that aren't update targets from the original rows
        Returns:
            - root node of the plan
            - list of qualified column names that are getting updated
            - list of user-visible columns that are being recomputed
        """
        # retrieve all stored cols and all target exprs
        assert isinstance(tbl, catalog.TableVersionPath)
        target = tbl.tbl_version  # the one we need to update
        updated_cols = list(update_targets.keys())
        if len(recompute_targets) > 0:
            recomputed_cols = set(recompute_targets)
        else:
            recomputed_cols = target.get_dependent_columns(updated_cols) if cascade else set()
            # regardless of cascade, we need to update all indices on any updated column
            idx_val_cols = target.get_idx_val_columns(updated_cols)
            recomputed_cols.update(idx_val_cols)
            # we only need to recompute stored columns (unstored ones are substituted away)
            recomputed_cols = {c for c in recomputed_cols if c.is_stored}
        recomputed_base_cols = {col for col in recomputed_cols if col.tbl == target}
        copied_cols = [
            col for col in target.cols if col.is_stored and not col in updated_cols and not col in recomputed_base_cols
        ]
        select_list: list[exprs.Expr] = [exprs.ColumnRef(col) for col in copied_cols]
        select_list.extend(update_targets.values())

        recomputed_exprs = \
            [c.value_expr.copy().resolve_computed_cols(resolve_cols=recomputed_base_cols) for c in recomputed_base_cols]
        # recomputed cols reference the new values of the updated cols
        spec: dict[exprs.Expr, exprs.Expr] = {exprs.ColumnRef(col): e for col, e in update_targets.items()}
        exprs.Expr.list_substitute(recomputed_exprs, spec)
        select_list.extend(recomputed_exprs)

        # we need to retrieve the PK columns of the existing rows
        plan = cls.create_query_plan(tbl, select_list, where_clause=where_clause, with_pk=True, ignore_errors=True)
        all_base_cols = copied_cols + updated_cols + list(recomputed_base_cols)  # same order as select_list
        # update row builder with column information
        for i, col in enumerate(all_base_cols):
            plan.row_builder.add_table_column(col, select_list[i].slot_idx)
        recomputed_user_cols = [c for c in recomputed_cols if c.name is not None]
        return plan, [f'{c.tbl.name}.{c.name}' for c in updated_cols + recomputed_user_cols], recomputed_user_cols

    @classmethod
    def create_batch_update_plan(
        cls, tbl: catalog.TableVersionPath,
        batch: list[dict[catalog.Column, exprs.Expr]], rowids: list[tuple[int, ...]],
        cascade: bool
    ) -> tuple[exec.ExecNode, exec.RowUpdateNode, sql.ColumnElement[bool], list[catalog.Column], list[catalog.Column]]:
        """
        Returns:
        - root node of the plan to produce the updated rows
        - RowUpdateNode of plan
        - Where clause for deleting the current versions of updated rows
        - list of columns that are getting updated
        - list of user-visible columns that are being recomputed
        """
        assert isinstance(tbl, catalog.TableVersionPath)
        target = tbl.tbl_version  # the one we need to update
        sa_key_cols: list[sql.Column] = []
        key_vals: list[tuple] = []
        if len(rowids) > 0:
            sa_key_cols = target.store_tbl.rowid_columns()
            key_vals = rowids
        else:
            pk_cols = target.primary_key_columns()
            sa_key_cols = [c.sa_col for c in pk_cols]
            key_vals = [tuple(row[col].val for col in pk_cols) for row in batch]

        # retrieve all stored cols and all target exprs
        updated_cols = batch[0].keys() - target.primary_key_columns()
        recomputed_cols = target.get_dependent_columns(updated_cols) if cascade else set()
        # regardless of cascade, we need to update all indices on any updated column
        idx_val_cols = target.get_idx_val_columns(updated_cols)
        recomputed_cols.update(idx_val_cols)
        # we only need to recompute stored columns (unstored ones are substituted away)
        recomputed_cols = {c for c in recomputed_cols if c.is_stored}
        recomputed_base_cols = {col for col in recomputed_cols if col.tbl == target}
        copied_cols = [
            col for col in target.cols if col.is_stored and not col in updated_cols and not col in recomputed_base_cols
        ]
        select_list = [exprs.ColumnRef(col) for col in copied_cols]
        select_list.extend(exprs.ColumnRef(col) for col in updated_cols)

        recomputed_exprs = \
            [c.value_expr.copy().resolve_computed_cols(resolve_cols=recomputed_base_cols) for c in recomputed_base_cols]
        # the RowUpdateNode updates columns in-place, ie, in the original ColumnRef; no further sustitution is needed
        select_list.extend(recomputed_exprs)

        # ExecNode tree (from bottom to top):
        # - SqlLookupNode to retrieve the existing rows
        # - RowUpdateNode to update the retrieved rows
        # - ExprEvalNode to evaluate the remaining output exprs
        analyzer = Analyzer(tbl, select_list)
        row_builder = exprs.RowBuilder(analyzer.all_exprs, [], analyzer.sql_exprs)
        analyzer.finalize(row_builder)
        sql_lookup_node = exec.SqlLookupNode(tbl, row_builder, analyzer.sql_exprs, sa_key_cols, key_vals)
        delete_where_clause = sql_lookup_node.where_clause
        col_vals = [{col: row[col].val for col in updated_cols} for row in batch]
        row_update_node = exec.RowUpdateNode(tbl, key_vals, len(rowids) > 0, col_vals, row_builder, sql_lookup_node)
        plan: exec.ExecNode = row_update_node
        if not cls._is_contained_in(analyzer.select_list, analyzer.sql_exprs):
            # we need an ExprEvalNode to evaluate the remaining output exprs
            plan = exec.ExprEvalNode(row_builder, analyzer.select_list, analyzer.sql_exprs, input=plan)
        # update row builder with column information
        all_base_cols = copied_cols + list(updated_cols) + list(recomputed_base_cols)  # same order as select_list
        row_builder.substitute_exprs(select_list, remove_duplicates=False)
        for i, col in enumerate(all_base_cols):
            plan.row_builder.add_table_column(col, select_list[i].slot_idx)

        ctx = exec.ExecContext(row_builder)
        # we're returning everything to the user, so we might as well do it in a single batch
        ctx.batch_size = 0
        plan.set_ctx(ctx)
        recomputed_user_cols = [c for c in recomputed_cols if c.name is not None]
        return (
            plan, row_update_node, delete_where_clause, list(updated_cols) + recomputed_user_cols, recomputed_user_cols
        )

    @classmethod
    def create_view_update_plan(
            cls, view: catalog.TableVersionPath, recompute_targets: List[catalog.Column]
    ) -> exec.ExecNode:
        """Creates a plan to materialize updated rows for a view, given that the base table has been updated.
        The plan:
        - retrieves rows that are visible at the current version of the table and satisfy the view predicate
        - materializes all stored columns and the update targets
        - if cascade is True, recomputes all computed columns that transitively depend on the updated columns
          and copies the values of all other stored columns
        - if cascade is False, copies all columns that aren't update targets from the original rows

        TODO: unify with create_view_load_plan()

        Returns:
            - root node of the plan
            - list of qualified column names that are getting updated
            - list of columns that are being recomputed
        """
        assert isinstance(view, catalog.TableVersionPath)
        assert view.is_view()
        target = view.tbl_version  # the one we need to update
        # retrieve all stored cols and all target exprs
        recomputed_cols = set(recompute_targets.copy())
        copied_cols = [col for col in target.cols if col.is_stored and not col in recomputed_cols]
        select_list: list[exprs.Expr] = [exprs.ColumnRef(col) for col in copied_cols]
        # resolve recomputed exprs to stored columns in the base
        recomputed_exprs = \
            [c.value_expr.copy().resolve_computed_cols(resolve_cols=recomputed_cols) for c in recomputed_cols]
        select_list.extend(recomputed_exprs)

        # we need to retrieve the PK columns of the existing rows
        plan = cls.create_query_plan(
            view, select_list, where_clause=target.predicate, with_pk=True, ignore_errors=True,
            exact_version_only=view.get_bases())
        for i, col in enumerate(copied_cols + list(recomputed_cols)):  # same order as select_list
            plan.row_builder.add_table_column(col, select_list[i].slot_idx)
        # TODO: avoid duplication with view_load_plan() logic (where does this belong?)
        stored_img_col_info = \
            [info for info in plan.row_builder.output_slot_idxs() if info.col.col_type.is_image_type()]
        plan.set_stored_img_cols(stored_img_col_info)
        return plan

    @classmethod
    def create_view_load_plan(
            cls, view: catalog.TableVersionPath, propagates_insert: bool = False
    ) -> Tuple[exec.ExecNode, int]:
        """Creates a query plan for populating a view.

        Args:
            view: the view to populate
            propagates_insert: if True, we're propagating a base update to this view

        Returns:
            - root node of the plan
            - number of materialized values per row
        """
        assert isinstance(view, catalog.TableVersionPath)
        assert view.is_view()
        # things we need to materialize as DataRows:
        # 1. stored computed cols
        # - iterator columns are effectively computed, just not with a value_expr
        # - we can ignore stored non-computed columns because they have a default value that is supplied directly by
        #   the store
        target = view.tbl_version  # the one we need to populate
        #stored_cols = [c for c in target.cols if c.is_stored and (c.is_computed or target.is_iterator_column(c))]
        stored_cols = [c for c in target.cols if c.is_stored]
        # 2. for component views: iterator args
        iterator_args = [target.iterator_args] if target.iterator_args is not None else []

        row_builder = exprs.RowBuilder(iterator_args, stored_cols, [])

        # execution plan:
        # 1. materialize exprs computed from the base that are needed for stored view columns
        # 2. if it's an iterator view, expand the base rows into component rows
        # 3. materialize stored view columns that haven't been produced by step 1
        base_output_exprs = [e for e in row_builder.default_eval_ctx.exprs if e.is_bound_by(view.base)]
        view_output_exprs = [
            e for e in row_builder.default_eval_ctx.target_exprs
            if e.is_bound_by(view) and not e.is_bound_by(view.base)
        ]
        # if we're propagating an insert, we only want to see those base rows that were created for the current version
        base_analyzer = Analyzer(view, base_output_exprs, where_clause=target.predicate)
        plan = cls._create_query_plan(
            view.base, row_builder=row_builder, analyzer=base_analyzer, with_pk=True,
            exact_version_only=view.get_bases() if propagates_insert else [])
        exec_ctx = plan.ctx
        if target.is_component_view():
            plan = exec.ComponentIterationNode(target, plan)
        if len(view_output_exprs) > 0:
            plan = exec.ExprEvalNode(
                row_builder, output_exprs=view_output_exprs, input_exprs=base_output_exprs,input=plan)

        stored_img_col_info = [info for info in row_builder.output_slot_idxs() if info.col.col_type.is_image_type()]
        plan.set_stored_img_cols(stored_img_col_info)
        exec_ctx.ignore_errors = True
        plan.set_ctx(exec_ctx)
        return plan, len(row_builder.default_eval_ctx.target_exprs)

    @classmethod
    def _determine_ordering(cls, analyzer: Analyzer) -> List[Tuple[exprs.Expr, bool]]:
        """Returns the exprs for the ORDER BY clause of the SqlScanNode"""
        order_by_items: List[Tuple[exprs.Expr, Optional[bool]]] = []
        order_by_origin: Optional[exprs.Expr] = None  # the expr that determines the ordering


        # window functions require ordering by the group_by/order_by clauses
        window_fn_calls = [
            e for e in analyzer.all_exprs if isinstance(e, exprs.FunctionCall) and e.is_window_fn_call
        ]
        if len(window_fn_calls) > 0:
            for fn_call in window_fn_calls:
                gb, ob = fn_call.get_window_sort_exprs()
                # for now, the ordering is implicitly ascending
                fn_call_ordering = [(e, None) for e in gb] + [(e, True) for e in ob]
                if len(order_by_items) == 0:
                    order_by_items = fn_call_ordering
                    order_by_origin = fn_call
                else:
                    # check for compatibility
                    other_order_by_clauses = fn_call_ordering
                    combined = _get_combined_ordering(order_by_items, other_order_by_clauses)
                    if len(combined) == 0:
                        raise excs.Error((
                            f"Incompatible ordering requirements between expressions '{order_by_origin}' and "
                            f"'{fn_call}':\n"
                            f"{exprs.Expr.print_list(order_by_items)} vs {exprs.Expr.print_list(other_order_by_clauses)}"
                        ))
                    order_by_items = combined

        if len(analyzer.group_by_clause) > 0:
            agg_ordering = [(e, None) for e in analyzer.group_by_clause] + [(e, True) for e in analyzer.agg_order_by]
            if len(order_by_items) > 0:
                # check for compatibility
                combined = _get_combined_ordering(order_by_items, agg_ordering)
                if len(combined) == 0:
                    raise excs.Error((
                        f"Incompatible ordering requirements between expressions '{order_by_origin}' and "
                        f"grouping expressions:\n"
                        f"{exprs.Expr.print_list([e for e, _ in order_by_items])} vs "
                        f"{exprs.Expr.print_list([e for e, _ in agg_ordering])}"
                    ))
                order_by_items = combined
            else:
                order_by_items = agg_ordering

        if len(analyzer.order_by_clause) > 0:
            if len(order_by_items) > 0:
                # check for compatibility
                combined = _get_combined_ordering(order_by_items, analyzer.order_by_clause)
                if len(combined) == 0:
                    raise excs.Error((
                        f"Incompatible ordering requirements between expressions '{order_by_origin}' and "
                        f"order-by expressions:\n"
                        f"{exprs.Expr.print_list([e for e, _ in order_by_items])} vs "
                        f"{exprs.Expr.print_list([e for e, _ in analyzer.order_by_clause])}"
                    ))
                order_by_items = combined
            else:
                order_by_items = analyzer.order_by_clause

        # TODO: can this be unified with the same logic in RowBuilder
        def refs_unstored_iter_col(e: exprs.Expr) -> bool:
            if not isinstance(e, exprs.ColumnRef):
                return False
            tbl = e.col.tbl
            return tbl.is_component_view() and tbl.is_iterator_column(e.col) and not e.col.is_stored
        unstored_iter_col_refs = list(exprs.Expr.list_subexprs(analyzer.all_exprs, expr_class=exprs.ColumnRef, filter=refs_unstored_iter_col))
        if len(unstored_iter_col_refs) > 0 and len(order_by_items) == 0:
            # we don't already have a user-requested ordering and we access unstored iterator columns:
            # order by the primary key of the component view, which minimizes the number of iterator instantiations
            component_views = {e.col.tbl for e in unstored_iter_col_refs}
            # TODO: generalize this to multi-level iteration
            assert len(component_views) == 1
            component_view = list(component_views)[0]
            order_by_items = [
                (exprs.RowidRef(component_view, idx), None)
                for idx in range(len(component_view.store_tbl.rowid_columns()))
            ]
            order_by_origin = unstored_iter_col_refs[0]

        for e in [e for e, _ in order_by_items]:
            if e.sql_expr() is None:
                raise excs.Error(f'order_by element cannot be expressed in SQL: {e}')
        # we do ascending ordering by default, if not specified otherwise
        order_by_items = [(e, True) if asc is None else (e, asc) for e, asc in order_by_items]
        return order_by_items

    @classmethod
    def _is_contained_in(cls, l1: Iterable[exprs.Expr], l2: Iterable[exprs.Expr]) -> bool:
        """Returns True if l1 is contained in l2"""
        s1, s2 = set(e.id for e in l1), set(e.id for e in l2)
        return s1 <= s2

    @classmethod
    def _insert_prefetch_node(
            cls, tbl_id: UUID, output_exprs: List[exprs.Expr], row_builder: exprs.RowBuilder, input: exec.ExecNode
    ) -> exec.ExecNode:
        """Returns a CachePrefetchNode into the plan if needed, otherwise returns input"""
        # we prefetch external files for all media ColumnRefs, even those that aren't part of the dependencies
        # of output_exprs: if unstored iterator columns are present, we might need to materialize ColumnRefs that
        # aren't explicitly captured as dependencies
        media_col_refs = [
            e for e in list(row_builder.unique_exprs) if isinstance(e, exprs.ColumnRef) and e.col_type.is_media_type()
        ]
        if len(media_col_refs) == 0:
            return input
        # we need to prefetch external files for media column types
        file_col_info = [exprs.ColumnSlotIdx(e.col, e.slot_idx) for e in media_col_refs]
        prefetch_node = exec.CachePrefetchNode(tbl_id, file_col_info, input)
        return prefetch_node

    @classmethod
    def create_query_plan(
            cls, tbl: catalog.TableVersionPath, select_list: Optional[List[exprs.Expr]] = None,
            where_clause: Optional[exprs.Expr] = None, group_by_clause: Optional[List[exprs.Expr]] = None,
            order_by_clause: Optional[List[Tuple[exprs.Expr, bool]]] = None, limit: Optional[int] = None,
            with_pk: bool = False, ignore_errors: bool = False, exact_version_only: Optional[List[catalog.TableVersion]] = None
    ) -> exec.ExecNode:
        """Return plan for executing a query.
        Updates 'select_list' in place to make it executable.
        TODO: make exact_version_only a flag and use the versions from tbl
        """
        if select_list is None:
            select_list = []
        if group_by_clause is None:
            group_by_clause = []
        if order_by_clause is None:
            order_by_clause = []
        if exact_version_only is None:
            exact_version_only = []
        analyzer = Analyzer(
            tbl, select_list, where_clause=where_clause, group_by_clause=group_by_clause,
            order_by_clause=order_by_clause)
        row_builder = exprs.RowBuilder(analyzer.all_exprs, [], analyzer.sql_exprs)

        analyzer.finalize(row_builder)
        # select_list: we need to materialize everything that's been collected
        # with_pk: for now, we always retrieve the PK, because we need it for the file cache
        plan = cls._create_query_plan(
            tbl, row_builder, analyzer=analyzer, limit=limit, with_pk=True, exact_version_only=exact_version_only)
        plan.ctx.ignore_errors = ignore_errors
        select_list.clear()
        select_list.extend(analyzer.select_list)
        return plan

    @classmethod
    def _create_query_plan(
            cls, tbl: catalog.TableVersionPath, row_builder: exprs.RowBuilder, analyzer: Analyzer,
            limit: Optional[int] = None, with_pk: bool = False, exact_version_only: Optional[List[catalog.TableVersion]] = None
    ) -> exec.ExecNode:
        """
        Args:
            plan_target: if not None, generate a plan that materializes only expression that can be evaluted
                in the context of that table version (eg, if 'tbl' is a view, 'plan_target' might be the base)
        TODO: make exact_version_only a flag and use the versions from tbl
        """
        if exact_version_only is None:
            exact_version_only = []
        assert isinstance(tbl, catalog.TableVersionPath)
        is_agg_query = len(analyzer.group_by_clause) > 0 or len(analyzer.agg_fn_calls) > 0
        ctx = exec.ExecContext(row_builder)

        order_by_items = cls._determine_ordering(analyzer)
        sql_limit = 0 if is_agg_query else limit  # if we're aggregating, the limit applies to the agg output
        sql_select_list = analyzer.sql_exprs.copy()
        plan = exec.SqlScanNode(
            tbl, row_builder, select_list=sql_select_list, where_clause=analyzer.sql_where_clause,
            filter=analyzer.filter, order_by_items=order_by_items,
            limit=sql_limit, set_pk=with_pk, exact_version_only=exact_version_only)
        plan = cls._insert_prefetch_node(tbl.tbl_version.id, analyzer.select_list, row_builder, plan)

        if len(analyzer.group_by_clause) > 0 or len(analyzer.agg_fn_calls) > 0:
            # we're doing aggregation; the input of the AggregateNode are the grouping exprs plus the
            # args of the agg fn calls
            agg_input = exprs.ExprSet(analyzer.group_by_clause.copy())
            for fn_call in analyzer.agg_fn_calls:
                agg_input.extend(fn_call.components)
            if not cls._is_contained_in(agg_input, analyzer.sql_exprs):
                # we need an ExprEvalNode
                plan = exec.ExprEvalNode(row_builder, agg_input, analyzer.sql_exprs, input=plan)

            # batch size for aggregation input: this could be the entire table, so we need to divide it into
            # smaller batches; at the same time, we need to make the batches large enough to amortize the
            # function call overhead
            # TODO: increase this if we have NOS calls in order to reduce the cost of switching models, but take
            # into account the amount of memory needed for intermediate images
            ctx.batch_size = 16

            plan = exec.AggregationNode(
                tbl.tbl_version, row_builder, analyzer.group_by_clause, analyzer.agg_fn_calls, agg_input, input=plan)
            agg_output = analyzer.group_by_clause + analyzer.agg_fn_calls
            if not cls._is_contained_in(analyzer.select_list, agg_output):
                # we need an ExprEvalNode to evaluate the remaining output exprs
                plan = exec.ExprEvalNode(
                    row_builder, analyzer.select_list, agg_output, input=plan)
        else:
            if not cls._is_contained_in(analyzer.select_list, analyzer.sql_exprs):
                # we need an ExprEvalNode to evaluate the remaining output exprs
                plan = exec.ExprEvalNode(row_builder, analyzer.select_list, analyzer.sql_exprs, input=plan)
            # we're returning everything to the user, so we might as well do it in a single batch
            ctx.batch_size = 0

        plan.set_ctx(ctx)
        return plan

    @classmethod
    def analyze(cls, tbl: catalog.TableVersionPath, where_clause: exprs.Expr) -> Analyzer:
        return Analyzer(tbl, [], where_clause=where_clause)

    @classmethod
    def create_add_column_plan(
            cls, tbl: catalog.TableVersionPath, col: catalog.Column
    ) -> Tuple[exec.ExecNode, Optional[int]]:
        """Creates a plan for InsertableTable.add_column()
        Returns:
            plan: the plan to execute
            value_expr slot idx for the plan output (for computed cols)
        """
        assert isinstance(tbl, catalog.TableVersionPath)
        index_info: List[Tuple[catalog.Column, func.Function]] = []
        row_builder = exprs.RowBuilder(output_exprs=[], columns=[col], input_exprs=[])
        analyzer = Analyzer(tbl, row_builder.default_eval_ctx.target_exprs)
        plan = cls._create_query_plan(tbl, row_builder=row_builder, analyzer=analyzer, with_pk=True)
        plan.ctx.batch_size = 16
        plan.ctx.show_pbar = True
        plan.ctx.ignore_errors = True

        # we want to flush images
        if col.is_computed and col.is_stored and col.col_type.is_image_type():
            plan.set_stored_img_cols(row_builder.output_slot_idxs())
        value_expr_slot_idx = row_builder.output_slot_idxs()[0].slot_idx if col.is_computed else None
        return plan, value_expr_slot_idx<|MERGE_RESOLUTION|>--- conflicted
+++ resolved
@@ -1,8 +1,4 @@
-<<<<<<< HEAD
-from typing import Any, List, Optional, Set, Tuple
-=======
-from typing import Iterable, Sequence, Tuple, Optional, List, Set, Any, Dict
->>>>>>> 5b73848c
+from typing import Any, Iterable, List, Optional, Sequence, Set, Tuple
 from uuid import UUID
 
 import sqlalchemy as sql
@@ -219,12 +215,8 @@
         stored_col_info = row_builder.output_slot_idxs()
         stored_img_col_info = [info for info in stored_col_info if info.col.col_type.is_image_type()]
         input_col_info = [info for info in stored_col_info if not info.col.is_computed]
-<<<<<<< HEAD
-        plan = exec.InMemoryDataNode(tbl, rows, row_builder, tbl.next_rowid)
-=======
         plan: exec.ExecNode = exec.InMemoryDataNode(tbl, rows, row_builder, tbl.next_rowid)
 
->>>>>>> 5b73848c
         media_input_cols = [info for info in input_col_info if info.col.col_type.is_media_type()]
         if len(media_input_cols) > 0:
             # prefetch external files for all input column refs for validation
