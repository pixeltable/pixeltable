--- conflicted
+++ resolved
@@ -113,13 +113,9 @@
         yield torch.from_numpy(image_transform)
 
 
-<<<<<<< HEAD
-def _lookup_model(model_id: str, device: str) -> ('YOLOX', 'Exp'):
+def _lookup_model(model_id: str, device: str) -> tuple['YOLOX', 'Exp']:
     from yolox.exp import get_exp
 
-=======
-def _lookup_model(model_id: str, device: str) -> tuple[YOLOX, Exp]:
->>>>>>> de46d18c
     key = (model_id, device)
     if key in _model_cache:
         return _model_cache[key]
