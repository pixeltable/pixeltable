--- conflicted
+++ resolved
@@ -64,11 +64,7 @@
     Exceptions: evaluators/schedulers need to check exc_event prior to starting long-running (non-interruptible)
         computations
     """
-<<<<<<< HEAD
 
-    tasks: set[asyncio.Task]
-=======
->>>>>>> 931be7ee
     row_builder: exprs.RowBuilder
     exc_event: asyncio.Event
     schedulers: dict[str, Scheduler]  # key: resource pool id
