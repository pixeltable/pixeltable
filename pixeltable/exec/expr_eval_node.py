import logging
import sys
import time
import warnings
from dataclasses import dataclass
from typing import List, Optional

from tqdm import tqdm, TqdmWarning

import pixeltable.exprs as exprs
from pixeltable.func import CallableFunction
from .data_row_batch import DataRowBatch
from .exec_node import ExecNode

_logger = logging.getLogger('pixeltable')


class ExprEvalNode(ExecNode):
    """Materializes expressions
    """
    @dataclass
    class Cohort:
        """List of exprs that form an evaluation context and contain calls to at most one external function"""
        exprs: List[exprs.Expr]
        batched_fn: Optional[CallableFunction]
        segment_ctxs: List[exprs.RowBuilder.EvalCtx]
        target_slot_idxs: List[int]
        batch_size: int = 8

    def __init__(
            self, row_builder: exprs.RowBuilder, output_exprs: List[exprs.Expr], input_exprs: List[exprs.Expr],
            input: ExecNode
    ):
        super().__init__(row_builder, output_exprs, input_exprs, input)
        self.input_exprs = input_exprs
        input_slot_idxs = {e.slot_idx for e in input_exprs}
        # we're only materializing exprs that are not already in the input
        self.target_exprs = [e for e in output_exprs if e.slot_idx not in input_slot_idxs]
        self.pbar: Optional[tqdm] = None
        self.cohorts: List[List[ExprEvalNode.Cohort]] = []
        self._create_cohorts()

    def __next__(self) -> DataRowBatch:
        input_batch = next(self.input)
        # compute target exprs
        for cohort in self.cohorts:
            self._exec_cohort(cohort, input_batch)
        _logger.debug(f'ExprEvalNode: returning {len(input_batch)} rows')
        return input_batch

    def _open(self) -> None:
        warnings.simplefilter("ignore", category=TqdmWarning)
<<<<<<< HEAD
        # This is a temporary hack. When indexable strings were introduced via new (anonymous) computed columns,
        # it resulted in frivolous progress bars appearing on every insertion. This simply special-cases
        # `str_filter` expressions to suppress the corresponding progress bar.
=======
        # This is a temporary hack. When B-tree indices on string columns were implemented (via computed columns
        # that invoke the `BtreeIndex.str_filter` udf), it resulted in frivolous progress bars appearing on every
        # insertion. This special-cases the `str_filter` call to suppress the corresponding progress bar.
>>>>>>> 5c5da522
        # TODO(aaron-siegel) Remove this hack once we clean up progress bars more generally.
        is_str_filter_node = all(
            isinstance(expr, exprs.FunctionCall) and expr.fn.name == 'str_filter' for expr in self.output_exprs
        )
        if self.ctx.show_pbar and not is_str_filter_node:
            self.pbar = tqdm(
                total=len(self.target_exprs) * self.ctx.num_rows,
                desc='Computing cells',
                unit=' cells',
                ncols=100,
                file=sys.stdout
            )

    def _close(self) -> None:
        if self.pbar is not None:
            self.pbar.close()

    def _get_batched_fn(self, expr: exprs.Expr) -> Optional[CallableFunction]:
        if isinstance(expr, exprs.FunctionCall) and isinstance(expr.fn, CallableFunction) and expr.fn.is_batched:
            return expr.fn
        return None

    def _is_batched_fn_call(self, expr: exprs.Expr) -> bool:
        return self._get_batched_fn(expr) is not None

    def _create_cohorts(self) -> None:
        all_exprs = self.row_builder.get_dependencies(self.target_exprs)
        # break up all_exprs into cohorts such that each cohort contains calls to at most one external function;
        # seed the cohorts with only the ext fn calls
        cohorts: List[List[exprs.Expr]] = []
        current_batched_fn: Optional[CallableFunction] = None
        for e in all_exprs:
            if not self._is_batched_fn_call(e):
                continue
            if current_batched_fn is None or current_batched_fn != e.fn:
                # create a new cohort
                cohorts.append([])
                current_batched_fn = e.fn
            cohorts[-1].append(e)

        # expand the cohorts to include all exprs that are in the same evaluation context as the external calls;
        # cohorts are evaluated in order, so we can exclude the target slots from preceding cohorts and input slots
        exclude = set([e.slot_idx for e in self.input_exprs])
        all_target_slot_idxs = set([e.slot_idx for e in self.target_exprs])
        target_slot_idxs: List[List[int]] = []  # the ones materialized by each cohort
        for i in range(len(cohorts)):
            cohorts[i] = self.row_builder.get_dependencies(
                cohorts[i], exclude=[self.row_builder.unique_exprs[slot_idx] for slot_idx in exclude])
            target_slot_idxs.append(
                [e.slot_idx for e in cohorts[i] if e.slot_idx in all_target_slot_idxs])
            exclude.update(target_slot_idxs[-1])

        all_cohort_slot_idxs = set([e.slot_idx for cohort in cohorts for e in cohort])
        remaining_slot_idxs = set(all_target_slot_idxs) - all_cohort_slot_idxs
        if len(remaining_slot_idxs) > 0:
            cohorts.append(self.row_builder.get_dependencies(
                [self.row_builder.unique_exprs[slot_idx] for slot_idx in remaining_slot_idxs],
                exclude=[self.row_builder.unique_exprs[slot_idx] for slot_idx in exclude]))
            target_slot_idxs.append(list(remaining_slot_idxs))
        # we need to have captured all target slots at this point
        assert all_target_slot_idxs == set().union(*target_slot_idxs)

        for i in range(len(cohorts)):
            cohort = cohorts[i]
            # segment the cohort into sublists that contain either a single ext. function call or no ext. function calls
            # (i.e., only computed cols)
            assert len(cohort) > 0
            # create the first segment here, so we can avoid checking for an empty list in the loop
            segments = [[cohort[0]]]
            is_batched_segment = self._is_batched_fn_call(cohort[0])
            batched_fn: Optional[CallableFunction] = self._get_batched_fn(cohort[0])
            for e in cohort[1:]:
                if self._is_batched_fn_call(e):
                    segments.append([e])
                    is_batched_segment = True
                    batched_fn = self._get_batched_fn(e)
                else:
                    if is_batched_segment:
                        # start a new segment
                        segments.append([])
                        is_batched_segment = False
                    segments[-1].append(e)

            # we create the EvalCtxs manually because create_eval_ctx() would repeat the dependencies of each segment
            segment_ctxs = [
                exprs.RowBuilder.EvalCtx(
                    slot_idxs=[e.slot_idx for e in s], exprs=s, target_slot_idxs=[], target_exprs=[])
                for s in segments
            ]
            cohort_info = self.Cohort(cohort, batched_fn, segment_ctxs, target_slot_idxs[i])
            self.cohorts.append(cohort_info)

    def _exec_cohort(self, cohort: Cohort, rows: DataRowBatch) -> None:
        """Compute the cohort for the entire input batch by dividing it up into sub-batches"""
        batch_start_idx = 0  # start row of the current sub-batch
        # for multi-resolution models, we re-assess the correct ext fn batch size for each input batch
        ext_batch_size = cohort.batched_fn.get_batch_size() if cohort.batched_fn is not None else None
        if ext_batch_size is not None:
            cohort.batch_size = ext_batch_size

        while batch_start_idx < len(rows):
            num_batch_rows = min(cohort.batch_size, len(rows) - batch_start_idx)
            for segment_ctx in cohort.segment_ctxs:
                if not self._is_batched_fn_call(segment_ctx.exprs[0]):
                    # compute batch row-wise
                    for row_idx in range(batch_start_idx, batch_start_idx + num_batch_rows):
                        self.row_builder.eval(
                            rows[row_idx], segment_ctx, self.ctx.profile, ignore_errors=self.ctx.ignore_errors)
                else:
                    fn_call = segment_ctx.exprs[0]
                    # make a batched external function call
                    arg_batches = [[] for _ in range(len(fn_call.args))]
                    kwarg_batches = {k: [] for k in fn_call.kwargs.keys()}

                    valid_batch_idxs: List[int] = []  # rows with exceptions are not valid
                    for row_idx in range(batch_start_idx, batch_start_idx + num_batch_rows):
                        row = rows[row_idx]
                        if row.has_exc(fn_call.slot_idx):
                            # one of our inputs had an exception, skip this row
                            continue
                        valid_batch_idxs.append(row_idx)
                        args, kwargs = fn_call._make_args(row)
                        [arg_batches[i].append(args[i]) for i in range(len(args))]
                        [kwarg_batches[k].append(kwargs[k]) for k in kwargs.keys()]
                    num_valid_batch_rows = len(valid_batch_idxs)

                    if ext_batch_size is None:
                        # we need to choose a batch size based on the args
                        sample_args = [arg_batches[i][0] for i in range(len(arg_batches))]
                        ext_batch_size = fn_call.fn.get_batch_size(*sample_args)

                    num_remaining_batch_rows = num_valid_batch_rows
                    while num_remaining_batch_rows > 0:
                        # we make ext. fn calls in batches of ext_batch_size
                        if ext_batch_size is None:
                            pass
                        num_ext_batch_rows = min(ext_batch_size, num_remaining_batch_rows)
                        ext_batch_offset = num_valid_batch_rows - num_remaining_batch_rows  # offset into args, not rows
                        call_args = [
                            arg_batches[i][ext_batch_offset:ext_batch_offset + num_ext_batch_rows]
                            for i in range(len(arg_batches))
                        ]
                        call_kwargs = {
                            k: kwarg_batches[k][ext_batch_offset:ext_batch_offset + num_ext_batch_rows]
                            for k in kwarg_batches.keys()
                        }
                        start_ts = time.perf_counter()
                        result_batch = fn_call.fn.exec_batch(*call_args, **call_kwargs)
                        self.ctx.profile.eval_time[fn_call.slot_idx] += time.perf_counter() - start_ts
                        self.ctx.profile.eval_count[fn_call.slot_idx] += num_ext_batch_rows

                        # move the result into the row batch
                        for result_idx in range(len(result_batch)):
                            row_idx = valid_batch_idxs[ext_batch_offset + result_idx]
                            row = rows[row_idx]
                            row[fn_call.slot_idx] = result_batch[result_idx]

                        num_remaining_batch_rows -= num_ext_batch_rows

                    # switch to the ext fn batch size
                    cohort.batch_size = ext_batch_size

            # make sure images for stored cols have been saved to files before moving on to the next batch
            rows.flush_imgs(
                slice(batch_start_idx, batch_start_idx + num_batch_rows), self.stored_img_cols, self.flushed_img_slots)
            if self.pbar is not None:
                self.pbar.update(num_batch_rows * len(cohort.target_slot_idxs))
            batch_start_idx += num_batch_rows
<|MERGE_RESOLUTION|>--- conflicted
+++ resolved
@@ -50,15 +50,9 @@
 
     def _open(self) -> None:
         warnings.simplefilter("ignore", category=TqdmWarning)
-<<<<<<< HEAD
-        # This is a temporary hack. When indexable strings were introduced via new (anonymous) computed columns,
-        # it resulted in frivolous progress bars appearing on every insertion. This simply special-cases
-        # `str_filter` expressions to suppress the corresponding progress bar.
-=======
         # This is a temporary hack. When B-tree indices on string columns were implemented (via computed columns
         # that invoke the `BtreeIndex.str_filter` udf), it resulted in frivolous progress bars appearing on every
         # insertion. This special-cases the `str_filter` call to suppress the corresponding progress bar.
->>>>>>> 5c5da522
         # TODO(aaron-siegel) Remove this hack once we clean up progress bars more generally.
         is_str_filter_node = all(
             isinstance(expr, exprs.FunctionCall) and expr.fn.name == 'str_filter' for expr in self.output_exprs
