import logging
from typing import Any, Optional

import pixeltable.catalog as catalog
import pixeltable.exprs as exprs
from pixeltable.utils.media_store import MediaStore

from .data_row_batch import DataRowBatch
from .exec_node import ExecNode

_logger = logging.getLogger('pixeltable')

class InMemoryDataNode(ExecNode):
    """
    Outputs in-memory data as a DataRowBatch of a particular table.

    Populates slots of all non-computed columns (ie, output ColumnRefs)
    - with the values provided in the input rows
    - if an input row doesn't provide a value, sets the slot to the column default
    """
    def __init__(
<<<<<<< HEAD
            self, tbl: catalog.TableVersion, rows: list[dict[str, Any]],
            row_builder: exprs.RowBuilder, start_row_id: int,
=======
        self, tbl: catalog.TableVersion, rows: list[dict[str, Any]],
        row_builder: exprs.RowBuilder, start_row_id: int,
>>>>>>> 5b73848c
    ):
        # we materialize all output slots
        output_exprs = [e for e in row_builder.get_output_exprs() if isinstance(e, exprs.ColumnRef)]
        super().__init__(row_builder, output_exprs, [], None)
        assert tbl.is_insertable()
        self.tbl = tbl
        self.input_rows = rows
        self.start_row_id = start_row_id
        self.has_returned_data = False
        self.output_rows: Optional[DataRowBatch] = None

    def _open(self) -> None:
        """Create row batch and populate with self.input_rows"""
        user_cols_by_name = {
            col_ref.col.name: exprs.ColumnSlotIdx(col_ref.col, col_ref.slot_idx)
            for col_ref in self.output_exprs if col_ref.col.name is not None
        }
        output_cols_by_idx = {
            col_ref.slot_idx: exprs.ColumnSlotIdx(col_ref.col, col_ref.slot_idx)
            for col_ref in self.output_exprs
        }
        output_slot_idxs = {e.slot_idx for e in self.output_exprs}

        self.output_rows = DataRowBatch(self.tbl, self.row_builder, len(self.input_rows))
        for row_idx, input_row in enumerate(self.input_rows):
            # populate the output row with the values provided in the input row
            input_slot_idxs: set[int] = set()
            for col_name, val in input_row.items():
                col_info = user_cols_by_name.get(col_name)
                assert col_info is not None

                if col_info.col.col_type.is_image_type() and isinstance(val, bytes):
                    # this is a literal image, ie, a sequence of bytes; we save this as a media file and store the path
                    path = str(MediaStore.prepare_media_path(self.tbl.id, col_info.col.id, self.tbl.version))
                    open(path, 'wb').write(val)
                    val = path
                self.output_rows[row_idx][col_info.slot_idx] = val
                input_slot_idxs.add(col_info.slot_idx)

            # set the remaining output slots to their default values (presently None)
            missing_slot_idxs =  output_slot_idxs - input_slot_idxs
            for slot_idx in missing_slot_idxs:
                col_info = output_cols_by_idx.get(slot_idx)
                assert col_info is not None
                self.output_rows[row_idx][col_info.slot_idx] = None

        self.output_rows.set_row_ids([self.start_row_id + i for i in range(len(self.output_rows))])
        self.ctx.num_rows = len(self.output_rows)

    def __next__(self) -> DataRowBatch:
        if self.has_returned_data:
            raise StopIteration
        self.has_returned_data = True
        _logger.debug(f'InMemoryDataNode: created row batch with {len(self.output_rows)} output_rows')
        return self.output_rows<|MERGE_RESOLUTION|>--- conflicted
+++ resolved
@@ -19,13 +19,8 @@
     - if an input row doesn't provide a value, sets the slot to the column default
     """
     def __init__(
-<<<<<<< HEAD
-            self, tbl: catalog.TableVersion, rows: list[dict[str, Any]],
-            row_builder: exprs.RowBuilder, start_row_id: int,
-=======
         self, tbl: catalog.TableVersion, rows: list[dict[str, Any]],
         row_builder: exprs.RowBuilder, start_row_id: int,
->>>>>>> 5b73848c
     ):
         # we materialize all output slots
         output_exprs = [e for e in row_builder.get_output_exprs() if isinstance(e, exprs.ColumnRef)]
