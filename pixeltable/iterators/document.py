import dataclasses
import enum
import logging
from typing import Any, ClassVar, Iterable, Iterator, Optional

import ftfy

from pixeltable.env import Env
from pixeltable.exceptions import Error
from pixeltable.type_system import ColumnType, DocumentType, IntType, JsonType, StringType
from pixeltable.utils.documents import get_document_handle

from .base import ComponentIterator
import PIL.Image.Image

_logger = logging.getLogger('pixeltable')


class ChunkMetadata(enum.Enum):
    TITLE = 1
    HEADING = 2
    SOURCELINE = 3
    PAGE = 4
    BOUNDING_BOX = 5


class Separator(enum.Enum):
    HEADING = 1
    PARAGRAPH = 2
    SENTENCE = 3
    TOKEN_LIMIT = 4
    CHAR_LIMIT = 5
    PAGE = 6


@dataclasses.dataclass
class DocumentSectionMetadata:
    """Metadata for a subsection of a document (ie, a structural element like a heading or paragraph)"""

    # html and markdown metadata
    sourceline: Optional[int] = None
    # the stack of headings up to the most recently observed one;
    # eg, if the most recent one was an h2, 'headings' would contain keys 1 and 2, but nothing below that
    heading: Optional[dict[str, str]] = None

    # pdf-specific metadata
    page: Optional[int] = None
    # bounding box as an {x1, y1, x2, y2} dictionary
    bounding_box: Optional[dict[str, float]] = None


@dataclasses.dataclass
class DocumentSection:
    """A single document chunk, according to some of the splitting criteria"""

    text: Optional[str]
    metadata: Optional[DocumentSectionMetadata]
    image: Optional[PIL.Image.Image] = None    

def _parse_separators(separators: str) -> list[Separator]:
    ret = []
    for s in separators.split(','):
        clean_s = s.strip().upper()
        if not clean_s:
            continue
        if clean_s not in Separator.__members__:
            raise Error(
                f'Invalid separator: `{s.strip()}`. Valid separators are: {", ".join(Separator.__members__).lower()}'
            )
        ret.append(Separator[clean_s])
    return ret


def _parse_metadata(metadata: str) -> list[ChunkMetadata]:
    ret = []
    for m in metadata.split(','):
        clean_m = m.strip().upper()
        if not clean_m:
            continue
        if clean_m not in ChunkMetadata.__members__:
            raise Error(
                f'Invalid metadata: `{m.strip()}`. Valid metadata are: {", ".join(ChunkMetadata.__members__).lower()}'
            )
        ret.append(ChunkMetadata[clean_m])
    return ret


_HTML_HEADINGS = {'h1', 'h2', 'h3', 'h4', 'h5', 'h6'}


class DocumentSplitter(ComponentIterator):
    """Iterator over chunks of a document. The document is chunked according to the specified `separators`.

    The iterator yields a `text` field containing the text of the chunk, and it may also
    include additional metadata fields if specified in the `metadata` parameter, as explained below.

    Chunked text will be cleaned with `ftfy.fix_text` to fix up common problems with unicode sequences.

    Args:
        separators: separators to use to chunk the document. Options are:
             `'heading'`, `'paragraph'`, `'sentence'`, `'token_limit'`, `'char_limit'`, `'page'`.
             This may be a comma-separated string, e.g., `'heading,token_limit'`.
        limit: the maximum number of tokens or characters in each chunk, if `'token_limit'`
             or `'char_limit'` is specified.
        metadata: additional metadata fields to include in the output. Options are:
             `'title'`, `'heading'` (HTML and Markdown), `'sourceline'` (HTML), `'page'` (PDF), `'bounding_box'`
             (PDF). The input may be a comma-separated string, e.g., `'title,heading,sourceline'`.
    """

    METADATA_COLUMN_TYPES: ClassVar[dict[ChunkMetadata, ColumnType]] = {
        ChunkMetadata.TITLE: StringType(nullable=True),
        ChunkMetadata.HEADING: JsonType(nullable=True),
        ChunkMetadata.SOURCELINE: IntType(nullable=True),
        ChunkMetadata.PAGE: IntType(nullable=True),
        ChunkMetadata.BOUNDING_BOX: JsonType(nullable=True),
    }

    def __init__(
        self,
        document: str,
        *,
        separators: str,
        limit: Optional[int] = None,
        overlap: Optional[int] = None,
        metadata: str = '',
        html_skip_tags: Optional[list[str]] = None,
        tiktoken_encoding: Optional[str] = 'cl100k_base',
        tiktoken_target_model: Optional[str] = None,
        # (PDF-processing-only)
        include_page_image: bool = False,
        page_image_dpi: int = 300,
        page_image_format: str = 'png',
    ):
        if html_skip_tags is None:
            html_skip_tags = ['nav']
        self._doc_handle = get_document_handle(document)
        assert self._doc_handle is not None
        # calling the output_schema method to validate the input arguments
        self.output_schema(separators=separators, metadata=metadata, limit=limit, overlap=overlap, include_page_image=include_page_image)
        self._separators = _parse_separators(separators)
        self._metadata_fields = _parse_metadata(metadata)
        if self._doc_handle.bs_doc is not None:
            title = self._doc_handle.bs_doc.title
            if title is None:
                self._doc_title = ''
            else:
                self._doc_title = ftfy.fix_text(title.get_text().strip())
        else:
            self._doc_title = ''
        self._limit = 0 if limit is None else limit
        self._skip_tags = html_skip_tags
        self._overlap = 0 if overlap is None else overlap
        self._tiktoken_encoding = tiktoken_encoding
        self._tiktoken_target_model = tiktoken_target_model

        self._include_page_image = include_page_image
        self._page_image_dpi = page_image_dpi
        self._page_image_format = page_image_format

        # set up processing pipeline
        if self._doc_handle.format == DocumentType.DocumentFormat.HTML:
            assert self._doc_handle.bs_doc is not None
            self._sections = self._html_sections()
        elif self._doc_handle.format == DocumentType.DocumentFormat.MD:
            assert self._doc_handle.md_ast is not None
            self._sections = self._markdown_sections()
        elif self._doc_handle.format == DocumentType.DocumentFormat.PDF:
            assert self._doc_handle.pdf_doc is not None
            self._sections = self._pdf_sections()
        elif self._doc_handle.format == DocumentType.DocumentFormat.TXT:
            assert self._doc_handle.txt_doc is not None
            self._sections = self._txt_sections()
        else:
            raise AssertionError(f'Unsupported document format: {self._doc_handle.format}')

        if Separator.SENTENCE in self._separators:
            self._sections = self._sentence_sections(self._sections)
        if Separator.TOKEN_LIMIT in self._separators:
            self._sections = self._token_chunks(self._sections)
        if Separator.CHAR_LIMIT in self._separators:
            self._sections = self._char_chunks(self._sections)



    @classmethod
    def input_schema(cls) -> dict[str, ColumnType]:
        return {
            'document': DocumentType(nullable=False),
            'separators': StringType(nullable=False),
            'metadata': StringType(nullable=False),
            'limit': IntType(nullable=True),
            'overlap': IntType(nullable=True),
            'skip_tags': StringType(nullable=True),
            'tiktoken_encoding': StringType(nullable=True),
            'tiktoken_target_model': StringType(nullable=True),
        }

    @classmethod
    def output_schema(cls, *args: Any, **kwargs: Any) -> tuple[dict[str, ColumnType], list[str]]:
        schema: dict[str, ColumnType] = {'text': StringType()}
        md_fields = _parse_metadata(kwargs['metadata']) if 'metadata' in kwargs else []

        for md_field in md_fields:
            schema[md_field.name.lower()] = cls.METADATA_COLUMN_TYPES[md_field]

        assert 'separators' in kwargs
        separators = _parse_separators(kwargs['separators'])

        limit = kwargs.get('limit')
        overlap = kwargs.get('overlap')

        if limit is not None or overlap is not None:
            if Separator.TOKEN_LIMIT not in separators and Separator.CHAR_LIMIT not in separators:
                raise Error('limit/overlap requires the "token_limit" or "char_limit" separator')
            if limit is not None and limit <= 0:
                raise Error('"limit" must be an integer > 0')
            if overlap is not None and overlap < 0:
                raise Error('"overlap" must be an integer >= 0')
        if Separator.TOKEN_LIMIT in separators or Separator.CHAR_LIMIT in separators:
            if Separator.TOKEN_LIMIT in separators and Separator.CHAR_LIMIT in separators:
                raise Error('Cannot specify both "token_limit" and "char_limit" separators')
            if kwargs.get('limit') is None:
                raise Error('limit is required with "token_limit"/"char_limit" separators')

<<<<<<< HEAD
        # check dependencies at the end
        if Separator.SENTENCE in separators:
            _ = Env.get().spacy_nlp
        if Separator.TOKEN_LIMIT in separators:
            Env.get().require_package('tiktoken')

        if kwargs.get('include_page_image'):
            from pixeltable.type_system import ImageType
            schema['image'] = ImageType(nullable=True)   # pdf → PIL image; others stay None    

=======
>>>>>>> 8ba96e45
        return schema, []

    def __next__(self) -> dict[str, Any]:
        while True:
            section = next(self._sections)
            if section.text is None:
                continue
            result: dict[str, Any] = {'text': section.text}
            for md_field in self._metadata_fields:
                if md_field == ChunkMetadata.TITLE:
                    result[md_field.name.lower()] = self._doc_title
                elif md_field == ChunkMetadata.HEADING:
                    result[md_field.name.lower()] = section.metadata.heading
                elif md_field == ChunkMetadata.SOURCELINE:
                    result[md_field.name.lower()] = section.metadata.sourceline
                elif md_field == ChunkMetadata.PAGE:
                    result[md_field.name.lower()] = section.metadata.page
                elif md_field == ChunkMetadata.BOUNDING_BOX:
                    result[md_field.name.lower()] = section.metadata.bounding_box

            if getattr(self, '_include_page_image', False):
                result['image'] = section.image
            
            return result
        
    def _html_sections(self) -> Iterator[DocumentSection]:
        """Create DocumentSections reflecting the html-specific separators"""
        import bs4

        emit_on_paragraph = Separator.PARAGRAPH in self._separators or Separator.SENTENCE in self._separators
        emit_on_heading = Separator.HEADING in self._separators or emit_on_paragraph
        # current state
        accumulated_text: list[str] = []  # currently accumulated text
        # accumulate pieces then join before emit to avoid quadratic complexity of string concatenation

        headings: dict[str, str] = {}  # current state of observed headings (level -> text)
        sourceline = 0  # most recently seen sourceline

        def update_metadata(el: bs4.Tag) -> None:
            # update current state
            nonlocal headings, sourceline
            sourceline = el.sourceline
            if el.name in _HTML_HEADINGS:
                # remove the previously seen lower levels
                lower_levels = [lv for lv in headings if lv > el.name]
                for lv in lower_levels:
                    del headings[lv]
                headings[el.name] = el.get_text().strip()

        def emit() -> Iterator[DocumentSection]:
            nonlocal accumulated_text, headings, sourceline
            if len(accumulated_text) > 0:
                md = DocumentSectionMetadata(sourceline=sourceline, heading=headings.copy())
                full_text = ' '.join(accumulated_text)
                full_text = ftfy.fix_text(full_text)
                yield DocumentSection(text=full_text, metadata=md)
                accumulated_text = []

        def process_element(el: bs4.element.Tag | bs4.NavigableString) -> Iterator[DocumentSection]:
            # process the element and emit sections as necessary
            nonlocal accumulated_text, headings, sourceline, emit_on_heading, emit_on_paragraph

            if el.name in self._skip_tags:
                return

            if isinstance(el, bs4.NavigableString):
                # accumulate text until we see a tag we care about
                text = el.get_text().strip()
                if len(text) > 0:
                    accumulated_text.append(text)
                return

            if el.name in _HTML_HEADINGS:
                if emit_on_heading:
                    yield from emit()
                update_metadata(el)
            elif el.name == 'p':
                if emit_on_paragraph:
                    yield from emit()
                update_metadata(el)
            for child in el.children:
                assert isinstance(child, (bs4.element.Tag, bs4.NavigableString)), type(el)
                yield from process_element(child)

        yield from process_element(self._doc_handle.bs_doc)
        yield from emit()

    def _markdown_sections(self) -> Iterator[DocumentSection]:
        """Create DocumentSections reflecting the html-specific separators"""
        assert self._doc_handle.md_ast is not None
        emit_on_paragraph = Separator.PARAGRAPH in self._separators or Separator.SENTENCE in self._separators
        emit_on_heading = Separator.HEADING in self._separators or emit_on_paragraph
        # current state
        accumulated_text: list[str] = []  # currently accumulated text
        # accumulate pieces then join before emit to avoid quadratic complexity of string concatenation
        headings: dict[str, str] = {}  # current state of observed headings (level -> text)

        def update_headings(heading: dict) -> None:
            # update current state
            nonlocal headings
            assert 'type' in heading and heading['type'] == 'heading'
            lint = heading['attrs']['level']
            level = f'h{lint}'
            text = heading['children'][0]['raw'].strip()
            # remove the previously seen lower levels
            lower_levels = [lv for lv in headings if lv > level]
            for lv in lower_levels:
                del headings[lv]
            headings[level] = text

        def emit() -> Iterator[DocumentSection]:
            nonlocal accumulated_text, headings
            if len(accumulated_text) > 0:
                metadata = DocumentSectionMetadata(sourceline=0, heading=headings.copy())
                yield DocumentSection(text=ftfy.fix_text(' '.join(accumulated_text)), metadata=metadata)
                accumulated_text = []

        def process_element(el: dict) -> Iterator[DocumentSection]:
            # process the element and emit sections as necessary
            nonlocal accumulated_text, headings, emit_on_heading, emit_on_paragraph
            assert 'type' in el

            if el['type'] == 'text':
                # accumulate text until we see a separator element
                text = el['raw'].strip()
                if len(text) > 0:
                    accumulated_text.append(text)
                return

            if el['type'] == 'heading':
                if emit_on_heading:
                    yield from emit()
                update_headings(el)
            elif el['type'] == 'paragraph':
                if emit_on_paragraph:
                    yield from emit()
            if 'children' not in el:
                return
            for child in el['children']:
                yield from process_element(child)

        for el in self._doc_handle.md_ast:
            yield from process_element(el)
        yield from emit()
   
    def _pdf_sections(self) -> Iterator[DocumentSection]:
        import ftfy
        import fitz  # pymupdf
        import PIL.Image, io

        doc: fitz.Document = self._doc_handle.pdf_doc
        assert doc is not None

        emit_on_paragraph = Separator.PARAGRAPH in self._separators or Separator.SENTENCE in self._separators
        emit_on_page = Separator.PAGE in self._separators or emit_on_paragraph

        accumulated_text: list[str] = []

        def _add_cleaned(raw: str) -> None:
            fixed = ftfy.fix_text(raw)
            if fixed:
                accumulated_text.append(fixed)

        def _emit_text() -> str:
            txt = ''.join(accumulated_text)
            accumulated_text.clear()
            return txt

        for page_idx, page in enumerate(doc.pages()):
            # render once per page if requested
            page_image = None
            if self._include_page_image:
                pix = page.get_pixmap(dpi=self._page_image_dpi)  # ← single render
                page_image = PIL.Image.open(io.BytesIO(pix.tobytes(self._page_image_format)))

            for block in page.get_text('blocks'):
                x1, y1, x2, y2, text, *_ = block
                _add_cleaned(text)
                if accumulated_text and emit_on_paragraph:
                    bbox = {'x1': x1, 'y1': y1, 'x2': x2, 'y2': y2}
                    md = DocumentSectionMetadata(page=page_idx, bounding_box=bbox)
                    yield DocumentSection(text=_emit_text(), metadata=md, image=page_image)

            if accumulated_text and emit_on_page and not emit_on_paragraph:
                md = DocumentSectionMetadata(page=page_idx)
                yield DocumentSection(text=_emit_text(), metadata=md, image=page_image)

        if accumulated_text and not emit_on_page:
            yield DocumentSection(text=_emit_text(), metadata=DocumentSectionMetadata(), image=None)



    def _txt_sections(self) -> Iterator[DocumentSection]:
        """Create DocumentSections for text files.

        Currently, it returns the entire text as a single section.
        TODO: Add support for paragraphs.
        """
        assert self._doc_handle.txt_doc is not None
        yield DocumentSection(text=ftfy.fix_text(self._doc_handle.txt_doc), metadata=DocumentSectionMetadata())

    def _sentence_sections(self, input_sections: Iterable[DocumentSection]) -> Iterator[DocumentSection]:
        """Split the input sections into sentences"""
        for section in input_sections:
            if section.text is not None:
                doc = Env.get().spacy_nlp(section.text)
                for sent in doc.sents:
                    yield DocumentSection(text=sent.text, metadata=section.metadata)

    def _token_chunks(self, input: Iterable[DocumentSection]) -> Iterator[DocumentSection]:
        import tiktoken

        if self._tiktoken_target_model is not None:
            encoding = tiktoken.encoding_for_model(self._tiktoken_target_model)
        else:
            encoding = tiktoken.get_encoding(self._tiktoken_encoding)
        assert self._limit > 0 and self._overlap >= 0

        for section in input:
            if section.text is None:
                continue
            tokens = encoding.encode(section.text)
            start_idx = 0
            text = None
            while start_idx < len(tokens):
                end_idx = min(start_idx + self._limit, len(tokens))
                while end_idx > start_idx:
                    # find a cutoff point that doesn't cut in the middle of utf8 multi-byte sequences
                    try:
                        # check that the truncated data can be properly decoded
                        text = encoding.decode(tokens[start_idx:end_idx], errors='strict')
                        break
                    except UnicodeDecodeError:
                        # we split the token array at a point where the utf8 encoding is broken
                        end_idx -= 1

                assert end_idx > start_idx
                assert text
                yield DocumentSection(text=text, metadata=section.metadata)
                start_idx = max(start_idx + 1, end_idx - self._overlap)  # ensure we make progress

    def _char_chunks(self, input: Iterable[DocumentSection]) -> Iterator[DocumentSection]:
        for section in input:
            if section.text is None:
                continue
            start_idx = 0
            while start_idx < len(section.text):
                end_idx = min(start_idx + self._limit, len(section.text))
                text = section.text[start_idx:end_idx]
                yield DocumentSection(text=text, metadata=section.metadata)
                start_idx += self._limit - self._overlap

    def close(self) -> None:
        pass

    def set_pos(self, pos: int) -> None:
        pass<|MERGE_RESOLUTION|>--- conflicted
+++ resolved
@@ -222,7 +222,6 @@
             if kwargs.get('limit') is None:
                 raise Error('limit is required with "token_limit"/"char_limit" separators')
 
-<<<<<<< HEAD
         # check dependencies at the end
         if Separator.SENTENCE in separators:
             _ = Env.get().spacy_nlp
@@ -233,8 +232,6 @@
             from pixeltable.type_system import ImageType
             schema['image'] = ImageType(nullable=True)   # pdf → PIL image; others stay None    
 
-=======
->>>>>>> 8ba96e45
         return schema, []
 
     def __next__(self) -> dict[str, Any]:
