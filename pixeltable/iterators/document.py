import dataclasses
import enum
import logging
from typing import Any, ClassVar, Iterable, Iterator, Literal

import ftfy
import PIL.Image
from bs4.element import NavigableString, Tag
<<<<<<< HEAD
from deprecated import deprecated
=======
from pypdfium2 import PdfDocument  # type: ignore[import-untyped]
>>>>>>> 067baafa

from pixeltable.env import Env
from pixeltable.exceptions import Error
from pixeltable.type_system import ColumnType, DocumentType, ImageType, IntType, JsonType, StringType
from pixeltable.utils.documents import get_document_handle

from .base import ComponentIterator

_logger = logging.getLogger('pixeltable')


class Element(enum.Enum):
    TEXT = 1
    IMAGE = 2


class ChunkMetadata(enum.Enum):
    TITLE = 1
    HEADING = 2
    SOURCELINE = 3
    PAGE = 4
    BOUNDING_BOX = 5


class Separator(enum.Enum):
    HEADING = 1
    PARAGRAPH = 2
    SENTENCE = 3
    TOKEN_LIMIT = 4
    CHAR_LIMIT = 5
    PAGE = 6


@dataclasses.dataclass
class DocumentSectionMetadata:
    """Metadata for a subsection of a document (ie, a structural element like a heading or paragraph)"""

    # html and markdown metadata
    sourceline: int | None = None
    # the stack of headings up to the most recently observed one;
    # eg, if the most recent one was an h2, 'headings' would contain keys 1 and 2, but nothing below that
    heading: dict[str, str] | None = None

    # pdf-specific metadata
    page: int | None = None
    # bounding box as an {x1, y1, x2, y2} dictionary
    bounding_box: dict[str, float] | None = None


@dataclasses.dataclass
class DocumentSection:
    """A single document chunk, according to some of the splitting criteria"""

    text: str | None = None
    image: PIL.Image.Image | None = None
    metadata: DocumentSectionMetadata | None = None


def _parse_separators(separators: str) -> list[Separator]:
    ret: list[Separator] = []
    for s in separators.split(','):
        clean_s = s.strip().upper()
        if not clean_s:
            continue
        if clean_s not in Separator.__members__:
            raise Error(
                f'Invalid separator: `{s.strip()}`. Valid separators are: {", ".join(Separator.__members__).lower()}'
            )
        ret.append(Separator[clean_s])
    return ret


def _parse_metadata(metadata: str) -> list[ChunkMetadata]:
    ret: list[ChunkMetadata] = []
    for m in metadata.split(','):
        clean_m = m.strip().upper()
        if not clean_m:
            continue
        if clean_m not in ChunkMetadata.__members__:
            raise Error(
                f'Invalid metadata: `{m.strip()}`. Valid metadata are: {", ".join(ChunkMetadata.__members__).lower()}'
            )
        ret.append(ChunkMetadata[clean_m])
    return ret


def _parse_elements(elements: list[Literal['text', 'image']]) -> list[Element]:
    result: list[Element] = []
    for e in elements:
        clean_e = e.strip().upper()
        if clean_e not in Element.__members__:
            raise Error(f'Invalid element: `{e}`. Valid elements are: {", ".join(Element.__members__).lower()}')
        result.append(Element[clean_e])
    if len(result) == 0:
        raise Error('elements cannot be empty')
    return result


_HTML_HEADINGS = {'h1', 'h2', 'h3', 'h4', 'h5', 'h6'}


class DocumentSplitter(ComponentIterator):
    METADATA_COLUMN_TYPES: ClassVar[dict[ChunkMetadata, ColumnType]] = {
        ChunkMetadata.TITLE: StringType(nullable=True),
        ChunkMetadata.HEADING: JsonType(nullable=True),
        ChunkMetadata.SOURCELINE: IntType(nullable=True),
        ChunkMetadata.PAGE: IntType(nullable=True),
        ChunkMetadata.BOUNDING_BOX: JsonType(nullable=True),
    }

    _doc_handle: Any
    _separators: list[Separator]
    _elements: list[Element]
    _metadata_fields: list[ChunkMetadata]
    _doc_title: str
    _limit: int
    _skip_tags: list[str]
    _overlap: int
    _tiktoken_encoding: str | None
    _tiktoken_target_model: str | None
    _image_dpi: int
    _image_format: str

    _sections: Iterator[DocumentSection]

    def __init__(
        self,
        document: str,
        *,
        separators: str,
        elements: list[Literal['text', 'image']] | None = None,
        limit: int | None = None,
        overlap: int | None = None,
        metadata: str = '',
        skip_tags: list[str] | None = None,
        tiktoken_encoding: str | None = 'cl100k_base',
        tiktoken_target_model: str | None = None,
        image_dpi: int = 300,
        image_format: str = 'png',
    ):
        if skip_tags is None:
            skip_tags = ['nav']
        self._doc_handle = get_document_handle(document)
        self._elements = _parse_elements(elements.copy()) if elements is not None else [Element.TEXT]
        assert self._doc_handle is not None
        self._separators = _parse_separators(separators)
        self._metadata_fields = _parse_metadata(metadata)
        if self._doc_handle.bs_doc is not None:
            title = self._doc_handle.bs_doc.title
            if title is None:
                self._doc_title = ''
            else:
                self._doc_title = ftfy.fix_text(title.get_text().strip())
        else:
            self._doc_title = ''
        self._limit = 0 if limit is None else limit
        self._skip_tags = skip_tags
        self._overlap = 0 if overlap is None else overlap
        self._tiktoken_encoding = tiktoken_encoding
        self._tiktoken_target_model = tiktoken_target_model
        self._image_dpi = image_dpi
        self._image_format = image_format

        # set up processing pipeline
        if self._doc_handle.format == DocumentType.DocumentFormat.HTML:
            assert self._doc_handle.bs_doc is not None
            self._sections = self._html_sections()
        elif self._doc_handle.format == DocumentType.DocumentFormat.MD:
            assert self._doc_handle.md_ast is not None
            self._sections = self._markdown_sections()
        elif self._doc_handle.format == DocumentType.DocumentFormat.PDF:
            assert self._doc_handle.pdf_doc is not None
            self._sections = self._pdf_sections()
        elif self._doc_handle.format == DocumentType.DocumentFormat.TXT:
            assert self._doc_handle.txt_doc is not None
            self._sections = self._txt_sections()
        else:
            raise AssertionError(f'Unsupported document format: {self._doc_handle.format}')

        if Separator.SENTENCE in self._separators:
            self._sections = self._sentence_sections(self._sections)
        if Separator.TOKEN_LIMIT in self._separators:
            self._sections = self._token_chunks(self._sections)
        if Separator.CHAR_LIMIT in self._separators:
            self._sections = self._char_chunks(self._sections)

    @classmethod
    def input_schema(cls) -> dict[str, ColumnType]:
        return {
            'document': DocumentType(nullable=False),
            'separators': StringType(nullable=False),
            'elements': JsonType(nullable=False),
            'metadata': StringType(nullable=False),
            'limit': IntType(nullable=True),
            'overlap': IntType(nullable=True),
            'skip_tags': StringType(nullable=True),
            'tiktoken_encoding': StringType(nullable=True),
            'tiktoken_target_model': StringType(nullable=True),
            'image_dpi': IntType(nullable=True),
            'image_format': StringType(nullable=True),
        }

    @classmethod
    def output_schema(cls, *args: Any, **kwargs: Any) -> tuple[dict[str, ColumnType], list[str]]:
        schema: dict[str, ColumnType] = {}
        elements = _parse_elements(kwargs.get('elements', ['text']))
        for element in elements:
            if element == Element.TEXT:
                schema['text'] = StringType(nullable=False)
            elif element == Element.IMAGE:
                schema['image'] = ImageType(nullable=False)

        md_fields = _parse_metadata(kwargs.get('metadata', ''))
        for md_field in md_fields:
            schema[md_field.name.lower()] = cls.METADATA_COLUMN_TYPES[md_field]

        assert 'separators' in kwargs
        separators = _parse_separators(kwargs['separators'])

        limit = kwargs.get('limit')
        overlap = kwargs.get('overlap')

        if Element.IMAGE in elements and separators != [Separator.PAGE]:
            raise Error('Image elements are only supported for the "page" separator on PDF documents')
        if limit is not None or overlap is not None:
            if Separator.TOKEN_LIMIT not in separators and Separator.CHAR_LIMIT not in separators:
                raise Error('limit/overlap requires the "token_limit" or "char_limit" separator')
            if limit is not None and limit <= 0:
                raise Error('"limit" must be an integer > 0')
            if overlap is not None and overlap < 0:
                raise Error('"overlap" must be an integer >= 0')
        if Separator.TOKEN_LIMIT in separators or Separator.CHAR_LIMIT in separators:
            if Separator.TOKEN_LIMIT in separators and Separator.CHAR_LIMIT in separators:
                raise Error('Cannot specify both "token_limit" and "char_limit" separators')
            if kwargs.get('limit') is None:
                raise Error('limit is required with "token_limit"/"char_limit" separators')

        if Separator.SENTENCE in separators:
            _ = Env.get().spacy_nlp
        if Separator.TOKEN_LIMIT in separators:
            Env.get().require_package('tiktoken')

        return schema, []

    def __next__(self) -> dict[str, Any]:
        while True:
            section = next(self._sections)
            if section.text is None and section.image is None:
                continue
            result: dict[str, Any] = {}
            for element in self._elements:
                if element == Element.TEXT:
                    result['text'] = section.text
                elif element == Element.IMAGE:
                    result['image'] = section.image

            for md_field in self._metadata_fields:
                if md_field == ChunkMetadata.TITLE:
                    result[md_field.name.lower()] = self._doc_title
                elif md_field == ChunkMetadata.HEADING:
                    result[md_field.name.lower()] = section.metadata.heading
                elif md_field == ChunkMetadata.SOURCELINE:
                    result[md_field.name.lower()] = section.metadata.sourceline
                elif md_field == ChunkMetadata.PAGE:
                    result[md_field.name.lower()] = section.metadata.page
                elif md_field == ChunkMetadata.BOUNDING_BOX:
                    result[md_field.name.lower()] = section.metadata.bounding_box

            return result

    def _html_sections(self) -> Iterator[DocumentSection]:
        """Create DocumentSections reflecting the html-specific separators"""
        import bs4

        emit_on_paragraph = Separator.PARAGRAPH in self._separators or Separator.SENTENCE in self._separators
        emit_on_heading = Separator.HEADING in self._separators or emit_on_paragraph
        # current state
        accumulated_text: list[str] = []  # currently accumulated text
        # accumulate pieces then join before emit to avoid quadratic complexity of string concatenation

        headings: dict[str, str] = {}  # current state of observed headings (level -> text)
        sourceline = 0  # most recently seen sourceline

        def update_metadata(el: bs4.Tag) -> None:
            # update current state
            nonlocal headings, sourceline
            sourceline = el.sourceline
            if el.name in _HTML_HEADINGS:
                # remove the previously seen lower levels
                lower_levels = [lv for lv in headings if lv > el.name]
                for lv in lower_levels:
                    del headings[lv]
                headings[el.name] = el.get_text().strip()

        def emit() -> Iterator[DocumentSection]:
            nonlocal accumulated_text, headings, sourceline
            if len(accumulated_text) > 0:
                md = DocumentSectionMetadata(sourceline=sourceline, heading=headings.copy())
                full_text = ' '.join(accumulated_text)
                full_text = ftfy.fix_text(full_text)
                yield DocumentSection(text=full_text, metadata=md)
                accumulated_text = []

        def process_element(el: Tag | NavigableString) -> Iterator[DocumentSection]:
            # process the element and emit sections as necessary
            nonlocal accumulated_text, headings, sourceline, emit_on_heading, emit_on_paragraph

            if el.name in self._skip_tags:
                return

            if isinstance(el, bs4.NavigableString):
                # accumulate text until we see a tag we care about
                text = el.get_text().strip()
                if len(text) > 0:
                    accumulated_text.append(text)
                return

            if el.name in _HTML_HEADINGS:
                if emit_on_heading:
                    yield from emit()
                update_metadata(el)
            elif el.name == 'p':
                if emit_on_paragraph:
                    yield from emit()
                update_metadata(el)
            for child in el.children:
                assert isinstance(child, (bs4.element.Tag, bs4.NavigableString)), type(el)
                yield from process_element(child)

        yield from process_element(self._doc_handle.bs_doc)
        yield from emit()

    def _markdown_sections(self) -> Iterator[DocumentSection]:
        """Create DocumentSections reflecting the html-specific separators"""
        assert self._doc_handle.md_ast is not None
        emit_on_paragraph = Separator.PARAGRAPH in self._separators or Separator.SENTENCE in self._separators
        emit_on_heading = Separator.HEADING in self._separators or emit_on_paragraph
        # current state
        accumulated_text: list[str] = []  # currently accumulated text
        # accumulate pieces then join before emit to avoid quadratic complexity of string concatenation
        headings: dict[str, str] = {}  # current state of observed headings (level -> text)

        def update_headings(heading: dict) -> None:
            # update current state
            nonlocal headings
            assert 'type' in heading and heading['type'] == 'heading'
            lint = heading['attrs']['level']
            level = f'h{lint}'
            text = heading['children'][0]['raw'].strip()
            # remove the previously seen lower levels
            lower_levels = [lv for lv in headings if lv > level]
            for lv in lower_levels:
                del headings[lv]
            headings[level] = text

        def emit() -> Iterator[DocumentSection]:
            nonlocal accumulated_text, headings
            if len(accumulated_text) > 0:
                metadata = DocumentSectionMetadata(sourceline=0, heading=headings.copy())
                yield DocumentSection(text=ftfy.fix_text(' '.join(accumulated_text)), metadata=metadata)
                accumulated_text = []

        def process_element(el: dict) -> Iterator[DocumentSection]:
            # process the element and emit sections as necessary
            nonlocal accumulated_text, headings, emit_on_heading, emit_on_paragraph
            assert 'type' in el

            if el['type'] == 'text':
                # accumulate text until we see a separator element
                text = el['raw'].strip()
                if len(text) > 0:
                    accumulated_text.append(text)
                return

            if el['type'] == 'heading':
                if emit_on_heading:
                    yield from emit()
                update_headings(el)
            elif el['type'] == 'paragraph':
                if emit_on_paragraph:
                    yield from emit()
            if 'children' not in el:
                return
            for child in el['children']:
                yield from process_element(child)

        for el in self._doc_handle.md_ast:
            yield from process_element(el)
        yield from emit()

    def _pdf_sections(self) -> Iterator[DocumentSection]:
        if Separator.PARAGRAPH in self._separators:
            raise Error(
                'Paragraph splitting is not currently supported for PDF documents. Please contact'
                ' us at https://github.com/pixeltable/pixeltable/issues if you need this feature.'
            )

        doc: PdfDocument = self._doc_handle.pdf_doc
        assert isinstance(doc, PdfDocument)

        emit_on_page = Separator.PAGE in self._separators
        accumulated_text: list[str] = []

        def _add_cleaned(raw: str) -> None:
            fixed = ftfy.fix_text(raw)
            if fixed:
                accumulated_text.append(fixed)

        def _emit_text() -> str:
            txt = ''.join(accumulated_text)
            accumulated_text.clear()
            return txt

        for page_idx, page in enumerate(doc):
            img = page.render().to_pil() if Element.IMAGE in self._elements else None
            text = page.get_textpage().get_text_range()
            _add_cleaned(text)
            if accumulated_text and emit_on_page:
                md = DocumentSectionMetadata(page=page_idx)
                yield DocumentSection(text=_emit_text(), image=img, metadata=md)

        if accumulated_text and not emit_on_page:
            yield DocumentSection(text=_emit_text(), metadata=DocumentSectionMetadata())

    def _txt_sections(self) -> Iterator[DocumentSection]:
        """Create DocumentSections for text files.

        Currently, it returns the entire text as a single section.
        TODO: Add support for paragraphs.
        """
        assert self._doc_handle.txt_doc is not None
        yield DocumentSection(text=ftfy.fix_text(self._doc_handle.txt_doc), metadata=DocumentSectionMetadata())

    def _sentence_sections(self, input_sections: Iterable[DocumentSection]) -> Iterator[DocumentSection]:
        """Split the input sections into sentences"""
        for section in input_sections:
            if section.text is not None:
                doc = Env.get().spacy_nlp(section.text)
                for sent in doc.sents:
                    yield DocumentSection(text=sent.text, metadata=section.metadata)

    def _token_chunks(self, input: Iterable[DocumentSection]) -> Iterator[DocumentSection]:
        import tiktoken

        if self._tiktoken_target_model is not None:
            encoding = tiktoken.encoding_for_model(self._tiktoken_target_model)
        else:
            encoding = tiktoken.get_encoding(self._tiktoken_encoding)
        assert self._limit > 0 and self._overlap >= 0

        for section in input:
            if section.text is None:
                continue
            tokens = encoding.encode(section.text)
            start_idx = 0
            text = None
            while start_idx < len(tokens):
                end_idx = min(start_idx + self._limit, len(tokens))
                while end_idx > start_idx:
                    # find a cutoff point that doesn't cut in the middle of utf8 multi-byte sequences
                    try:
                        # check that the truncated data can be properly decoded
                        text = encoding.decode(tokens[start_idx:end_idx], errors='strict')
                        break
                    except UnicodeDecodeError:
                        # we split the token array at a point where the utf8 encoding is broken
                        end_idx -= 1

                assert end_idx > start_idx
                assert text
                yield DocumentSection(text=text, metadata=section.metadata)
                start_idx = max(start_idx + 1, end_idx - self._overlap)  # ensure we make progress

    def _char_chunks(self, input: Iterable[DocumentSection]) -> Iterator[DocumentSection]:
        for section in input:
            if section.text is None:
                continue
            start_idx = 0
            while start_idx < len(section.text):
                end_idx = min(start_idx + self._limit, len(section.text))
                text = section.text[start_idx:end_idx]
                yield DocumentSection(text=text, metadata=section.metadata)
                start_idx += self._limit - self._overlap

    def close(self) -> None:
        pass

    @classmethod
    @deprecated(
        'create() is deprecated; use `pixeltable.functions.document.document_splitter` instead', version='0.5.6'
    )
    def create(cls, **kwargs: Any) -> tuple[type[ComponentIterator], dict[str, Any]]:
        return super()._create(**kwargs)<|MERGE_RESOLUTION|>--- conflicted
+++ resolved
@@ -6,11 +6,8 @@
 import ftfy
 import PIL.Image
 from bs4.element import NavigableString, Tag
-<<<<<<< HEAD
 from deprecated import deprecated
-=======
 from pypdfium2 import PdfDocument  # type: ignore[import-untyped]
->>>>>>> 067baafa
 
 from pixeltable.env import Env
 from pixeltable.exceptions import Error
