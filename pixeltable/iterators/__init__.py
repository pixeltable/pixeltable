from .base import ComponentIterator
from .document import DocumentSplitter
<<<<<<< HEAD
from .video import FrameIterator

__default_dir = set(symbol for symbol in dir() if not symbol.startswith('_'))
__removed_symbols = {'base', 'document', 'video'}
__all__ = sorted(list(__default_dir - __removed_symbols))


def __dir__():
    return __all__
=======
from .string import StringSplitter
from .video import FrameIterator
>>>>>>> 4e71e054
<|MERGE_RESOLUTION|>--- conflicted
+++ resolved
@@ -1,6 +1,6 @@
 from .base import ComponentIterator
 from .document import DocumentSplitter
-<<<<<<< HEAD
+from .string import StringSplitter
 from .video import FrameIterator
 
 __default_dir = set(symbol for symbol in dir() if not symbol.startswith('_'))
@@ -9,8 +9,4 @@
 
 
 def __dir__():
-    return __all__
-=======
-from .string import StringSplitter
-from .video import FrameIterator
->>>>>>> 4e71e054
+    return __all__