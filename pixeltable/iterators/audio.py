import logging
from fractions import Fraction
from pathlib import Path
from typing import Any, ClassVar

import av
from deprecated import deprecated

from pixeltable import exceptions as excs, type_system as ts
from pixeltable.utils.local_store import TempStore

from .base import ComponentIterator

_logger = logging.getLogger('pixeltable')


class AudioSplitter(ComponentIterator):
    # Input parameters
    audio_path: Path
    chunk_duration_sec: float
    overlap_sec: float

    # audio stream details
    container: av.container.input.InputContainer
    audio_time_base: Fraction  # seconds per presentation time

    # List of chunks to extract
    # Each chunk is defined by start and end presentation timestamps in audio file (int)
    chunks_to_extract_in_pts: list[tuple[int, int]] | None
    # next chunk to extract
    next_pos: int

    __codec_map: ClassVar[dict[str, str]] = {
        'mp3': 'mp3',  # MP3 decoder -> mp3/libmp3lame encoder
        'mp3float': 'mp3',  # MP3float decoder -> mp3 encoder
        'aac': 'aac',  # AAC decoder -> AAC encoder
        'vorbis': 'libvorbis',  # Vorbis decoder -> libvorbis encoder
        'opus': 'libopus',  # Opus decoder -> libopus encoder
        'flac': 'flac',  # FLAC decoder -> FLAC encoder
        'wavpack': 'wavpack',  # WavPack decoder -> WavPack encoder
        'alac': 'alac',  # ALAC decoder -> ALAC encoder
    }

    def __init__(
        self, audio: str, chunk_duration_sec: float, *, overlap_sec: float = 0.0, min_chunk_duration_sec: float = 0.0
    ):
        assert chunk_duration_sec > 0.0
        assert chunk_duration_sec >= min_chunk_duration_sec
        assert overlap_sec < chunk_duration_sec
        audio_path = Path(audio)
        assert audio_path.exists() and audio_path.is_file()
        self.audio_path = audio_path
        self.next_pos = 0
        self.container = av.open(str(audio_path))
        if len(self.container.streams.audio) == 0:
            # No audio stream
            return
        self.chunk_duration_sec = chunk_duration_sec
        self.overlap_sec = overlap_sec
        self.min_chunk_duration_sec = min_chunk_duration_sec
        self.audio_time_base = self.container.streams.audio[0].time_base

        audio_start_time_pts = self.container.streams.audio[0].start_time or 0
        audio_start_time_sec = float(audio_start_time_pts * self.audio_time_base)
        total_audio_duration_pts = self.container.streams.audio[0].duration or 0
        total_audio_duration_sec = float(total_audio_duration_pts * self.audio_time_base)

        self.chunks_to_extract_in_pts = [
            (round(start / self.audio_time_base), round(end / self.audio_time_base))
            for (start, end) in self.build_chunks(
                audio_start_time_sec, total_audio_duration_sec, chunk_duration_sec, overlap_sec, min_chunk_duration_sec
            )
        ]
        _logger.debug(
            f'AudioIterator: path={self.audio_path} total_audio_duration_pts={total_audio_duration_pts} '
            f'chunks_to_extract_in_pts={self.chunks_to_extract_in_pts}'
        )

    @classmethod
    def build_chunks(
        cls,
        start_time_sec: float,
        total_duration_sec: float,
        chunk_duration_sec: float,
        overlap_sec: float,
        min_chunk_duration_sec: float,
    ) -> list[tuple[float, float]]:
        chunks_to_extract_in_sec: list[tuple[float, float]] = []
        current_pos = start_time_sec
        end_time = start_time_sec + total_duration_sec
        while current_pos < end_time:
            chunk_start = current_pos
            chunk_end = min(chunk_start + chunk_duration_sec, end_time)
            chunks_to_extract_in_sec.append((chunk_start, chunk_end))
            if chunk_end >= end_time:
                break
            current_pos = chunk_end - overlap_sec
        # If the last chunk is smaller than min_chunk_duration_sec then drop the last chunk from the list
        if (
            len(chunks_to_extract_in_sec) > 0
            and (chunks_to_extract_in_sec[-1][1] - chunks_to_extract_in_sec[-1][0]) < min_chunk_duration_sec
        ):
            return chunks_to_extract_in_sec[:-1]  # return all but the last chunk
        return chunks_to_extract_in_sec

    @classmethod
    def input_schema(cls) -> dict[str, ts.ColumnType]:
        return {
            'audio': ts.AudioType(nullable=False),
            'chunk_duration_sec': ts.FloatType(nullable=True),
            'overlap_sec': ts.FloatType(nullable=True),
            'min_chunk_duration_sec': ts.FloatType(nullable=True),
        }

    @classmethod
    def output_schema(cls, *args: Any, **kwargs: Any) -> tuple[dict[str, ts.ColumnType], list[str]]:
        param_names = ['chunk_duration_sec', 'min_chunk_duration_sec', 'overlap_sec']
        params = dict(zip(param_names, args))
        params.update(kwargs)

        chunk_duration_sec = params['chunk_duration_sec']
        min_chunk_duration_sec = params.get('min_chunk_duration_sec', 0.0)
        overlap_sec = params.get('overlap_sec', 0.0)
        if chunk_duration_sec <= 0.0:
            raise excs.Error('chunk_duration_sec must be a positive number')
        if chunk_duration_sec < min_chunk_duration_sec:
            raise excs.Error('chunk_duration_sec must be at least min_chunk_duration_sec')
        if overlap_sec >= chunk_duration_sec:
            raise excs.Error('overlap_sec must be less than chunk_duration_sec')
        return {
            'start_time_sec': ts.FloatType(),
            'end_time_sec': ts.FloatType(),
            'audio_chunk': ts.AudioType(nullable=True),
        }, []

    def __next__(self) -> dict[str, Any]:
        if self.next_pos >= len(self.chunks_to_extract_in_pts):
            raise StopIteration
        target_chunk_start, target_chunk_end = self.chunks_to_extract_in_pts[self.next_pos]
        chunk_start_pts = 0
        chunk_end_pts = 0
        chunk_file = str(TempStore.create_path(extension=self.audio_path.suffix))
        output_container = av.open(chunk_file, mode='w')
        input_stream = self.container.streams.audio[0]
        codec_name = AudioSplitter.__codec_map.get(input_stream.codec_context.name, input_stream.codec_context.name)
        output_stream = output_container.add_stream(codec_name, rate=input_stream.codec_context.sample_rate)
        assert isinstance(output_stream, av.audio.stream.AudioStream)
        frame_count = 0
        # Since frames don't align with chunk boundaries, we may have read an extra frame in previous iteration
        # Seek to the nearest frame in stream at current chunk start time
        self.container.seek(target_chunk_start, backward=True, stream=self.container.streams.audio[0])
        while True:
            try:
                frame = next(self.container.decode(audio=0))
            except EOFError as e:
                raise excs.Error(f"Failed to read audio file '{self.audio_path}': {e}") from e
            except StopIteration:
                # no more frames to scan
                break
            if frame.pts < target_chunk_start:
                # Current frame is behind chunk's start time, always get frame next to chunk's start time
                continue
            if frame.pts >= target_chunk_end:
                # Frame has crossed the chunk boundary, it should be picked up by next chunk, throw away
                # the current frame
                break
            frame_end = frame.pts + frame.samples
            if frame_count == 0:
                # Record start of the first frame
                chunk_start_pts = frame.pts
            # Write frame to output container
            frame_count += 1
            # If encode returns packets, write them to output container. Some encoders will buffer the frames.
            output_container.mux(output_stream.encode(frame))
            # record this frame's end as chunks end
            chunk_end_pts = frame_end
            # Check if frame's end has crossed the chunk boundary
            if frame_end >= target_chunk_end:
                break

        # record result
        if frame_count > 0:
            # flush encoder
            output_container.mux(output_stream.encode(None))
            output_container.close()
            result = {
                'start_time_sec': round(float(chunk_start_pts * self.audio_time_base), 4),
                'end_time_sec': round(float(chunk_end_pts * self.audio_time_base), 4),
                'audio_chunk': chunk_file if frame_count > 0 else None,
            }
            _logger.debug('audio chunk result: %s', result)
            self.next_pos += 1
            return result
        else:
            # It's possible that there are no frames in the range of the last chunk, stop the iterator in this case.
            # Note that start_time points at the first frame so case applies only for the last chunk
            assert self.next_pos == len(self.chunks_to_extract_in_pts) - 1
            self.next_pos += 1
            raise StopIteration

    def close(self) -> None:
<<<<<<< HEAD
        self.container.close()

    def set_pos(self, pos: int) -> None:
        pass

    @classmethod
    @deprecated('create() is deprecated; use `pixeltable.functions.audio.audio_splitter` instead', version='0.5.5')
    def create(cls, **kwargs: Any) -> tuple[type[ComponentIterator], dict[str, Any]]:
        return super()._create(**kwargs)
=======
        self.container.close()
>>>>>>> c49b3b86
<|MERGE_RESOLUTION|>--- conflicted
+++ resolved
@@ -199,16 +199,9 @@
             raise StopIteration
 
     def close(self) -> None:
-<<<<<<< HEAD
         self.container.close()
-
-    def set_pos(self, pos: int) -> None:
-        pass
 
     @classmethod
     @deprecated('create() is deprecated; use `pixeltable.functions.audio.audio_splitter` instead', version='0.5.5')
     def create(cls, **kwargs: Any) -> tuple[type[ComponentIterator], dict[str, Any]]:
-        return super()._create(**kwargs)
-=======
-        self.container.close()
->>>>>>> c49b3b86
+        return super()._create(**kwargs)