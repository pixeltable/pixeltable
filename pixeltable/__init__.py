--- conflicted
+++ resolved
@@ -3,13 +3,8 @@
 from .exceptions import Error
 from .exprs import RELATIVE_PATH_ROOT
 from .func import Function, udf, Aggregator, uda, expr_udf
-<<<<<<< HEAD
-from .globals import init, create_table, create_view, get_table, move, drop_table, list_tables, create_dir, rm_dir, \
+from .globals import init, create_table, create_view, get_table, move, drop_table, list_tables, create_dir, drop_dir, \
     list_dirs, list_functions, configure_logging
-=======
-from .globals import init, create_table, create_view, get_table, move, drop_table, list_tables, create_dir, drop_dir, \
-    list_dirs, list_functions, get_path, configure_logging
->>>>>>> e93ff341
 from .type_system import (
     ColumnType,
     StringType,
