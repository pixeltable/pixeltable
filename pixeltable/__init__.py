--- conflicted
+++ resolved
@@ -3,12 +3,7 @@
 from .__version__ import __version__, __version_tuple__
 from .catalog import Column, InsertableTable, Table, UpdateStatus, View
 from .dataframe import DataFrame
-<<<<<<< HEAD
 from .exceptions import Error, ExprEvalError, PixeltableWarning
-from .exprs import RELATIVE_PATH_ROOT
-=======
-from .exceptions import Error, PixeltableWarning
->>>>>>> b73273fc
 from .func import Aggregator, Function, expr_udf, query, uda, udf
 from .globals import (
     array,
