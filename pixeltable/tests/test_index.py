import PIL
import PIL.Image
import numpy as np
import pytest

import pixeltable as pxt
from pixeltable.functions.huggingface import clip_image, clip_text
<<<<<<< HEAD
from pixeltable.tests.utils import text_embed, img_embed, skip_test_if_not_installed, e5_embed
=======
from pixeltable.tests.utils import clip_text_embed, clip_img_embed, skip_test_if_not_installed, assert_img_eq
>>>>>>> 856295fb


class TestIndex:

    # returns string
    @pxt.udf
    def bad_embed(x: str) -> str:
        return x

    # returns array w/o size
    @pxt.udf(return_type=pxt.ArrayType((None,), dtype=pxt.FloatType()))
    def bad_embed2(x: str) -> np.ndarray:
        return np.zeros(10)

    def test_search(self, small_img_tbl: pxt.Table) -> None:
        skip_test_if_not_installed('transformers')
        t = small_img_tbl
        sample_img = t.select(t.img).head(1)[0, 'img']
        _ = t.select(t.img.localpath).collect()

        for metric, is_asc in [('cosine', False), ('ip', False), ('l2', True)]:
            t.add_embedding_index('img', metric=metric, img_embed=clip_img_embed, text_embed=clip_text_embed)

            res = t.select(img=t.img, sim=t.img.similarity(sample_img))\
                .order_by(t.img.similarity(sample_img), asc=is_asc)\
                .limit(1).collect()
            out_img = res[0, 'img']
            assert_img_eq(sample_img, out_img), f'{metric} failed'

            # TODO:  how to verify the output?
            _ = t.select(path=t.img.localpath, sim=t.img.similarity('parachute')) \
                .order_by(t.img.similarity('parachute'), asc=is_asc) \
                .limit(1).collect()

            t.drop_index(column_name='img')

    def test_search_errors(self, indexed_img_tbl: pxt.Table, small_img_tbl: pxt.Table) -> None:
        skip_test_if_not_installed('transformers')
        t = indexed_img_tbl
        with pytest.raises(pxt.Error) as exc_info:
            _ = t.order_by(t.img.similarity(('red truck',))).limit(1).collect()
        assert 'requires a string or' in str(exc_info.value).lower()

        with pytest.raises(pxt.Error) as exc_info:
            _ = t.order_by(t.img.similarity(['red truck'])).limit(1).collect()
        assert 'requires a string or a ' in str(exc_info.value).lower()

        with pytest.raises(pxt.Error) as exc_info:
            _ = t.order_by(t.img.similarity(t.split)).limit(1).collect()
        assert 'not an expression' in str(exc_info.value).lower()

        with pytest.raises(pxt.Error) as exc_info:
            _ = t.order_by(t.split.similarity('red truck')).limit(1).collect()
        assert 'no index found' in str(exc_info.value).lower()

        t = small_img_tbl
        t.add_embedding_index('img', img_embed=clip_img_embed)
        with pytest.raises(pxt.Error) as exc_info:
            _ = t.order_by(t.img.similarity('red truck')).limit(1).collect()
        assert 'was created without the text_embed parameter' in str(exc_info.value).lower()

        t.add_embedding_index('img', text_embed=clip_text_embed, img_embed=clip_img_embed)
        with pytest.raises(pxt.Error) as exc_info:
            _ = t.order_by(t.img.similarity('red truck')).limit(1).collect()
        assert 'column img has multiple indices' in str(exc_info.value).lower()

        t.drop_index(idx_name='idx0')
        t.drop_index(idx_name='idx1')
        t.add_embedding_index('split', text_embed=clip_text_embed)
        sample_img = t.select(t.img).head(1)[0, 'img']
        with pytest.raises(pxt.Error) as exc_info:
            _ = t.order_by(t.split.similarity(sample_img)).limit(1).collect()
        assert 'was created without the img_embed parameter' in str(exc_info.value).lower()

    def test_embedding_basic(self, img_tbl: pxt.Table, test_tbl: pxt.Table) -> None:
        skip_test_if_not_installed('transformers')
        img_t = img_tbl
        rows = list(img_t.select(img=img_t.img.fileurl, category=img_t.category, split=img_t.split).collect())
        # create table with fewer rows to speed up testing
        cl = pxt.Client()
        schema = {
            'img': pxt.ImageType(nullable=False),
            'category': pxt.StringType(nullable=False),
            'split': pxt.StringType(nullable=False),
        }
        tbl_name = 'index_test'
        img_t = cl.create_table(tbl_name, schema=schema)
        img_t.insert(rows[:30])

        img_t.add_embedding_index('img', img_embed=clip_img_embed, text_embed=clip_text_embed)

        with pytest.raises(pxt.Error) as exc_info:
            # duplicate name
            img_t.add_embedding_index('img', idx_name='idx0', img_embed=clip_img_embed)
        assert 'duplicate index name' in str(exc_info.value).lower()

<<<<<<< HEAD
        img_t.add_embedding_index('category', text_embed=e5_embed)
=======
        img_t.add_embedding_index('category', text_embed=clip_text_embed)
>>>>>>> 856295fb
        # revert() removes the index
        img_t.revert()
        with pytest.raises(pxt.Error) as exc_info:
            img_t.drop_index(column_name='category')
        assert 'does not have an index' in str(exc_info.value).lower()

        rows = list(img_t.collect())
        status = img_t.update({'split': 'other'}, where=img_t.split == 'test')
        assert status.num_excs == 0

        status = img_t.delete()
        assert status.num_excs == 0

        # revert delete()
        img_t.revert()
        # revert update()
        img_t.revert()

        # make sure we can still do DML after reloading the metadata
        cl = pxt.Client(reload=True)
        img_t = cl.get_table(tbl_name)
        status = img_t.insert(rows)
        assert status.num_excs == 0

        status = img_t.update({'split': 'other'}, where=img_t.split == 'test')
        assert status.num_excs == 0

        status = img_t.delete()
        assert status.num_excs == 0

        # revert delete()
        img_t.revert()
        # revert update()
        img_t.revert()

        img_t.drop_index(idx_name='idx0')
        with pytest.raises(pxt.Error) as exc_info:
            img_t.drop_index(column_name='img')
        assert 'does not have an index' in str(exc_info.value).lower()

        # revert() makes the index reappear
        img_t.revert()
        with pytest.raises(pxt.Error) as exc_info:
            img_t.add_embedding_index('img', idx_name='idx0', img_embed=clip_img_embed)
        assert 'duplicate index name' in str(exc_info.value).lower()

        # dropping the indexed column also drops indices
        img_t.drop_column('img')
        with pytest.raises(pxt.Error) as exc_info:
            img_t.drop_index(idx_name='idx0')
        assert 'does not exist' in str(exc_info.value).lower()

    def test_errors(self, small_img_tbl: pxt.Table, test_tbl: pxt.Table) -> None:
        skip_test_if_not_installed('transformers')
        img_t = small_img_tbl

        with pytest.raises(pxt.Error) as exc_info:
            img_t.add_embedding_index('img', metric='badmetric', img_embed=clip_img_embed)
        assert 'invalid metric badmetric' in str(exc_info.value).lower()

        with pytest.raises(pxt.Error) as exc_info:
            # unknown column
            img_t.add_embedding_index('does_not_exist', idx_name='idx0', img_embed=clip_img_embed)
        assert 'column does_not_exist unknown' in str(exc_info.value).lower()

        with pytest.raises(pxt.Error) as exc_info:
            # wrong column type
            test_tbl.add_embedding_index('c2', img_embed=clip_img_embed)
        assert 'requires string or image column' in str(exc_info.value).lower()

        with pytest.raises(pxt.Error) as exc_info:
            # missing embedding function
            img_t.add_embedding_index('img', text_embed=clip_text_embed)
        assert 'image embedding function is required' in str(exc_info.value).lower()

        with pytest.raises(pxt.Error) as exc_info:
            # wrong signature
            img_t.add_embedding_index('img', img_embed=clip_image)
        assert 'but has signature' in str(exc_info.value).lower()

        with pytest.raises(pxt.Error) as exc_info:
            # missing embedding function
            img_t.add_embedding_index('category', img_embed=clip_img_embed)
        assert 'text embedding function is required' in str(exc_info.value).lower()

        with pytest.raises(pxt.Error) as exc_info:
            # wrong signature
            img_t.add_embedding_index('category', text_embed=clip_text)
        assert 'but has signature' in str(exc_info.value).lower()

        with pytest.raises(pxt.Error) as exc_info:
            img_t.add_embedding_index('category', text_embed=self.bad_embed)
        assert 'must return an array' in str(exc_info.value).lower()

        with pytest.raises(pxt.Error) as exc_info:
            img_t.add_embedding_index('category', text_embed=self.bad_embed2)
        assert 'must return a 1d array of a specific length' in str(exc_info.value).lower()

        with pytest.raises(pxt.Error) as exc_info:
            img_t.drop_index()
        assert 'exactly one of column_name or idx_name must be provided' in str(exc_info.value).lower()

        with pytest.raises(pxt.Error) as exc_info:
            img_t.drop_index(idx_name='doesnotexist')
        assert 'index doesnotexist does not exist' in str(exc_info.value).lower()

        with pytest.raises(pxt.Error) as exc_info:
            img_t.drop_index(column_name='doesnotexist')
        assert 'column doesnotexist unknown' in str(exc_info.value).lower()

        with pytest.raises(pxt.Error) as exc_info:
            img_t.drop_index(column_name='img')
        assert 'column img does not have an index' in str(exc_info.value).lower()

        img_t.add_embedding_index('img', img_embed=clip_img_embed)
        img_t.add_embedding_index('img', img_embed=clip_img_embed)

        with pytest.raises(pxt.Error) as exc_info:
            img_t.drop_index(column_name='img')
        assert 'column img has multiple indices' in str(exc_info.value).lower()<|MERGE_RESOLUTION|>--- conflicted
+++ resolved
@@ -5,11 +5,7 @@
 
 import pixeltable as pxt
 from pixeltable.functions.huggingface import clip_image, clip_text
-<<<<<<< HEAD
-from pixeltable.tests.utils import text_embed, img_embed, skip_test_if_not_installed, e5_embed
-=======
-from pixeltable.tests.utils import clip_text_embed, clip_img_embed, skip_test_if_not_installed, assert_img_eq
->>>>>>> 856295fb
+from pixeltable.tests.utils import clip_text_embed, clip_img_embed, skip_test_if_not_installed, assert_img_eq, e5_embed
 
 
 class TestIndex:
@@ -106,11 +102,8 @@
             img_t.add_embedding_index('img', idx_name='idx0', img_embed=clip_img_embed)
         assert 'duplicate index name' in str(exc_info.value).lower()
 
-<<<<<<< HEAD
         img_t.add_embedding_index('category', text_embed=e5_embed)
-=======
-        img_t.add_embedding_index('category', text_embed=clip_text_embed)
->>>>>>> 856295fb
+
         # revert() removes the index
         img_t.revert()
         with pytest.raises(pxt.Error) as exc_info:
