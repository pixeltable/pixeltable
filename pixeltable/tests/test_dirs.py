import pytest

import pixeltable as pxt
from pixeltable import exceptions as excs
<<<<<<< HEAD
from pixeltable.tests.utils import make_tbl, reload_db
=======
from .utils import make_tbl
>>>>>>> 56af754c


class TestDirs:
    def test_create(self, reset_db) -> None:
        dirs = ['dir1', 'dir1.sub1', 'dir1.sub1.subsub1']
        for name in dirs:
            pxt.create_dir(name)

        # invalid names
        with pytest.raises(excs.Error):
            pxt.create_dir('1dir')
        with pytest.raises(excs.Error):
            pxt.create_dir('_dir1')
        with pytest.raises(excs.Error):
            pxt.create_dir('dir 1')
        with pytest.raises(excs.Error):
            pxt.create_dir('dir1..sub2')
        with pytest.raises(excs.Error):
            pxt.create_dir('dir1.sub2.')
        with pytest.raises(excs.Error):
            pxt.create_dir('dir1:sub2.')

        # existing dirs
        with pytest.raises(excs.Error):
            pxt.create_dir('dir1')
        pxt.create_dir('dir1', ignore_errors=True)
        with pytest.raises(excs.Error):
            pxt.create_dir('dir1.sub1')
        with pytest.raises(excs.Error):
            pxt.create_dir('dir1.sub1.subsub1')

        # existing table
        make_tbl('dir1.t1')
        with pytest.raises(excs.Error):
            pxt.create_dir('dir1.t1')

        with pytest.raises(excs.Error):
            pxt.create_dir('dir2.sub2')
        make_tbl('t2')
        with pytest.raises(excs.Error):
            pxt.create_dir('t2.sub2')

        # new client: force loading from store
        reload_db()

        listing = pxt.list_dirs(recursive=True)
        assert listing == dirs
        listing = pxt.list_dirs(recursive=False)
        assert listing == ['dir1']
        listing = pxt.list_dirs('dir1', recursive=True)
        assert listing == ['dir1.sub1', 'dir1.sub1.subsub1']
        listing = pxt.list_dirs('dir1', recursive=False)
        assert listing == ['dir1.sub1']
        listing = pxt.list_dirs('dir1.sub1', recursive=True)
        assert listing == ['dir1.sub1.subsub1']
        listing = pxt.list_dirs('dir1.sub1', recursive=False)
        assert listing == ['dir1.sub1.subsub1']

    def test_rm(self, reset_db) -> None:
        dirs = ['dir1', 'dir1.sub1', 'dir1.sub1.subsub1']
        for name in dirs:
            pxt.create_dir(name)
        make_tbl('t1')
        make_tbl('dir1.t1')

        # bad name
        with pytest.raises(excs.Error):
            pxt.rm_dir('1dir')
        # bad path
        with pytest.raises(excs.Error):
            pxt.rm_dir('dir1..sub1')
        # doesn't exist
        with pytest.raises(excs.Error):
            pxt.rm_dir('dir2')
        # not empty
        with pytest.raises(excs.Error):
            pxt.rm_dir('dir1')

        pxt.rm_dir('dir1.sub1.subsub1')
        assert pxt.list_dirs('dir1.sub1') == []

        # check after reloading
        reload_db()
        assert pxt.list_dirs('dir1.sub1') == []

    def test_move(self, reset_db) -> None:
        pxt.create_dir('dir1')
        pxt.create_dir('dir1.sub1')
        make_tbl('dir1.sub1.t1')
        assert pxt.list_tables('dir1') == ['dir1.sub1.t1']
        pxt.move('dir1.sub1.t1', 'dir1.sub1.t2')
        assert pxt.list_tables('dir1') == ['dir1.sub1.t2']
        pxt.create_dir('dir2')
        pxt.move('dir1', 'dir2.dir1')
        assert pxt.list_tables('dir2') == ['dir2.dir1.sub1.t2']

        # new client: force loading from store
        reload_db()
        assert pxt.list_tables('dir2') == ['dir2.dir1.sub1.t2']<|MERGE_RESOLUTION|>--- conflicted
+++ resolved
@@ -2,11 +2,7 @@
 
 import pixeltable as pxt
 from pixeltable import exceptions as excs
-<<<<<<< HEAD
-from pixeltable.tests.utils import make_tbl, reload_db
-=======
-from .utils import make_tbl
->>>>>>> 56af754c
+from .utils import make_tbl, reload_db
 
 
 class TestDirs:
