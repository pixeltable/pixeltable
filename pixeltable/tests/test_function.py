--- conflicted
+++ resolved
@@ -5,15 +5,11 @@
 
 import pixeltable as pxt
 import pixeltable.exceptions as excs
+import pixeltable.func as func
 from pixeltable import catalog
 from pixeltable.func import Function, FunctionRegistry, Batch
 from pixeltable.type_system import IntType, FloatType
-<<<<<<< HEAD
-from pixeltable.tests.utils import assert_resultset_eq, reload_db
-=======
-from .utils import assert_resultset_eq
->>>>>>> 56af754c
-import pixeltable.func as func
+from .utils import assert_resultset_eq, reload_db
 
 
 def dummy_fn(i: int) -> int:
