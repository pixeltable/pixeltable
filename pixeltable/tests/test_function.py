from typing import Optional

import numpy as np
import pytest

import pixeltable as pt
<<<<<<< HEAD
from pixeltable import catalog
from pixeltable import exceptions as exc
from pixeltable.func import Function, FunctionRegistry
from pixeltable.tests.utils import assert_resultset_eq
=======
import pixeltable.exceptions as exc
from pixeltable import catalog
from pixeltable.func import Function, FunctionRegistry, Batch
>>>>>>> 9a35603d
from pixeltable.type_system import IntType, FloatType


def dummy_fn(i: int) -> int:
    return i

class TestFunction:
    @pt.udf(return_type=IntType(), param_types=[IntType()])
    def func(x: int) -> int:
        return x + 1

    @pt.uda(name='agg', value_type=IntType(), update_types=[IntType()])
    class Aggregator:
        def __init__(self):
            self.sum = 0
        def update(self, val: int) -> None:
            if val is not None:
                self.sum += val
        def value(self) -> int:
            return self.sum

    def test_serialize_anonymous(self, init_env) -> None:
        d = self.func.as_dict()
        FunctionRegistry.get().clear_cache()
        deserialized = Function.from_dict(d)
        # TODO: add Function.exec() and then use that
        assert deserialized.py_fn(1) == 2

    @pytest.mark.skip(reason='deprecated')
    def test_create(self, test_client: pt.Client) -> None:
        cl = test_client
        cl.create_function('test_fn', self.func)
        assert self.func.md.fqn == 'test_fn'
        FunctionRegistry.get().clear_cache()
        cl = pt.Client(reload=True)
        _ = cl.list_functions()
        fn2 = cl.get_function('test_fn')
        assert fn2.md.fqn == 'test_fn'
        assert fn2.py_fn(1) == 2

        with pytest.raises(exc.Error):
            cl.create_function('test_fn', self.func)
        with pytest.raises(exc.Error):
            cl.create_function('dir1.test_fn', self.func)
        with pytest.raises(exc.Error):
            library_fn = make_library_function(IntType(), [IntType()], __name__, 'dummy_fn')
            cl.create_function('library_fn', library_fn)

    @pytest.mark.skip(reason='deprecated')
    def test_update(self, test_client: pt.Client, test_tbl: catalog.Table) -> None:
        cl = test_client
        t = test_tbl
        cl.create_function('test_fn', self.func)
        res1 = t[self.func(t.c2)].show(0).to_pandas()

        # load function from db and make sure it computes the same thing as before
        FunctionRegistry.get().clear_cache()
        cl = pt.Client(reload=True)
        fn = cl.get_function('test_fn')
        res2 = t[fn(t.c2)].show(0).to_pandas()
        assert res1.col_0.equals(res2.col_0)
        fn.py_fn = lambda x: x + 2
        cl.update_function('test_fn', fn)
        assert self.func.md.fqn == fn.md.fqn  # fqn doesn't change

        FunctionRegistry.get().clear_cache()
        cl = pt.Client(reload=True)
        fn = cl.get_function('test_fn')
        assert self.func.md.fqn == fn.md.fqn  # fqn doesn't change
        res3 = t[fn(t.c2)].show(0).to_pandas()
        assert (res2.col_0 + 1).equals(res3.col_0)

        # signature changes
        with pytest.raises(exc.Error):
            cl.update_function('test_fn', make_function(FloatType(), [IntType()], fn.py_fn))
        with pytest.raises(exc.Error):
            cl.update_function('test_fn', make_function(IntType(), [FloatType()], fn.py_fn))
        with pytest.raises(exc.Error):
            cl.update_function('test_fn', self.agg)

    @pytest.mark.skip(reason='deprecated')
    def test_move(self, test_client: pt.Client) -> None:
        cl = test_client
        cl.create_function('test_fn', self.func)

        FunctionRegistry.get().clear_cache()
        cl = pt.Client(reload=True)
        with pytest.raises(exc.Error):
            cl.move('test_fn2', 'test_fn')
        cl.move('test_fn', 'test_fn2')
        func = cl.get_function('test_fn2')
        assert func.py_fn(1) == 2
        assert func.md.fqn == 'test_fn2'

        with pytest.raises(exc.Error):
            _ = cl.get_function('test_fn')

        # move function between directories
        cl.create_dir('functions')
        cl.create_dir('functions2')
        cl.create_function('functions.func1', self.func)
        with pytest.raises(exc.Error):
            cl.move('functions2.func1', 'functions.func1')
        cl.move('functions.func1', 'functions2.func1')
        func = cl.get_function('functions2.func1')
        assert func.md.fqn == 'functions2.func1'


        FunctionRegistry.get().clear_cache()
        cl = pt.Client(reload=True)
        func = cl.get_function('functions2.func1')
        assert func.py_fn(1) == 2
        assert func.md.fqn == 'functions2.func1'
        with pytest.raises(exc.Error):
            _ = cl.get_function('functions.func1')

    @pytest.mark.skip(reason='deprecated')
    def test_drop(self, test_client: pt.Client) -> None:
        cl = test_client
        cl.create_function('test_fn', self.func)
        FunctionRegistry.get().clear_cache()
        cl = pt.Client(reload=True)
        cl.drop_function('test_fn')

        with pytest.raises(exc.Error):
            _ = cl.get_function('test_fn')

    def test_list(self, test_client: pt.Client) -> None:
        _ = FunctionRegistry.get().list_functions()
        print(_)

    def test_call(self, test_tbl: catalog.Table) -> None:
        t = test_tbl

        @pt.udf(return_type=IntType(), param_types=[IntType(), FloatType(), FloatType(), FloatType()])
        def f1(a: int, b: float, c: float = 0.0, d: float = 1.0) -> float:
            return a + b + c + d

        r0 = t[t.c2, t.c3].show(0).to_pandas()
        # positional params with default args
        r1 = t[f1(t.c2, t.c3)].show(0).to_pandas()['col_0']
        assert np.all(r1 == r0.c2 + r0.c3 + 1.0)
        # kw args only
        r2 = t[f1(c=0.0, b=t.c3, a=t.c2)].show(0).to_pandas()['col_0']
        assert np.all(r1 == r2)
        # overriding default args
        r3 = t[f1(d=0.0, c=1.0, b=t.c3, a=t.c2)].show(0).to_pandas()['col_0']
        assert np.all(r2 == r3)
        # overriding default with positional arg
        r4 = t[f1(t.c2, t.c3, 0.0)].show(0).to_pandas()['col_0']
        assert np.all(r3 == r4)
        # overriding default with positional arg and kw arg
        r5 = t[f1(t.c2, t.c3, 1.0, d=0.0)].show(0).to_pandas()['col_0']
        assert np.all(r4 == r5)
        # d is kwarg
        r6 = t[f1(t.c2, d=1.0, b=t.c3)].show(0).to_pandas()['col_0']
        assert np.all(r5 == r6)
        # d is Expr kwarg
        r6 = t[f1(1, d=t.c3, b=t.c3)].show(0).to_pandas()['col_0']
        assert np.all(r5 == r6)

        # test handling of Nones
        @pt.udf(
            return_type=IntType(),
            param_types=[IntType(nullable=True), FloatType(nullable=False), FloatType(nullable=True)])
        def f2(a: int, b: float = 0.0, c: float = 1.0) -> float:
            return (0.0 if a is None else a) + b + (0.0 if c is None else c)
        r0 = t[f2(1, t.c3)].show(0).to_pandas()['col_0']
        r1 = t[f2(None, t.c3, 2.0)].show(0).to_pandas()['col_0']
        assert np.all(r0 == r1)
        r2 = t[f2(2, t.c3, None)].show(0).to_pandas()['col_0']
        assert np.all(r1 == r2)
        # kwarg with None
        r3 = t[f2(c=None, a=t.c2)].show(0).to_pandas()['col_0']
        # kwarg with Expr
        r4 = t[f2(c=t.c3, a=None)].show(0).to_pandas()['col_0']
        assert np.all(r3 == r4)

        with pytest.raises(TypeError) as exc_info:
            _ = t[f1(t.c2, c=0.0)].show(0)
        assert "'b'" in str(exc_info.value)
        with pytest.raises(TypeError) as exc_info:
            _ = t[f1(t.c2)].show(0)
        assert "'b'" in str(exc_info.value)
        with pytest.raises(TypeError) as exc_info:
            _ = t[f1(c=1.0, a=t.c2)].show(0)
        assert "'b'" in str(exc_info.value)

        # bad default value
        with pytest.raises(exc.Error) as exc_info:
            @pt.udf(return_type=IntType(), param_types=[IntType(), FloatType(), FloatType()])
            def f1(a: int, b: float, c: str = '') -> float:
                return a + b + c
        assert 'default value' in str(exc_info.value).lower()
        # missing param type
        with pytest.raises(exc.Error) as exc_info:
            @pt.udf(return_type=IntType(), param_types=[IntType(), FloatType()])
            def f1(a: int, b: float, c: str = '') -> float:
                return a + b + c
        assert 'missing type for parameter c' in str(exc_info.value).lower()
        # bad parameter name
        with pytest.raises(exc.Error) as exc_info:
            @pt.udf(return_type=IntType(), param_types=[IntType()])
            def f1(group_by: int) -> int:
                return group_by
        assert 'reserved' in str(exc_info.value)
        # bad parameter name
        with pytest.raises(exc.Error) as exc_info:
            @pt.udf(return_type=IntType(), param_types=[IntType()])
            def f1(order_by: int) -> int:
                return order_by
        assert 'reserved' in str(exc_info.value)

<<<<<<< HEAD
    def test_expr_udf(self, test_tbl: catalog.Table) -> None:
        t = test_tbl
        @pt.expr_udf(param_types=[IntType()])
        def add1(x: int) -> int:
            return x + 1
        res1 = t.select(out=add1(t.c2)).order_by(t.c2).collect()
        res2 = t.select(t.c2 + 1).order_by(t.c2).collect()
        assert_resultset_eq(res1, res2)

        with pytest.raises(TypeError) as exc_info:
            _ = t.select(add1(y=t.c2)).collect()
        assert 'missing a required argument' in str(exc_info.value).lower()

        with pytest.raises(exc.Error) as exc_info:
            # missing param types
            @pt.expr_udf(param_types=[IntType()])
            def add1(x: int, y: int) -> int:
                return x + y
        assert 'number of parameters' in str(exc_info.value).lower()

        with pytest.raises(TypeError) as exc_info:
            # signature has correct parameter kind
            @pt.expr_udf(param_types=[IntType()])
            def add1(*, x: int) -> int:
                return x + y
            _ = t.select(add1(t.c2)).collect()
        assert 'takes 0 positional arguments' in str(exc_info.value).lower()

        @pt.expr_udf(param_types=[IntType(nullable=False), IntType(nullable=False)])
        def add2(x: int, y: int = 1) -> int:
            return x + y
        res1 = t.select(out=add2(t.c2)).order_by(t.c2).collect()
=======
    # Test that various invalid udf definitions generate
    # correct error messages.
    def test_invalid_udfs(self):
        with pytest.raises(exc.Error) as exc_info:
            @pt.udf
            def udf1(name: Batch[str]) -> str:
                return ''
        assert ': Batched parameter in udf, but no `batch_size` given: `name`' in str(exc_info.value)

        with pytest.raises(exc.Error) as exc_info:
            @pt.udf(batch_size=32)
            def udf2(name: Batch[str]) -> str:
                return ''
        assert ': batch_size is specified; Python return type must be a `Batch`' in str(exc_info.value)

        with pytest.raises(exc.Error) as exc_info:
            @pt.udf
            def udf3(name: str) -> Optional[np.ndarray]:
                return None
        assert ': Cannot infer pixeltable result type. Specify `return_type` explicitly?' in str(exc_info.value)

        with pytest.raises(exc.Error) as exc_info:
            @pt.udf
            def udf4(array: np.ndarray) -> str:
                return ''
        assert ': Cannot infer pixeltable type of parameter: `array`. Specify `param_types` explicitly?' in str(exc_info.value)

        with pytest.raises(exc.Error) as exc_info:
            @pt.udf
            def udf5(name: str, untyped) -> str:
                return ''
        assert ': Cannot infer pixeltable types of parameters. Specify `param_types` explicitly?' in str(exc_info.value)
>>>>>>> 9a35603d
<|MERGE_RESOLUTION|>--- conflicted
+++ resolved
@@ -4,16 +4,9 @@
 import pytest
 
 import pixeltable as pt
-<<<<<<< HEAD
-from pixeltable import catalog
-from pixeltable import exceptions as exc
-from pixeltable.func import Function, FunctionRegistry
-from pixeltable.tests.utils import assert_resultset_eq
-=======
 import pixeltable.exceptions as exc
 from pixeltable import catalog
 from pixeltable.func import Function, FunctionRegistry, Batch
->>>>>>> 9a35603d
 from pixeltable.type_system import IntType, FloatType
 
 
@@ -227,7 +220,6 @@
                 return order_by
         assert 'reserved' in str(exc_info.value)
 
-<<<<<<< HEAD
     def test_expr_udf(self, test_tbl: catalog.Table) -> None:
         t = test_tbl
         @pt.expr_udf(param_types=[IntType()])
@@ -260,7 +252,7 @@
         def add2(x: int, y: int = 1) -> int:
             return x + y
         res1 = t.select(out=add2(t.c2)).order_by(t.c2).collect()
-=======
+
     # Test that various invalid udf definitions generate
     # correct error messages.
     def test_invalid_udfs(self):
@@ -293,4 +285,3 @@
             def udf5(name: str, untyped) -> str:
                 return ''
         assert ': Cannot infer pixeltable types of parameters. Specify `param_types` explicitly?' in str(exc_info.value)
->>>>>>> 9a35603d
