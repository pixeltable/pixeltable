import datetime
import pickle
from pathlib import Path
from typing import Any, Dict

import bs4
import numpy as np
import pytest
import urllib.request
import PIL.Image

import pixeltable as pxt
from pixeltable import catalog
from pixeltable import exceptions as excs
from pixeltable.iterators import FrameIterator
from .utils import get_video_files, get_audio_files, get_documents, skip_test_if_not_installed


class TestDataFrame:

    @pxt.udf(return_type=pxt.JsonType(nullable=False), param_types=[pxt.JsonType(nullable=False)])
    def yolo_to_coco(detections):
        bboxes, labels = detections['bboxes'], detections['labels']
        num_annotations = len(detections['bboxes'])
        assert num_annotations == len(detections['labels'])
        result = []
        for i in range(num_annotations):
            bbox = bboxes[i]
            ann = {
                'bbox': [round(bbox[0]), round(bbox[1]), round(bbox[2] - bbox[0]), round(bbox[3] - bbox[1])],
                'category': labels[i],
            }
            result.append(ann)
        return result

    def test_select_where(self, test_tbl: catalog.Table) -> None:
        t = test_tbl
        res1 = t[t.c1, t.c2, t.c3].show(0)
        res2 = t.select(t.c1, t.c2, t.c3).show(0)
        assert res1 == res2

        res1 = t[t.c2 < 10][t.c1, t.c2, t.c3].show(0)
        res2 = t.where(t.c2 < 10).select(t.c1, t.c2, t.c3).show(0)
        assert res1 == res2

        res3 = t.where(t.c2 < 10).select(c1=t.c1, c2=t.c2, c3=t.c3).show(0)
        assert res1 == res3

        res4 = t.where(t.c2 < 10).select(t.c1, c2=t.c2, c3=t.c3).show(0)
        assert res1 == res4

        _ = t.where(t.c2 < 10).select(t.c2, t.c2).show(0) # repeated name no error

        # duplicate select list
        with pytest.raises(excs.Error) as exc_info:
            _ = t.select(t.c1).select(t.c2).show(0)
        assert 'already specified' in str(exc_info.value)

        # invalid expr in select list: Callable is not a valid literal
        with pytest.raises(TypeError) as exc_info:
            _ = t.select(datetime.datetime.now).show(0)
        assert 'Not a valid literal' in str(exc_info.value)

        # catch invalid name in select list from user input
        # only check stuff that's not caught by python kwargs checker
        with pytest.raises(excs.Error) as exc_info:
            _ = t.select(t.c1, **{'c2-1': t.c2}).show(0)
        assert 'Invalid name' in str(exc_info.value)

        with pytest.raises(excs.Error) as exc_info:
            _ = t.select(t.c1, **{'': t.c2}).show(0)
        assert 'Invalid name' in str(exc_info.value)

        with pytest.raises(excs.Error) as exc_info:
            _ = t.select(t.c1, **{'foo.bar': t.c2}).show(0)
        assert 'Invalid name' in str(exc_info.value)

        with pytest.raises(excs.Error) as exc_info:
            _ = t.select(t.c1, _c3=t.c2).show(0)
        assert 'Invalid name' in str(exc_info.value)

        # catch repeated name from user input
        with pytest.raises(excs.Error) as exc_info:
            _ = t.select(t.c2, c2=t.c1).show(0)
        assert 'Repeated column name' in str(exc_info.value)

        with pytest.raises(excs.Error) as exc_info:
            _ = t.select(t.c2+1, col_0=t.c2).show(0)
        assert 'Repeated column name' in str(exc_info.value)

    def test_result_set_iterator(self, test_tbl: catalog.Table) -> None:
        t = test_tbl
        res = t.select(t.c1, t.c2, t.c3).collect()
        pd_df = res.to_pandas()

        def check_row(row: Dict[str, Any], idx: int) -> None:
            assert len(row) == 3
            assert 'c1' in row
            assert row['c1'] == pd_df['c1'][idx]
            assert 'c2' in row
            assert row['c2'] == pd_df['c2'][idx]
            assert 'c3' in row
            assert row['c3'] == pd_df['c3'][idx]

        # row iteration
        for idx, row in enumerate(res):
            check_row(row, idx)

        # row access
        row = res[0]
        check_row(row, 0)

        # column access
        col_values = res['c2']
        assert col_values == pd_df['c2'].values.tolist()

        # cell access
        assert res[0, 'c2'] == pd_df['c2'][0]
        assert res[0, 'c2'] == res[0, 1]

        with pytest.raises(excs.Error) as exc_info:
            _ = res['does_not_exist']
        assert 'Invalid column name' in str(exc_info.value)

        with pytest.raises(excs.Error) as exc_info:
            _ = res[0, 'does_not_exist']
        assert 'Invalid column name' in str(exc_info.value)

        with pytest.raises(excs.Error) as exc_info:
            _ = res[0, 0, 0]
        assert 'Bad index' in str(exc_info.value)

        with pytest.raises(excs.Error) as exc_info:
            _ = res['c2', 0]
        assert 'Bad index' in str(exc_info.value)

    def test_order_by(self, test_tbl: catalog.Table) -> None:
        t = test_tbl
        res = t.select(t.c4, t.c2).order_by(t.c4).order_by(t.c2, asc=False).show(0)

        # invalid expr in order_by()
        with pytest.raises(excs.Error) as exc_info:
            _ = t.order_by(datetime.datetime.now()).show(0)
        assert 'Invalid expression' in str(exc_info.value)

    def test_head_tail(self, test_tbl: catalog.Table) -> None:
        t = test_tbl
        res = t.head(10).to_pandas()
        assert np.all(res.c2 == list(range(10)))
        # Where is applied
        res = t.where(t.c2 > 9).head(10).to_pandas()
        assert np.all(res.c2 == list(range(10, 20)))
        # order_by() is an error
        with pytest.raises(excs.Error) as exc_info:
            _ = t.order_by(t.c2).head(10)
        assert 'cannot be used with order_by' in str(exc_info.value)

        res = t.tail().to_pandas()
        assert np.all(res.c2 == list(range(90, 100)))
        res = t.where(t.c2 < 90).tail().to_pandas()
        assert np.all(res.c2 == list(range(80, 90)))
        # order_by() is an error
        with pytest.raises(excs.Error) as exc_info:
            _ = t.order_by(t.c2).tail(10)
        assert 'cannot be used with order_by' in str(exc_info.value)

    def test_describe(self, test_tbl: catalog.Table) -> None:
        t = test_tbl
        df = t.select(t.c1).where(t.c2 < 10).limit(10)
        df.describe()

        # TODO: how to you check the output of these?
        _ = df.__repr__()
        _ = df._repr_html_()

    def test_count(self, test_tbl: catalog.Table, small_img_tbl) -> None:
        skip_test_if_not_installed('nos')
        t = test_tbl
        cnt = t.count()
        assert cnt == 100

        cnt = t.where(t.c2 < 10).count()
        assert cnt == 10

        # for now, count() doesn't work with non-SQL Where clauses
        t = small_img_tbl
        with pytest.raises(excs.Error):
            _ = t.where(t.img.width > 100).count()

    def test_select_literal(self, test_tbl: catalog.Table) -> None:
        t = test_tbl
        res = t.select(1.0).where(t.c2 < 10).collect()
        assert res[res.column_names()[0]] == [1.0] * 10

<<<<<<< HEAD
    # TODO This test doesn't work on Windows due to reliance on the structure of file URLs
    @pytest.mark.skip('Test is not portable')
    def test_html_media_url(self, reset_db) -> None:
        tab = pxt.create_table('test_html_repr', {'video': pxt.VideoType(), 'audio': pxt.AudioType()})
        status = tab.insert(video=get_video_files()[0], audio=get_audio_files()[0])
=======
    def test_html_media_url(self, test_client: pxt.Client) -> None:
        tab = test_client.create_table('test_html_repr', {'video': pxt.VideoType(),
                                                          'audio': pxt.AudioType(),
                                                          'doc': pxt.DocumentType()})

        pdf_doc = next(f for f in get_documents() if f.endswith('.pdf'))
        status = tab.insert(video=get_video_files()[0], audio=get_audio_files()[0], doc=pdf_doc)
>>>>>>> 56af754c
        assert status.num_rows == 1
        assert status.num_excs == 0

        res = tab.select(tab.video, tab.audio, tab.doc).collect()
        doc = bs4.BeautifulSoup(res._repr_html_(), features='html.parser')
        video_tags = doc.find_all('video')
        assert len(video_tags) == 1
        audio_tags = doc.find_all('audio')
        assert len(audio_tags) == 1
        # get the source elements and test their src link are valid and can be retrieved
        # from running web-server
        for tag in video_tags + audio_tags:
            sources = tag.find_all('source')
            assert len(sources) == 1
            for src in sources:
                op = urllib.request.urlopen(src['src'])
                assert op.getcode() == 200

        document_tags = doc.find_all('div', attrs={'class':'pxt_document'})
        assert len(document_tags) == 1
        res0 = document_tags[0]
        href = res0.find('a')['href']
        thumb = res0.find('img')['src']
        # check link is valid and server is running
        href_op = urllib.request.urlopen(url=href)
        assert href_op.getcode() == 200
        # check thumbnail is well formed image
        opurl_img = urllib.request.urlopen(url=thumb)
        PIL.Image.open(opurl_img)


    def test_to_pytorch_dataset(self, all_datatypes_tbl: catalog.Table):
        """ tests all types are handled correctly in this conversion
        """
        skip_test_if_not_installed('torch')
        import torch

        t = all_datatypes_tbl
        df = t.where(t.row_id < 1)
        assert df.count() > 0
        ds = df.to_pytorch_dataset()
        type_dict = dict(zip(df.get_column_names(),df.get_column_types()))
        for tup in ds:
            for col in df.get_column_names():
                assert col in tup

            arrval = tup['c_array']
            assert isinstance(arrval, np.ndarray)
            col_type = type_dict['c_array']
            assert arrval.dtype == col_type.numpy_dtype()
            assert arrval.shape == col_type.shape
            assert arrval.dtype == np.float32
            assert arrval.flags["WRITEABLE"], 'required by pytorch collate function'

            assert isinstance(tup['c_bool'], bool)
            assert isinstance(tup['c_int'], int)
            assert isinstance(tup['c_float'], float)
            assert isinstance(tup['c_timestamp'], float)
            assert torch.is_tensor(tup['c_image'])
            assert isinstance(tup['c_video'], str)
            assert isinstance(tup['c_json'], dict)

    def test_to_pytorch_image_format(self, all_datatypes_tbl: catalog.Table) -> None:
        """ tests the image_format parameter is honored
        """
        skip_test_if_not_installed('torch')
        import torch
        import torchvision.transforms as T

        W, H = 220, 224 # make different from each other
        t = all_datatypes_tbl
        df = t.select(
            t.row_id,
            t.c_image,
            c_image_xformed=t.c_image.resize([W, H]).convert('RGB')
        ).where(t.row_id < 1)

        pandas_df = df.show().to_pandas()
        im_plain = pandas_df['c_image'].values[0]
        im_xformed = pandas_df['c_image_xformed'].values[0]
        assert pandas_df.shape[0] == 1

        ds = df.to_pytorch_dataset(image_format='np')
        ds_ptformat = df.to_pytorch_dataset(image_format='pt')

        elt_count = 0
        for elt, elt_pt in zip(ds, ds_ptformat):
            arr_plain = elt['c_image']
            assert isinstance(arr_plain, np.ndarray)
            assert arr_plain.flags["WRITEABLE"], 'required by pytorch collate function'

            # compare numpy array bc PIL.Image object itself is not using same file.
            assert (arr_plain == np.array(im_plain)).all(), 'numpy image should be the same as the original'
            arr_xformed = elt['c_image_xformed']
            assert isinstance(arr_xformed, np.ndarray)
            assert arr_xformed.flags["WRITEABLE"], 'required by pytorch collate function'

            assert arr_xformed.shape == (H, W, 3)
            assert arr_xformed.dtype == np.uint8
            # same as above, compare numpy array bc PIL.Image object itself is not using same file.
            assert (arr_xformed == np.array(im_xformed)).all(),\
                'numpy image array for xformed image should be the same as the original'

            # now compare pytorch version
            arr_pt = elt_pt['c_image']
            assert torch.is_tensor(arr_pt)
            arr_pt = elt_pt['c_image_xformed']
            assert torch.is_tensor(arr_pt)
            assert arr_pt.shape == (3, H, W)
            assert arr_pt.dtype == torch.float32
            assert (0.0 <= arr_pt).all()
            assert (arr_pt <= 1.0).all()
            assert torch.isclose(T.ToTensor()(arr_xformed), arr_pt).all(),\
                'pytorch image should be consistent with numpy image'
            elt_count += 1
        assert elt_count == 1

    @pytest.mark.skip('Flaky test (fails intermittently)')
    def test_to_pytorch_dataloader(self, all_datatypes_tbl: catalog.Table) -> None:
        """ Tests the dataset works well with pytorch dataloader:
            1. compatibility with multiprocessing
            2. compatibility of all types with default collate_fn
        """
        skip_test_if_not_installed('torch')
        import torch.utils.data
        @pxt.udf(param_types=[pxt.JsonType()], return_type=pxt.JsonType())
        def restrict_json_for_default_collate(obj):
            keys = ['id', 'label', 'iscrowd', 'bounding_box']
            return {k: obj[k] for k in keys}

        t = all_datatypes_tbl
        df = t.select(
            t.row_id,
            t.c_int,
            t.c_float,
            t.c_bool,
            t.c_timestamp,
            t.c_array,
            t.c_video,
            # default collate_fn doesnt support null values, nor lists of different lengths
            # but does allow some dictionaries if they are uniform
            c_json = restrict_json_for_default_collate(t.c_json.detections[0]),
            # images must be uniform shape for pytorch collate_fn to not fail
            c_image=t.c_image.resize([220, 224]).convert('RGB')
        )
        df_size = df.count()
        ds = df.to_pytorch_dataset(image_format='pt')
        # test serialization:
        #  - pickle.dumps() and pickle.loads() must work so that
        #   we can use num_workers > 0
        x = pickle.dumps(ds)
        _ = pickle.loads(x)

        # test we get all rows
        def check_recover_all_rows(ds, size : int, **kwargs):
            dl = torch.utils.data.DataLoader(ds, **kwargs)
            loaded_ids = set()
            for batch in dl:
                for row_id in batch['row_id']:
                    val = int(row_id) # np.int -> int or will fail set equality test below.
                    assert val not in loaded_ids, val
                    loaded_ids.add(val)

            assert loaded_ids == set(range(size))

        # check different number of workers
        check_recover_all_rows(ds, size=df_size, batch_size=3, num_workers=0) # within this process
        check_recover_all_rows(ds, size=df_size, batch_size=3, num_workers=2) # two separate processes

        # check edge case where some workers get no rows
        short_size = 1
        df_short = df.where(t.row_id < short_size)
        ds_short = df_short.to_pytorch_dataset(image_format='pt')
        check_recover_all_rows(ds_short, size=short_size, batch_size=13, num_workers=short_size+1)

    def test_pytorch_dataset_caching(self, all_datatypes_tbl: catalog.Table) -> None:
        """ Tests that dataset caching works
            1. using the same dataset twice in a row uses the cache
            2. adding a row to the table invalidates the cached version
            3. changing the select list invalidates the cached version
        """
        skip_test_if_not_installed('torch')
        t = all_datatypes_tbl

        t.drop_column('c_video') # null value video column triggers internal assertions in DataRow
        # see https://github.com/pixeltable/pixeltable/issues/38

        t.drop_column('c_array') # no support yet for null array values in the pytorch dataset

        def _get_mtimes(dir: Path):
            return {p.name: p.stat().st_mtime for p in dir.iterdir()}

        #  check result cached
        ds1 = t.to_pytorch_dataset(image_format='pt')
        ds1_mtimes = _get_mtimes(ds1.path)

        ds2 = t.to_pytorch_dataset(image_format='pt')
        ds2_mtimes = _get_mtimes(ds2.path)
        assert ds2.path == ds1.path, 'result should be cached'
        assert ds2_mtimes == ds1_mtimes, 'no extra file system work should have occurred'

        # check invalidation on insert
        t_size = t.count()
        t.insert(row_id=t_size)
        ds3 = t.to_pytorch_dataset(image_format='pt')
        assert ds3.path != ds1.path, 'different path should be used'

        # check select list invalidation
        ds4 = t.select(t.row_id).to_pytorch_dataset(image_format='pt')
        assert ds4.path != ds3.path, 'different select list, hence different path should be used'

    def test_to_coco(self, reset_db) -> None:
        skip_test_if_not_installed('nos')
        from pycocotools.coco import COCO
        base_t = pxt.create_table('videos', {'video': pxt.VideoType()})
        args = {'video': base_t.video, 'fps': 1}
        view_t = pxt.create_view('frames', base_t, iterator_class=FrameIterator, iterator_args=args)
        from pixeltable.functions.nos.object_detection_2d import yolox_medium
        view_t.add_column(detections=yolox_medium(view_t.frame))
        base_t.insert(video=get_video_files()[0])

        query = view_t.select({'image': view_t.frame, 'annotations': self.yolo_to_coco(view_t.detections)})
        path = query.to_coco_dataset()
        # we get a valid COCO dataset
        coco_ds = COCO(path)
        assert len(coco_ds.imgs) == view_t.count()

        # we call to_coco_dataset() again and get the cached dataset
        new_path = query.to_coco_dataset()
        assert path == new_path

        # the cache is invalidated when we add more data
        base_t.insert(video=get_video_files()[1])
        new_path = query.to_coco_dataset()
        assert path != new_path
        coco_ds = COCO(new_path)
        assert len(coco_ds.imgs) == view_t.count()

        # incorrect select list
        with pytest.raises(excs.Error) as exc_info:
            _ = view_t.select({'image': view_t.frame, 'annotations': view_t.detections}).to_coco_dataset()
        assert '"annotations" is not a list' in str(exc_info.value)

        with pytest.raises(excs.Error) as exc_info:
            _ = view_t.select(view_t.detections).to_coco_dataset()
        assert 'missing key "image"' in str(exc_info.value).lower()<|MERGE_RESOLUTION|>--- conflicted
+++ resolved
@@ -1,13 +1,13 @@
 import datetime
 import pickle
+import urllib.request
 from pathlib import Path
 from typing import Any, Dict
 
+import PIL.Image
 import bs4
 import numpy as np
 import pytest
-import urllib.request
-import PIL.Image
 
 import pixeltable as pxt
 from pixeltable import catalog
@@ -192,21 +192,13 @@
         res = t.select(1.0).where(t.c2 < 10).collect()
         assert res[res.column_names()[0]] == [1.0] * 10
 
-<<<<<<< HEAD
-    # TODO This test doesn't work on Windows due to reliance on the structure of file URLs
-    @pytest.mark.skip('Test is not portable')
     def test_html_media_url(self, reset_db) -> None:
-        tab = pxt.create_table('test_html_repr', {'video': pxt.VideoType(), 'audio': pxt.AudioType()})
-        status = tab.insert(video=get_video_files()[0], audio=get_audio_files()[0])
-=======
-    def test_html_media_url(self, test_client: pxt.Client) -> None:
-        tab = test_client.create_table('test_html_repr', {'video': pxt.VideoType(),
-                                                          'audio': pxt.AudioType(),
-                                                          'doc': pxt.DocumentType()})
+        tab = pxt.create_table('test_html_repr', {'video': pxt.VideoType(),
+                                                  'audio': pxt.AudioType(),
+                                                  'doc': pxt.DocumentType()})
 
         pdf_doc = next(f for f in get_documents() if f.endswith('.pdf'))
         status = tab.insert(video=get_video_files()[0], audio=get_audio_files()[0], doc=pdf_doc)
->>>>>>> 56af754c
         assert status.num_rows == 1
         assert status.num_excs == 0
 
