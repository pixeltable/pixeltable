--- conflicted
+++ resolved
@@ -104,17 +104,7 @@
         ]
         t.add_column(response=chat_completions(model='gpt-4-vision-preview', messages=msgs, max_tokens=300))
         t.add_column(response_content=t.response.choices[0].message.content)
-<<<<<<< HEAD
-        t.insert(
-            prompt="What's in this image?",
-            img='https://raw.githubusercontent.com/pixeltable/pixeltable/master/docs/source/data/images/000000000009.jpg'
-        )
-=======
-        t.insert([{
-            'prompt': "What's in this image?",
-            'img': _sample_image_url
-        }])
->>>>>>> 481d2a16
+        t.insert(prompt="What's in this image?", img=_sample_image_url)
         result = t.collect()['response_content'][0]
         assert len(result) > 0
 
