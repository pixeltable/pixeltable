--- conflicted
+++ resolved
@@ -91,13 +91,8 @@
         TestFunctions.skip_test_if_no_openai_client()
         cl = test_client
         t = cl.create_table('test_tbl', {'prompt': StringType(), 'img': ImageType()})
-<<<<<<< HEAD
         from pixeltable.functions.openai import completions_create
-        from pixeltable.functions import str_format
-=======
-        from pixeltable.functions.openai import chat_completion
         from pixeltable.functions.string import str_format
->>>>>>> e8ce99a2
         msgs = [
             {'role': 'user',
              'content': [
