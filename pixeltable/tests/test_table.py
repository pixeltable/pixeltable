import datetime
import math
import os
import random
from typing import List, Tuple

import PIL
import cv2
import numpy as np
import pandas as pd
import pytest

import pixeltable as pxt
import pixeltable.functions as ptf
from pixeltable import catalog
from pixeltable import exceptions as excs
from pixeltable.iterators import FrameIterator
from pixeltable.tests.utils import \
    make_tbl, create_table_data, read_data_file, get_video_files, get_audio_files, get_image_files, get_documents, \
    assert_resultset_eq
from pixeltable.type_system import \
    StringType, IntType, FloatType, TimestampType, ImageType, VideoType, JsonType, BoolType, ArrayType, AudioType, \
    DocumentType
from pixeltable.utils.filecache import FileCache
from pixeltable.utils.media_store import MediaStore


class TestTable:
    # exc for a % 10 == 0
    @pxt.udf(return_type=FloatType(), param_types=[IntType()])
    def f1(a: int) -> float:
        return a / (a % 10)

    # exception for a == None; this should not get triggered
    @pxt.udf(return_type=FloatType(), param_types=[FloatType()])
    def f2(a: float) -> float:
        return a + 1

    def test_create(self, test_client: pxt.Client) -> None:
        cl = test_client
        cl.create_dir('dir1')
        schema = {
            'c1': StringType(nullable=False),
            'c2': IntType(nullable=False),
            'c3': FloatType(nullable=False),
            'c4': TimestampType(nullable=False),
        }
        tbl = cl.create_table('test', schema)
        _ = cl.create_table('dir1.test', schema)

        with pytest.raises(excs.Error):
            _ = cl.create_table('1test', schema)
        with pytest.raises(excs.Error):
            _ = catalog.Column('1c', StringType())
        with pytest.raises(excs.Error):
            _ = cl.create_table('test', schema)
        with pytest.raises(excs.Error):
            _ = cl.create_table('dir2.test2', schema)

        _ = cl.list_tables()
        _ = cl.list_tables('dir1')

        with pytest.raises(excs.Error):
            _ = cl.list_tables('1dir')
        with pytest.raises(excs.Error):
            _ = cl.list_tables('dir2')

        # test loading with new client
        cl = pxt.Client(reload=True)

        tbl = cl.get_table('test')
        assert isinstance(tbl, catalog.InsertableTable)
        tbl.add_column(c5=IntType())
        tbl.drop_column('c1')
        tbl.rename_column('c2', 'c17')

        cl.move('test', 'test2')

        cl.drop_table('test2')
        cl.drop_table('dir1.test')

        with pytest.raises(excs.Error):
            cl.drop_table('test')
        with pytest.raises(excs.Error):
            cl.drop_table('dir1.test2')
        with pytest.raises(excs.Error):
            cl.drop_table('.test2')

    def test_table_attrs(self, test_client: pxt.Client) -> None:
        cl = test_client
        schema = {'c': StringType(nullable=False)}
        num_retained_versions = 20
        comment = "This is a table."
        tbl = cl.create_table('test_table_attrs', schema, num_retained_versions=num_retained_versions, comment=comment)
        assert tbl.num_retained_versions == num_retained_versions
        assert tbl.comment == comment
        new_num_retained_versions = 30
        new_comment = "This is an updated table."
        tbl.num_retained_versions = new_num_retained_versions
        assert tbl.num_retained_versions == new_num_retained_versions
        tbl.comment = new_comment
        assert tbl.comment == new_comment
        tbl.revert()
        assert tbl.comment == comment
        tbl.revert()
        assert tbl.num_retained_versions == num_retained_versions

    def test_image_table(self, test_client: pxt.Client) -> None:
        n_sample_rows = 20
        cl = test_client
        schema = {
            'img': ImageType(nullable=False),
            'category': StringType(nullable=False),
            'split': StringType(nullable=False),
            'img_literal': ImageType(nullable=False),
        }
        tbl = cl.create_table('test', schema)
        assert(MediaStore.count(tbl.get_id()) == 0)

        rows = read_data_file('imagenette2-160', 'manifest.csv', ['img'])
        sample_rows = random.sample(rows, n_sample_rows)

        # add literal image data and column
        for r in rows:
            with open(r['img'], 'rb') as f:
                r['img_literal'] = f.read()

        tbl.insert(sample_rows)
        assert(MediaStore.count(tbl.get_id()) == n_sample_rows)

        # compare img and img_literal
        # TODO: make tbl.select(tbl.img == tbl.img_literal) work
        tdf = tbl.select(tbl.img, tbl.img_literal).show()
        pdf = tdf.to_pandas()
        for tup in pdf.itertuples():
            assert tup.img == tup.img_literal

        # Test adding stored image transformation
        tbl.add_column(rotated=tbl.img.rotate(30), stored=True)
        assert(MediaStore.count(tbl.get_id()) == 2 * n_sample_rows)

        # Test MediaStore.stats()
        stats = list(filter(lambda x: x[0] == tbl.get_id(), MediaStore.stats()))
        assert len(stats) == 2                 # Two columns
        assert stats[0][2] == n_sample_rows    # Each column has n_sample_rows associated images
        assert stats[1][2] == n_sample_rows

        # Test that version-specific images are cleared when table is reverted
        tbl.revert()
        assert(MediaStore.count(tbl.get_id()) == n_sample_rows)

        # Test that all stored images are cleared when table is dropped
        cl.drop_table('test')
        assert(MediaStore.count(tbl.get_id()) == 0)

    def test_schema_spec(self, test_client: pxt.Client) -> None:
        cl = test_client

        with pytest.raises(excs.Error) as exc_info:
            cl.create_table('test', {'c 1': IntType()})
        assert 'invalid column name' in str(exc_info.value).lower()

        with pytest.raises(excs.Error) as exc_info:
            cl.create_table('test', {'c1': {}})
        assert '"type" is required' in str(exc_info.value)

        with pytest.raises(excs.Error) as exc_info:
            cl.create_table('test', {'c1': {'xyz': IntType()}})
        assert "invalid key 'xyz'" in str(exc_info.value)

        with pytest.raises(excs.Error) as exc_info:
            cl.create_table('test', {'c1': {'stored': True}})
        assert '"type" is required' in str(exc_info.value)

        with pytest.raises(excs.Error) as exc_info:
            cl.create_table('test', {'c1': {'type': 'string'}})
        assert 'must be a ColumnType' in str(exc_info.value)

        with pytest.raises(excs.Error) as exc_info:
            cl.create_table('test', {'c1': {'value': 1, 'type': StringType()}})
        assert '"type" is redundant' in str(exc_info.value)

        with pytest.raises(excs.Error) as exc_info:
            cl.create_table('test', {'c1': {'value': pytest}})
        assert 'value needs to be either' in str(exc_info.value)

        with pytest.raises(excs.Error) as exc_info:
            def f() -> float:
                return 1.0
            cl.create_table('test', {'c1': {'value': f}})
        assert '"type" is required' in str(exc_info.value)

        with pytest.raises(excs.Error) as exc_info:
            cl.create_table('test', {'c1': {'type': StringType(), 'stored': 'true'}})
        assert '"stored" must be a bool' in str(exc_info.value)

        with pytest.raises(excs.Error) as exc_info:
            cl.create_table('test', {'c1': {'type': StringType(), 'indexed': 'true'}})
        assert '"indexed" must be a bool' in str(exc_info.value)

        with pytest.raises(excs.Error) as exc_info:
            cl.create_table('test', {'c1': StringType()}, primary_key='c2')
        assert 'primary key column c2 not found' in str(exc_info.value).lower()

        with pytest.raises(excs.Error) as exc_info:
            cl.create_table('test', {'c1': StringType()}, primary_key=['c1', 'c2'])
        assert 'primary key column c2 not found' in str(exc_info.value).lower()

        with pytest.raises(excs.Error) as exc_info:
            cl.create_table('test', {'c1': StringType()}, primary_key=['c2'])
        assert 'primary key column c2 not found' in str(exc_info.value).lower()

        with pytest.raises(excs.Error) as exc_info:
            cl.create_table('test', {'c1': StringType()}, primary_key=0)
        assert 'primary_key must be a' in str(exc_info.value).lower()

        with pytest.raises(excs.Error) as exc_info:
            cl.create_table('test', {'c1': StringType(nullable=True)}, primary_key='c1')
        assert 'cannot be nullable' in str(exc_info.value).lower()

    def check_bad_media(
            self, test_client: pxt.Client, rows: List[Tuple[str, bool]], col_type: pxt.ColumnType,
            validate_local_path: bool = True
    ) -> None:
        schema = {
            'media': col_type,
            'is_bad_media': BoolType(nullable=False),
        }
        tbl = test_client.create_table('test', schema)

        assert len(rows) > 0
        total_bad_rows = sum([int(row['is_bad_media']) for row in rows])
        assert total_bad_rows > 0

        # Mode 1: Validation error on bad input (default)
        # we ignore the exact error here, because it depends on the media type
        with pytest.raises(excs.Error):
            tbl.insert(rows, fail_on_exception=True)

        # Mode 2: ignore_errors=True, store error information in table
        status = tbl.insert(rows, fail_on_exception=False)
        _ = tbl.select(tbl.media, tbl.media.errormsg).show()
        assert status.num_rows == len(rows)
        assert status.num_excs == total_bad_rows

        # check that we have the right number of bad and good rows
        assert tbl.where(tbl.is_bad_media == True).count() == total_bad_rows
        assert tbl.where(tbl.is_bad_media == False).count() == len(rows) - total_bad_rows

        # check error type is set correctly
        assert tbl.where((tbl.is_bad_media == True) & (tbl.media.errortype == None)).count() == 0
        assert tbl.where((tbl.is_bad_media == False) & (tbl.media.errortype == None)).count() \
            == len(rows) - total_bad_rows

        # check fileurl is set for valid images, and check no file url is set for bad images
        assert tbl.where((tbl.is_bad_media == False) & (tbl.media.fileurl == None)).count() == 0
        assert tbl.where((tbl.is_bad_media == True) & (tbl.media.fileurl != None)).count() == 0

        if validate_local_path:
            # check that tbl.media is a valid local path
            paths = tbl.where(tbl.media != None).select(output=tbl.media).collect()['output']
            for path in paths:
                assert os.path.exists(path) and os.path.isfile(path)

    def test_validate_image(self, test_client: pxt.Client) -> None:
        rows = read_data_file('imagenette2-160', 'manifest_bad.csv', ['img'])
        rows = [{'media': r['img'], 'is_bad_media': r['is_bad_image']} for r in rows]
        self.check_bad_media(test_client, rows, ImageType(nullable=True), validate_local_path=False)

    def test_validate_video(self, test_client: pxt.Client) -> None:
        files = get_video_files(include_bad_video=True)
        rows = [{'media': f, 'is_bad_media': f.endswith('bad_video.mp4')} for f in files]
        self.check_bad_media(test_client, rows, VideoType(nullable=True))

    def test_validate_audio(self, test_client: pxt.Client) -> None:
        files = get_audio_files(include_bad_audio=True)
        rows = [{'media': f, 'is_bad_media': f.endswith('bad_audio.mp3')} for f in files]
        self.check_bad_media(test_client, rows, AudioType(nullable=True))

    def test_validate_docs(self, test_client: pxt.Client) -> None:
        valid_doc_paths = get_documents()
        invalid_doc_paths = [get_video_files()[0], get_audio_files()[0], get_image_files()[0]]
        doc_paths = valid_doc_paths + invalid_doc_paths
        is_valid = [True] * len(valid_doc_paths) + [False] * len(invalid_doc_paths)
        rows = [{'media': f, 'is_bad_media': not is_valid} for f, is_valid in zip(doc_paths, is_valid)]
        self.check_bad_media(test_client, rows, DocumentType(nullable=True))

    def test_validate_external_url(self, test_client: pxt.Client) -> None:
        rows = [
            {'media': 's3://open-images-dataset/validation/doesnotexist.jpg', 'is_bad_media': True},
            {'media': 'https://archive.random.org/download?file=2024-01-28.bin', 'is_bad_media': True},  # 403 error
            {'media': 's3://open-images-dataset/validation/3c02ca9ec9b2b77b.jpg', 'is_bad_media': True},  # wrong media
            # test s3 url
            {
                'media': 's3://multimedia-commons/data/videos/mp4/ffe/ff3/ffeff3c6bf57504e7a6cecaff6aefbc9.mp4',
                'is_bad_media': False
            },
            # test http url
            {
                'media': 'https://github.com/pixeltable/pixeltable/raw/master/pixeltable/tests/data/videos/bangkok.mp4',
                'is_bad_media': False
            },

        ]
        self.check_bad_media(test_client, rows, VideoType(nullable=True))

    def test_create_s3_image_table(self, test_client: pxt.Client) -> None:
        cl = test_client
        tbl = cl.create_table('test', {'img': ImageType(nullable=False)})
        # this is needed because Client.reset_catalog() doesn't call TableVersion.drop(), which would
        # clear the file cache
        # TODO: change reset_catalog() to drop tables
        FileCache.get().clear()
        cache_stats = FileCache.get().stats()
        assert cache_stats.num_requests == 0, f'{str(cache_stats)} tbl_id={tbl.get_id()}'
        # add computed column to make sure that external files are cached locally during insert
        tbl.add_column(rotated=tbl.img.rotate(30), stored=True)
        urls = [
            's3://open-images-dataset/validation/3c02ca9ec9b2b77b.jpg',
            's3://open-images-dataset/validation/3c13e0015b6c3bcf.jpg',
            's3://open-images-dataset/validation/3ba5380490084697.jpg',
            's3://open-images-dataset/validation/3afeb4b34f90c0cf.jpg',
            's3://open-images-dataset/validation/3b07a2c0d5c0c789.jpg',
        ]

        tbl.insert({'img': url} for url in urls)
        # check that we populated the cache
        cache_stats = FileCache.get().stats()
        assert cache_stats.num_requests == len(urls), f'{str(cache_stats)} tbl_id={tbl.get_id()}'
        assert cache_stats.num_hits == 0
        assert FileCache.get().num_files() == len(urls)
        assert FileCache.get().num_files(tbl.get_id()) == len(urls)
        assert FileCache.get().avg_file_size() > 0

        # query: we read from the cache
        _ = tbl.show(0)
        cache_stats = FileCache.get().stats()
        assert cache_stats.num_requests == 2 * len(urls)
        assert cache_stats.num_hits == len(urls)

        # after clearing the cache, we need to re-fetch the files
        FileCache.get().clear()
        _ = tbl.show(0)
        cache_stats = FileCache.get().stats()
        assert cache_stats.num_requests == len(urls)
        assert cache_stats.num_hits == 0

        # start with fresh client and FileCache instance to test FileCache initialization with pre-existing files
        cl = pxt.Client(reload=True)
        # is there a better way to do this?
        FileCache._instance = None
        t = cl.get_table('test')
        _ = t.show(0)
        cache_stats = FileCache.get().stats()
        assert cache_stats.num_requests == len(urls)
        assert cache_stats.num_hits == len(urls)

        # dropping the table also clears the file cache
        cl.drop_table('test')
        cache_stats = FileCache.get().stats()
        assert cache_stats.total_size == 0

    def test_video_url(self, test_client: pxt.Client) -> None:
        cl = test_client
        schema = {
            'payload': IntType(nullable=False),
            'video': VideoType(nullable=False),
        }
        tbl = cl.create_table('test', schema)
        url = 's3://multimedia-commons/data/videos/mp4/ffe/ff3/ffeff3c6bf57504e7a6cecaff6aefbc9.mp4'
        tbl.insert(payload=1, video=url)
        row = tbl.select(tbl.video.fileurl, tbl.video.localpath).collect()[0]
        assert row['video_fileurl'] == url
        # row[1] contains valid path to an mp4 file
        local_path = row['video_localpath']
        assert os.path.exists(local_path) and os.path.isfile(local_path)
        cap = cv2.VideoCapture(local_path)
        # TODO: this isn't sufficient to determine that this is actually a video, rather than an image
        assert cap.isOpened()
        cap.release()

    def test_create_video_table(self, test_client: pxt.Client) -> None:
        cl = test_client
        tbl = cl.create_table(
            'test_tbl',
            {'payload': IntType(nullable=False), 'video': VideoType(nullable=True)})
        args = {'video': tbl.video, 'fps': 0}
        view = cl.create_view('test_view', tbl, iterator_class=FrameIterator, iterator_args=args)
        view.add_column(c1=view.frame.rotate(30), stored=True)
        view.add_column(c2=view.c1.rotate(40), stored=False)
        view.add_column(c3=view.c2.rotate(50), stored=True)
        # a non-materialized column that refers to another non-materialized column
        view.add_column(c4=view.c2.rotate(60), stored=False)

        @pxt.uda(
            name='window_fn', update_types=[IntType()], value_type=IntType(), requires_order_by = True,
            allows_window = True)
        class WindowFnAggregator:
            def __init__(self):
                pass
            def update(self, i: int) -> None:
                pass
            def value(self) -> int:
                return 1
        # cols computed with window functions are stored by default
        view.add_column(c5=window_fn(view.frame_idx, 1, group_by=view.video))

        # reload to make sure that metadata gets restored correctly
        cl = pxt.Client(reload=True)
        tbl = cl.get_table('test_tbl')
        view = cl.get_table('test_view')
        # we're inserting only a single row and the video column is not in position 0
        url = 's3://multimedia-commons/data/videos/mp4/ffe/ff3/ffeff3c6bf57504e7a6cecaff6aefbc9.mp4'
        status = tbl.insert(payload=1, video=url)
        assert status.num_excs == 0
        # * 2: we have 2 stored img cols
        assert MediaStore.count(view.get_id()) == view.count() * 2
        # also insert a local file
        tbl.insert(payload=1, video=get_video_files()[0])
        assert MediaStore.count(view.get_id()) == view.count() * 2

        # TODO: test inserting Nulls
        #status = tbl.insert(payload=1, video=None)
        #assert status.num_excs == 0

        # revert() clears stored images
        tbl.revert()
        tbl.revert()
        assert MediaStore.count(view.get_id()) == 0

        with pytest.raises(excs.Error):
            # can't drop frame col
            view.drop_column('frame')
        with pytest.raises(excs.Error):
            # can't drop frame_idx col
            view.drop_column('frame_idx')

        # drop() clears stored images and the cache
<<<<<<< HEAD
        tbl.insert(payload=1, video=get_video_files()[0])
        with pytest.raises(exc.Error) as exc_info:
=======
        tbl.insert([{'payload': 1, 'video': get_video_files()[0]}])
        with pytest.raises(excs.Error) as exc_info:
>>>>>>> 1a46e26a
            cl.drop_table('test_tbl')
        assert 'has dependents: test_view' in str(exc_info.value)
        cl.drop_table('test_view')
        cl.drop_table('test_tbl')
        assert MediaStore.count(view.get_id()) == 0

    def test_insert(self, test_client: pxt.Client) -> None:
        cl = test_client
        schema = {
            'c1': StringType(nullable=False),
            'c2': IntType(nullable=False),
            'c3': FloatType(nullable=False),
            'c4': BoolType(nullable=False),
            'c5': ArrayType((2, 3), dtype=IntType(), nullable=False),
            'c6': JsonType(nullable=False),
            'c7': ImageType(nullable=False),
            'c8': VideoType(nullable=False),
        }
        t = cl.create_table('test1', schema)
        rows = create_table_data(t)
        status = t.insert(rows)
        assert status.num_rows == len(rows)
        assert status.num_excs == 0

        # alternate (kwargs) insert syntax
        status = t.insert(
            c1='string',
            c2=91,
            c3=1.0,
            c4=True,
            c5=np.ones((2, 3), dtype=np.dtype(np.int64)),
            c6={'key': 'val'},
            c7=get_image_files()[0],
            c8=get_video_files()[0]
        )
        assert status.num_rows == 1
        assert status.num_excs == 0

        # empty input
        with pytest.raises(excs.Error) as exc_info:
            t.insert([])
        assert 'empty' in str(exc_info.value)

        # missing column
        with pytest.raises(excs.Error) as exc_info:
            # drop first column
            col_names = list(rows[0].keys())[1:]
            new_rows = [{col_name: row[col_name] for col_name in col_names} for row in rows]
            t.insert(new_rows)
        assert 'Missing' in str(exc_info.value)

        # incompatible schema
        for (col_name, col_type), value_col_name in zip(schema.items(), ['c2', 'c3', 'c5', 'c5', 'c6', 'c7', 'c2', 'c2']):
            cl.drop_table('test1', ignore_errors=True)
            t = cl.create_table('test1', {col_name: col_type})
<<<<<<< HEAD
            with pytest.raises(exc.Error) as exc_info:
                t.insert({col_name: r[value_col_name]} for r in rows)
=======
            with pytest.raises(excs.Error) as exc_info:
                t.insert([{col_name: r[value_col_name]} for r in rows])
>>>>>>> 1a46e26a
            assert 'expected' in str(exc_info.value).lower()

        # rows not list of dicts
        cl.drop_table('test1', ignore_errors=True)
        t = cl.create_table('test1', {'c1': StringType()})
        with pytest.raises(excs.Error) as exc_info:
            t.insert(['1'])
        assert 'list of dictionaries' in str(exc_info.value)

        # bad null value
        cl.drop_table('test1', ignore_errors=True)
        t = cl.create_table('test1', {'c1': StringType(nullable=False)})
<<<<<<< HEAD
        with pytest.raises(exc.Error) as exc_info:
            t.insert(c1=None)
=======
        with pytest.raises(excs.Error) as exc_info:
            t.insert([{'c1': None}])
>>>>>>> 1a46e26a
        assert 'expected non-None' in str(exc_info.value)

        # bad array literal
        cl.drop_table('test1', ignore_errors=True)
        t = cl.create_table('test1', {'c5': ArrayType((2, 3), dtype=IntType(), nullable=False)})
<<<<<<< HEAD
        with pytest.raises(exc.Error) as exc_info:
            t.insert(c5=np.ndarray((3, 2)))
=======
        with pytest.raises(excs.Error) as exc_info:
            t.insert([{'c5': np.ndarray((3, 2))}])
>>>>>>> 1a46e26a
        assert 'expected ndarray((2, 3)' in str(exc_info.value)

    def test_query(self, test_client: pxt.Client) -> None:
        cl = test_client
        col_names = ['c1', 'c2', 'c3', 'c4', 'c5']
        t = make_tbl(cl, 'test', col_names)
        rows = create_table_data(t)
        t.insert(rows)
        _ = t.show(n=0)

        # test querying existing table
        cl = pxt.Client(reload=True)
        t2 = cl.get_table('test')
        _  = t2.show(n=0)

    def test_update(self, test_tbl: pxt.Table, indexed_img_tbl: pxt.Table) -> None:
        t = test_tbl
        # update every type with a literal
        test_cases = [
            ('c1', 'new string'),
            # TODO: ('c1n', None),
            ('c3', -1.0),
            ('c4', True),
            ('c5', datetime.datetime.now()),
            ('c6', [{'x': 1, 'y': 2}]),
        ]
        count = t.count()
        for col_name, literal in test_cases:
            status = t.update({col_name: literal}, where=t.c3 < 10.0, cascade=False)
            assert status.num_rows == 10
            assert status.updated_cols == [f'{t.get_name()}.{col_name}']
            assert t.count() == count
            t.revert()

        # exchange two columns
        t.add_column(float_col=FloatType(nullable=True))
        t.update({'float_col': 1.0})
        float_col_vals = t.select(t.float_col).collect().to_pandas()['float_col']
        c3_vals = t.select(t.c3).collect().to_pandas()['c3']
        assert np.all(float_col_vals == pd.Series([1.0] * t.count()))
        t.update({'c3': t.float_col, 'float_col': t.c3})
        assert np.all(t.select(t.c3).collect().to_pandas()['c3'] == float_col_vals)
        assert np.all(t.select(t.float_col).collect().to_pandas()['float_col'] == c3_vals)
        t.revert()

        # update column that is used in computed cols
        t.add_column(computed1=t.c3 + 1)
        t.add_column(computed2=t.computed1 + 1)
        t.add_column(computed3=t.c3 + 3)

        # cascade=False
        computed1 = t.order_by(t.computed1).show(0).to_pandas()['computed1']
        computed2 = t.order_by(t.computed2).show(0).to_pandas()['computed2']
        computed3 = t.order_by(t.computed3).show(0).to_pandas()['computed3']
        assert t.where(t.c3 < 10.0).count() == 10
        assert t.where(t.c3 == 10.0).count() == 1
        # update to a value that also satisfies the where clause
        status = t.update({'c3': 0.0}, where=t.c3 < 10.0, cascade=False)
        assert status.num_rows == 10
        assert status.updated_cols == ['test_tbl.c3']
        assert t.where(t.c3 < 10.0).count() == 10
        assert t.where(t.c3 == 0.0).count() == 10
        # computed cols are not updated
        assert np.all(t.order_by(t.computed1).show(0).to_pandas()['computed1'] == computed1)
        assert np.all(t.order_by(t.computed2).show(0).to_pandas()['computed2'] == computed2)
        assert np.all(t.order_by(t.computed3).show(0).to_pandas()['computed3'] == computed3)

        # revert, then verify that we're back to where we started
        cl = pxt.Client(reload=True)
        t = cl.get_table(t.get_name())
        t.revert()
        assert t.where(t.c3 < 10.0).count() == 10
        assert t.where(t.c3 == 10.0).count() == 1

        # cascade=True
        status = t.update({'c3': 0.0}, where=t.c3 < 10.0, cascade=True)
        assert status.num_rows == 10
        assert set(status.updated_cols) == \
               set(['test_tbl.c3', 'test_tbl.computed1', 'test_tbl.computed2', 'test_tbl.computed3'])
        assert t.where(t.c3 < 10.0).count() == 10
        assert t.where(t.c3 == 0.0).count() == 10
        assert np.all(t.order_by(t.computed1).show(0).to_pandas()['computed1'][:10] == pd.Series([1.0] * 10))
        assert np.all(t.order_by(t.computed2).show(0).to_pandas()['computed2'][:10] == pd.Series([2.0] * 10))
        assert np.all(t.order_by(t.computed3).show(0).to_pandas()['computed3'][:10] == pd.Series([3.0] * 10))

        # bad update spec
        with pytest.raises(excs.Error) as excinfo:
            t.update({1: 1})
        assert 'dict key' in str(excinfo.value)

        # unknown column
        with pytest.raises(excs.Error) as excinfo:
            t.update({'unknown': 1})
        assert 'unknown unknown' in str(excinfo.value)

        # incompatible type
        with pytest.raises(excs.Error) as excinfo:
            t.update({'c1': 1})
        assert 'not compatible' in str(excinfo.value)

        # can't update primary key
        with pytest.raises(excs.Error) as excinfo:
            t.update({'c2': 1})
        assert 'primary key' in str(excinfo.value)

        # can't update computed column
        with pytest.raises(excs.Error) as excinfo:
            t.update({'computed1': 1})
        assert 'is computed' in str(excinfo.value)

        # non-expr
        with pytest.raises(excs.Error) as excinfo:
            t.update({'c3': lambda c3: math.sqrt(c3)})
        assert 'not a recognized' in str(excinfo.value)

        # non-Predicate filter
        with pytest.raises(excs.Error) as excinfo:
            t.update({'c3': 1.0}, where=lambda c2: c2 == 10)
        assert 'Predicate' in str(excinfo.value)

        img_t = indexed_img_tbl

        # can't update image col
        with pytest.raises(excs.Error) as excinfo:
            img_t.update({'img': 17}, where=img_t.img.nearest('car'))
        assert 'has type image' in str(excinfo.value)

        # similarity search is not supported
        with pytest.raises(excs.Error) as excinfo:
            img_t.update({'split': 'train'}, where=img_t.img.nearest('car'))
        assert 'nearest()' in str(excinfo.value)

        # filter not expressible in SQL
        with pytest.raises(excs.Error) as excinfo:
            img_t.update({'split': 'train'}, where=img_t.img.width > 100)
        assert 'not expressible' in str(excinfo.value)

    def test_cascading_update(self, test_tbl: pxt.InsertableTable) -> None:
        t = test_tbl
        t.add_column(d1=t.c3 - 1)
        # add column that can be updated
        t.add_column(c10=FloatType(nullable=True))
        t.update({'c10': t.c3})
        # computed column that depends on two columns: exercise duplicate elimination during query construction
        t.add_column(d2=t.c3 - t.c10)
        r1 = t.where(t.c2 < 5).select(t.c3 + 1.0, t.c10 - 1.0, t.c3, 2.0).order_by(t.c2).show(0)
        t.update({'c4': True, 'c3': t.c3 + 1.0, 'c10': t.c10 - 1.0}, where=t.c2 < 5, cascade=True)
        r2 = t.where(t.c2 < 5).select(t.c3, t.c10, t.d1, t.d2).order_by(t.c2).show(0)
        assert_resultset_eq(r1, r2)

    def test_delete(self, test_tbl: pxt.Table, indexed_img_tbl: pxt.Table) -> None:
        t = test_tbl

        cnt = t.where(t.c3 < 10.0).count()
        assert cnt == 10
        cnt = t.where(t.c3 == 10.0).count()
        assert cnt == 1
        status = t.delete(where=t.c3 < 10.0)
        assert status.num_rows == 10
        cnt = t.where(t.c3 < 10.0).count()
        assert cnt == 0
        cnt = t.where(t.c3 == 10.0).count()
        assert cnt == 1

        # revert, then verify that we're back where we started
        cl = pxt.Client(reload=True)
        t = cl.get_table(t.get_name())
        t.revert()
        cnt = t.where(t.c3 < 10.0).count()
        assert cnt == 10
        cnt = t.where(t.c3 == 10.0).count()
        assert cnt == 1

        # non-Predicate filter
        with pytest.raises(excs.Error) as excinfo:
            t.delete(where=lambda c2: c2 == 10)
        assert 'Predicate' in str(excinfo.value)

        img_t = indexed_img_tbl
        # similarity search is not supported
        with pytest.raises(excs.Error) as excinfo:
            img_t.delete(where=img_t.img.nearest('car'))
        assert 'nearest()' in str(excinfo.value)

        # filter not expressible in SQL
        with pytest.raises(excs.Error) as excinfo:
            img_t.delete(where=img_t.img.width > 100)
        assert 'not expressible' in str(excinfo.value)

    def test_computed_cols(self, test_client: pxt.client) -> None:
        cl = test_client
        schema = {
            'c1': IntType(nullable=False),
            'c2': FloatType(nullable=False),
            'c3': JsonType(nullable=False),
        }
        t : pxt.InsertableTable = cl.create_table('test', schema)
        status = t.add_column(c4=t.c1 + 1)
        assert status.num_excs == 0
        status = t.add_column(c5=t.c4 + 1)
        assert status.num_excs == 0
        status = t.add_column(c6=t.c1 / t.c2)
        assert status.num_excs == 0
        status = t.add_column(c7=t.c6 * t.c2)
        assert status.num_excs == 0
        status = t.add_column(c8=t.c3.detections['*'].bounding_box)
        assert status.num_excs == 0
        status = t.add_column(c9=lambda c2: math.sqrt(c2), type=FloatType())
        assert status.num_excs == 0

        # unstored cols that compute window functions aren't currently supported
        with pytest.raises((excs.Error)):
            t.add_column(c10=ptf.sum(t.c1, group_by=t.c1), stored=False)

        # Column.dependent_cols are computed correctly
        assert len(t.c1.col.dependent_cols) == 2
        assert len(t.c2.col.dependent_cols) == 3
        assert len(t.c3.col.dependent_cols) == 1
        assert len(t.c4.col.dependent_cols) == 1
        assert len(t.c5.col.dependent_cols) == 0
        assert len(t.c6.col.dependent_cols) == 1
        assert len(t.c7.col.dependent_cols) == 0
        assert len(t.c8.col.dependent_cols) == 0

        rows = create_table_data(t, ['c1', 'c2', 'c3'], num_rows=10)
        t.insert(rows)
        _ = t.show()

        # not allowed to pass values for computed cols
        with pytest.raises(excs.Error):
            rows2 = create_table_data(t, ['c1', 'c2', 'c3', 'c4'], num_rows=10)
            t.insert(rows2)

        # test loading from store
        cl = pxt.Client(reload=True)
        t = cl.get_table('test')
        assert len(t.columns()) == len(t.columns())
        for i in range(len(t.columns())):
            if t.columns()[i].value_expr is not None:
                assert t.columns()[i].value_expr.equals(t.columns()[i].value_expr)

        # make sure we can still insert data and that computed cols are still set correctly
        status = t.insert(rows)
        assert status.num_excs == 0
        res = t.show(0)
        tbl_df = t.show(0).to_pandas()

        # can't drop c4: c5 depends on it
        with pytest.raises(excs.Error):
            t.drop_column('c4')
        t.drop_column('c5')
        # now it works
        t.drop_column('c4')

    def test_computed_col_exceptions(self, test_client: pxt.Client, test_tbl: catalog.Table) -> None:
        cl = test_client

        # exception during insert()
        schema = {'c2': IntType(nullable=False)}
        rows = list(test_tbl.select(test_tbl.c2).collect())
        t = cl.create_table('test_insert', schema)
        status = t.add_column(add1=self.f2(self.f1(t.c2)))
        assert status.num_excs == 0
        status = t.insert(rows, fail_on_exception=False)
        assert status.num_excs == 10
        assert 'test_insert.add1' in status.cols_with_excs
        assert t.where(t.add1.errortype != None).count() == 10

        # exception during add_column()
        t = cl.create_table('test_add_column', schema)
        status = t.insert(rows)
        assert status.num_rows == 100
        assert status.num_excs == 0
        status = t.add_column(add1=self.f2(self.f1(t.c2)))
        assert status.num_excs == 10
        assert 'test_add_column.add1' in status.cols_with_excs
        assert t.where(t.add1.errortype != None).count() == 10

    def _test_computed_img_cols(self, t: catalog.Table, stores_img_col: bool) -> None:
        rows = read_data_file('imagenette2-160', 'manifest.csv', ['img'])
        rows = [{'img': r['img']} for r in rows[:20]]
        status = t.insert(rows)
        assert status.num_rows == 20
        _ = t.count()
        _ = t.show()
        assert MediaStore.count(t.get_id()) == t.count() * stores_img_col

        # test loading from store
        cl = pxt.Client(reload=True)
        t2 = cl.get_table(t.get_name())
        assert len(t.columns()) == len(t2.columns())
        for i in range(len(t.columns())):
            if t.columns()[i].value_expr is not None:
                assert t.columns()[i].value_expr.equals(t2.columns()[i].value_expr)

        # make sure we can still insert data and that computed cols are still set correctly
        t2.insert(rows)
        assert MediaStore.count(t2.get_id()) == t2.count() * stores_img_col
        res = t2.show(0)
        tbl_df = t2.show(0).to_pandas()

        # revert also removes computed images
        t2.revert()
        assert MediaStore.count(t2.get_id()) == t2.count() * stores_img_col

    def test_computed_img_cols(self, test_client: pxt.Client) -> None:
        cl = test_client
        schema = {'img': ImageType(nullable=False)}
        t = cl.create_table('test', schema)
        t.add_column(c2=t.img.width)
        # c3 is not stored by default
        t.add_column(c3=t.img.rotate(90))
        self._test_computed_img_cols(t, stores_img_col=False)

        t = cl.create_table('test2', schema)
        # c3 is now stored
        t.add_column(c3=t.img.rotate(90), stored=True)
        self._test_computed_img_cols(t, stores_img_col=True)
        _ = t[t.c3.errortype].show(0)

        # computed img col with exceptions
        t = cl.create_table('test3', schema)
        @pxt.udf(return_type=ImageType(), param_types=[ImageType()])
        def f(img: PIL.Image.Image) -> PIL.Image.Image:
            raise RuntimeError
        t.add_column(c3=f(t.img), stored=True)
        rows = read_data_file('imagenette2-160', 'manifest.csv', ['img'])
        rows = [{'img': r['img']} for r in rows[:20]]
        t.insert(rows, fail_on_exception=False)
        _ = t[t.c3.errortype].show(0)

    def test_computed_window_fn(self, test_client: pxt.Client, test_tbl: catalog.Table) -> None:
        cl = test_client
        t = test_tbl
        # backfill
        t.add_column(c9=ptf.sum(t.c2, group_by=t.c4, order_by=t.c3))

        schema = {
            'c2': IntType(nullable=False),
            'c3': FloatType(nullable=False),
            'c4': BoolType(nullable=False),
        }
        new_t = cl.create_table('insert_test', schema)
        new_t.add_column(c5=lambda c2: c2 * c2, type=IntType())
        new_t.add_column(c6=ptf.sum(new_t.c5, group_by=new_t.c4, order_by=new_t.c3))
        rows = list(t.select(t.c2, t.c4, t.c3).collect())
        new_t.insert(rows)
        _ = new_t.show(0)

    def test_revert(self, test_client: pxt.Client) -> None:
        cl = test_client
        t1 = make_tbl(cl, 'test1', ['c1', 'c2'])
        assert t1.version() == 0
        rows1 = create_table_data(t1)
        t1.insert(rows1)
        assert t1.count() == len(rows1)
        assert t1.version() == 1
        rows2 = create_table_data(t1)
        t1.insert(rows2)
        assert t1.count() == len(rows1) + len(rows2)
        assert t1.version() == 2
        t1.revert()
        assert t1.count() == len(rows1)
        assert t1.version() == 1
        t1.insert(rows2)
        assert t1.count() == len(rows1) + len(rows2)
        assert t1.version() == 2

        # can't revert past version 0
        t1.revert()
        t1.revert()
        with pytest.raises(excs.Error) as excinfo:
            t1.revert()
        assert 'version 0' in str(excinfo.value)

    def test_add_column(self, test_tbl: catalog.Table) -> None:
        t = test_tbl
        num_orig_cols = len(t.columns())
        t.add_column(add1=pxt.IntType(nullable=True))
        assert len(t.columns()) == num_orig_cols + 1

        with pytest.raises(excs.Error) as exc_info:
            _ = t.add_column(add2=pxt.IntType(nullable=False))
        assert 'cannot add non-nullable' in str(exc_info.value).lower()

        with pytest.raises(excs.Error) as exc_info:
            _ = t.add_column(add2=pxt.IntType(nullable=False), add3=pxt.StringType())
        assert 'requires exactly one keyword argument' in str(exc_info.value).lower()

        with pytest.raises(excs.Error) as exc_info:
            _ = t.add_column(pos=pxt.StringType(nullable=True))
        assert 'is reserved' in str(exc_info.value).lower()

        with pytest.raises(excs.Error) as exc_info:
            _ = t.add_column(add2=pxt.IntType(nullable=False), type=pxt.StringType())
        assert '"type" is redundant' in str(exc_info.value).lower()

        with pytest.raises(excs.Error) as exc_info:
            _ = t.add_column(add2=[[1.0, 2.0], [3.0, 4.0]], type=pxt.StringType())
        assert '"type" is redundant' in str(exc_info.value).lower()

        with pytest.raises(excs.Error) as exc_info:
            _ = t.add_column(add2=pxt.IntType(nullable=False), stored=False)
        assert 'stored=false only applies' in str(exc_info.value).lower()

        # duplicate name
        with pytest.raises(excs.Error) as exc_info:
            _ = t.add_column(c1=pxt.IntType())
        assert 'duplicate column name' in str(exc_info.value).lower()

        # 'stored' kwarg only applies to computed image columns
        with pytest.raises(excs.Error):
            _ = t.add_column(c5=IntType(), stored=False)
        with pytest.raises(excs.Error):
            _ = t.add_column(c5=ImageType(), stored=False)
        with pytest.raises(excs.Error):
            _ = t.add_column(c5=(t.c2 + t.c3), stored=False)

        # make sure this is still true after reloading the metadata
        cl = pxt.Client(reload=True)
        t = cl.get_table(t.get_name())
        assert len(t.columns()) == num_orig_cols + 1

        # revert() works
        t.revert()
        assert len(t.columns()) == num_orig_cols

        # make sure this is still true after reloading the metadata once more
        cl = pxt.Client(reload=True)
        t = cl.get_table(t.get_name())
        assert len(t.columns()) == num_orig_cols

    def test_add_column_setitem(self, test_tbl: catalog.Table) -> None:
        t = test_tbl
        num_orig_cols = len(t.columns())
        t['add1'] = pxt.IntType(nullable=True)
        assert len(t.columns()) == num_orig_cols + 1
        t['computed1'] = t.c2 + 1
        assert len(t.columns()) == num_orig_cols + 2

        with pytest.raises(excs.Error) as exc_info:
            _ = t['pos'] = pxt.StringType()
        assert 'is reserved' in str(exc_info.value).lower()

        with pytest.raises(excs.Error) as exc_info:
            _ = t[2] = pxt.StringType()
        assert 'must be a string' in str(exc_info.value).lower()

        with pytest.raises(excs.Error) as exc_info:
            _ = t['add 2'] = pxt.StringType()
        assert 'invalid column name' in str(exc_info.value).lower()

        with pytest.raises(excs.Error) as exc_info:
            _ = t['add2'] = {'value': t.c2 + 1, 'type': pxt.StringType()}
        assert '"type" is redundant' in str(exc_info.value).lower()

        with pytest.raises(excs.Error) as exc_info:
            _ = t['add2'] = {'value': pxt.IntType()}
        assert 'value needs to be either' in str(exc_info.value).lower()

        with pytest.raises(excs.Error) as exc_info:
            _ = t['add2'] = {'value': t.c2 + 1, 'stored': False}
        assert 'stored=false only applies' in str(exc_info.value).lower()

        # duplicate name
        with pytest.raises(excs.Error) as exc_info:
            _ = t['c1'] = pxt.IntType()
        assert 'duplicate column name' in str(exc_info.value).lower()

        # make sure this is still true after reloading the metadata
        cl = pxt.Client(reload=True)
        t = cl.get_table(t.get_name())
        assert len(t.columns()) == num_orig_cols + 2

        # revert() works
        t.revert()
        t.revert()
        assert len(t.columns()) == num_orig_cols

        # make sure this is still true after reloading the metadata once more
        cl = pxt.Client(reload=True)
        t = cl.get_table(t.get_name())
        assert len(t.columns()) == num_orig_cols

    def test_drop_column(self, test_tbl: catalog.Table) -> None:
        t = test_tbl
        num_orig_cols = len(t.columns())
        t.drop_column('c1')
        assert len(t.columns()) == num_orig_cols - 1

        with pytest.raises(excs.Error):
            t.drop_column('unknown')

        # make sure this is still true after reloading the metadata
        cl = pxt.Client(reload=True)
        t = cl.get_table(t.get_name())
        assert len(t.columns()) == num_orig_cols - 1

        # revert() works
        t.revert()
        assert len(t.columns()) == num_orig_cols

        # make sure this is still true after reloading the metadata once more
        cl = pxt.Client(reload=True)
        t = cl.get_table(t.get_name())
        assert len(t.columns()) == num_orig_cols

    def test_rename_column(self, test_tbl: catalog.Table) -> None:
        t = test_tbl
        num_orig_cols = len(t.columns())
        t.rename_column('c1', 'c1_renamed')
        assert len(t.columns()) == num_orig_cols

        def check_rename(t: pxt.Table, known: str, unknown: str) -> None:
            with pytest.raises(AttributeError) as exc_info:
                _ = t.select(t[unknown]).collect()
            assert 'unknown' in str(exc_info.value).lower()
            _ = t.select(t[known]).collect()

        check_rename(t, 'c1_renamed', 'c1')

        # unknown column
        with pytest.raises(excs.Error):
            t.rename_column('unknown', 'unknown_renamed')
        # bad name
        with pytest.raises(excs.Error):
            t.rename_column('c2', 'bad name')
        # existing name
        with pytest.raises(excs.Error):
            t.rename_column('c2', 'c3')

        # make sure this is still true after reloading the metadata
        cl = pxt.Client(reload=True)
        t = cl.get_table(t.get_name())
        check_rename(t, 'c1_renamed', 'c1')

        # revert() works
        t.revert()
        _ = t.select(t.c1).collect()
        #check_rename(t, 'c1', 'c1_renamed')

        # make sure this is still true after reloading the metadata once more
        cl = pxt.Client(reload=True)
        t = cl.get_table(t.get_name())
        check_rename(t, 'c1', 'c1_renamed')

    def test_add_computed_column(self, test_tbl: catalog.Table) -> None:
        t = test_tbl
        status = t.add_column(add1=t.c2 + 10)
        assert status.num_excs == 0
        _ = t.show()

        # with exception in SQL
        with pytest.raises(excs.Error):
            t.add_column(add2=(t.c2 - 10) / (t.c3 - 10))

        # with exception in Python for c6.f2 == 10
        status = t.add_column(add2=(t.c6.f2 - 10) / (t.c6.f2 - 10))
        assert status.num_excs == 1
        result = t[t.add2.errortype != None][t.c6.f2, t.add2, t.add2.errortype, t.add2.errormsg].show()
        assert len(result) == 1

        # test case: exceptions in dependencies prevent execution of dependent exprs
        status = t.add_column(add3=self.f2(self.f1(t.c2)))
        assert status.num_excs == 10
        result = t[t.add3.errortype != None][t.c2, t.add3, t.add3.errortype, t.add3.errormsg].show()
        assert len(result) == 10

    def test_describe(self, test_tbl: catalog.Table) -> None:
        t = test_tbl
        fn = lambda c2: np.full((3, 4), c2)
        t.add_column(computed1=fn, type=ArrayType((3, 4), dtype=IntType()))
        t.describe()
        t.comment = 'This is a comment.'
        t.describe()

        # TODO: how to you check the output of these?
        _ = repr(t)
        _ = t._repr_html_()

    def test_common_col_names(self, test_client: pxt.Client) -> None:
        """Make sure that commonly used column names don't collide with Table member vars"""
        cl = test_client
        schema = {'id': IntType(nullable=False), 'name': StringType(nullable=False)}
        tbl = cl.create_table('test', schema)
        status = tbl.insert({'id': id, 'name': str(id)} for id in range(10))
        assert status.num_rows == 10
        assert status.num_excs == 0
        assert tbl.count() == 10
        # we can create references to those column via __getattr__
        _ = tbl.select(tbl.id, tbl.name).collect()<|MERGE_RESOLUTION|>--- conflicted
+++ resolved
@@ -436,13 +436,8 @@
             view.drop_column('frame_idx')
 
         # drop() clears stored images and the cache
-<<<<<<< HEAD
         tbl.insert(payload=1, video=get_video_files()[0])
-        with pytest.raises(exc.Error) as exc_info:
-=======
-        tbl.insert([{'payload': 1, 'video': get_video_files()[0]}])
-        with pytest.raises(excs.Error) as exc_info:
->>>>>>> 1a46e26a
+        with pytest.raises(excs.Error) as exc_info:
             cl.drop_table('test_tbl')
         assert 'has dependents: test_view' in str(exc_info.value)
         cl.drop_table('test_view')
@@ -498,13 +493,8 @@
         for (col_name, col_type), value_col_name in zip(schema.items(), ['c2', 'c3', 'c5', 'c5', 'c6', 'c7', 'c2', 'c2']):
             cl.drop_table('test1', ignore_errors=True)
             t = cl.create_table('test1', {col_name: col_type})
-<<<<<<< HEAD
-            with pytest.raises(exc.Error) as exc_info:
+            with pytest.raises(excs.Error) as exc_info:
                 t.insert({col_name: r[value_col_name]} for r in rows)
-=======
-            with pytest.raises(excs.Error) as exc_info:
-                t.insert([{col_name: r[value_col_name]} for r in rows])
->>>>>>> 1a46e26a
             assert 'expected' in str(exc_info.value).lower()
 
         # rows not list of dicts
@@ -517,25 +507,15 @@
         # bad null value
         cl.drop_table('test1', ignore_errors=True)
         t = cl.create_table('test1', {'c1': StringType(nullable=False)})
-<<<<<<< HEAD
-        with pytest.raises(exc.Error) as exc_info:
+        with pytest.raises(excs.Error) as exc_info:
             t.insert(c1=None)
-=======
-        with pytest.raises(excs.Error) as exc_info:
-            t.insert([{'c1': None}])
->>>>>>> 1a46e26a
         assert 'expected non-None' in str(exc_info.value)
 
         # bad array literal
         cl.drop_table('test1', ignore_errors=True)
         t = cl.create_table('test1', {'c5': ArrayType((2, 3), dtype=IntType(), nullable=False)})
-<<<<<<< HEAD
-        with pytest.raises(exc.Error) as exc_info:
+        with pytest.raises(excs.Error) as exc_info:
             t.insert(c5=np.ndarray((3, 2)))
-=======
-        with pytest.raises(excs.Error) as exc_info:
-            t.insert([{'c5': np.ndarray((3, 2))}])
->>>>>>> 1a46e26a
         assert 'expected ndarray((2, 3)' in str(exc_info.value)
 
     def test_query(self, test_client: pxt.Client) -> None:
