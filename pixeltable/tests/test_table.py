import datetime
import math
import os
import random
from typing import List, Tuple

import PIL
import cv2
import numpy as np
import pandas as pd
import pytest

import pixeltable as pxt
import pixeltable.functions as ptf
from pixeltable import catalog
from pixeltable import exceptions as excs
from pixeltable.iterators import FrameIterator
from pixeltable.tests.utils import \
    make_tbl, create_table_data, read_data_file, get_video_files, get_audio_files, get_image_files, get_documents, \
    assert_resultset_eq
from pixeltable.type_system import \
    StringType, IntType, FloatType, TimestampType, ImageType, VideoType, JsonType, BoolType, ArrayType, AudioType, \
    DocumentType
from pixeltable.utils.filecache import FileCache
from pixeltable.utils.media_store import MediaStore


class TestTable:
    # exc for a % 10 == 0
    @pxt.udf(return_type=FloatType(), param_types=[IntType()])
    def f1(a: int) -> float:
        return a / (a % 10)

    # exception for a == None; this should not get triggered
    @pxt.udf(return_type=FloatType(), param_types=[FloatType()])
    def f2(a: float) -> float:
        return a + 1

<<<<<<< HEAD
    @pt.expr_udf(param_types=[IntType(nullable=False)])
    def add1(a: int) -> int:
        return a + 1

    def test_create(self, test_client: pt.Client) -> None:
=======
    def test_create(self, test_client: pxt.Client) -> None:
>>>>>>> b01071dc
        cl = test_client
        cl.create_dir('dir1')
        schema = {
            'c1': StringType(nullable=False),
            'c2': IntType(nullable=False),
            'c3': FloatType(nullable=False),
            'c4': TimestampType(nullable=False),
        }
        tbl = cl.create_table('test', schema)
        _ = cl.create_table('dir1.test', schema)

        with pytest.raises(excs.Error):
            _ = cl.create_table('1test', schema)
        with pytest.raises(excs.Error):
            _ = catalog.Column('1c', StringType())
        with pytest.raises(excs.Error):
            _ = cl.create_table('test', schema)
        with pytest.raises(excs.Error):
            _ = cl.create_table('dir2.test2', schema)

        _ = cl.list_tables()
        _ = cl.list_tables('dir1')

        with pytest.raises(excs.Error):
            _ = cl.list_tables('1dir')
        with pytest.raises(excs.Error):
            _ = cl.list_tables('dir2')

        # test loading with new client
        cl = pxt.Client(reload=True)

        tbl = cl.get_table('test')
        assert isinstance(tbl, catalog.InsertableTable)
        tbl.add_column(c5=IntType())
        tbl.drop_column('c1')
        tbl.rename_column('c2', 'c17')

        cl.move('test', 'test2')

        cl.drop_table('test2')
        cl.drop_table('dir1.test')

        with pytest.raises(excs.Error):
            cl.drop_table('test')
        with pytest.raises(excs.Error):
            cl.drop_table('dir1.test2')
        with pytest.raises(excs.Error):
            cl.drop_table('.test2')

    def test_table_attrs(self, test_client: pxt.Client) -> None:
        cl = test_client
        schema = {'c': StringType(nullable=False)}
        num_retained_versions = 20
        comment = "This is a table."
        tbl = cl.create_table('test_table_attrs', schema, num_retained_versions=num_retained_versions, comment=comment)
        assert tbl.num_retained_versions == num_retained_versions
        assert tbl.comment == comment
        new_num_retained_versions = 30
        new_comment = "This is an updated table."
        tbl.num_retained_versions = new_num_retained_versions
        assert tbl.num_retained_versions == new_num_retained_versions
        tbl.comment = new_comment
        assert tbl.comment == new_comment
        tbl.revert()
        assert tbl.comment == comment
        tbl.revert()
        assert tbl.num_retained_versions == num_retained_versions

    def test_image_table(self, test_client: pxt.Client) -> None:
        n_sample_rows = 20
        cl = test_client
        schema = {
            'img': ImageType(nullable=False),
            'category': StringType(nullable=False),
            'split': StringType(nullable=False),
            'img_literal': ImageType(nullable=False),
        }
        tbl = cl.create_table('test', schema)
        assert(MediaStore.count(tbl.get_id()) == 0)

        rows = read_data_file('imagenette2-160', 'manifest.csv', ['img'])
        sample_rows = random.sample(rows, n_sample_rows)

        # add literal image data and column
        for r in rows:
            with open(r['img'], 'rb') as f:
                r['img_literal'] = f.read()

        tbl.insert(sample_rows)
        assert(MediaStore.count(tbl.get_id()) == n_sample_rows)

        # compare img and img_literal
        # TODO: make tbl.select(tbl.img == tbl.img_literal) work
        tdf = tbl.select(tbl.img, tbl.img_literal).show()
        pdf = tdf.to_pandas()
        for tup in pdf.itertuples():
            assert tup.img == tup.img_literal

        # Test adding stored image transformation
        tbl.add_column(rotated=tbl.img.rotate(30), stored=True)
        assert(MediaStore.count(tbl.get_id()) == 2 * n_sample_rows)

        # Test MediaStore.stats()
        stats = list(filter(lambda x: x[0] == tbl.get_id(), MediaStore.stats()))
        assert len(stats) == 2                 # Two columns
        assert stats[0][2] == n_sample_rows    # Each column has n_sample_rows associated images
        assert stats[1][2] == n_sample_rows

        # Test that version-specific images are cleared when table is reverted
        tbl.revert()
        assert(MediaStore.count(tbl.get_id()) == n_sample_rows)

        # Test that all stored images are cleared when table is dropped
        cl.drop_table('test')
        assert(MediaStore.count(tbl.get_id()) == 0)

    def test_schema_spec(self, test_client: pxt.Client) -> None:
        cl = test_client

        with pytest.raises(excs.Error) as exc_info:
            cl.create_table('test', {'c 1': IntType()})
        assert 'invalid column name' in str(exc_info.value).lower()

        with pytest.raises(excs.Error) as exc_info:
            cl.create_table('test', {'c1': {}})
        assert '"type" is required' in str(exc_info.value)

        with pytest.raises(excs.Error) as exc_info:
            cl.create_table('test', {'c1': {'xyz': IntType()}})
        assert "invalid key 'xyz'" in str(exc_info.value)

        with pytest.raises(excs.Error) as exc_info:
            cl.create_table('test', {'c1': {'stored': True}})
        assert '"type" is required' in str(exc_info.value)

        with pytest.raises(excs.Error) as exc_info:
            cl.create_table('test', {'c1': {'type': 'string'}})
        assert 'must be a ColumnType' in str(exc_info.value)

        with pytest.raises(excs.Error) as exc_info:
            cl.create_table('test', {'c1': {'value': 1, 'type': StringType()}})
        assert '"type" is redundant' in str(exc_info.value)

        with pytest.raises(excs.Error) as exc_info:
            cl.create_table('test', {'c1': {'value': pytest}})
        assert 'value needs to be either' in str(exc_info.value)

        with pytest.raises(excs.Error) as exc_info:
            def f() -> float:
                return 1.0
            cl.create_table('test', {'c1': {'value': f}})
        assert '"type" is required' in str(exc_info.value)

        with pytest.raises(excs.Error) as exc_info:
            cl.create_table('test', {'c1': {'type': StringType(), 'stored': 'true'}})
        assert '"stored" must be a bool' in str(exc_info.value)

        with pytest.raises(excs.Error) as exc_info:
            cl.create_table('test', {'c1': {'type': StringType(), 'indexed': 'true'}})
        assert '"indexed" must be a bool' in str(exc_info.value)

        with pytest.raises(excs.Error) as exc_info:
            cl.create_table('test', {'c1': StringType()}, primary_key='c2')
        assert 'primary key column c2 not found' in str(exc_info.value).lower()

        with pytest.raises(excs.Error) as exc_info:
            cl.create_table('test', {'c1': StringType()}, primary_key=['c1', 'c2'])
        assert 'primary key column c2 not found' in str(exc_info.value).lower()

        with pytest.raises(excs.Error) as exc_info:
            cl.create_table('test', {'c1': StringType()}, primary_key=['c2'])
        assert 'primary key column c2 not found' in str(exc_info.value).lower()

        with pytest.raises(excs.Error) as exc_info:
            cl.create_table('test', {'c1': StringType()}, primary_key=0)
        assert 'primary_key must be a' in str(exc_info.value).lower()

        with pytest.raises(excs.Error) as exc_info:
            cl.create_table('test', {'c1': StringType(nullable=True)}, primary_key='c1')
        assert 'cannot be nullable' in str(exc_info.value).lower()

    def check_bad_media(
            self, test_client: pxt.Client, rows: List[Tuple[str, bool]], col_type: pxt.ColumnType,
            validate_local_path: bool = True
    ) -> None:
        schema = {
            'media': col_type,
            'is_bad_media': BoolType(nullable=False),
        }
        tbl = test_client.create_table('test', schema)

        assert len(rows) > 0
        total_bad_rows = sum([int(row['is_bad_media']) for row in rows])
        assert total_bad_rows > 0

        # Mode 1: Validation error on bad input (default)
        # we ignore the exact error here, because it depends on the media type
        with pytest.raises(excs.Error):
            tbl.insert(rows, fail_on_exception=True)

        # Mode 2: ignore_errors=True, store error information in table
        status = tbl.insert(rows, fail_on_exception=False)
        _ = tbl.select(tbl.media, tbl.media.errormsg).show()
        assert status.num_rows == len(rows)
        assert status.num_excs == total_bad_rows

        # check that we have the right number of bad and good rows
        assert tbl.where(tbl.is_bad_media == True).count() == total_bad_rows
        assert tbl.where(tbl.is_bad_media == False).count() == len(rows) - total_bad_rows

        # check error type is set correctly
        assert tbl.where((tbl.is_bad_media == True) & (tbl.media.errortype == None)).count() == 0
        assert tbl.where((tbl.is_bad_media == False) & (tbl.media.errortype == None)).count() \
            == len(rows) - total_bad_rows

        # check fileurl is set for valid images, and check no file url is set for bad images
        assert tbl.where((tbl.is_bad_media == False) & (tbl.media.fileurl == None)).count() == 0
        assert tbl.where((tbl.is_bad_media == True) & (tbl.media.fileurl != None)).count() == 0

        if validate_local_path:
            # check that tbl.media is a valid local path
            paths = tbl.where(tbl.media != None).select(output=tbl.media).collect()['output']
            for path in paths:
                assert os.path.exists(path) and os.path.isfile(path)

    def test_validate_image(self, test_client: pxt.Client) -> None:
        rows = read_data_file('imagenette2-160', 'manifest_bad.csv', ['img'])
        rows = [{'media': r['img'], 'is_bad_media': r['is_bad_image']} for r in rows]
        self.check_bad_media(test_client, rows, ImageType(nullable=True), validate_local_path=False)

    def test_validate_video(self, test_client: pxt.Client) -> None:
        files = get_video_files(include_bad_video=True)
        rows = [{'media': f, 'is_bad_media': f.endswith('bad_video.mp4')} for f in files]
        self.check_bad_media(test_client, rows, VideoType(nullable=True))

    def test_validate_audio(self, test_client: pxt.Client) -> None:
        files = get_audio_files(include_bad_audio=True)
        rows = [{'media': f, 'is_bad_media': f.endswith('bad_audio.mp3')} for f in files]
        self.check_bad_media(test_client, rows, AudioType(nullable=True))

    def test_validate_docs(self, test_client: pxt.Client) -> None:
        valid_doc_paths = get_documents()
        invalid_doc_paths = [get_video_files()[0], get_audio_files()[0], get_image_files()[0]]
        doc_paths = valid_doc_paths + invalid_doc_paths
        is_valid = [True] * len(valid_doc_paths) + [False] * len(invalid_doc_paths)
        rows = [{'media': f, 'is_bad_media': not is_valid} for f, is_valid in zip(doc_paths, is_valid)]
        self.check_bad_media(test_client, rows, DocumentType(nullable=True))

    def test_validate_external_url(self, test_client: pxt.Client) -> None:
        rows = [
            {'media': 's3://open-images-dataset/validation/doesnotexist.jpg', 'is_bad_media': True},
            {'media': 'https://archive.random.org/download?file=2024-01-28.bin', 'is_bad_media': True},  # 403 error
            {'media': 's3://open-images-dataset/validation/3c02ca9ec9b2b77b.jpg', 'is_bad_media': True},  # wrong media
            # test s3 url
            {
                'media': 's3://multimedia-commons/data/videos/mp4/ffe/ff3/ffeff3c6bf57504e7a6cecaff6aefbc9.mp4',
                'is_bad_media': False
            },
            # test http url
            {
                'media': 'https://github.com/pixeltable/pixeltable/raw/master/pixeltable/tests/data/videos/bangkok.mp4',
                'is_bad_media': False
            },

        ]
        self.check_bad_media(test_client, rows, VideoType(nullable=True))

    def test_create_s3_image_table(self, test_client: pxt.Client) -> None:
        cl = test_client
        tbl = cl.create_table('test', {'img': ImageType(nullable=False)})
        # this is needed because Client.reset_catalog() doesn't call TableVersion.drop(), which would
        # clear the file cache
        # TODO: change reset_catalog() to drop tables
        FileCache.get().clear()
        cache_stats = FileCache.get().stats()
        assert cache_stats.num_requests == 0, f'{str(cache_stats)} tbl_id={tbl.get_id()}'
        # add computed column to make sure that external files are cached locally during insert
        tbl.add_column(rotated=tbl.img.rotate(30), stored=True)
        urls = [
            's3://open-images-dataset/validation/3c02ca9ec9b2b77b.jpg',
            's3://open-images-dataset/validation/3c13e0015b6c3bcf.jpg',
            's3://open-images-dataset/validation/3ba5380490084697.jpg',
            's3://open-images-dataset/validation/3afeb4b34f90c0cf.jpg',
            's3://open-images-dataset/validation/3b07a2c0d5c0c789.jpg',
        ]

        tbl.insert({'img': url} for url in urls)
        # check that we populated the cache
        cache_stats = FileCache.get().stats()
        assert cache_stats.num_requests == len(urls), f'{str(cache_stats)} tbl_id={tbl.get_id()}'
        assert cache_stats.num_hits == 0
        assert FileCache.get().num_files() == len(urls)
        assert FileCache.get().num_files(tbl.get_id()) == len(urls)
        assert FileCache.get().avg_file_size() > 0

        # query: we read from the cache
        _ = tbl.show(0)
        cache_stats = FileCache.get().stats()
        assert cache_stats.num_requests == 2 * len(urls)
        assert cache_stats.num_hits == len(urls)

        # after clearing the cache, we need to re-fetch the files
        FileCache.get().clear()
        _ = tbl.show(0)
        cache_stats = FileCache.get().stats()
        assert cache_stats.num_requests == len(urls)
        assert cache_stats.num_hits == 0

        # start with fresh client and FileCache instance to test FileCache initialization with pre-existing files
        cl = pxt.Client(reload=True)
        # is there a better way to do this?
        FileCache._instance = None
        t = cl.get_table('test')
        _ = t.show(0)
        cache_stats = FileCache.get().stats()
        assert cache_stats.num_requests == len(urls)
        assert cache_stats.num_hits == len(urls)

        # dropping the table also clears the file cache
        cl.drop_table('test')
        cache_stats = FileCache.get().stats()
        assert cache_stats.total_size == 0

    def test_video_url(self, test_client: pxt.Client) -> None:
        cl = test_client
        schema = {
            'payload': IntType(nullable=False),
            'video': VideoType(nullable=False),
        }
        tbl = cl.create_table('test', schema)
        url = 's3://multimedia-commons/data/videos/mp4/ffe/ff3/ffeff3c6bf57504e7a6cecaff6aefbc9.mp4'
        tbl.insert(payload=1, video=url)
        row = tbl.select(tbl.video.fileurl, tbl.video.localpath).collect()[0]
        assert row['video_fileurl'] == url
        # row[1] contains valid path to an mp4 file
        local_path = row['video_localpath']
        assert os.path.exists(local_path) and os.path.isfile(local_path)
        cap = cv2.VideoCapture(local_path)
        # TODO: this isn't sufficient to determine that this is actually a video, rather than an image
        assert cap.isOpened()
        cap.release()

    def test_create_video_table(self, test_client: pxt.Client) -> None:
        cl = test_client
        tbl = cl.create_table(
            'test_tbl',
            {'payload': IntType(nullable=False), 'video': VideoType(nullable=True)})
        args = {'video': tbl.video, 'fps': 0}
        view = cl.create_view('test_view', tbl, iterator_class=FrameIterator, iterator_args=args)
        view.add_column(c1=view.frame.rotate(30), stored=True)
        view.add_column(c2=view.c1.rotate(40), stored=False)
        view.add_column(c3=view.c2.rotate(50), stored=True)
        # a non-materialized column that refers to another non-materialized column
        view.add_column(c4=view.c2.rotate(60), stored=False)

        @pxt.uda(
            name='window_fn', update_types=[IntType()], value_type=IntType(), requires_order_by = True,
            allows_window = True)
        class WindowFnAggregator:
            def __init__(self):
                pass
            def update(self, i: int) -> None:
                pass
            def value(self) -> int:
                return 1
        # cols computed with window functions are stored by default
        view.add_column(c5=window_fn(view.frame_idx, 1, group_by=view.video))

        # reload to make sure that metadata gets restored correctly
        cl = pxt.Client(reload=True)
        tbl = cl.get_table('test_tbl')
        view = cl.get_table('test_view')
        # we're inserting only a single row and the video column is not in position 0
        url = 's3://multimedia-commons/data/videos/mp4/ffe/ff3/ffeff3c6bf57504e7a6cecaff6aefbc9.mp4'
        status = tbl.insert(payload=1, video=url)
        assert status.num_excs == 0
        # * 2: we have 2 stored img cols
        assert MediaStore.count(view.get_id()) == view.count() * 2
        # also insert a local file
        tbl.insert(payload=1, video=get_video_files()[0])
        assert MediaStore.count(view.get_id()) == view.count() * 2

        # TODO: test inserting Nulls
        #status = tbl.insert(payload=1, video=None)
        #assert status.num_excs == 0

        # revert() clears stored images
        tbl.revert()
        tbl.revert()
        assert MediaStore.count(view.get_id()) == 0

        with pytest.raises(excs.Error):
            # can't drop frame col
            view.drop_column('frame')
        with pytest.raises(excs.Error):
            # can't drop frame_idx col
            view.drop_column('frame_idx')

        # drop() clears stored images and the cache
        tbl.insert(payload=1, video=get_video_files()[0])
        with pytest.raises(excs.Error) as exc_info:
            cl.drop_table('test_tbl')
        assert 'has dependents: test_view' in str(exc_info.value)
        cl.drop_table('test_view')
        cl.drop_table('test_tbl')
        assert MediaStore.count(view.get_id()) == 0

    def test_insert(self, test_client: pxt.Client) -> None:
        cl = test_client
        schema = {
            'c1': StringType(nullable=False),
            'c2': IntType(nullable=False),
            'c3': FloatType(nullable=False),
            'c4': BoolType(nullable=False),
            'c5': ArrayType((2, 3), dtype=IntType(), nullable=False),
            'c6': JsonType(nullable=False),
            'c7': ImageType(nullable=False),
            'c8': VideoType(nullable=False),
        }
        t = cl.create_table('test1', schema)
        rows = create_table_data(t)
        status = t.insert(rows)
        assert status.num_rows == len(rows)
        assert status.num_excs == 0

        # alternate (kwargs) insert syntax
        status = t.insert(
            c1='string',
            c2=91,
            c3=1.0,
            c4=True,
            c5=np.ones((2, 3), dtype=np.dtype(np.int64)),
            c6={'key': 'val'},
            c7=get_image_files()[0],
            c8=get_video_files()[0]
        )
        assert status.num_rows == 1
        assert status.num_excs == 0

        # empty input
        with pytest.raises(excs.Error) as exc_info:
            t.insert([])
        assert 'empty' in str(exc_info.value)

        # missing column
        with pytest.raises(excs.Error) as exc_info:
            # drop first column
            col_names = list(rows[0].keys())[1:]
            new_rows = [{col_name: row[col_name] for col_name in col_names} for row in rows]
            t.insert(new_rows)
        assert 'Missing' in str(exc_info.value)

        # incompatible schema
        for (col_name, col_type), value_col_name in zip(schema.items(), ['c2', 'c3', 'c5', 'c5', 'c6', 'c7', 'c2', 'c2']):
            cl.drop_table('test1', ignore_errors=True)
            t = cl.create_table('test1', {col_name: col_type})
            with pytest.raises(excs.Error) as exc_info:
                t.insert({col_name: r[value_col_name]} for r in rows)
            assert 'expected' in str(exc_info.value).lower()

        # rows not list of dicts
        cl.drop_table('test1', ignore_errors=True)
        t = cl.create_table('test1', {'c1': StringType()})
        with pytest.raises(excs.Error) as exc_info:
            t.insert(['1'])
        assert 'list of dictionaries' in str(exc_info.value)

        # bad null value
        cl.drop_table('test1', ignore_errors=True)
        t = cl.create_table('test1', {'c1': StringType(nullable=False)})
        with pytest.raises(excs.Error) as exc_info:
            t.insert(c1=None)
        assert 'expected non-None' in str(exc_info.value)

        # bad array literal
        cl.drop_table('test1', ignore_errors=True)
        t = cl.create_table('test1', {'c5': ArrayType((2, 3), dtype=IntType(), nullable=False)})
        with pytest.raises(excs.Error) as exc_info:
            t.insert(c5=np.ndarray((3, 2)))
        assert 'expected ndarray((2, 3)' in str(exc_info.value)

    def test_query(self, test_client: pxt.Client) -> None:
        cl = test_client
        col_names = ['c1', 'c2', 'c3', 'c4', 'c5']
        t = make_tbl(cl, 'test', col_names)
        rows = create_table_data(t)
        t.insert(rows)
        _ = t.show(n=0)

        # test querying existing table
        cl = pxt.Client(reload=True)
        t2 = cl.get_table('test')
        _  = t2.show(n=0)

    def test_update(self, test_tbl: pxt.Table, indexed_img_tbl: pxt.Table) -> None:
        t = test_tbl
        # update every type with a literal
        test_cases = [
            ('c1', 'new string'),
            # TODO: ('c1n', None),
            ('c3', -1.0),
            ('c4', True),
            ('c5', datetime.datetime.now()),
            ('c6', [{'x': 1, 'y': 2}]),
        ]
        count = t.count()
        for col_name, literal in test_cases:
            status = t.update({col_name: literal}, where=t.c3 < 10.0, cascade=False)
            assert status.num_rows == 10
            assert status.updated_cols == [f'{t.get_name()}.{col_name}']
            assert t.count() == count
            t.revert()

        # exchange two columns
        t.add_column(float_col=FloatType(nullable=True))
        t.update({'float_col': 1.0})
        float_col_vals = t.select(t.float_col).collect().to_pandas()['float_col']
        c3_vals = t.select(t.c3).collect().to_pandas()['c3']
        assert np.all(float_col_vals == pd.Series([1.0] * t.count()))
        t.update({'c3': t.float_col, 'float_col': t.c3})
        assert np.all(t.select(t.c3).collect().to_pandas()['c3'] == float_col_vals)
        assert np.all(t.select(t.float_col).collect().to_pandas()['float_col'] == c3_vals)
        t.revert()

        # update column that is used in computed cols
        t.add_column(computed1=t.c3 + 1)
        t.add_column(computed2=t.computed1 + 1)
        t.add_column(computed3=t.c3 + 3)

        # cascade=False
        computed1 = t.order_by(t.computed1).show(0).to_pandas()['computed1']
        computed2 = t.order_by(t.computed2).show(0).to_pandas()['computed2']
        computed3 = t.order_by(t.computed3).show(0).to_pandas()['computed3']
        assert t.where(t.c3 < 10.0).count() == 10
        assert t.where(t.c3 == 10.0).count() == 1
        # update to a value that also satisfies the where clause
        status = t.update({'c3': 0.0}, where=t.c3 < 10.0, cascade=False)
        assert status.num_rows == 10
        assert status.updated_cols == ['test_tbl.c3']
        assert t.where(t.c3 < 10.0).count() == 10
        assert t.where(t.c3 == 0.0).count() == 10
        # computed cols are not updated
        assert np.all(t.order_by(t.computed1).show(0).to_pandas()['computed1'] == computed1)
        assert np.all(t.order_by(t.computed2).show(0).to_pandas()['computed2'] == computed2)
        assert np.all(t.order_by(t.computed3).show(0).to_pandas()['computed3'] == computed3)

        # revert, then verify that we're back to where we started
        cl = pxt.Client(reload=True)
        t = cl.get_table(t.get_name())
        t.revert()
        assert t.where(t.c3 < 10.0).count() == 10
        assert t.where(t.c3 == 10.0).count() == 1

        # cascade=True
        status = t.update({'c3': 0.0}, where=t.c3 < 10.0, cascade=True)
        assert status.num_rows == 10
        assert set(status.updated_cols) == \
               set(['test_tbl.c3', 'test_tbl.computed1', 'test_tbl.computed2', 'test_tbl.computed3'])
        assert t.where(t.c3 < 10.0).count() == 10
        assert t.where(t.c3 == 0.0).count() == 10
        assert np.all(t.order_by(t.computed1).show(0).to_pandas()['computed1'][:10] == pd.Series([1.0] * 10))
        assert np.all(t.order_by(t.computed2).show(0).to_pandas()['computed2'][:10] == pd.Series([2.0] * 10))
        assert np.all(t.order_by(t.computed3).show(0).to_pandas()['computed3'][:10] == pd.Series([3.0] * 10))

        # bad update spec
        with pytest.raises(excs.Error) as excinfo:
            t.update({1: 1})
        assert 'dict key' in str(excinfo.value)

        # unknown column
        with pytest.raises(excs.Error) as excinfo:
            t.update({'unknown': 1})
        assert 'unknown unknown' in str(excinfo.value)

        # incompatible type
        with pytest.raises(excs.Error) as excinfo:
            t.update({'c1': 1})
        assert 'not compatible' in str(excinfo.value)

        # can't update primary key
        with pytest.raises(excs.Error) as excinfo:
            t.update({'c2': 1})
        assert 'primary key' in str(excinfo.value)

        # can't update computed column
        with pytest.raises(excs.Error) as excinfo:
            t.update({'computed1': 1})
        assert 'is computed' in str(excinfo.value)

        # non-expr
        with pytest.raises(excs.Error) as excinfo:
            t.update({'c3': lambda c3: math.sqrt(c3)})
        assert 'not a recognized' in str(excinfo.value)

        # non-Predicate filter
        with pytest.raises(excs.Error) as excinfo:
            t.update({'c3': 1.0}, where=lambda c2: c2 == 10)
        assert 'Predicate' in str(excinfo.value)

        img_t = indexed_img_tbl

        # can't update image col
        with pytest.raises(excs.Error) as excinfo:
            img_t.update({'img': 17}, where=img_t.img.nearest('car'))
        assert 'has type image' in str(excinfo.value)

        # similarity search is not supported
        with pytest.raises(excs.Error) as excinfo:
            img_t.update({'split': 'train'}, where=img_t.img.nearest('car'))
        assert 'nearest()' in str(excinfo.value)

        # filter not expressible in SQL
        with pytest.raises(excs.Error) as excinfo:
            img_t.update({'split': 'train'}, where=img_t.img.width > 100)
        assert 'not expressible' in str(excinfo.value)

    def test_cascading_update(self, test_tbl: pxt.InsertableTable) -> None:
        t = test_tbl
        t.add_column(d1=t.c3 - 1)
        # add column that can be updated
        t.add_column(c10=FloatType(nullable=True))
        t.update({'c10': t.c3})
        # computed column that depends on two columns: exercise duplicate elimination during query construction
        t.add_column(d2=t.c3 - t.c10)
        r1 = t.where(t.c2 < 5).select(t.c3 + 1.0, t.c10 - 1.0, t.c3, 2.0).order_by(t.c2).show(0)
        t.update({'c4': True, 'c3': t.c3 + 1.0, 'c10': t.c10 - 1.0}, where=t.c2 < 5, cascade=True)
        r2 = t.where(t.c2 < 5).select(t.c3, t.c10, t.d1, t.d2).order_by(t.c2).show(0)
        assert_resultset_eq(r1, r2)

    def test_delete(self, test_tbl: pxt.Table, indexed_img_tbl: pxt.Table) -> None:
        t = test_tbl

        cnt = t.where(t.c3 < 10.0).count()
        assert cnt == 10
        cnt = t.where(t.c3 == 10.0).count()
        assert cnt == 1
        status = t.delete(where=t.c3 < 10.0)
        assert status.num_rows == 10
        cnt = t.where(t.c3 < 10.0).count()
        assert cnt == 0
        cnt = t.where(t.c3 == 10.0).count()
        assert cnt == 1

        # revert, then verify that we're back where we started
        cl = pxt.Client(reload=True)
        t = cl.get_table(t.get_name())
        t.revert()
        cnt = t.where(t.c3 < 10.0).count()
        assert cnt == 10
        cnt = t.where(t.c3 == 10.0).count()
        assert cnt == 1

        # non-Predicate filter
        with pytest.raises(excs.Error) as excinfo:
            t.delete(where=lambda c2: c2 == 10)
        assert 'Predicate' in str(excinfo.value)

        img_t = indexed_img_tbl
        # similarity search is not supported
        with pytest.raises(excs.Error) as excinfo:
            img_t.delete(where=img_t.img.nearest('car'))
        assert 'nearest()' in str(excinfo.value)

        # filter not expressible in SQL
        with pytest.raises(excs.Error) as excinfo:
            img_t.delete(where=img_t.img.width > 100)
        assert 'not expressible' in str(excinfo.value)

    def test_computed_cols(self, test_client: pxt.client) -> None:
        cl = test_client
        schema = {
            'c1': IntType(nullable=False),
            'c2': FloatType(nullable=False),
            'c3': JsonType(nullable=False),
        }
        t : pxt.InsertableTable = cl.create_table('test', schema)
        status = t.add_column(c4=t.c1 + 1)
        assert status.num_excs == 0
        status = t.add_column(c5=t.c4 + 1)
        assert status.num_excs == 0
        status = t.add_column(c6=t.c1 / t.c2)
        assert status.num_excs == 0
        status = t.add_column(c7=t.c6 * t.c2)
        assert status.num_excs == 0
        status = t.add_column(c8=t.c3.detections['*'].bounding_box)
        assert status.num_excs == 0
        status = t.add_column(c9=lambda c2: math.sqrt(c2), type=FloatType())
        assert status.num_excs == 0

        # unstored cols that compute window functions aren't currently supported
        with pytest.raises((excs.Error)):
            t.add_column(c10=ptf.sum(t.c1, group_by=t.c1), stored=False)

        # Column.dependent_cols are computed correctly
        assert len(t.c1.col.dependent_cols) == 2
        assert len(t.c2.col.dependent_cols) == 3
        assert len(t.c3.col.dependent_cols) == 1
        assert len(t.c4.col.dependent_cols) == 1
        assert len(t.c5.col.dependent_cols) == 0
        assert len(t.c6.col.dependent_cols) == 1
        assert len(t.c7.col.dependent_cols) == 0
        assert len(t.c8.col.dependent_cols) == 0

        rows = create_table_data(t, ['c1', 'c2', 'c3'], num_rows=10)
        t.insert(rows)
        _ = t.show()

        # not allowed to pass values for computed cols
        with pytest.raises(excs.Error):
            rows2 = create_table_data(t, ['c1', 'c2', 'c3', 'c4'], num_rows=10)
            t.insert(rows2)

        # test loading from store
        cl = pxt.Client(reload=True)
        t = cl.get_table('test')
        assert len(t.columns()) == len(t.columns())
        for i in range(len(t.columns())):
            if t.columns()[i].value_expr is not None:
                assert t.columns()[i].value_expr.equals(t.columns()[i].value_expr)

        # make sure we can still insert data and that computed cols are still set correctly
        status = t.insert(rows)
        assert status.num_excs == 0
        res = t.show(0)
        tbl_df = t.show(0).to_pandas()

        # can't drop c4: c5 depends on it
        with pytest.raises(excs.Error):
            t.drop_column('c4')
        t.drop_column('c5')
        # now it works
        t.drop_column('c4')

<<<<<<< HEAD
    def test_expr_udf_computed_cols(self, test_client: pt.Client) -> None:
        cl = test_client
        t = cl.create_table('test', {'c1': IntType(nullable=False)})
        rows = [{'c1': i} for i in range(100)]
        status = t.insert(rows)
        assert status.num_rows == len(rows)
        status = t.add_column(c2=t.c1 + 1)
        assert status.num_excs == 0
        # call with positional arg
        status = t.add_column(c3=self.add1(t.c1))
        assert status.num_excs == 0
        # call with keyword arg
        status = t.add_column(c4=self.add1(a=t.c1))
        assert status.num_excs == 0

        # TODO: how to verify the output?
        describe_output = t.__repr__()
        # 'add1' didn't get swallowed/the expr udf is still visible in the column definition
        assert 'add1' in describe_output

        def check(t: pt.Table) -> None:
            assert_resultset_eq(
                t.select(t.c1 + 1).order_by(t.c1).collect(),
                t.select(t.c2).order_by(t.c1).collect())
            assert_resultset_eq(
                t.select(t.c1 + 1).order_by(t.c1).collect(),
                t.select(t.c3).order_by(t.c1).collect())

        check(t)
        # test loading from store
        cl = pt.Client(reload=True)
        t = cl.get_table('test')
        check(t)

        # make sure we can still insert data and that computed cols are still set correctly
        status = t.insert(rows)
        assert status.num_excs == 0
        check(t)

    def test_computed_col_exceptions(self, test_client: pt.Client, test_tbl: catalog.Table) -> None:
=======
    def test_computed_col_exceptions(self, test_client: pxt.Client, test_tbl: catalog.Table) -> None:
>>>>>>> b01071dc
        cl = test_client

        # exception during insert()
        schema = {'c2': IntType(nullable=False)}
        rows = list(test_tbl.select(test_tbl.c2).collect())
        t = cl.create_table('test_insert', schema)
        status = t.add_column(add1=self.f2(self.f1(t.c2)))
        assert status.num_excs == 0
        status = t.insert(rows, fail_on_exception=False)
        assert status.num_excs == 10
        assert 'test_insert.add1' in status.cols_with_excs
        assert t.where(t.add1.errortype != None).count() == 10

        # exception during add_column()
        t = cl.create_table('test_add_column', schema)
        status = t.insert(rows)
        assert status.num_rows == 100
        assert status.num_excs == 0
        status = t.add_column(add1=self.f2(self.f1(t.c2)))
        assert status.num_excs == 10
        assert 'test_add_column.add1' in status.cols_with_excs
        assert t.where(t.add1.errortype != None).count() == 10

    def _test_computed_img_cols(self, t: catalog.Table, stores_img_col: bool) -> None:
        rows = read_data_file('imagenette2-160', 'manifest.csv', ['img'])
        rows = [{'img': r['img']} for r in rows[:20]]
        status = t.insert(rows)
        assert status.num_rows == 20
        _ = t.count()
        _ = t.show()
        assert MediaStore.count(t.get_id()) == t.count() * stores_img_col

        # test loading from store
        cl = pxt.Client(reload=True)
        t2 = cl.get_table(t.get_name())
        assert len(t.columns()) == len(t2.columns())
        for i in range(len(t.columns())):
            if t.columns()[i].value_expr is not None:
                assert t.columns()[i].value_expr.equals(t2.columns()[i].value_expr)

        # make sure we can still insert data and that computed cols are still set correctly
        t2.insert(rows)
        assert MediaStore.count(t2.get_id()) == t2.count() * stores_img_col
        res = t2.show(0)
        tbl_df = t2.show(0).to_pandas()

        # revert also removes computed images
        t2.revert()
        assert MediaStore.count(t2.get_id()) == t2.count() * stores_img_col

    def test_computed_img_cols(self, test_client: pxt.Client) -> None:
        cl = test_client
        schema = {'img': ImageType(nullable=False)}
        t = cl.create_table('test', schema)
        t.add_column(c2=t.img.width)
        # c3 is not stored by default
        t.add_column(c3=t.img.rotate(90))
        self._test_computed_img_cols(t, stores_img_col=False)

        t = cl.create_table('test2', schema)
        # c3 is now stored
        t.add_column(c3=t.img.rotate(90), stored=True)
        self._test_computed_img_cols(t, stores_img_col=True)
        _ = t[t.c3.errortype].show(0)

        # computed img col with exceptions
        t = cl.create_table('test3', schema)
        @pxt.udf(return_type=ImageType(), param_types=[ImageType()])
        def f(img: PIL.Image.Image) -> PIL.Image.Image:
            raise RuntimeError
        t.add_column(c3=f(t.img), stored=True)
        rows = read_data_file('imagenette2-160', 'manifest.csv', ['img'])
        rows = [{'img': r['img']} for r in rows[:20]]
        t.insert(rows, fail_on_exception=False)
        _ = t[t.c3.errortype].show(0)

    def test_computed_window_fn(self, test_client: pxt.Client, test_tbl: catalog.Table) -> None:
        cl = test_client
        t = test_tbl
        # backfill
        t.add_column(c9=ptf.sum(t.c2, group_by=t.c4, order_by=t.c3))

        schema = {
            'c2': IntType(nullable=False),
            'c3': FloatType(nullable=False),
            'c4': BoolType(nullable=False),
        }
        new_t = cl.create_table('insert_test', schema)
        new_t.add_column(c5=lambda c2: c2 * c2, type=IntType())
        new_t.add_column(c6=ptf.sum(new_t.c5, group_by=new_t.c4, order_by=new_t.c3))
        rows = list(t.select(t.c2, t.c4, t.c3).collect())
        new_t.insert(rows)
        _ = new_t.show(0)

    def test_revert(self, test_client: pxt.Client) -> None:
        cl = test_client
        t1 = make_tbl(cl, 'test1', ['c1', 'c2'])
        assert t1.version() == 0
        rows1 = create_table_data(t1)
        t1.insert(rows1)
        assert t1.count() == len(rows1)
        assert t1.version() == 1
        rows2 = create_table_data(t1)
        t1.insert(rows2)
        assert t1.count() == len(rows1) + len(rows2)
        assert t1.version() == 2
        t1.revert()
        assert t1.count() == len(rows1)
        assert t1.version() == 1
        t1.insert(rows2)
        assert t1.count() == len(rows1) + len(rows2)
        assert t1.version() == 2

        # can't revert past version 0
        t1.revert()
        t1.revert()
        with pytest.raises(excs.Error) as excinfo:
            t1.revert()
        assert 'version 0' in str(excinfo.value)

    def test_add_column(self, test_tbl: catalog.Table) -> None:
        t = test_tbl
        num_orig_cols = len(t.columns())
        t.add_column(add1=pxt.IntType(nullable=True))
        assert len(t.columns()) == num_orig_cols + 1

        with pytest.raises(excs.Error) as exc_info:
            _ = t.add_column(add2=pxt.IntType(nullable=False))
        assert 'cannot add non-nullable' in str(exc_info.value).lower()

        with pytest.raises(excs.Error) as exc_info:
            _ = t.add_column(add2=pxt.IntType(nullable=False), add3=pxt.StringType())
        assert 'requires exactly one keyword argument' in str(exc_info.value).lower()

        with pytest.raises(excs.Error) as exc_info:
            _ = t.add_column(pos=pxt.StringType(nullable=True))
        assert 'is reserved' in str(exc_info.value).lower()

        with pytest.raises(excs.Error) as exc_info:
            _ = t.add_column(add2=pxt.IntType(nullable=False), type=pxt.StringType())
        assert '"type" is redundant' in str(exc_info.value).lower()

        with pytest.raises(excs.Error) as exc_info:
            _ = t.add_column(add2=[[1.0, 2.0], [3.0, 4.0]], type=pxt.StringType())
        assert '"type" is redundant' in str(exc_info.value).lower()

        with pytest.raises(excs.Error) as exc_info:
            _ = t.add_column(add2=pxt.IntType(nullable=False), stored=False)
        assert 'stored=false only applies' in str(exc_info.value).lower()

        # duplicate name
        with pytest.raises(excs.Error) as exc_info:
            _ = t.add_column(c1=pxt.IntType())
        assert 'duplicate column name' in str(exc_info.value).lower()

        # 'stored' kwarg only applies to computed image columns
        with pytest.raises(excs.Error):
            _ = t.add_column(c5=IntType(), stored=False)
        with pytest.raises(excs.Error):
            _ = t.add_column(c5=ImageType(), stored=False)
        with pytest.raises(excs.Error):
            _ = t.add_column(c5=(t.c2 + t.c3), stored=False)

        # make sure this is still true after reloading the metadata
        cl = pxt.Client(reload=True)
        t = cl.get_table(t.get_name())
        assert len(t.columns()) == num_orig_cols + 1

        # revert() works
        t.revert()
        assert len(t.columns()) == num_orig_cols

        # make sure this is still true after reloading the metadata once more
        cl = pxt.Client(reload=True)
        t = cl.get_table(t.get_name())
        assert len(t.columns()) == num_orig_cols

    def test_add_column_setitem(self, test_tbl: catalog.Table) -> None:
        t = test_tbl
        num_orig_cols = len(t.columns())
        t['add1'] = pxt.IntType(nullable=True)
        assert len(t.columns()) == num_orig_cols + 1
        t['computed1'] = t.c2 + 1
        assert len(t.columns()) == num_orig_cols + 2

        with pytest.raises(excs.Error) as exc_info:
            _ = t['pos'] = pxt.StringType()
        assert 'is reserved' in str(exc_info.value).lower()

        with pytest.raises(excs.Error) as exc_info:
            _ = t[2] = pxt.StringType()
        assert 'must be a string' in str(exc_info.value).lower()

        with pytest.raises(excs.Error) as exc_info:
            _ = t['add 2'] = pxt.StringType()
        assert 'invalid column name' in str(exc_info.value).lower()

        with pytest.raises(excs.Error) as exc_info:
            _ = t['add2'] = {'value': t.c2 + 1, 'type': pxt.StringType()}
        assert '"type" is redundant' in str(exc_info.value).lower()

        with pytest.raises(excs.Error) as exc_info:
            _ = t['add2'] = {'value': pxt.IntType()}
        assert 'value needs to be either' in str(exc_info.value).lower()

        with pytest.raises(excs.Error) as exc_info:
            _ = t['add2'] = {'value': t.c2 + 1, 'stored': False}
        assert 'stored=false only applies' in str(exc_info.value).lower()

        # duplicate name
        with pytest.raises(excs.Error) as exc_info:
            _ = t['c1'] = pxt.IntType()
        assert 'duplicate column name' in str(exc_info.value).lower()

        # make sure this is still true after reloading the metadata
        cl = pxt.Client(reload=True)
        t = cl.get_table(t.get_name())
        assert len(t.columns()) == num_orig_cols + 2

        # revert() works
        t.revert()
        t.revert()
        assert len(t.columns()) == num_orig_cols

        # make sure this is still true after reloading the metadata once more
        cl = pxt.Client(reload=True)
        t = cl.get_table(t.get_name())
        assert len(t.columns()) == num_orig_cols

    def test_drop_column(self, test_tbl: catalog.Table) -> None:
        t = test_tbl
        num_orig_cols = len(t.columns())
        t.drop_column('c1')
        assert len(t.columns()) == num_orig_cols - 1

        with pytest.raises(excs.Error):
            t.drop_column('unknown')

        # make sure this is still true after reloading the metadata
        cl = pxt.Client(reload=True)
        t = cl.get_table(t.get_name())
        assert len(t.columns()) == num_orig_cols - 1

        # revert() works
        t.revert()
        assert len(t.columns()) == num_orig_cols

        # make sure this is still true after reloading the metadata once more
        cl = pxt.Client(reload=True)
        t = cl.get_table(t.get_name())
        assert len(t.columns()) == num_orig_cols

    def test_rename_column(self, test_tbl: catalog.Table) -> None:
        t = test_tbl
        num_orig_cols = len(t.columns())
        t.rename_column('c1', 'c1_renamed')
        assert len(t.columns()) == num_orig_cols

        def check_rename(t: pxt.Table, known: str, unknown: str) -> None:
            with pytest.raises(AttributeError) as exc_info:
                _ = t.select(t[unknown]).collect()
            assert 'unknown' in str(exc_info.value).lower()
            _ = t.select(t[known]).collect()

        check_rename(t, 'c1_renamed', 'c1')

        # unknown column
        with pytest.raises(excs.Error):
            t.rename_column('unknown', 'unknown_renamed')
        # bad name
        with pytest.raises(excs.Error):
            t.rename_column('c2', 'bad name')
        # existing name
        with pytest.raises(excs.Error):
            t.rename_column('c2', 'c3')

        # make sure this is still true after reloading the metadata
        cl = pxt.Client(reload=True)
        t = cl.get_table(t.get_name())
        check_rename(t, 'c1_renamed', 'c1')

        # revert() works
        t.revert()
        _ = t.select(t.c1).collect()
        #check_rename(t, 'c1', 'c1_renamed')

        # make sure this is still true after reloading the metadata once more
        cl = pxt.Client(reload=True)
        t = cl.get_table(t.get_name())
        check_rename(t, 'c1', 'c1_renamed')

    def test_add_computed_column(self, test_tbl: catalog.Table) -> None:
        t = test_tbl
        status = t.add_column(add1=t.c2 + 10)
        assert status.num_excs == 0
        _ = t.show()

        # with exception in SQL
        with pytest.raises(excs.Error):
            t.add_column(add2=(t.c2 - 10) / (t.c3 - 10))

        # with exception in Python for c6.f2 == 10
        status = t.add_column(add2=(t.c6.f2 - 10) / (t.c6.f2 - 10))
        assert status.num_excs == 1
        result = t[t.add2.errortype != None][t.c6.f2, t.add2, t.add2.errortype, t.add2.errormsg].show()
        assert len(result) == 1

        # test case: exceptions in dependencies prevent execution of dependent exprs
        status = t.add_column(add3=self.f2(self.f1(t.c2)))
        assert status.num_excs == 10
        result = t[t.add3.errortype != None][t.c2, t.add3, t.add3.errortype, t.add3.errormsg].show()
        assert len(result) == 10

    def test_describe(self, test_tbl: catalog.Table) -> None:
        t = test_tbl
        fn = lambda c2: np.full((3, 4), c2)
        t.add_column(computed1=fn, type=ArrayType((3, 4), dtype=IntType()))
        t.describe()
        t.comment = 'This is a comment.'
        t.describe()

        # TODO: how to you check the output of these?
        _ = repr(t)
        _ = t._repr_html_()

    def test_common_col_names(self, test_client: pxt.Client) -> None:
        """Make sure that commonly used column names don't collide with Table member vars"""
        cl = test_client
        schema = {'id': IntType(nullable=False), 'name': StringType(nullable=False)}
        tbl = cl.create_table('test', schema)
        status = tbl.insert({'id': id, 'name': str(id)} for id in range(10))
        assert status.num_rows == 10
        assert status.num_excs == 0
        assert tbl.count() == 10
        # we can create references to those column via __getattr__
        _ = tbl.select(tbl.id, tbl.name).collect()<|MERGE_RESOLUTION|>--- conflicted
+++ resolved
@@ -36,15 +36,11 @@
     def f2(a: float) -> float:
         return a + 1
 
-<<<<<<< HEAD
-    @pt.expr_udf(param_types=[IntType(nullable=False)])
+    @pxt.expr_udf(param_types=[IntType(nullable=False)])
     def add1(a: int) -> int:
         return a + 1
 
     def test_create(self, test_client: pt.Client) -> None:
-=======
-    def test_create(self, test_client: pxt.Client) -> None:
->>>>>>> b01071dc
         cl = test_client
         cl.create_dir('dir1')
         schema = {
@@ -778,8 +774,7 @@
         # now it works
         t.drop_column('c4')
 
-<<<<<<< HEAD
-    def test_expr_udf_computed_cols(self, test_client: pt.Client) -> None:
+    def test_expr_udf_computed_cols(self, test_client: pxt.Client) -> None:
         cl = test_client
         t = cl.create_table('test', {'c1': IntType(nullable=False)})
         rows = [{'c1': i} for i in range(100)]
@@ -799,7 +794,7 @@
         # 'add1' didn't get swallowed/the expr udf is still visible in the column definition
         assert 'add1' in describe_output
 
-        def check(t: pt.Table) -> None:
+        def check(t: pxt.Table) -> None:
             assert_resultset_eq(
                 t.select(t.c1 + 1).order_by(t.c1).collect(),
                 t.select(t.c2).order_by(t.c1).collect())
@@ -809,7 +804,7 @@
 
         check(t)
         # test loading from store
-        cl = pt.Client(reload=True)
+        cl = pxt.Client(reload=True)
         t = cl.get_table('test')
         check(t)
 
@@ -818,10 +813,7 @@
         assert status.num_excs == 0
         check(t)
 
-    def test_computed_col_exceptions(self, test_client: pt.Client, test_tbl: catalog.Table) -> None:
-=======
     def test_computed_col_exceptions(self, test_client: pxt.Client, test_tbl: catalog.Table) -> None:
->>>>>>> b01071dc
         cl = test_client
 
         # exception during insert()
