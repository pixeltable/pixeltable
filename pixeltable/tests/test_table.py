--- conflicted
+++ resolved
@@ -1,6 +1,7 @@
 import datetime
 import math
 import os
+import pathlib
 import random
 from typing import List, Tuple
 
@@ -8,7 +9,6 @@
 import cv2
 import numpy as np
 import pandas as pd
-import pathlib
 import pytest
 
 import pixeltable as pxt
@@ -16,19 +16,16 @@
 from pixeltable import catalog
 from pixeltable import exceptions as excs
 from pixeltable.iterators import FrameIterator
-from .utils import \
-    make_tbl, create_table_data, read_data_file, get_video_files, get_audio_files, get_image_files, get_documents, \
-    assert_resultset_eq, assert_hf_dataset_equal, make_test_arrow_table, validate_update_status
-<<<<<<< HEAD
-from pixeltable.tests.utils import skip_test_if_not_installed, reload_db
-=======
-from .utils import skip_test_if_not_installed
->>>>>>> 56af754c
 from pixeltable.type_system import \
     StringType, IntType, FloatType, TimestampType, ImageType, VideoType, JsonType, BoolType, ArrayType, AudioType, \
     DocumentType
 from pixeltable.utils.filecache import FileCache
 from pixeltable.utils.media_store import MediaStore
+from .utils import \
+    make_tbl, create_table_data, read_data_file, get_video_files, get_audio_files, get_image_files, get_documents, \
+    assert_resultset_eq, assert_hf_dataset_equal, make_test_arrow_table, validate_update_status
+from .utils import skip_test_if_not_installed, reload_db
+
 
 class TestTable:
     # exc for a % 10 == 0
