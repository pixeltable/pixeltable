<<<<<<< HEAD
import pytest
import math
import numpy as np
import pandas as pd
import pyarrow as pa
import datasets


=======
>>>>>>> 8f267418
import datetime
import math
import os
<<<<<<< HEAD
from pathlib import Path
=======
import random
from typing import List, Tuple
>>>>>>> 8f267418

import PIL
import cv2
import numpy as np
import pandas as pd
import pytest

import pixeltable as pxt
import pixeltable.functions as ptf
from pixeltable import catalog
<<<<<<< HEAD
from pixeltable.type_system import \
    StringType, IntType, FloatType, TimestampType, ImageType, VideoType, JsonType, BoolType, ArrayType, AudioType, \
    DocumentType
from pixeltable.utils.arrow import iter_tuples
from pixeltable.tests.utils import \
    make_tbl, create_table_data, read_data_file, get_video_files, get_audio_files, get_image_files, get_documents, \
    assert_resultset_eq, assert_hf_dataset_equal, make_test_arrow_table
from pixeltable.utils.media_store import MediaStore
=======
from pixeltable import exceptions as excs
from pixeltable.iterators import FrameIterator
from pixeltable.tests.utils import \
    make_tbl, create_table_data, read_data_file, get_video_files, get_audio_files, get_image_files, get_documents, \
    assert_resultset_eq
from pixeltable.tests.utils import skip_test_if_not_installed
from pixeltable.type_system import \
    StringType, IntType, FloatType, TimestampType, ImageType, VideoType, JsonType, BoolType, ArrayType, AudioType, \
    DocumentType
>>>>>>> 8f267418
from pixeltable.utils.filecache import FileCache
from pixeltable.utils.media_store import MediaStore


class TestTable:
    # exc for a % 10 == 0
    @pxt.udf(return_type=FloatType(), param_types=[IntType()])
    def f1(a: int) -> float:
        return a / (a % 10)

    # exception for a == None; this should not get triggered
    @pxt.udf(return_type=FloatType(), param_types=[FloatType()])
    def f2(a: float) -> float:
        return a + 1

    @pxt.expr_udf(param_types=[IntType(nullable=False)])
    def add1(a: int) -> int:
        return a + 1

    def test_create(self, test_client: pxt.Client) -> None:
        cl = test_client
        cl.create_dir('dir1')
        schema = {
            'c1': StringType(nullable=False),
            'c2': IntType(nullable=False),
            'c3': FloatType(nullable=False),
            'c4': TimestampType(nullable=False),
        }
        tbl = cl.create_table('test', schema)
        _ = cl.create_table('dir1.test', schema)

        with pytest.raises(excs.Error):
            _ = cl.create_table('1test', schema)
        with pytest.raises(excs.Error):
            _ = catalog.Column('1c', StringType())
        with pytest.raises(excs.Error):
            _ = cl.create_table('test', schema)
        with pytest.raises(excs.Error):
            _ = cl.create_table('dir2.test2', schema)

        _ = cl.list_tables()
        _ = cl.list_tables('dir1')

        with pytest.raises(excs.Error):
            _ = cl.list_tables('1dir')
        with pytest.raises(excs.Error):
            _ = cl.list_tables('dir2')

        # test loading with new client
        cl = pxt.Client(reload=True)

        tbl = cl.get_table('test')
        assert isinstance(tbl, catalog.InsertableTable)
        tbl.add_column(c5=IntType())
        tbl.drop_column('c1')
        tbl.rename_column('c2', 'c17')

        cl.move('test', 'test2')

        cl.drop_table('test2')
        cl.drop_table('dir1.test')

        with pytest.raises(excs.Error):
            cl.drop_table('test')
        with pytest.raises(excs.Error):
            cl.drop_table('dir1.test2')
        with pytest.raises(excs.Error):
            cl.drop_table('.test2')

    def test_empty_table(self, test_client: pxt.Client) -> None:
        cl = test_client
        with pytest.raises(excs.Error) as exc_info:
            cl.create_table('empty_table', {})
        assert 'Table schema is empty' in str(exc_info.value)

    def test_table_attrs(self, test_client: pxt.Client) -> None:
        cl = test_client
        schema = {'c': StringType(nullable=False)}
        num_retained_versions = 20
        comment = "This is a table."
        tbl = cl.create_table('test_table_attrs', schema, num_retained_versions=num_retained_versions, comment=comment)
        assert tbl.num_retained_versions == num_retained_versions
        assert tbl.comment == comment
        new_num_retained_versions = 30
        new_comment = "This is an updated table."
        tbl.num_retained_versions = new_num_retained_versions
        assert tbl.num_retained_versions == new_num_retained_versions
        tbl.comment = new_comment
        assert tbl.comment == new_comment
        tbl.revert()
        assert tbl.comment == comment
        tbl.revert()
        assert tbl.num_retained_versions == num_retained_versions

<<<<<<< HEAD
    def test_import_parquet(self, test_client: pt.Client, tmp_path: Path) -> None:
        parquet_dir = tmp_path / 'test_data'
        parquet_dir.mkdir()
        make_test_arrow_table(parquet_dir)

        tab = test_client.import_parquet('test_parquet', parquet_path=str(parquet_dir))
        assert 'test_parquet' in test_client.list_tables()
        assert tab is not None
        num_elts = tab.count()
        arrow_tab: pa.Table = pa.parquet.read_table(str(parquet_dir))
        assert num_elts == arrow_tab.num_rows
        assert set(tab.column_names()) == set(arrow_tab.column_names)

        result_set = tab.order_by(tab.c_id).collect()
        column_types = tab.column_types()

        for tup, arrow_tup in zip(result_set, iter_tuples(arrow_tab)):
            assert tup['c_id'] == arrow_tup['c_id']
            for col, val in tup.items():
                if val is None:
                    assert arrow_tup[col] is None
                    continue

                if column_types[col].is_array_type():
                    assert (val == arrow_tup[col]).all()
                else:
                    assert val == arrow_tup[col]

    def test_import_huggingface_dataset(self, test_client: pt.Client) -> None:
        test_cases = [
            { # includes a timestamp. 20MB for specific slice
                'dataset_name': 'c4',
                'dataset': datasets.load_dataset(
                    "allenai/c4",
                    data_files="realnewslike/c4-train.00000-of-00512.json.gz", split='train[:13]'
                ),
            },
            {  # includes an embedding (array type), common in a few RAG datasets.
                'dataset_name': 'cohere_wikipedia',
                'dataset': datasets.load_dataset("Cohere/wikipedia-2023-11-embed-multilingual-v3",
                                                 data_dir='cr').select_columns(['url', 'title', 'text', 'emb']),
                # column with name `_id`` is not currently allowed by pixeltable rules,
                # so filter out that column.
                # cr subdir has a small number of rows, avoid running out of space in CI runner
                # see https://huggingface.co/datasets/Cohere/wikipedia-2023-11-embed-multilingual-v3/tree/main/cr
                'schema_override': {'emb': ArrayType((1024,), dtype=FloatType(), nullable=False)}
            },
            # example of dataset dictionary with multiple splits
            {
                'dataset_name': 'rotten_tomatoes',
                'dataset': datasets.load_dataset("rotten_tomatoes"),
            },
        ]

        # test a column name for splits other than the default of 'split'
        split_column_name = 'my_split_col'
        for rec in test_cases:
            dataset_name = rec['dataset_name']
            hf_dataset = rec['dataset']

            tab = test_client.import_huggingface_dataset(
                dataset_name,
                hf_dataset,
                column_name_for_split=split_column_name,
                schema_override=rec.get('schema_override', None),
            )
            if isinstance(hf_dataset, datasets.Dataset):
                assert_hf_dataset_equal(hf_dataset, tab.df(), split_column_name)
            elif isinstance(hf_dataset, datasets.DatasetDict):
                assert tab.count() == sum(hf_dataset.num_rows.values())
                assert split_column_name in tab.column_names()

                for dataset_name in hf_dataset:
                    df = tab.where(tab.my_split_col == dataset_name)
                    assert_hf_dataset_equal(hf_dataset[dataset_name], df, split_column_name)
            else:
                assert False

        with pytest.raises(exc.Error) as exc_info:
            test_client.import_huggingface_dataset('test', {})
        assert 'type(dataset)' in str(exc_info.value)

    def test_image_table(self, test_client: pt.Client) -> None:
=======
    def test_image_table(self, test_client: pxt.Client) -> None:
>>>>>>> 8f267418
        n_sample_rows = 20
        cl = test_client
        schema = {
            'img': ImageType(nullable=False),
            'category': StringType(nullable=False),
            'split': StringType(nullable=False),
            'img_literal': ImageType(nullable=False),
        }
        tbl = cl.create_table('test', schema)
        assert(MediaStore.count(tbl.get_id()) == 0)

        rows = read_data_file('imagenette2-160', 'manifest.csv', ['img'])
        sample_rows = random.sample(rows, n_sample_rows)

        # add literal image data and column
        for r in rows:
            with open(r['img'], 'rb') as f:
                r['img_literal'] = f.read()

        tbl.insert(sample_rows)
        assert(MediaStore.count(tbl.get_id()) == n_sample_rows)

        # compare img and img_literal
        # TODO: make tbl.select(tbl.img == tbl.img_literal) work
        tdf = tbl.select(tbl.img, tbl.img_literal).show()
        pdf = tdf.to_pandas()
        for tup in pdf.itertuples():
            assert tup.img == tup.img_literal

        # Test adding stored image transformation
        tbl.add_column(rotated=tbl.img.rotate(30), stored=True)
        assert(MediaStore.count(tbl.get_id()) == 2 * n_sample_rows)

        # Test MediaStore.stats()
        stats = list(filter(lambda x: x[0] == tbl.get_id(), MediaStore.stats()))
        assert len(stats) == 2                 # Two columns
        assert stats[0][2] == n_sample_rows    # Each column has n_sample_rows associated images
        assert stats[1][2] == n_sample_rows

        # Test that version-specific images are cleared when table is reverted
        tbl.revert()
        assert(MediaStore.count(tbl.get_id()) == n_sample_rows)

        # Test that all stored images are cleared when table is dropped
        cl.drop_table('test')
        assert(MediaStore.count(tbl.get_id()) == 0)

    def test_schema_spec(self, test_client: pxt.Client) -> None:
        cl = test_client

        with pytest.raises(excs.Error) as exc_info:
            cl.create_table('test', {'c 1': IntType()})
        assert 'invalid column name' in str(exc_info.value).lower()

        with pytest.raises(excs.Error) as exc_info:
            cl.create_table('test', {'c1': {}})
        assert '"type" is required' in str(exc_info.value)

        with pytest.raises(excs.Error) as exc_info:
            cl.create_table('test', {'c1': {'xyz': IntType()}})
        assert "invalid key 'xyz'" in str(exc_info.value)

        with pytest.raises(excs.Error) as exc_info:
            cl.create_table('test', {'c1': {'stored': True}})
        assert '"type" is required' in str(exc_info.value)

        with pytest.raises(excs.Error) as exc_info:
            cl.create_table('test', {'c1': {'type': 'string'}})
        assert 'must be a ColumnType' in str(exc_info.value)

        with pytest.raises(excs.Error) as exc_info:
            cl.create_table('test', {'c1': {'value': 1, 'type': StringType()}})
        assert '"type" is redundant' in str(exc_info.value)

        with pytest.raises(excs.Error) as exc_info:
            cl.create_table('test', {'c1': {'value': pytest}})
        assert 'value needs to be either' in str(exc_info.value)

        with pytest.raises(excs.Error) as exc_info:
            def f() -> float:
                return 1.0
            cl.create_table('test', {'c1': {'value': f}})
        assert '"type" is required' in str(exc_info.value)

        with pytest.raises(excs.Error) as exc_info:
            cl.create_table('test', {'c1': {'type': StringType(), 'stored': 'true'}})
        assert '"stored" must be a bool' in str(exc_info.value)

        with pytest.raises(excs.Error) as exc_info:
            cl.create_table('test', {'c1': {'type': StringType(), 'indexed': 'true'}})
        assert '"indexed" must be a bool' in str(exc_info.value)

        with pytest.raises(excs.Error) as exc_info:
            cl.create_table('test', {'c1': StringType()}, primary_key='c2')
        assert 'primary key column c2 not found' in str(exc_info.value).lower()

        with pytest.raises(excs.Error) as exc_info:
            cl.create_table('test', {'c1': StringType()}, primary_key=['c1', 'c2'])
        assert 'primary key column c2 not found' in str(exc_info.value).lower()

        with pytest.raises(excs.Error) as exc_info:
            cl.create_table('test', {'c1': StringType()}, primary_key=['c2'])
        assert 'primary key column c2 not found' in str(exc_info.value).lower()

        with pytest.raises(excs.Error) as exc_info:
            cl.create_table('test', {'c1': StringType()}, primary_key=0)
        assert 'primary_key must be a' in str(exc_info.value).lower()

        with pytest.raises(excs.Error) as exc_info:
            cl.create_table('test', {'c1': StringType(nullable=True)}, primary_key='c1')
        assert 'cannot be nullable' in str(exc_info.value).lower()

    def check_bad_media(
            self, test_client: pxt.Client, rows: List[Tuple[str, bool]], col_type: pxt.ColumnType,
            validate_local_path: bool = True
    ) -> None:
        schema = {
            'media': col_type,
            'is_bad_media': BoolType(nullable=False),
        }
        tbl = test_client.create_table('test', schema)

        assert len(rows) > 0
        total_bad_rows = sum([int(row['is_bad_media']) for row in rows])
        assert total_bad_rows > 0

        # Mode 1: Validation error on bad input (default)
        # we ignore the exact error here, because it depends on the media type
        with pytest.raises(excs.Error):
            tbl.insert(rows, fail_on_exception=True)

        # Mode 2: ignore_errors=True, store error information in table
        status = tbl.insert(rows, fail_on_exception=False)
        _ = tbl.select(tbl.media, tbl.media.errormsg).show()
        assert status.num_rows == len(rows)
        assert status.num_excs == total_bad_rows

        # check that we have the right number of bad and good rows
        assert tbl.where(tbl.is_bad_media == True).count() == total_bad_rows
        assert tbl.where(tbl.is_bad_media == False).count() == len(rows) - total_bad_rows

        # check error type is set correctly
        assert tbl.where((tbl.is_bad_media == True) & (tbl.media.errortype == None)).count() == 0
        assert tbl.where((tbl.is_bad_media == False) & (tbl.media.errortype == None)).count() \
            == len(rows) - total_bad_rows

        # check fileurl is set for valid images, and check no file url is set for bad images
        assert tbl.where((tbl.is_bad_media == False) & (tbl.media.fileurl == None)).count() == 0
        assert tbl.where((tbl.is_bad_media == True) & (tbl.media.fileurl != None)).count() == 0

        if validate_local_path:
            # check that tbl.media is a valid local path
            paths = tbl.where(tbl.media != None).select(output=tbl.media).collect()['output']
            for path in paths:
                assert os.path.exists(path) and os.path.isfile(path)

    def test_validate_image(self, test_client: pxt.Client) -> None:
        rows = read_data_file('imagenette2-160', 'manifest_bad.csv', ['img'])
        rows = [{'media': r['img'], 'is_bad_media': r['is_bad_image']} for r in rows]
        self.check_bad_media(test_client, rows, ImageType(nullable=True), validate_local_path=False)

    def test_validate_video(self, test_client: pxt.Client) -> None:
        files = get_video_files(include_bad_video=True)
        rows = [{'media': f, 'is_bad_media': f.endswith('bad_video.mp4')} for f in files]
        self.check_bad_media(test_client, rows, VideoType(nullable=True))

    def test_validate_audio(self, test_client: pxt.Client) -> None:
        files = get_audio_files(include_bad_audio=True)
        rows = [{'media': f, 'is_bad_media': f.endswith('bad_audio.mp3')} for f in files]
        self.check_bad_media(test_client, rows, AudioType(nullable=True))

    def test_validate_docs(self, test_client: pxt.Client) -> None:
        valid_doc_paths = get_documents()
        invalid_doc_paths = [get_video_files()[0], get_audio_files()[0], get_image_files()[0]]
        doc_paths = valid_doc_paths + invalid_doc_paths
        is_valid = [True] * len(valid_doc_paths) + [False] * len(invalid_doc_paths)
        rows = [{'media': f, 'is_bad_media': not is_valid} for f, is_valid in zip(doc_paths, is_valid)]
        self.check_bad_media(test_client, rows, DocumentType(nullable=True))

    def test_validate_external_url(self, test_client: pxt.Client) -> None:
        skip_test_if_not_installed('boto3')
        rows = [
            {'media': 's3://open-images-dataset/validation/doesnotexist.jpg', 'is_bad_media': True},
            {'media': 'https://archive.random.org/download?file=2024-01-28.bin', 'is_bad_media': True},  # 403 error
            {'media': 's3://open-images-dataset/validation/3c02ca9ec9b2b77b.jpg', 'is_bad_media': True},  # wrong media
            # test s3 url
            {
                'media': 's3://multimedia-commons/data/videos/mp4/ffe/ff3/ffeff3c6bf57504e7a6cecaff6aefbc9.mp4',
                'is_bad_media': False
            },
            # test http url
            {
                'media': 'https://github.com/pixeltable/pixeltable/raw/master/pixeltable/tests/data/videos/bangkok.mp4',
                'is_bad_media': False
            },

        ]
        self.check_bad_media(test_client, rows, VideoType(nullable=True))

    def test_create_s3_image_table(self, test_client: pxt.Client) -> None:
        skip_test_if_not_installed('boto3')
        cl = test_client
        tbl = cl.create_table('test', {'img': ImageType(nullable=False)})
        # this is needed because Client.reset_catalog() doesn't call TableVersion.drop(), which would
        # clear the file cache
        # TODO: change reset_catalog() to drop tables
        FileCache.get().clear()
        cache_stats = FileCache.get().stats()
        assert cache_stats.num_requests == 0, f'{str(cache_stats)} tbl_id={tbl.get_id()}'
        # add computed column to make sure that external files are cached locally during insert
        tbl.add_column(rotated=tbl.img.rotate(30), stored=True)
        urls = [
            's3://open-images-dataset/validation/3c02ca9ec9b2b77b.jpg',
            's3://open-images-dataset/validation/3c13e0015b6c3bcf.jpg',
            's3://open-images-dataset/validation/3ba5380490084697.jpg',
            's3://open-images-dataset/validation/3afeb4b34f90c0cf.jpg',
            's3://open-images-dataset/validation/3b07a2c0d5c0c789.jpg',
        ]

        tbl.insert({'img': url} for url in urls)
        # check that we populated the cache
        cache_stats = FileCache.get().stats()
        assert cache_stats.num_requests == len(urls), f'{str(cache_stats)} tbl_id={tbl.get_id()}'
        assert cache_stats.num_hits == 0
        assert FileCache.get().num_files() == len(urls)
        assert FileCache.get().num_files(tbl.get_id()) == len(urls)
        assert FileCache.get().avg_file_size() > 0

        # query: we read from the cache
        _ = tbl.show(0)
        cache_stats = FileCache.get().stats()
        assert cache_stats.num_requests == 2 * len(urls)
        assert cache_stats.num_hits == len(urls)

        # after clearing the cache, we need to re-fetch the files
        FileCache.get().clear()
        _ = tbl.show(0)
        cache_stats = FileCache.get().stats()
        assert cache_stats.num_requests == len(urls)
        assert cache_stats.num_hits == 0

        # start with fresh client and FileCache instance to test FileCache initialization with pre-existing files
        cl = pxt.Client(reload=True)
        # is there a better way to do this?
        FileCache._instance = None
        t = cl.get_table('test')
        _ = t.show(0)
        cache_stats = FileCache.get().stats()
        assert cache_stats.num_requests == len(urls)
        assert cache_stats.num_hits == len(urls)

        # dropping the table also clears the file cache
        cl.drop_table('test')
        cache_stats = FileCache.get().stats()
        assert cache_stats.total_size == 0

    def test_video_url(self, test_client: pxt.Client) -> None:
        skip_test_if_not_installed('boto3')
        cl = test_client
        schema = {
            'payload': IntType(nullable=False),
            'video': VideoType(nullable=False),
        }
        tbl = cl.create_table('test', schema)
        url = 's3://multimedia-commons/data/videos/mp4/ffe/ff3/ffeff3c6bf57504e7a6cecaff6aefbc9.mp4'
        tbl.insert(payload=1, video=url)
        row = tbl.select(tbl.video.fileurl, tbl.video.localpath).collect()[0]
        assert row['video_fileurl'] == url
        # row[1] contains valid path to an mp4 file
        local_path = row['video_localpath']
        assert os.path.exists(local_path) and os.path.isfile(local_path)
        cap = cv2.VideoCapture(local_path)
        # TODO: this isn't sufficient to determine that this is actually a video, rather than an image
        assert cap.isOpened()
        cap.release()

    def test_create_video_table(self, test_client: pxt.Client) -> None:
        skip_test_if_not_installed('boto3')
        cl = test_client
        tbl = cl.create_table(
            'test_tbl',
            {'payload': IntType(nullable=False), 'video': VideoType(nullable=True)})
        args = {'video': tbl.video, 'fps': 0}
        view = cl.create_view('test_view', tbl, iterator_class=FrameIterator, iterator_args=args)
        view.add_column(c1=view.frame.rotate(30), stored=True)
        view.add_column(c2=view.c1.rotate(40), stored=False)
        view.add_column(c3=view.c2.rotate(50), stored=True)
        # a non-materialized column that refers to another non-materialized column
        view.add_column(c4=view.c2.rotate(60), stored=False)

        @pxt.uda(
            name='window_fn', update_types=[IntType()], value_type=IntType(), requires_order_by = True,
            allows_window = True)
        class WindowFnAggregator:
            def __init__(self):
                pass
            def update(self, i: int) -> None:
                pass
            def value(self) -> int:
                return 1
        # cols computed with window functions are stored by default
        view.add_column(c5=window_fn(view.frame_idx, 1, group_by=view.video))

        # reload to make sure that metadata gets restored correctly
        cl = pxt.Client(reload=True)
        tbl = cl.get_table('test_tbl')
        view = cl.get_table('test_view')
        # we're inserting only a single row and the video column is not in position 0
        url = 's3://multimedia-commons/data/videos/mp4/ffe/ff3/ffeff3c6bf57504e7a6cecaff6aefbc9.mp4'
        status = tbl.insert(payload=1, video=url)
        assert status.num_excs == 0
        # * 2: we have 2 stored img cols
        assert MediaStore.count(view.get_id()) == view.count() * 2
        # also insert a local file
        tbl.insert(payload=1, video=get_video_files()[0])
        assert MediaStore.count(view.get_id()) == view.count() * 2

        # TODO: test inserting Nulls
        #status = tbl.insert(payload=1, video=None)
        #assert status.num_excs == 0

        # revert() clears stored images
        tbl.revert()
        tbl.revert()
        assert MediaStore.count(view.get_id()) == 0

        with pytest.raises(excs.Error):
            # can't drop frame col
            view.drop_column('frame')
        with pytest.raises(excs.Error):
            # can't drop frame_idx col
            view.drop_column('frame_idx')

        # drop() clears stored images and the cache
        tbl.insert(payload=1, video=get_video_files()[0])
        with pytest.raises(excs.Error) as exc_info:
            cl.drop_table('test_tbl')
        assert 'has dependents: test_view' in str(exc_info.value)
        cl.drop_table('test_view')
        cl.drop_table('test_tbl')
        assert MediaStore.count(view.get_id()) == 0

    def test_insert(self, test_client: pxt.Client) -> None:
        cl = test_client
        schema = {
            'c1': StringType(nullable=False),
            'c2': IntType(nullable=False),
            'c3': FloatType(nullable=False),
            'c4': BoolType(nullable=False),
            'c5': ArrayType((2, 3), dtype=IntType(), nullable=False),
            'c6': JsonType(nullable=False),
            'c7': ImageType(nullable=False),
            'c8': VideoType(nullable=False),
        }
        t = cl.create_table('test1', schema)
        rows = create_table_data(t)
        status = t.insert(rows)
        assert status.num_rows == len(rows)
        assert status.num_excs == 0

        # alternate (kwargs) insert syntax
        status = t.insert(
            c1='string',
            c2=91,
            c3=1.0,
            c4=True,
            c5=np.ones((2, 3), dtype=np.dtype(np.int64)),
            c6={'key': 'val'},
            c7=get_image_files()[0],
            c8=get_video_files()[0]
        )
        assert status.num_rows == 1
        assert status.num_excs == 0

        # empty input
        with pytest.raises(excs.Error) as exc_info:
            t.insert([])
        assert 'empty' in str(exc_info.value)

        # missing column
        with pytest.raises(excs.Error) as exc_info:
            # drop first column
            col_names = list(rows[0].keys())[1:]
            new_rows = [{col_name: row[col_name] for col_name in col_names} for row in rows]
            t.insert(new_rows)
        assert 'Missing' in str(exc_info.value)

        # incompatible schema
        for (col_name, col_type), value_col_name in zip(schema.items(), ['c2', 'c3', 'c5', 'c5', 'c6', 'c7', 'c2', 'c2']):
            cl.drop_table('test1', ignore_errors=True)
            t = cl.create_table('test1', {col_name: col_type})
            with pytest.raises(excs.Error) as exc_info:
                t.insert({col_name: r[value_col_name]} for r in rows)
            assert 'expected' in str(exc_info.value).lower()

        # rows not list of dicts
        cl.drop_table('test1', ignore_errors=True)
        t = cl.create_table('test1', {'c1': StringType()})
        with pytest.raises(excs.Error) as exc_info:
            t.insert(['1'])
        assert 'list of dictionaries' in str(exc_info.value)

        # bad null value
        cl.drop_table('test1', ignore_errors=True)
        t = cl.create_table('test1', {'c1': StringType(nullable=False)})
        with pytest.raises(excs.Error) as exc_info:
            t.insert(c1=None)
        assert 'expected non-None' in str(exc_info.value)

        # bad array literal
        cl.drop_table('test1', ignore_errors=True)
        t = cl.create_table('test1', {'c5': ArrayType((2, 3), dtype=IntType(), nullable=False)})
        with pytest.raises(excs.Error) as exc_info:
            t.insert(c5=np.ndarray((3, 2)))
        assert 'expected ndarray((2, 3)' in str(exc_info.value)

<<<<<<< HEAD
    def test_insert_string_with_null(self, test_client: pt.Client) -> None:
        cl = test_client
        t = cl.create_table('test', {'c1': StringType()})

        t.insert([{'c1': 'this is a python\x00string'}])
        assert t.count() == 1
        for tup in t.df().collect():
            assert tup['c1'] == 'this is a python string'

    def test_query(self, test_client: pt.Client) -> None:
=======
    def test_query(self, test_client: pxt.Client) -> None:
        skip_test_if_not_installed('boto3')
>>>>>>> 8f267418
        cl = test_client
        col_names = ['c1', 'c2', 'c3', 'c4', 'c5']
        t = make_tbl(cl, 'test', col_names)
        rows = create_table_data(t)
        t.insert(rows)
        _ = t.show(n=0)

        # test querying existing table
        cl = pxt.Client(reload=True)
        t2 = cl.get_table('test')
        _  = t2.show(n=0)

    def test_update(self, test_tbl: pxt.Table, indexed_img_tbl: pxt.Table) -> None:
        t = test_tbl
        # update every type with a literal
        test_cases = [
            ('c1', 'new string'),
            # TODO: ('c1n', None),
            ('c3', -1.0),
            ('c4', True),
            ('c5', datetime.datetime.now()),
            ('c6', [{'x': 1, 'y': 2}]),
        ]
        count = t.count()
        for col_name, literal in test_cases:
            status = t.update({col_name: literal}, where=t.c3 < 10.0, cascade=False)
            assert status.num_rows == 10
            assert status.updated_cols == [f'{t.get_name()}.{col_name}']
            assert t.count() == count
            t.revert()

        # exchange two columns
        t.add_column(float_col=FloatType(nullable=True))
        t.update({'float_col': 1.0})
        float_col_vals = t.select(t.float_col).collect().to_pandas()['float_col']
        c3_vals = t.select(t.c3).collect().to_pandas()['c3']
        assert np.all(float_col_vals == pd.Series([1.0] * t.count()))
        t.update({'c3': t.float_col, 'float_col': t.c3})
        assert np.all(t.select(t.c3).collect().to_pandas()['c3'] == float_col_vals)
        assert np.all(t.select(t.float_col).collect().to_pandas()['float_col'] == c3_vals)
        t.revert()

        # update column that is used in computed cols
        t.add_column(computed1=t.c3 + 1)
        t.add_column(computed2=t.computed1 + 1)
        t.add_column(computed3=t.c3 + 3)

        # cascade=False
        computed1 = t.order_by(t.computed1).show(0).to_pandas()['computed1']
        computed2 = t.order_by(t.computed2).show(0).to_pandas()['computed2']
        computed3 = t.order_by(t.computed3).show(0).to_pandas()['computed3']
        assert t.where(t.c3 < 10.0).count() == 10
        assert t.where(t.c3 == 10.0).count() == 1
        # update to a value that also satisfies the where clause
        status = t.update({'c3': 0.0}, where=t.c3 < 10.0, cascade=False)
        assert status.num_rows == 10
        assert status.updated_cols == ['test_tbl.c3']
        assert t.where(t.c3 < 10.0).count() == 10
        assert t.where(t.c3 == 0.0).count() == 10
        # computed cols are not updated
        assert np.all(t.order_by(t.computed1).show(0).to_pandas()['computed1'] == computed1)
        assert np.all(t.order_by(t.computed2).show(0).to_pandas()['computed2'] == computed2)
        assert np.all(t.order_by(t.computed3).show(0).to_pandas()['computed3'] == computed3)

        # revert, then verify that we're back to where we started
        cl = pxt.Client(reload=True)
        t = cl.get_table(t.get_name())
        t.revert()
        assert t.where(t.c3 < 10.0).count() == 10
        assert t.where(t.c3 == 10.0).count() == 1

        # cascade=True
        status = t.update({'c3': 0.0}, where=t.c3 < 10.0, cascade=True)
        assert status.num_rows == 10
        assert set(status.updated_cols) == \
               set(['test_tbl.c3', 'test_tbl.computed1', 'test_tbl.computed2', 'test_tbl.computed3'])
        assert t.where(t.c3 < 10.0).count() == 10
        assert t.where(t.c3 == 0.0).count() == 10
        assert np.all(t.order_by(t.computed1).show(0).to_pandas()['computed1'][:10] == pd.Series([1.0] * 10))
        assert np.all(t.order_by(t.computed2).show(0).to_pandas()['computed2'][:10] == pd.Series([2.0] * 10))
        assert np.all(t.order_by(t.computed3).show(0).to_pandas()['computed3'][:10] == pd.Series([3.0] * 10))

        # bad update spec
        with pytest.raises(excs.Error) as excinfo:
            t.update({1: 1})
        assert 'dict key' in str(excinfo.value)

        # unknown column
        with pytest.raises(excs.Error) as excinfo:
            t.update({'unknown': 1})
        assert 'unknown unknown' in str(excinfo.value)

        # incompatible type
        with pytest.raises(excs.Error) as excinfo:
            t.update({'c1': 1})
        assert 'not compatible' in str(excinfo.value)

        # can't update primary key
        with pytest.raises(excs.Error) as excinfo:
            t.update({'c2': 1})
        assert 'primary key' in str(excinfo.value)

        # can't update computed column
        with pytest.raises(excs.Error) as excinfo:
            t.update({'computed1': 1})
        assert 'is computed' in str(excinfo.value)

        # non-expr
        with pytest.raises(excs.Error) as excinfo:
            t.update({'c3': lambda c3: math.sqrt(c3)})
        assert 'not a recognized' in str(excinfo.value)

        # non-Predicate filter
        with pytest.raises(excs.Error) as excinfo:
            t.update({'c3': 1.0}, where=lambda c2: c2 == 10)
        assert 'Predicate' in str(excinfo.value)

        img_t = indexed_img_tbl

        # can't update image col
        with pytest.raises(excs.Error) as excinfo:
            img_t.update({'img': 17}, where=img_t.img.nearest('car'))
        assert 'has type image' in str(excinfo.value)

        # similarity search is not supported
        with pytest.raises(excs.Error) as excinfo:
            img_t.update({'split': 'train'}, where=img_t.img.nearest('car'))
        assert 'nearest()' in str(excinfo.value)

        # filter not expressible in SQL
        with pytest.raises(excs.Error) as excinfo:
            img_t.update({'split': 'train'}, where=img_t.img.width > 100)
        assert 'not expressible' in str(excinfo.value)

    def test_cascading_update(self, test_tbl: pxt.InsertableTable) -> None:
        t = test_tbl
        t.add_column(d1=t.c3 - 1)
        # add column that can be updated
        t.add_column(c10=FloatType(nullable=True))
        t.update({'c10': t.c3})
        # computed column that depends on two columns: exercise duplicate elimination during query construction
        t.add_column(d2=t.c3 - t.c10)
        r1 = t.where(t.c2 < 5).select(t.c3 + 1.0, t.c10 - 1.0, t.c3, 2.0).order_by(t.c2).show(0)
        t.update({'c4': True, 'c3': t.c3 + 1.0, 'c10': t.c10 - 1.0}, where=t.c2 < 5, cascade=True)
        r2 = t.where(t.c2 < 5).select(t.c3, t.c10, t.d1, t.d2).order_by(t.c2).show(0)
        assert_resultset_eq(r1, r2)

    def test_delete(self, test_tbl: pxt.Table, indexed_img_tbl: pxt.Table) -> None:
        t = test_tbl

        cnt = t.where(t.c3 < 10.0).count()
        assert cnt == 10
        cnt = t.where(t.c3 == 10.0).count()
        assert cnt == 1
        status = t.delete(where=t.c3 < 10.0)
        assert status.num_rows == 10
        cnt = t.where(t.c3 < 10.0).count()
        assert cnt == 0
        cnt = t.where(t.c3 == 10.0).count()
        assert cnt == 1

        # revert, then verify that we're back where we started
        cl = pxt.Client(reload=True)
        t = cl.get_table(t.get_name())
        t.revert()
        cnt = t.where(t.c3 < 10.0).count()
        assert cnt == 10
        cnt = t.where(t.c3 == 10.0).count()
        assert cnt == 1

        # non-Predicate filter
        with pytest.raises(excs.Error) as excinfo:
            t.delete(where=lambda c2: c2 == 10)
        assert 'Predicate' in str(excinfo.value)

        img_t = indexed_img_tbl
        # similarity search is not supported
        with pytest.raises(excs.Error) as excinfo:
            img_t.delete(where=img_t.img.nearest('car'))
        assert 'nearest()' in str(excinfo.value)

        # filter not expressible in SQL
        with pytest.raises(excs.Error) as excinfo:
            img_t.delete(where=img_t.img.width > 100)
        assert 'not expressible' in str(excinfo.value)

    def test_computed_cols(self, test_client: pxt.client) -> None:
        cl = test_client
        schema = {
            'c1': IntType(nullable=False),
            'c2': FloatType(nullable=False),
            'c3': JsonType(nullable=False),
        }
        t : pxt.InsertableTable = cl.create_table('test', schema)
        status = t.add_column(c4=t.c1 + 1)
        assert status.num_excs == 0
        status = t.add_column(c5=t.c4 + 1)
        assert status.num_excs == 0
        status = t.add_column(c6=t.c1 / t.c2)
        assert status.num_excs == 0
        status = t.add_column(c7=t.c6 * t.c2)
        assert status.num_excs == 0
        status = t.add_column(c8=t.c3.detections['*'].bounding_box)
        assert status.num_excs == 0
        status = t.add_column(c9=lambda c2: math.sqrt(c2), type=FloatType())
        assert status.num_excs == 0

        # unstored cols that compute window functions aren't currently supported
        with pytest.raises((excs.Error)):
            t.add_column(c10=ptf.sum(t.c1, group_by=t.c1), stored=False)

        # Column.dependent_cols are computed correctly
        assert len(t.c1.col.dependent_cols) == 2
        assert len(t.c2.col.dependent_cols) == 3
        assert len(t.c3.col.dependent_cols) == 1
        assert len(t.c4.col.dependent_cols) == 1
        assert len(t.c5.col.dependent_cols) == 0
        assert len(t.c6.col.dependent_cols) == 1
        assert len(t.c7.col.dependent_cols) == 0
        assert len(t.c8.col.dependent_cols) == 0

        rows = create_table_data(t, ['c1', 'c2', 'c3'], num_rows=10)
        t.insert(rows)
        _ = t.show()

        # not allowed to pass values for computed cols
        with pytest.raises(excs.Error):
            rows2 = create_table_data(t, ['c1', 'c2', 'c3', 'c4'], num_rows=10)
            t.insert(rows2)

        # test loading from store
        cl = pxt.Client(reload=True)
        t = cl.get_table('test')
        assert len(t.columns()) == len(t.columns())
        for i in range(len(t.columns())):
            if t.columns()[i].value_expr is not None:
                assert t.columns()[i].value_expr.equals(t.columns()[i].value_expr)

        # make sure we can still insert data and that computed cols are still set correctly
        status = t.insert(rows)
        assert status.num_excs == 0
        res = t.show(0)
        tbl_df = t.show(0).to_pandas()

        # can't drop c4: c5 depends on it
        with pytest.raises(excs.Error):
            t.drop_column('c4')
        t.drop_column('c5')
        # now it works
        t.drop_column('c4')

    def test_expr_udf_computed_cols(self, test_client: pxt.Client) -> None:
        cl = test_client
        t = cl.create_table('test', {'c1': IntType(nullable=False)})
        rows = [{'c1': i} for i in range(100)]
        status = t.insert(rows)
        assert status.num_rows == len(rows)
        status = t.add_column(c2=t.c1 + 1)
        assert status.num_excs == 0
        # call with positional arg
        status = t.add_column(c3=self.add1(t.c1))
        assert status.num_excs == 0
        # call with keyword arg
        status = t.add_column(c4=self.add1(a=t.c1))
        assert status.num_excs == 0

        # TODO: how to verify the output?
        describe_output = t.__repr__()
        # 'add1' didn't get swallowed/the expr udf is still visible in the column definition
        assert 'add1' in describe_output

        def check(t: pxt.Table) -> None:
            assert_resultset_eq(
                t.select(t.c1 + 1).order_by(t.c1).collect(),
                t.select(t.c2).order_by(t.c1).collect())
            assert_resultset_eq(
                t.select(t.c1 + 1).order_by(t.c1).collect(),
                t.select(t.c3).order_by(t.c1).collect())

        check(t)
        # test loading from store
        cl = pxt.Client(reload=True)
        t = cl.get_table('test')
        check(t)

        # make sure we can still insert data and that computed cols are still set correctly
        status = t.insert(rows)
        assert status.num_excs == 0
        check(t)

    def test_computed_col_exceptions(self, test_client: pxt.Client, test_tbl: catalog.Table) -> None:
        cl = test_client

        # exception during insert()
        schema = {'c2': IntType(nullable=False)}
        rows = list(test_tbl.select(test_tbl.c2).collect())
        t = cl.create_table('test_insert', schema)
        status = t.add_column(add1=self.f2(self.f1(t.c2)))
        assert status.num_excs == 0
        status = t.insert(rows, fail_on_exception=False)
        assert status.num_excs == 10
        assert 'test_insert.add1' in status.cols_with_excs
        assert t.where(t.add1.errortype != None).count() == 10

        # exception during add_column()
        t = cl.create_table('test_add_column', schema)
        status = t.insert(rows)
        assert status.num_rows == 100
        assert status.num_excs == 0
        status = t.add_column(add1=self.f2(self.f1(t.c2)))
        assert status.num_excs == 10
        assert 'test_add_column.add1' in status.cols_with_excs
        assert t.where(t.add1.errortype != None).count() == 10

    def _test_computed_img_cols(self, t: catalog.Table, stores_img_col: bool) -> None:
        rows = read_data_file('imagenette2-160', 'manifest.csv', ['img'])
        rows = [{'img': r['img']} for r in rows[:20]]
        status = t.insert(rows)
        assert status.num_rows == 20
        _ = t.count()
        _ = t.show()
        assert MediaStore.count(t.get_id()) == t.count() * stores_img_col

        # test loading from store
        cl = pxt.Client(reload=True)
        t2 = cl.get_table(t.get_name())
        assert len(t.columns()) == len(t2.columns())
        for i in range(len(t.columns())):
            if t.columns()[i].value_expr is not None:
                assert t.columns()[i].value_expr.equals(t2.columns()[i].value_expr)

        # make sure we can still insert data and that computed cols are still set correctly
        t2.insert(rows)
        assert MediaStore.count(t2.get_id()) == t2.count() * stores_img_col
        res = t2.show(0)
        tbl_df = t2.show(0).to_pandas()

        # revert also removes computed images
        t2.revert()
        assert MediaStore.count(t2.get_id()) == t2.count() * stores_img_col

    def test_computed_img_cols(self, test_client: pxt.Client) -> None:
        cl = test_client
        schema = {'img': ImageType(nullable=False)}
        t = cl.create_table('test', schema)
        t.add_column(c2=t.img.width)
        # c3 is not stored by default
        t.add_column(c3=t.img.rotate(90))
        self._test_computed_img_cols(t, stores_img_col=False)

        t = cl.create_table('test2', schema)
        # c3 is now stored
        t.add_column(c3=t.img.rotate(90), stored=True)
        self._test_computed_img_cols(t, stores_img_col=True)
        _ = t[t.c3.errortype].show(0)

        # computed img col with exceptions
        t = cl.create_table('test3', schema)
        @pxt.udf(return_type=ImageType(), param_types=[ImageType()])
        def f(img: PIL.Image.Image) -> PIL.Image.Image:
            raise RuntimeError
        t.add_column(c3=f(t.img), stored=True)
        rows = read_data_file('imagenette2-160', 'manifest.csv', ['img'])
        rows = [{'img': r['img']} for r in rows[:20]]
        t.insert(rows, fail_on_exception=False)
        _ = t[t.c3.errortype].show(0)

    def test_computed_window_fn(self, test_client: pxt.Client, test_tbl: catalog.Table) -> None:
        cl = test_client
        t = test_tbl
        # backfill
        t.add_column(c9=ptf.sum(t.c2, group_by=t.c4, order_by=t.c3))

        schema = {
            'c2': IntType(nullable=False),
            'c3': FloatType(nullable=False),
            'c4': BoolType(nullable=False),
        }
        new_t = cl.create_table('insert_test', schema)
        new_t.add_column(c5=lambda c2: c2 * c2, type=IntType())
        new_t.add_column(c6=ptf.sum(new_t.c5, group_by=new_t.c4, order_by=new_t.c3))
        rows = list(t.select(t.c2, t.c4, t.c3).collect())
        new_t.insert(rows)
        _ = new_t.show(0)

    def test_revert(self, test_client: pxt.Client) -> None:
        cl = test_client
        t1 = make_tbl(cl, 'test1', ['c1', 'c2'])
        assert t1.version() == 0
        rows1 = create_table_data(t1)
        t1.insert(rows1)
        assert t1.count() == len(rows1)
        assert t1.version() == 1
        rows2 = create_table_data(t1)
        t1.insert(rows2)
        assert t1.count() == len(rows1) + len(rows2)
        assert t1.version() == 2
        t1.revert()
        assert t1.count() == len(rows1)
        assert t1.version() == 1
        t1.insert(rows2)
        assert t1.count() == len(rows1) + len(rows2)
        assert t1.version() == 2

        # can't revert past version 0
        t1.revert()
        t1.revert()
        with pytest.raises(excs.Error) as excinfo:
            t1.revert()
        assert 'version 0' in str(excinfo.value)

    def test_add_column(self, test_tbl: catalog.Table) -> None:
        t = test_tbl
        num_orig_cols = len(t.columns())
        t.add_column(add1=pxt.IntType(nullable=True))
        assert len(t.columns()) == num_orig_cols + 1

        with pytest.raises(excs.Error) as exc_info:
            _ = t.add_column(add2=pxt.IntType(nullable=False))
        assert 'cannot add non-nullable' in str(exc_info.value).lower()

        with pytest.raises(excs.Error) as exc_info:
            _ = t.add_column(add2=pxt.IntType(nullable=False), add3=pxt.StringType())
        assert 'requires exactly one keyword argument' in str(exc_info.value).lower()

        with pytest.raises(excs.Error) as exc_info:
            _ = t.add_column(pos=pxt.StringType(nullable=True))
        assert 'is reserved' in str(exc_info.value).lower()

        with pytest.raises(excs.Error) as exc_info:
            _ = t.add_column(add2=pxt.IntType(nullable=False), type=pxt.StringType())
        assert '"type" is redundant' in str(exc_info.value).lower()

        with pytest.raises(excs.Error) as exc_info:
            _ = t.add_column(add2=[[1.0, 2.0], [3.0, 4.0]], type=pxt.StringType())
        assert '"type" is redundant' in str(exc_info.value).lower()

        with pytest.raises(excs.Error) as exc_info:
            _ = t.add_column(add2=pxt.IntType(nullable=False), stored=False)
        assert 'stored=false only applies' in str(exc_info.value).lower()

        # duplicate name
        with pytest.raises(excs.Error) as exc_info:
            _ = t.add_column(c1=pxt.IntType())
        assert 'duplicate column name' in str(exc_info.value).lower()

        # 'stored' kwarg only applies to computed image columns
        with pytest.raises(excs.Error):
            _ = t.add_column(c5=IntType(), stored=False)
        with pytest.raises(excs.Error):
            _ = t.add_column(c5=ImageType(), stored=False)
        with pytest.raises(excs.Error):
            _ = t.add_column(c5=(t.c2 + t.c3), stored=False)

        # make sure this is still true after reloading the metadata
        cl = pxt.Client(reload=True)
        t = cl.get_table(t.get_name())
        assert len(t.columns()) == num_orig_cols + 1

        # revert() works
        t.revert()
        assert len(t.columns()) == num_orig_cols

        # make sure this is still true after reloading the metadata once more
        cl = pxt.Client(reload=True)
        t = cl.get_table(t.get_name())
        assert len(t.columns()) == num_orig_cols

    def test_add_column_setitem(self, test_tbl: catalog.Table) -> None:
        t = test_tbl
        num_orig_cols = len(t.columns())
        t['add1'] = pxt.IntType(nullable=True)
        assert len(t.columns()) == num_orig_cols + 1
        t['computed1'] = t.c2 + 1
        assert len(t.columns()) == num_orig_cols + 2

        with pytest.raises(excs.Error) as exc_info:
            _ = t['pos'] = pxt.StringType()
        assert 'is reserved' in str(exc_info.value).lower()

        with pytest.raises(excs.Error) as exc_info:
            _ = t[2] = pxt.StringType()
        assert 'must be a string' in str(exc_info.value).lower()

        with pytest.raises(excs.Error) as exc_info:
            _ = t['add 2'] = pxt.StringType()
        assert 'invalid column name' in str(exc_info.value).lower()

        with pytest.raises(excs.Error) as exc_info:
            _ = t['add2'] = {'value': t.c2 + 1, 'type': pxt.StringType()}
        assert '"type" is redundant' in str(exc_info.value).lower()

        with pytest.raises(excs.Error) as exc_info:
            _ = t['add2'] = {'value': pxt.IntType()}
        assert 'value needs to be either' in str(exc_info.value).lower()

        with pytest.raises(excs.Error) as exc_info:
            _ = t['add2'] = {'value': t.c2 + 1, 'stored': False}
        assert 'stored=false only applies' in str(exc_info.value).lower()

        # duplicate name
        with pytest.raises(excs.Error) as exc_info:
            _ = t['c1'] = pxt.IntType()
        assert 'duplicate column name' in str(exc_info.value).lower()

        # make sure this is still true after reloading the metadata
        cl = pxt.Client(reload=True)
        t = cl.get_table(t.get_name())
        assert len(t.columns()) == num_orig_cols + 2

        # revert() works
        t.revert()
        t.revert()
        assert len(t.columns()) == num_orig_cols

        # make sure this is still true after reloading the metadata once more
        cl = pxt.Client(reload=True)
        t = cl.get_table(t.get_name())
        assert len(t.columns()) == num_orig_cols

    def test_drop_column(self, test_tbl: catalog.Table) -> None:
        t = test_tbl
        num_orig_cols = len(t.columns())
        t.drop_column('c1')
        assert len(t.columns()) == num_orig_cols - 1

        with pytest.raises(excs.Error):
            t.drop_column('unknown')

        # make sure this is still true after reloading the metadata
        cl = pxt.Client(reload=True)
        t = cl.get_table(t.get_name())
        assert len(t.columns()) == num_orig_cols - 1

        # revert() works
        t.revert()
        assert len(t.columns()) == num_orig_cols

        # make sure this is still true after reloading the metadata once more
        cl = pxt.Client(reload=True)
        t = cl.get_table(t.get_name())
        assert len(t.columns()) == num_orig_cols

    def test_rename_column(self, test_tbl: catalog.Table) -> None:
        t = test_tbl
        num_orig_cols = len(t.columns())
        t.rename_column('c1', 'c1_renamed')
        assert len(t.columns()) == num_orig_cols

        def check_rename(t: pxt.Table, known: str, unknown: str) -> None:
            with pytest.raises(AttributeError) as exc_info:
                _ = t.select(t[unknown]).collect()
            assert 'unknown' in str(exc_info.value).lower()
            _ = t.select(t[known]).collect()

        check_rename(t, 'c1_renamed', 'c1')

        # unknown column
        with pytest.raises(excs.Error):
            t.rename_column('unknown', 'unknown_renamed')
        # bad name
        with pytest.raises(excs.Error):
            t.rename_column('c2', 'bad name')
        # existing name
        with pytest.raises(excs.Error):
            t.rename_column('c2', 'c3')

        # make sure this is still true after reloading the metadata
        cl = pxt.Client(reload=True)
        t = cl.get_table(t.get_name())
        check_rename(t, 'c1_renamed', 'c1')

        # revert() works
        t.revert()
        _ = t.select(t.c1).collect()
        #check_rename(t, 'c1', 'c1_renamed')

        # make sure this is still true after reloading the metadata once more
        cl = pxt.Client(reload=True)
        t = cl.get_table(t.get_name())
        check_rename(t, 'c1', 'c1_renamed')

    def test_add_computed_column(self, test_tbl: catalog.Table) -> None:
        t = test_tbl
        status = t.add_column(add1=t.c2 + 10)
        assert status.num_excs == 0
        _ = t.show()

        # with exception in SQL
        with pytest.raises(excs.Error):
            t.add_column(add2=(t.c2 - 10) / (t.c3 - 10))

        # with exception in Python for c6.f2 == 10
        status = t.add_column(add2=(t.c6.f2 - 10) / (t.c6.f2 - 10))
        assert status.num_excs == 1
        result = t[t.add2.errortype != None][t.c6.f2, t.add2, t.add2.errortype, t.add2.errormsg].show()
        assert len(result) == 1

        # test case: exceptions in dependencies prevent execution of dependent exprs
        status = t.add_column(add3=self.f2(self.f1(t.c2)))
        assert status.num_excs == 10
        result = t[t.add3.errortype != None][t.c2, t.add3, t.add3.errortype, t.add3.errormsg].show()
        assert len(result) == 10

    def test_describe(self, test_tbl: catalog.Table) -> None:
        t = test_tbl
        fn = lambda c2: np.full((3, 4), c2)
        t.add_column(computed1=fn, type=ArrayType((3, 4), dtype=IntType()))
        t.describe()
        t.comment = 'This is a comment.'
        t.describe()

        # TODO: how to you check the output of these?
        _ = repr(t)
        _ = t._repr_html_()

    def test_common_col_names(self, test_client: pxt.Client) -> None:
        """Make sure that commonly used column names don't collide with Table member vars"""
        cl = test_client
        schema = {'id': IntType(nullable=False), 'name': StringType(nullable=False)}
        tbl = cl.create_table('test', schema)
        status = tbl.insert({'id': id, 'name': str(id)} for id in range(10))
        assert status.num_rows == 10
        assert status.num_excs == 0
        assert tbl.count() == 10
        # we can create references to those column via __getattr__
        _ = tbl.select(tbl.id, tbl.name).collect()<|MERGE_RESOLUTION|>--- conflicted
+++ resolved
@@ -1,56 +1,33 @@
-<<<<<<< HEAD
-import pytest
-import math
-import numpy as np
-import pandas as pd
-import pyarrow as pa
-import datasets
-
-
-=======
->>>>>>> 8f267418
 import datetime
 import math
 import os
-<<<<<<< HEAD
-from pathlib import Path
-=======
 import random
 from typing import List, Tuple
->>>>>>> 8f267418
 
 import PIL
 import cv2
+import datasets
 import numpy as np
 import pandas as pd
+import pathlib
+import pyarrow as pa
 import pytest
 
 import pixeltable as pxt
 import pixeltable.functions as ptf
 from pixeltable import catalog
-<<<<<<< HEAD
-from pixeltable.type_system import \
-    StringType, IntType, FloatType, TimestampType, ImageType, VideoType, JsonType, BoolType, ArrayType, AudioType, \
-    DocumentType
-from pixeltable.utils.arrow import iter_tuples
-from pixeltable.tests.utils import \
-    make_tbl, create_table_data, read_data_file, get_video_files, get_audio_files, get_image_files, get_documents, \
-    assert_resultset_eq, assert_hf_dataset_equal, make_test_arrow_table
-from pixeltable.utils.media_store import MediaStore
-=======
 from pixeltable import exceptions as excs
 from pixeltable.iterators import FrameIterator
 from pixeltable.tests.utils import \
     make_tbl, create_table_data, read_data_file, get_video_files, get_audio_files, get_image_files, get_documents, \
-    assert_resultset_eq
+    assert_resultset_eq, assert_hf_dataset_equal, make_test_arrow_table
 from pixeltable.tests.utils import skip_test_if_not_installed
 from pixeltable.type_system import \
     StringType, IntType, FloatType, TimestampType, ImageType, VideoType, JsonType, BoolType, ArrayType, AudioType, \
     DocumentType
->>>>>>> 8f267418
 from pixeltable.utils.filecache import FileCache
 from pixeltable.utils.media_store import MediaStore
-
+from pixeltable.utils.arrow import iter_tuples
 
 class TestTable:
     # exc for a % 10 == 0
@@ -142,8 +119,7 @@
         tbl.revert()
         assert tbl.num_retained_versions == num_retained_versions
 
-<<<<<<< HEAD
-    def test_import_parquet(self, test_client: pt.Client, tmp_path: Path) -> None:
+    def test_import_parquet(self, test_client: pxt.Client, tmp_path: pathlib.Path) -> None:
         parquet_dir = tmp_path / 'test_data'
         parquet_dir.mkdir()
         make_test_arrow_table(parquet_dir)
@@ -171,7 +147,7 @@
                 else:
                     assert val == arrow_tup[col]
 
-    def test_import_huggingface_dataset(self, test_client: pt.Client) -> None:
+    def test_import_huggingface_dataset(self, test_client: pxt.Client) -> None:
         test_cases = [
             { # includes a timestamp. 20MB for specific slice
                 'dataset_name': 'c4',
@@ -221,14 +197,11 @@
             else:
                 assert False
 
-        with pytest.raises(exc.Error) as exc_info:
+        with pytest.raises(excs.Error) as exc_info:
             test_client.import_huggingface_dataset('test', {})
         assert 'type(dataset)' in str(exc_info.value)
 
-    def test_image_table(self, test_client: pt.Client) -> None:
-=======
     def test_image_table(self, test_client: pxt.Client) -> None:
->>>>>>> 8f267418
         n_sample_rows = 20
         cl = test_client
         schema = {
@@ -645,8 +618,7 @@
             t.insert(c5=np.ndarray((3, 2)))
         assert 'expected ndarray((2, 3)' in str(exc_info.value)
 
-<<<<<<< HEAD
-    def test_insert_string_with_null(self, test_client: pt.Client) -> None:
+    def test_insert_string_with_null(self, test_client: pxt.Client) -> None:
         cl = test_client
         t = cl.create_table('test', {'c1': StringType()})
 
@@ -655,11 +627,8 @@
         for tup in t.df().collect():
             assert tup['c1'] == 'this is a python string'
 
-    def test_query(self, test_client: pt.Client) -> None:
-=======
     def test_query(self, test_client: pxt.Client) -> None:
         skip_test_if_not_installed('boto3')
->>>>>>> 8f267418
         cl = test_client
         col_names = ['c1', 'c2', 'c3', 'c4', 'c5']
         t = make_tbl(cl, 'test', col_names)
