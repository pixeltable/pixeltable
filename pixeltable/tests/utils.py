--- conflicted
+++ resolved
@@ -443,15 +443,11 @@
     return clip_image(img, model_id='openai/clip-vit-base-patch32')
 
 @pxt.expr_udf
-<<<<<<< HEAD
 def e5_embed(text: str) -> np.ndarray:
     return sentence_transformer(text, model_id='intfloat/e5-large-v2')
 
 @pxt.expr_udf
-def text_embed(txt: str) -> np.ndarray:
-=======
 def clip_text_embed(txt: str) -> np.ndarray:
->>>>>>> 856295fb
     return clip_text(txt, model_id='openai/clip-vit-base-patch32')
 
 SAMPLE_IMAGE_URL = \
