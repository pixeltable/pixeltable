from __future__ import annotations

import copy
import hashlib
import json
import logging
import mimetypes
import traceback
from pathlib import Path
from typing import List, Optional, Any, Dict, Iterator, Tuple, Set, Callable

import pandas as pd
import pandas.io.formats.style
import sqlalchemy as sql

import io
import pixeltable.catalog as catalog
import pixeltable.exceptions as excs
import pixeltable.exprs as exprs
<<<<<<< HEAD
=======
import pixeltable.type_system as ts
>>>>>>> f240aace
from pixeltable.catalog import is_valid_identifier
from pixeltable.catalog.globals import UpdateStatus
from pixeltable.env import Env
from pixeltable.plan import Planner
from pixeltable.type_system import ColumnType
from pixeltable.utils.formatter import PixeltableFormatter
from pixeltable.utils.http_server import get_file_uri

__all__ = ['DataFrame']

_logger = logging.getLogger('pixeltable')


def _create_source_tag(file_path: str) -> str:
    src_url = get_file_uri(Env.get().http_address, file_path)
    mime = mimetypes.guess_type(src_url)[0]
    # if mime is None, the attribute string would not be valid html.
    mime_attr = f'type="{mime}"' if mime is not None else ''
    return f'<source src="{src_url}" {mime_attr} />'


class DataFrameResultSet:
    def __init__(self, rows: List[List[Any]], col_names: List[str], col_types: List[ColumnType]):
        self._rows = rows
        self._col_names = col_names
        self._col_types = col_types
        self.__formatter = PixeltableFormatter(len(self._rows), len(self._col_names), Env.get().http_address)

    def __len__(self) -> int:
        return len(self._rows)

    def column_names(self) -> List[str]:
        return self._col_names

    def column_types(self) -> List[ColumnType]:
        return self._col_types

    def __repr__(self) -> str:
        return self.to_pandas().__repr__()

    def _repr_html_(self) -> str:
        formatters: dict[str, Callable] = {}
        for col_name, col_type in zip(self._col_names, self._col_types):
            formatter = self.__formatter.get_pandas_formatter(col_type)
            if formatter is not None:
                formatters[col_name] = formatter
        return self.to_pandas().to_html(formatters=formatters, escape=False, index=False)

    def __str__(self) -> str:
        return self.to_pandas().to_string()

    def _reverse(self) -> None:
        """Reverse order of rows"""
        self._rows.reverse()

    def to_pandas(self) -> pd.DataFrame:
        return pd.DataFrame.from_records(self._rows, columns=self._col_names)

    def _row_to_dict(self, row_idx: int) -> Dict[str, Any]:
        return {self._col_names[i]: self._rows[row_idx][i] for i in range(len(self._col_names))}

    def __getitem__(self, index: Any) -> Any:
        if isinstance(index, str):
            if index not in self._col_names:
                raise excs.Error(f'Invalid column name: {index}')
            col_idx = self._col_names.index(index)
            return [row[col_idx] for row in self._rows]
        if isinstance(index, int):
            return self._row_to_dict(index)
        if isinstance(index, tuple) and len(index) == 2:
            if not isinstance(index[0], int) or not (isinstance(index[1], str) or isinstance(index[1], int)):
                raise excs.Error(f'Bad index, expected [<row idx>, <column name | column index>]: {index}')
            if isinstance(index[1], str) and index[1] not in self._col_names:
                raise excs.Error(f'Invalid column name: {index[1]}')
            col_idx = self._col_names.index(index[1]) if isinstance(index[1], str) else index[1]
            return self._rows[index[0]][col_idx]
        raise excs.Error(f'Bad index: {index}')

    def __iter__(self) -> DataFrameResultSetIterator:
        return DataFrameResultSetIterator(self)

    def __eq__(self, other):
        if not isinstance(other, DataFrameResultSet):
            return False
        return self.to_pandas().equals(other.to_pandas())


class DataFrameResultSetIterator:
    def __init__(self, result_set: DataFrameResultSet):
        self._result_set = result_set
        self._idx = 0

    def __next__(self) -> Dict[str, Any]:
        if self._idx >= len(self._result_set):
            raise StopIteration
        row = self._result_set._row_to_dict(self._idx)
        self._idx += 1
        return row


# # TODO: remove this; it's only here as a reminder that we still need to call release() in the current implementation
# class AnalysisInfo:
#     def __init__(self, tbl: catalog.TableVersion):
#         self.tbl = tbl
#         # output of the SQL scan stage
#         self.sql_scan_output_exprs: List[exprs.Expr] = []
#         # output of the agg stage
#         self.agg_output_exprs: List[exprs.Expr] = []
#         # Where clause of the Select stmt of the SQL scan stage
#         self.sql_where_clause: Optional[sql.ClauseElement] = None
#         # filter predicate applied to input rows of the SQL scan stage
#         self.filter: Optional[exprs.Predicate] = None
#         self.similarity_clause: Optional[exprs.ImageSimilarityPredicate] = None
#         self.agg_fn_calls: List[exprs.FunctionCall] = []  # derived from unique_exprs
#         self.has_frame_col: bool = False  # True if we're referencing the frame col
#
#         self.evaluator: Optional[exprs.Evaluator] = None
#         self.sql_scan_eval_ctx: List[exprs.Expr] = []  # needed to materialize output of SQL scan stage
#         self.agg_eval_ctx: List[exprs.Expr] = []  # needed to materialize output of agg stage
#         self.filter_eval_ctx: List[exprs.Expr] = []
#         self.group_by_eval_ctx: List[exprs.Expr] = []
#
#     def finalize_exec(self) -> None:
#         """
#         Call release() on all collected Exprs.
#         """
#         exprs.Expr.release_list(self.sql_scan_output_exprs)
#         exprs.Expr.release_list(self.agg_output_exprs)
#         if self.filter is not None:
#             self.filter.release()


class DataFrame:
    def __init__(
        self,
        tbl: catalog.TableVersionPath,
        select_list: Optional[List[Tuple[exprs.Expr, Optional[str]]]] = None,
        where_clause: Optional[exprs.Predicate] = None,
        group_by_clause: Optional[List[exprs.Expr]] = None,
        grouping_tbl: Optional[catalog.TableVersion] = None,
        order_by_clause: Optional[List[Tuple[exprs.Expr, bool]]] = None,  # List[(expr, asc)]
        limit: Optional[int] = None,
    ):
        self.tbl = tbl

        # select list logic
        DataFrame._select_list_check_rep(select_list)  # check select list without expansion
        # exprs contain execution state and therefore cannot be shared
        select_list = copy.deepcopy(select_list)
        select_list_exprs, column_names = DataFrame._normalize_select_list(tbl, select_list)
        DataFrame._select_list_check_rep(list(zip(select_list_exprs, column_names)))
        # check select list after expansion to catch early
        # the following two lists are always non empty, even if select list is None.
        self._select_list_exprs = select_list_exprs
        self._column_names = column_names
        self.select_list = select_list

        self.where_clause = copy.deepcopy(where_clause)
        assert group_by_clause is None or grouping_tbl is None
        self.group_by_clause = copy.deepcopy(group_by_clause)
        self.grouping_tbl = grouping_tbl
        self.order_by_clause = copy.deepcopy(order_by_clause)
        self.limit_val = limit

    @classmethod
    def _select_list_check_rep(
        cls,
        select_list: Optional[List[Tuple[exprs.Expr, Optional[str]]]],
    ) -> None:
        """Validate basic select list types."""
        if select_list is None:  # basic check for valid select list
            return

        assert len(select_list) > 0
        for ent in select_list:
            assert isinstance(ent, tuple)
            assert len(ent) == 2
            assert isinstance(ent[0], exprs.Expr)
            assert ent[1] is None or isinstance(ent[1], str)
            if isinstance(ent[1], str):
                assert is_valid_identifier(ent[1])

    @classmethod
    def _normalize_select_list(
        cls,
        tbl: catalog.TableVersionPath,
        select_list: Optional[List[Tuple[exprs.Expr, Optional[str]]]],
    ) -> Tuple[List[exprs.Expr], List[str]]:
        """
        Expand select list information with all columns and their names
        Returns:
            a pair composed of the list of expressions and the list of corresponding names
        """
        if select_list is None:
            expanded_list = [(exprs.ColumnRef(col), None) for col in tbl.columns()]
        else:
            expanded_list = select_list

        out_exprs: List[exprs.Expr] = []
        out_names: List[str] = []  # keep track of order
        seen_out_names: set[str] = set()  # use to check for duplicates in loop, avoid square complexity
        for i, (expr, name) in enumerate(expanded_list):
            if name is None:
                # use default, add suffix if needed so default adds no duplicates
                default_name = expr.default_column_name()
                if default_name is not None:
                    column_name = default_name
                    if default_name in seen_out_names:
                        # already used, then add suffix until unique name is found
                        for j in range(1, len(out_names) + 1):
                            column_name = f'{default_name}_{j}'
                            if column_name not in seen_out_names:
                                break
                else:  # no default name, eg some expressions
                    column_name = f'col_{i}'
            else:  # user provided name, no attempt to rename
                column_name = name

            out_exprs.append(expr)
            out_names.append(column_name)
            seen_out_names.add(column_name)
        assert len(out_exprs) == len(out_names)
        assert set(out_names) == seen_out_names
        return out_exprs, out_names

    def _vars(self) -> dict[str, exprs.Variable]:
        """
        Return a dict mapping variable name to Variable for all Variables contained in any component of the DataFrame
        """
        all_exprs: list[exprs.Expr] = []
        all_exprs.extend(self._select_list_exprs)
        if self.where_clause is not None:
            all_exprs.append(self.where_clause)
        if self.group_by_clause is not None:
            all_exprs.extend(self.group_by_clause)
        if self.order_by_clause is not None:
            all_exprs.extend([expr for expr, _ in self.order_by_clause])
        vars = exprs.Expr.list_subexprs(all_exprs, expr_class=exprs.Variable)
        unique_vars: dict[str, exprs.Variable] = {}
        for var in vars:
            if var.name not in unique_vars:
                unique_vars[var.name] = var
            else:
                if unique_vars[var.name].col_type != var.col_type:
                    raise excs.Error(f'Multiple definitions of parameter {var.name}')
        return unique_vars

    def parameters(self) -> dict[str, ColumnType]:
        """Return a dict mapping parameter name to parameter type.

        Parameters are Variables contained in any component of the DataFrame.
        """
        vars = self._vars()
        return {name: var.col_type for name, var in vars.items()}

    def _exec(self, conn: Optional[sql.engine.Connection] = None) -> Iterator[exprs.DataRow]:
        """Run the query and return rows as a generator.
        This function must not modify the state of the DataFrame, otherwise it breaks dataset caching.
        """
        # construct a group-by clause if we're grouping by a table
        group_by_clause: List[exprs.Expr] = []
        if self.grouping_tbl is not None:
            assert self.group_by_clause is None
            num_rowid_cols = len(self.grouping_tbl.store_tbl.rowid_columns())
            # the grouping table must be a base of self.tbl
            assert num_rowid_cols <= len(self.tbl.tbl_version.store_tbl.rowid_columns())
            group_by_clause = [exprs.RowidRef(self.tbl.tbl_version, idx) for idx in range(num_rowid_cols)]
        elif self.group_by_clause is not None:
            group_by_clause = self.group_by_clause

        for item in self._select_list_exprs:
            item.bind_rel_paths(None)

        plan = Planner.create_query_plan(
            self.tbl,
            self._select_list_exprs,
            where_clause=self.where_clause,
            group_by_clause=group_by_clause,
            order_by_clause=self.order_by_clause if self.order_by_clause is not None else [],
            limit=self.limit_val if self.limit_val is not None else 0,
        )  # limit_val == 0: no limit_val

        def exec_plan(conn: sql.engine.Connection) -> Iterator[exprs.DataRow]:
            plan.ctx.set_conn(conn)
            plan.open()
            try:
                for row_batch in plan:
                    for data_row in row_batch:
                        yield data_row
            finally:
                plan.close()

        if conn is None:
            with Env.get().engine.begin() as conn:
                yield from exec_plan(conn)
        else:
            yield from exec_plan(conn)

    def show(self, n: int = 20) -> DataFrameResultSet:
        assert n is not None
        return self.limit(n).collect()

    def head(self, n: int = 10) -> DataFrameResultSet:
        if self.order_by_clause is not None:
            raise excs.Error(f'head() cannot be used with order_by()')
        num_rowid_cols = len(self.tbl.tbl_version.store_tbl.rowid_columns())
        order_by_clause = [exprs.RowidRef(self.tbl.tbl_version, idx) for idx in range(num_rowid_cols)]
        return self.order_by(*order_by_clause, asc=True).limit(n).collect()

    def tail(self, n: int = 10) -> DataFrameResultSet:
        if self.order_by_clause is not None:
            raise excs.Error(f'tail() cannot be used with order_by()')
        num_rowid_cols = len(self.tbl.tbl_version.store_tbl.rowid_columns())
        order_by_clause = [exprs.RowidRef(self.tbl.tbl_version, idx) for idx in range(num_rowid_cols)]
        result = self.order_by(*order_by_clause, asc=False).limit(n).collect()
        result._reverse()
        return result

    def get_column_names(self) -> List[str]:
        return self._column_names

    def get_column_types(self) -> List[ColumnType]:
        return [expr.col_type for expr in self._select_list_exprs]

    def bind(self, args: dict[str, Any]) -> DataFrame:
        """Bind arguments to parameters and return a new DataFrame."""
        # substitute Variables with the corresponding values according to 'args', converted to Literals
        select_list_exprs = copy.deepcopy(self._select_list_exprs)
        where_clause = copy.deepcopy(self.where_clause)
        group_by_clause = copy.deepcopy(self.group_by_clause)
        order_by_exprs = [copy.deepcopy(order_by_expr) for order_by_expr, _ in self.order_by_clause] \
            if self.order_by_clause is not None else None

        var_exprs: dict[exprs.Expr, exprs.Expr] = {}
        vars = self._vars()
        for arg_name, arg_val in args.items():
            if arg_name not in vars:
                # ignore unused variables
                continue
            var_expr = vars[arg_name]
            arg_expr = exprs.Expr.from_object(arg_val)
            if arg_expr is None:
                raise excs.Error(f'Cannot convert argument {arg_val} to a Pixeltable expression')
            var_exprs[var_expr] = arg_expr

        exprs.Expr.list_substitute(select_list_exprs, var_exprs)
        if where_clause is not None:
            where_clause.substitute(var_exprs)
        if group_by_clause is not None:
            exprs.Expr.list_substitute(group_by_clause, var_exprs)
        if order_by_exprs is not None:
            exprs.Expr.list_substitute(order_by_exprs, var_exprs)

        select_list = list(zip(select_list_exprs, self._column_names))
        order_by_clause: Optional[list[tuple[exprs.Expr, bool]]] = None
        if order_by_exprs is not None:
            order_by_clause = [
                (expr, asc) for expr, asc in zip(order_by_exprs, [asc for _, asc in self.order_by_clause])
            ]

        return DataFrame(
            self.tbl, select_list=select_list, where_clause=where_clause,
            group_by_clause=group_by_clause, grouping_tbl=self.grouping_tbl,
            order_by_clause=order_by_clause, limit=self.limit_val)

    def collect(self) -> DataFrameResultSet:
        return self._collect()

    def _collect(self, conn: Optional[sql.engine.Connection] = None) -> DataFrameResultSet:
        try:
            result_rows = []
            for data_row in self._exec(conn):
                result_row = [data_row[e.slot_idx] for e in self._select_list_exprs]
                result_rows.append(result_row)
        except excs.ExprEvalError as e:
            msg = f'In row {e.row_num} the {e.expr_msg} encountered exception ' f'{type(e.exc).__name__}:\n{str(e.exc)}'
            if len(e.input_vals) > 0:
                input_msgs = [
                    f"'{d}' = {d.col_type.print_value(e.input_vals[i])}" for i, d in enumerate(e.expr.dependencies())
                ]
                msg += f'\nwith {", ".join(input_msgs)}'
            assert e.exc_tb is not None
            stack_trace = traceback.format_tb(e.exc_tb)
            if len(stack_trace) > 2:
                # append a stack trace if the exception happened in user code
                # (frame 0 is ExprEvaluator and frame 1 is some expr's eval()
                nl = '\n'
                # [-1:0:-1]: leave out entry 0 and reverse order, so that the most recent frame is at the top
                msg += f'\nStack:\n{nl.join(stack_trace[-1:1:-1])}'
            raise excs.Error(msg)
        except sql.exc.DBAPIError as e:
            raise excs.Error(f'Error during SQL execution:\n{e}')

        col_types = self.get_column_types()
        return DataFrameResultSet(result_rows, self._column_names, col_types)

    def count(self) -> int:
        from pixeltable.plan import Planner

        stmt = Planner.create_count_stmt(self.tbl, self.where_clause)
        with Env.get().engine.connect() as conn:
            result: int = conn.execute(stmt).scalar_one()
            assert isinstance(result, int)
            return result

    def _description(self) -> pd.DataFrame:
        """see DataFrame.describe()"""
        heading_vals: List[str] = []
        info_vals: List[str] = []
        if self.select_list is not None:
            assert len(self.select_list) > 0
            heading_vals.append('Select')
            heading_vals.extend([''] * (len(self.select_list) - 1))
            info_vals.extend(self.get_column_names())
        if self.where_clause is not None:
            heading_vals.append('Where')
            info_vals.append(self.where_clause.display_str(inline=False))
        if self.group_by_clause is not None:
            heading_vals.append('Group By')
            heading_vals.extend([''] * (len(self.group_by_clause) - 1))
            info_vals.extend([e.display_str(inline=False) for e in self.group_by_clause])
        if self.order_by_clause is not None:
            heading_vals.append('Order By')
            heading_vals.extend([''] * (len(self.order_by_clause) - 1))
            info_vals.extend(
                [f'{e[0].display_str(inline=False)} {"asc" if e[1] else "desc"}' for e in self.order_by_clause]
            )
        if self.limit_val is not None:
            heading_vals.append('Limit')
            info_vals.append(str(self.limit_val))
        assert len(heading_vals) > 0
        assert len(info_vals) > 0
        assert len(heading_vals) == len(info_vals)
        return pd.DataFrame({'Heading': heading_vals, 'Info': info_vals})

    def _description_html(self) -> pandas.io.formats.style.Styler:
        """Return the description in an ipython-friendly manner."""
        pd_df = self._description()
        # white-space: pre-wrap: print \n as newline
        # th: center-align headings
        return (
            pd_df.style.set_properties(**{'white-space': 'pre-wrap', 'text-align': 'left'})
            .set_table_styles([dict(selector='th', props=[('text-align', 'center')])])
            .hide(axis='index')
            .hide(axis='columns')
        )

    def describe(self) -> None:
        """
        Prints a tabular description of this DataFrame.
        The description has two columns, heading and info, which list the contents of each 'component'
                (select list, where clause, ...) vertically.
        """
        try:
            __IPYTHON__
            from IPython.display import display

            display(self._description_html())
        except NameError:
            print(self.__repr__())

    def __repr__(self) -> str:
        return self._description().to_string(header=False, index=False)

    def _repr_html_(self) -> str:
        return self._description_html()._repr_html_()

    def select(self, *items: Any, **named_items: Any) -> DataFrame:
        if self.select_list is not None:
            raise excs.Error(f'Select list already specified')
        for name, _ in named_items.items():
            if not isinstance(name, str) or not is_valid_identifier(name):
                raise excs.Error(f'Invalid name: {name}')
        base_list = [(expr, None) for expr in items] + [(expr, k) for (k, expr) in named_items.items()]
        if len(base_list) == 0:
            return self

        # analyze select list; wrap literals with the corresponding expressions
        select_list = []
        for raw_expr, name in base_list:
            if isinstance(raw_expr, exprs.Expr):
                select_list.append((raw_expr, name))
            elif isinstance(raw_expr, dict):
                select_list.append((exprs.InlineDict(raw_expr), name))
            elif isinstance(raw_expr, list):
                select_list.append((exprs.InlineArray(raw_expr), name))
            else:
                select_list.append((exprs.Literal(raw_expr), name))
            expr = select_list[-1][0]
            if expr.col_type.is_invalid_type():
                raise excs.Error(f'Invalid type: {raw_expr}')
            # TODO: check that ColumnRefs in expr refer to self.tbl

        # check user provided names do not conflict among themselves
        # or with auto-generated ones
        seen: Set[str] = set()
        _, names = DataFrame._normalize_select_list(self.tbl, select_list)
        for name in names:
            if name in seen:
                repeated_names = [j for j, x in enumerate(names) if x == name]
                pretty = ', '.join(map(str, repeated_names))
                raise excs.Error(f'Repeated column name "{name}" in select() at positions: {pretty}')
            seen.add(name)

        return DataFrame(
            self.tbl,
            select_list=select_list,
            where_clause=self.where_clause,
            group_by_clause=self.group_by_clause,
            grouping_tbl=self.grouping_tbl,
            order_by_clause=self.order_by_clause,
            limit=self.limit_val,
        )

    def where(self, pred: exprs.Predicate) -> DataFrame:
        return DataFrame(
            self.tbl,
            select_list=self.select_list,
            where_clause=pred,
            group_by_clause=self.group_by_clause,
            grouping_tbl=self.grouping_tbl,
            order_by_clause=self.order_by_clause,
            limit=self.limit_val,
        )

    def group_by(self, *grouping_items: Any) -> DataFrame:
        """Add a group-by clause to this DataFrame.
        Variants:
        - group_by(<base table>): group a component view by their respective base table rows
        - group_by(<expr>, ...): group by the given expressions
        """
        if self.group_by_clause is not None:
            raise excs.Error(f'Group-by already specified')
        grouping_tbl: Optional[catalog.TableVersion] = None
        group_by_clause: Optional[List[exprs.Expr]] = None
        for item in grouping_items:
            if isinstance(item, catalog.Table):
                if len(grouping_items) > 1:
                    raise excs.Error(f'group_by(): only one table can be specified')
                # we need to make sure that the grouping table is a base of self.tbl
                base = self.tbl.find_tbl_version(item._tbl_version_path.tbl_id())
                if base is None or base.id == self.tbl.tbl_id():
                    raise excs.Error(f'group_by(): {item.get_name()} is not a base table of {self.tbl.tbl_name()}')
                grouping_tbl = item._tbl_version_path.tbl_version
                break
            if not isinstance(item, exprs.Expr):
                raise excs.Error(f'Invalid expression in group_by(): {item}')
        if grouping_tbl is None:
            group_by_clause = list(grouping_items)
        return DataFrame(
            self.tbl,
            select_list=self.select_list,
            where_clause=self.where_clause,
            group_by_clause=group_by_clause,
            grouping_tbl=grouping_tbl,
            order_by_clause=self.order_by_clause,
            limit=self.limit_val,
        )

    def order_by(self, *expr_list: exprs.Expr, asc: bool = True) -> DataFrame:
        for e in expr_list:
            if not isinstance(e, exprs.Expr):
                raise excs.Error(f'Invalid expression in order_by(): {e}')
        order_by_clause = self.order_by_clause if self.order_by_clause is not None else []
        order_by_clause.extend([(e.copy(), asc) for e in expr_list])
        return DataFrame(
            self.tbl,
            select_list=self.select_list,
            where_clause=self.where_clause,
            group_by_clause=self.group_by_clause,
            grouping_tbl=self.grouping_tbl,
            order_by_clause=order_by_clause,
            limit=self.limit_val,
        )

    def limit(self, n: int) -> DataFrame:
        # TODO: allow n to be a Variable that can be substituted in bind()
        assert n is not None and isinstance(n, int)
        return DataFrame(
            self.tbl,
            select_list=self.select_list,
            where_clause=self.where_clause,
            group_by_clause=self.group_by_clause,
            grouping_tbl=self.grouping_tbl,
            order_by_clause=self.order_by_clause,
            limit=n,
        )

    def update(self, value_spec: dict[str, Any], cascade: bool = True) -> UpdateStatus:
        self._validate_mutable('update')
        return self.tbl.tbl_version.update(value_spec, where=self.where_clause, cascade=cascade)

    def delete(self) -> UpdateStatus:
        self._validate_mutable('delete')
        if not self.tbl.is_insertable():
            raise excs.Error(f'Cannot delete from view')
        return self.tbl.tbl_version.delete(where=self.where_clause)

    def _validate_mutable(self, op_name: str) -> None:
        """Tests whether this `DataFrame` can be mutated (such as by an update operation)."""
        if self.group_by_clause is not None or self.grouping_tbl is not None:
            raise excs.Error(f'Cannot use `{op_name}` after `group_by`')
        if self.order_by_clause is not None:
            raise excs.Error(f'Cannot use `{op_name}` after `order_by`')
        if self.select_list is not None:
            raise excs.Error(f'Cannot use `{op_name}` after `select`')
        if self.limit_val is not None:
            raise excs.Error(f'Cannot use `{op_name}` after `limit`')

    def __getitem__(self, index: object) -> DataFrame:
        """
        Allowed:
        - [<Predicate>]: filter operation
        - [List[Expr]]/[Tuple[Expr]]: setting the select list
        - [Expr]: setting a single-col select list
        """
        if isinstance(index, exprs.Predicate):
            return self.where(index)
        if isinstance(index, tuple):
            index = list(index)
        if isinstance(index, exprs.Expr):
            index = [index]
        if isinstance(index, list):
            return self.select(*index)
        raise TypeError(f'Invalid index type: {type(index)}')

    def as_dict(self) -> Dict[str, Any]:
        """
        Returns:
            Dictionary representing this dataframe.
        """
        tbl_versions = self.tbl.get_tbl_versions()
        d = {
            '_classname': 'DataFrame',
            'tbl': self.tbl.as_dict(),
            'select_list':
                [(e.as_dict(), name) for (e, name) in self.select_list] if self.select_list is not None else None,
            'where_clause': self.where_clause.as_dict() if self.where_clause is not None else None,
            'group_by_clause':
                [e.as_dict() for e in self.group_by_clause] if self.group_by_clause is not None else None,
            'grouping_tbl': self.grouping_tbl.as_dict() if self.grouping_tbl is not None else None,
            'order_by_clause':
                [(e.as_dict(), asc) for (e,asc) in self.order_by_clause] if self.order_by_clause is not None else None,
            'limit_val': self.limit_val,
        }
        return d

    @classmethod
    def from_dict(cls, d: Dict[str, Any]) -> 'DataFrame':
        tbl = catalog.TableVersionPath.from_dict(d['tbl'])
        select_list = [(exprs.Expr.from_dict(e), name) for e, name in d['select_list']] \
            if d['select_list'] is not None else None
        where_clause = exprs.Predicate.from_dict(d['where_clause']) \
            if d['where_clause'] is not None else None
        group_by_clause = [exprs.Expr.from_dict(e) for e in d['group_by_clause']] \
            if d['group_by_clause'] is not None else None
        grouping_tbl = catalog.TableVersion.from_dict(d['grouping_tbl']) \
            if d['grouping_tbl'] is not None else None
        order_by_clause = [(exprs.Expr.from_dict(e), asc) for e, asc in d['order_by_clause']] \
            if d['order_by_clause'] is not None else None
        limit_val = d['limit_val']
        return DataFrame(
            tbl, select_list=select_list, where_clause=where_clause, group_by_clause=group_by_clause,
            grouping_tbl=grouping_tbl, order_by_clause=order_by_clause, limit=limit_val)

    def _hash_result_set(self) -> str:
        """Return a hash that changes when the result set changes."""
        d = self.as_dict()
        # add list of referenced table versions (the actual versions, not the effective ones) in order to force cache
        # invalidation when any of the referenced tables changes
        d['tbl_versions'] = [tbl_version.version for tbl_version in self.tbl.get_tbl_versions()]
        summary_string = json.dumps(d)
        return hashlib.sha256(summary_string.encode()).hexdigest()

    def to_coco_dataset(self) -> Path:
        """Convert the dataframe to a COCO dataset.
        This dataframe must return a single json-typed output column in the following format:
        {
            'image': PIL.Image.Image,
            'annotations': [
                {
                    'bbox': [x: int, y: int, w: int, h: int],
                    'category': str | int,
                },
                ...
            ],
        }

        Returns:
            Path to the COCO dataset file.
        """
        from pixeltable.utils.coco import write_coco_dataset

        cache_key = self._hash_result_set()
        dest_path = Env.get().dataset_cache_dir / f'coco_{cache_key}'
        if dest_path.exists():
            assert dest_path.is_dir()
            data_file_path = dest_path / 'data.json'
            assert data_file_path.exists()
            assert data_file_path.is_file()
            return data_file_path
        else:
            return write_coco_dataset(self, dest_path)

    # TODO Factor this out into a separate module.
    # The return type is unresolvable, but torch can't be imported since it's an optional dependency.
    def to_pytorch_dataset(self, image_format: str = 'pt') -> 'torch.utils.data.IterableDataset':
        """
        Convert the dataframe to a pytorch IterableDataset suitable for parallel loading
        with torch.utils.data.DataLoader.

        This method requires pyarrow >= 13, torch and torchvision to work.

        This method serializes data so it can be read from disk efficiently and repeatedly without
        re-executing the query. This data is cached to disk for future re-use.

        Args:
            image_format: format of the images. Can be 'pt' (pytorch tensor) or 'np' (numpy array).
                    'np' means image columns return as an RGB uint8 array of shape HxWxC.
                    'pt' means image columns return as a CxHxW tensor with values in [0,1] and type torch.float32.
                        (the format output by torchvision.transforms.ToTensor())

        Returns:
            A pytorch IterableDataset: Columns become fields of the dataset, where rows are returned as a dictionary
                compatible with torch.utils.data.DataLoader default collation.

        Constraints:
            The default collate_fn for torch.data.util.DataLoader cannot represent null values as part of a
            pytorch tensor when forming batches. These values will raise an exception while running the dataloader.

            If you have them, you can work around None values by providing your custom collate_fn to the DataLoader
            (and have your model handle it). Or, if these are not meaningful values within a minibtach, you can
            modify or remove any such values through selections and filters prior to calling to_pytorch_dataset().
        """
        # check dependencies
        Env.get().require_package('pyarrow', [13])
        Env.get().require_package('torch')
        Env.get().require_package('torchvision')

        from pixeltable.io.parquet import save_parquet  # pylint: disable=import-outside-toplevel
        from pixeltable.utils.pytorch import PixeltablePytorchDataset  # pylint: disable=import-outside-toplevel

        cache_key = self._hash_result_set()

        dest_path = (Env.get().dataset_cache_dir / f'df_{cache_key}').with_suffix('.parquet')  # pylint: disable = protected-access
        if dest_path.exists():  # fast path: use cache
            assert dest_path.is_dir()
        else:
            save_parquet(self, dest_path)

        return PixeltablePytorchDataset(path=dest_path, image_format=image_format)<|MERGE_RESOLUTION|>--- conflicted
+++ resolved
@@ -13,14 +13,9 @@
 import pandas.io.formats.style
 import sqlalchemy as sql
 
-import io
 import pixeltable.catalog as catalog
 import pixeltable.exceptions as excs
 import pixeltable.exprs as exprs
-<<<<<<< HEAD
-=======
-import pixeltable.type_system as ts
->>>>>>> f240aace
 from pixeltable.catalog import is_valid_identifier
 from pixeltable.catalog.globals import UpdateStatus
 from pixeltable.env import Env
