from __future__ import annotations

import builtins
import copy
import dataclasses
import hashlib
import json
import logging
import traceback
from pathlib import Path
from typing import TYPE_CHECKING, Any, AsyncIterator, Callable, Hashable, Iterator, NoReturn, Optional, Sequence, Union

import pandas as pd
import sqlalchemy as sql

import pixeltable.exceptions as excs
import pixeltable.type_system as ts
from pixeltable import catalog, exec, exprs, plan  # noqa: A004
from pixeltable.catalog import is_valid_identifier
from pixeltable.catalog.globals import UpdateStatus
from pixeltable.env import Env
from pixeltable.type_system import ColumnType
from pixeltable.utils.description_helper import DescriptionHelper
from pixeltable.utils.formatter import Formatter

if TYPE_CHECKING:
    import torch
    import torch.utils.data

__all__ = ['DataFrame']

_logger = logging.getLogger('pixeltable')


class DataFrameResultSet:
    def __init__(self, rows: list[list[Any]], schema: dict[str, ColumnType]):
        self._rows = rows
        self._col_names = list(schema.keys())
        self.__schema = schema
        self.__formatter = Formatter(len(self._rows), len(self._col_names), Env.get().http_address)

    @property
    def schema(self) -> dict[str, ColumnType]:
        return self.__schema

    def __len__(self) -> int:
        return len(self._rows)

    def __repr__(self) -> str:
        return self.to_pandas().__repr__()

    def _repr_html_(self) -> str:
        formatters: dict[Hashable, Callable[[object], str]] = {}
        for col_name, col_type in self.schema.items():
            formatter = self.__formatter.get_pandas_formatter(col_type)
            if formatter is not None:
                formatters[col_name] = formatter
        return self.to_pandas().to_html(formatters=formatters, escape=False, index=False)

    def __str__(self) -> str:
        return self.to_pandas().to_string()

    def _reverse(self) -> None:
        """Reverse order of rows"""
        self._rows.reverse()

    def to_pandas(self) -> pd.DataFrame:
        return pd.DataFrame.from_records(self._rows, columns=self._col_names)

    def _row_to_dict(self, row_idx: int) -> dict[str, Any]:
        return {self._col_names[i]: self._rows[row_idx][i] for i in range(len(self._col_names))}

    def __getitem__(self, index: Any) -> Any:
        if isinstance(index, str):
            if index not in self._col_names:
                raise excs.Error(f'Invalid column name: {index}')
            col_idx = self._col_names.index(index)
            return [row[col_idx] for row in self._rows]
        if isinstance(index, int):
            return self._row_to_dict(index)
        if isinstance(index, tuple) and len(index) == 2:
            if not isinstance(index[0], int) or not isinstance(index[1], (str, int)):
                raise excs.Error(f'Bad index, expected [<row idx>, <column name | column index>]: {index}')
            if isinstance(index[1], str) and index[1] not in self._col_names:
                raise excs.Error(f'Invalid column name: {index[1]}')
            col_idx = self._col_names.index(index[1]) if isinstance(index[1], str) else index[1]
            return self._rows[index[0]][col_idx]
        raise excs.Error(f'Bad index: {index}')

    def __iter__(self) -> Iterator[dict[str, Any]]:
        return (self._row_to_dict(i) for i in range(len(self)))

    def __eq__(self, other):
        if not isinstance(other, DataFrameResultSet):
            return False
        return self.to_pandas().equals(other.to_pandas())

    def __hash__(self):
        return hash(self.to_pandas())


# # TODO: remove this; it's only here as a reminder that we still need to call release() in the current implementation
# class AnalysisInfo:
#     def __init__(self, tbl: catalog.TableVersion):
#         self.tbl = tbl
#         # output of the SQL scan stage
#         self.sql_scan_output_exprs: list[exprs.Expr] = []
#         # output of the agg stage
#         self.agg_output_exprs: list[exprs.Expr] = []
#         # Where clause of the Select stmt of the SQL scan stage
#         self.sql_where_clause: Optional[sql.ClauseElement] = None
#         # filter predicate applied to input rows of the SQL scan stage
#         self.filter: Optional[exprs.Predicate] = None
#         self.similarity_clause: Optional[exprs.ImageSimilarityPredicate] = None
#         self.agg_fn_calls: list[exprs.FunctionCall] = []  # derived from unique_exprs
#         self.has_frame_col: bool = False  # True if we're referencing the frame col
#
#         self.evaluator: Optional[exprs.Evaluator] = None
#         self.sql_scan_eval_ctx: list[exprs.Expr] = []  # needed to materialize output of SQL scan stage
#         self.agg_eval_ctx: list[exprs.Expr] = []  # needed to materialize output of agg stage
#         self.filter_eval_ctx: list[exprs.Expr] = []
#         self.group_by_eval_ctx: list[exprs.Expr] = []
#
#     def finalize_exec(self) -> None:
#         """
#         Call release() on all collected Exprs.
#         """
#         exprs.Expr.release_list(self.sql_scan_output_exprs)
#         exprs.Expr.release_list(self.agg_output_exprs)
#         if self.filter is not None:
#             self.filter.release()


class DataFrame:
    _from_clause: plan.FromClause
    _select_list_exprs: list[exprs.Expr]
    _schema: dict[str, ts.ColumnType]
    select_list: Optional[list[tuple[exprs.Expr, Optional[str]]]]
    where_clause: Optional[exprs.Expr]
    group_by_clause: Optional[list[exprs.Expr]]
    grouping_tbl: Optional[catalog.TableVersion]
    order_by_clause: Optional[list[tuple[exprs.Expr, bool]]]
    limit_val: Optional[exprs.Expr]

    def __init__(
        self,
        from_clause: Optional[plan.FromClause] = None,
        select_list: Optional[list[tuple[exprs.Expr, Optional[str]]]] = None,
        where_clause: Optional[exprs.Expr] = None,
        group_by_clause: Optional[list[exprs.Expr]] = None,
        grouping_tbl: Optional[catalog.TableVersion] = None,
        order_by_clause: Optional[list[tuple[exprs.Expr, bool]]] = None,  # list[(expr, asc)]
        limit: Optional[exprs.Expr] = None,
    ):
        self._from_clause = from_clause

        # exprs contain execution state and therefore cannot be shared
        select_list = copy.deepcopy(select_list)
        select_list_exprs, column_names = DataFrame._normalize_select_list(self._from_clause.tbls, select_list)
        # check select list after expansion to catch early
        # the following two lists are always non empty, even if select list is None.
        assert len(column_names) == len(select_list_exprs)
        self._select_list_exprs = select_list_exprs
        self._schema = {column_names[i]: select_list_exprs[i].col_type for i in range(len(column_names))}
        self.select_list = select_list

        self.where_clause = copy.deepcopy(where_clause)
        assert group_by_clause is None or grouping_tbl is None
        self.group_by_clause = copy.deepcopy(group_by_clause)
        self.grouping_tbl = grouping_tbl
        self.order_by_clause = copy.deepcopy(order_by_clause)
        self.limit_val = limit

    @classmethod
    def _normalize_select_list(
        cls, tbls: list[catalog.TableVersionPath], select_list: Optional[list[tuple[exprs.Expr, Optional[str]]]]
    ) -> tuple[list[exprs.Expr], list[str]]:
        """
        Expand select list information with all columns and their names
        Returns:
            a pair composed of the list of expressions and the list of corresponding names
        """
        if select_list is None:
            select_list = [(exprs.ColumnRef(col), None) for tbl in tbls for col in tbl.columns()]

        out_exprs: list[exprs.Expr] = []
        out_names: list[str] = []  # keep track of order
        seen_out_names: set[str] = set()  # use to check for duplicates in loop, avoid square complexity
        for i, (expr, name) in enumerate(select_list):
            if name is None:
                # use default, add suffix if needed so default adds no duplicates
                default_name = expr.default_column_name()
                if default_name is not None:
                    column_name = default_name
                    if default_name in seen_out_names:
                        # already used, then add suffix until unique name is found
                        for j in range(1, len(out_names) + 1):
                            column_name = f'{default_name}_{j}'
                            if column_name not in seen_out_names:
                                break
                else:  # no default name, eg some expressions
                    column_name = f'col_{i}'
            else:  # user provided name, no attempt to rename
                column_name = name

            out_exprs.append(expr)
            out_names.append(column_name)
            seen_out_names.add(column_name)
        assert len(out_exprs) == len(out_names)
        assert set(out_names) == seen_out_names
        return out_exprs, out_names

    @property
    def _first_tbl(self) -> catalog.TableVersionPath:
        assert len(self._from_clause.tbls) == 1
        return self._from_clause.tbls[0]

    def _vars(self) -> dict[str, exprs.Variable]:
        """
        Return a dict mapping variable name to Variable for all Variables contained in any component of the DataFrame
        """
        all_exprs: list[exprs.Expr] = []
        all_exprs.extend(self._select_list_exprs)
        if self.where_clause is not None:
            all_exprs.append(self.where_clause)
        if self.group_by_clause is not None:
            all_exprs.extend(self.group_by_clause)
        if self.order_by_clause is not None:
            all_exprs.extend([expr for expr, _ in self.order_by_clause])
        if self.limit_val is not None:
            all_exprs.append(self.limit_val)
        vars_ = exprs.Expr.list_subexprs(all_exprs, expr_class=exprs.Variable)
        unique_vars: dict[str, exprs.Variable] = {}
        for var in vars_:
            if var.name not in unique_vars:
                unique_vars[var.name] = var
            elif unique_vars[var.name].col_type != var.col_type:
                raise excs.Error(f'Multiple definitions of parameter {var.name}')
        return unique_vars

    def parameters(self) -> dict[str, ColumnType]:
        """Return a dict mapping parameter name to parameter type.

        Parameters are Variables contained in any component of the DataFrame.
        """
        return {name: var.col_type for name, var in self._vars().items()}

    def _exec(self) -> Iterator[exprs.DataRow]:
        """Run the query and return rows as a generator.
        This function must not modify the state of the DataFrame, otherwise it breaks dataset caching.
        """
        plan = self._create_query_plan()

        def exec_plan() -> Iterator[exprs.DataRow]:
            plan.open()
            try:
                for row_batch in plan:
                    yield from row_batch
            finally:
                plan.close()

<<<<<<< HEAD
        if conn is None:
            with Env.get().engine.begin() as conn_:
                yield from exec_plan(conn_)
        else:
            yield from exec_plan(conn)
=======
        yield from exec_plan()
>>>>>>> a719ed65

    async def _aexec(self) -> AsyncIterator[exprs.DataRow]:
        """Run the query and return rows as a generator.
        This function must not modify the state of the DataFrame, otherwise it breaks dataset caching.
        """
        plan = self._create_query_plan()
        plan.open()
        try:
            async for row_batch in plan:
                for row in row_batch:
                    yield row
        finally:
            plan.close()

    def _create_query_plan(self) -> exec.ExecNode:
        # construct a group-by clause if we're grouping by a table
        group_by_clause: Optional[list[exprs.Expr]] = None
        if self.grouping_tbl is not None:
            assert self.group_by_clause is None
            num_rowid_cols = len(self.grouping_tbl.store_tbl.rowid_columns())
            # the grouping table must be a base of self.tbl
            assert num_rowid_cols <= len(self._first_tbl.tbl_version.get().store_tbl.rowid_columns())
            group_by_clause = [exprs.RowidRef(self._first_tbl.tbl_version, idx) for idx in range(num_rowid_cols)]
        elif self.group_by_clause is not None:
            group_by_clause = self.group_by_clause

        for item in self._select_list_exprs:
            item.bind_rel_paths()

        return plan.Planner.create_query_plan(
            self._from_clause,
            self._select_list_exprs,
            where_clause=self.where_clause,
            group_by_clause=group_by_clause,
            order_by_clause=self.order_by_clause if self.order_by_clause is not None else [],
            limit=self.limit_val,
        )

    def _has_joins(self) -> bool:
        return len(self._from_clause.join_clauses) > 0

    def show(self, n: int = 20) -> DataFrameResultSet:
        assert n is not None
        return self.limit(n).collect()

    def head(self, n: int = 10) -> DataFrameResultSet:
        """Return the first n rows of the DataFrame, in insertion order of the underlying Table.

        head() is not supported for joins.

        Args:
            n: Number of rows to select. Default is 10.

        Returns:
            A DataFrameResultSet with the first n rows of the DataFrame.

        Raises:
            Error: If the DataFrame is the result of a join or
                if the DataFrame has an order_by clause.
        """
        if self.order_by_clause is not None:
            raise excs.Error('head() cannot be used with order_by()')
        if self._has_joins():
<<<<<<< HEAD
            raise excs.Error('head() not supported for joins')
        num_rowid_cols = len(self._first_tbl.tbl_version.store_tbl.rowid_columns())
=======
            raise excs.Error(f'head() not supported for joins')
        num_rowid_cols = len(self._first_tbl.tbl_version.get().store_tbl.rowid_columns())
>>>>>>> a719ed65
        order_by_clause = [exprs.RowidRef(self._first_tbl.tbl_version, idx) for idx in range(num_rowid_cols)]
        return self.order_by(*order_by_clause, asc=True).limit(n).collect()

    def tail(self, n: int = 10) -> DataFrameResultSet:
        """Return the last n rows of the DataFrame, in insertion order of the underlying Table.

        tail() is not supported for joins.

        Args:
            n: Number of rows to select. Default is 10.

        Returns:
            A DataFrameResultSet with the last n rows of the DataFrame.

        Raises:
            Error: If the DataFrame is the result of a join or
                if the DataFrame has an order_by clause.
        """
        if self.order_by_clause is not None:
            raise excs.Error('tail() cannot be used with order_by()')
        if self._has_joins():
<<<<<<< HEAD
            raise excs.Error('tail() not supported for joins')
        num_rowid_cols = len(self._first_tbl.tbl_version.store_tbl.rowid_columns())
=======
            raise excs.Error(f'tail() not supported for joins')
        num_rowid_cols = len(self._first_tbl.tbl_version.get().store_tbl.rowid_columns())
>>>>>>> a719ed65
        order_by_clause = [exprs.RowidRef(self._first_tbl.tbl_version, idx) for idx in range(num_rowid_cols)]
        result = self.order_by(*order_by_clause, asc=False).limit(n).collect()
        result._reverse()
        return result

    @property
    def schema(self) -> dict[str, ColumnType]:
        return self._schema

    def bind(self, args: dict[str, Any]) -> DataFrame:
        """Bind arguments to parameters and return a new DataFrame."""
        # substitute Variables with the corresponding values according to 'args', converted to Literals
        select_list_exprs = copy.deepcopy(self._select_list_exprs)
        where_clause = copy.deepcopy(self.where_clause)
        group_by_clause = copy.deepcopy(self.group_by_clause)
        order_by_exprs = (
            [copy.deepcopy(order_by_expr) for order_by_expr, _ in self.order_by_clause]
            if self.order_by_clause is not None
            else None
        )
        limit_val = copy.deepcopy(self.limit_val)

        var_exprs: dict[exprs.Expr, exprs.Expr] = {}
        vars_ = self._vars()
        for arg_name, arg_val in args.items():
            if arg_name not in vars_:
                # ignore unused variables
                continue
            var_expr = vars_[arg_name]
            arg_expr = exprs.Expr.from_object(arg_val)
            if arg_expr is None:
                raise excs.Error(f'Cannot convert argument {arg_val} to a Pixeltable expression')
            var_exprs[var_expr] = arg_expr

        exprs.Expr.list_substitute(select_list_exprs, var_exprs)
        if where_clause is not None:
            where_clause = where_clause.substitute(var_exprs)
        if group_by_clause is not None:
            exprs.Expr.list_substitute(group_by_clause, var_exprs)
        if order_by_exprs is not None:
            exprs.Expr.list_substitute(order_by_exprs, var_exprs)

        select_list = list(zip(select_list_exprs, self.schema.keys()))
        order_by_clause: Optional[list[tuple[exprs.Expr, bool]]] = None
        if order_by_exprs is not None:
            order_by_clause = [
                (expr, asc) for expr, asc in zip(order_by_exprs, [asc for _, asc in self.order_by_clause])
            ]
        if limit_val is not None:
            limit_val = limit_val.substitute(var_exprs)
            if limit_val is not None and not isinstance(limit_val, exprs.Literal):
                raise excs.Error(f'limit(): parameter must be a constant, but got {limit_val}')

        return DataFrame(
            from_clause=self._from_clause,
            select_list=select_list,
            where_clause=where_clause,
            group_by_clause=group_by_clause,
            grouping_tbl=self.grouping_tbl,
            order_by_clause=order_by_clause,
            limit=limit_val,
        )

    def _raise_expr_eval_err(self, e: excs.ExprEvalError) -> NoReturn:
        msg = f'In row {e.row_num} the {e.expr_msg} encountered exception {type(e.exc).__name__}:\n{e.exc}'
        if len(e.input_vals) > 0:
            input_msgs = [
                f"'{d}' = {d.col_type.print_value(e.input_vals[i])}" for i, d in enumerate(e.expr.dependencies())
            ]
            msg += f'\nwith {", ".join(input_msgs)}'
        assert e.exc_tb is not None
        stack_trace = traceback.format_tb(e.exc_tb)
        if len(stack_trace) > 2:
            # append a stack trace if the exception happened in user code
            # (frame 0 is ExprEvaluator and frame 1 is some expr's eval()
            nl = '\n'
            # [-1:0:-1]: leave out entry 0 and reverse order, so that the most recent frame is at the top
            msg += f'\nStack:\n{nl.join(stack_trace[-1:1:-1])}'
        raise excs.Error(msg) from e

<<<<<<< HEAD
    def _output_row_iterator(self, conn: Optional[sql.engine.Connection] = None) -> Iterator[list]:
        try:
            for data_row in self._exec(conn):
                yield [data_row[e.slot_idx] for e in self._select_list_exprs]
        except excs.ExprEvalError as e:
            self._raise_expr_eval_err(e)
        except sql.exc.DBAPIError as e:
            raise excs.Error(f'Error during SQL execution:\n{e}') from e
=======
    def _output_row_iterator(self) -> Iterator[list]:
        with Env.get().begin_xact():
            try:
                for data_row in self._exec():
                    yield [data_row[e.slot_idx] for e in self._select_list_exprs]
            except excs.ExprEvalError as e:
                self._raise_expr_eval_err(e)
            except sql.exc.DBAPIError as e:
                raise excs.Error(f'Error during SQL execution:\n{e}')
>>>>>>> a719ed65

    def collect(self) -> DataFrameResultSet:
        return DataFrameResultSet(list(self._output_row_iterator()), self.schema)

    async def _acollect(self) -> DataFrameResultSet:
        try:
            result = [[row[e.slot_idx] for e in self._select_list_exprs] async for row in self._aexec()]
            return DataFrameResultSet(result, self.schema)
        except excs.ExprEvalError as e:
            self._raise_expr_eval_err(e)
        except sql.exc.DBAPIError as e:
            raise excs.Error(f'Error during SQL execution:\n{e}') from e

    def count(self) -> int:
        """Return the number of rows in the DataFrame.

        Returns:
            The number of rows in the DataFrame.
        """
        from pixeltable.plan import Planner

        stmt = Planner.create_count_stmt(self._first_tbl, self.where_clause)
        with Env.get().begin_xact() as conn:
            result: int = conn.execute(stmt).scalar_one()
            assert isinstance(result, int)
            return result

    def _descriptors(self) -> DescriptionHelper:
        helper = DescriptionHelper()
        helper.append(self._col_descriptor())
        qd = self._query_descriptor()
        if not qd.empty:
            helper.append(qd, show_index=True, show_header=False)
        return helper

    def _col_descriptor(self) -> pd.DataFrame:
        return pd.DataFrame(
            [
                {
                    'Name': name,
                    'Type': expr.col_type._to_str(as_schema=True),
                    'Expression': expr.display_str(inline=False),
                }
                for name, expr in zip(self.schema.keys(), self._select_list_exprs)
            ]
        )

    def _query_descriptor(self) -> pd.DataFrame:
        heading_vals: list[str] = []
        info_vals: list[str] = []
        heading_vals.append('From')
        info_vals.extend(tbl.tbl_name() for tbl in self._from_clause.tbls)
        if self.where_clause is not None:
            heading_vals.append('Where')
            info_vals.append(self.where_clause.display_str(inline=False))
        if self.group_by_clause is not None:
            heading_vals.append('Group By')
            heading_vals.extend([''] * (len(self.group_by_clause) - 1))
            info_vals.extend(e.display_str(inline=False) for e in self.group_by_clause)
        if self.order_by_clause is not None:
            heading_vals.append('Order By')
            heading_vals.extend([''] * (len(self.order_by_clause) - 1))
            info_vals.extend(
                [f'{e[0].display_str(inline=False)} {"asc" if e[1] else "desc"}' for e in self.order_by_clause]
            )
        if self.limit_val is not None:
            heading_vals.append('Limit')
            info_vals.append(self.limit_val.display_str(inline=False))
        assert len(heading_vals) == len(info_vals)
        return pd.DataFrame(info_vals, index=heading_vals)

    def describe(self) -> None:
        """
        Prints a tabular description of this DataFrame.
        The description has two columns, heading and info, which list the contents of each 'component'
                (select list, where clause, ...) vertically.
        """
        if getattr(builtins, '__IPYTHON__', False):
            from IPython.display import display

            display(self._repr_html_())
        else:
            print(repr(self))

    def __repr__(self) -> str:
        return self._descriptors().to_string()

    def _repr_html_(self) -> str:
        return self._descriptors().to_html()

    def select(self, *items: Any, **named_items: Any) -> DataFrame:
        """Select columns or expressions from the DataFrame.

        Args:
            items: expressions to be selected
            named_items: named expressions to be selected

        Returns:
            A new DataFrame with the specified select list.

        Raises:
            Error: If the select list is already specified,
                or if any of the specified expressions are invalid,
                or refer to tables not in the DataFrame.

        Examples:
            Given the DataFrame person from a table t with all its columns and rows:

            >>> person = t.select()

            Select the columns 'name' and 'age' (referenced in table t) from the DataFrame person:

            >>> df = person.select(t.name, t.age)

            Select the columns 'name' (referenced in table t) from the DataFrame person,
            and a named column 'is_adult' from the expression `age >= 18` where 'age' is
            another column in table t:

            >>> df = person.select(t.name, is_adult=(t.age >= 18))

        """
        if self.select_list is not None:
            raise excs.Error('Select list already specified')
        for name, _ in named_items.items():
            if not isinstance(name, str) or not is_valid_identifier(name):
                raise excs.Error(f'Invalid name: {name}')
        base_list = [(expr, None) for expr in items] + [(expr, k) for (k, expr) in named_items.items()]
        if len(base_list) == 0:
            return self

        # analyze select list; wrap literals with the corresponding expressions
        select_list: list[tuple[exprs.Expr, Optional[str]]] = []
        for raw_expr, name in base_list:
            expr = exprs.Expr.from_object(raw_expr)
            if expr is None:
                raise excs.Error(f'Invalid expression: {raw_expr}')
            if expr.col_type.is_invalid_type():
                raise excs.Error(f'Invalid type: {raw_expr}')
            if not expr.is_bound_by(self._from_clause.tbls):
                raise excs.Error(
                    f"Expression '{expr}' cannot be evaluated in the context of this query's tables "
                    f'({",".join(tbl.tbl_name() for tbl in self._from_clause.tbls)})'
                )
            select_list.append((expr, name))

        # check user provided names do not conflict among themselves or with auto-generated ones
        seen: set[str] = set()
        _, names = DataFrame._normalize_select_list(self._from_clause.tbls, select_list)
        for name in names:
            if name in seen:
                repeated_names = [j for j, x in enumerate(names) if x == name]
                pretty = ', '.join(map(str, repeated_names))
                raise excs.Error(f'Repeated column name "{name}" in select() at positions: {pretty}')
            seen.add(name)

        return DataFrame(
            from_clause=self._from_clause,
            select_list=select_list,
            where_clause=self.where_clause,
            group_by_clause=self.group_by_clause,
            grouping_tbl=self.grouping_tbl,
            order_by_clause=self.order_by_clause,
            limit=self.limit_val,
        )

    def where(self, pred: exprs.Expr) -> DataFrame:
        """Filter rows based on a predicate.

        Args:
            pred: the predicate to filter rows

        Returns:
            A new DataFrame with the specified predicates replacing the where-clause.

        Raises:
            Error: If the predicate is not a Pixeltable expression,
                or if it does not return a boolean value,
                or refers to tables not in the DataFrame.

        Examples:
            Given the DataFrame person from a table t with all its columns and rows:

            >>> person = t.select()

            Filter the above DataFrame person to only include rows where the column 'age'
            (referenced in table t) is greater than 30:

            >>> df = person.where(t.age > 30)
        """
        if not isinstance(pred, exprs.Expr):
            raise excs.Error(f'Where() requires a Pixeltable expression, but instead got {type(pred)}')
        if not pred.col_type.is_bool_type():
            raise excs.Error(f'Where(): expression needs to return bool, but instead returns {pred.col_type}')
        return DataFrame(
            from_clause=self._from_clause,
            select_list=self.select_list,
            where_clause=pred,
            group_by_clause=self.group_by_clause,
            grouping_tbl=self.grouping_tbl,
            order_by_clause=self.order_by_clause,
            limit=self.limit_val,
        )

    def _create_join_predicate(
        self, other: catalog.TableVersionPath, on: Union[exprs.Expr, Sequence[exprs.ColumnRef]]
    ) -> exprs.Expr:
        """Verifies user-specified 'on' argument and converts it into a join predicate."""
        col_refs: list[exprs.ColumnRef] = []
        joined_tbls = [*self._from_clause.tbls, other]

        if isinstance(on, exprs.ColumnRef):
            on = [on]
        elif isinstance(on, exprs.Expr):
            if not on.is_bound_by(joined_tbls):
                raise excs.Error(f"'on': expression cannot be evaluated in the context of the joined tables: {on}")
            if not on.col_type.is_bool_type():
                raise excs.Error(f"'on': boolean expression expected, but got {on.col_type}: {on}")
            return on
        elif not isinstance(on, Sequence) or len(on) == 0:
            raise excs.Error("'on': must be a sequence of column references or a boolean expression")

        assert isinstance(on, Sequence)
        for col_ref in on:
            if not isinstance(col_ref, exprs.ColumnRef):
                raise excs.Error("'on': must be a sequence of column references or a boolean expression")
            if not col_ref.is_bound_by(joined_tbls):
                raise excs.Error(f"'on': expression cannot be evaluated in the context of the joined tables: {col_ref}")
            col_refs.append(col_ref)

        predicates: list[exprs.Expr] = []
        # try to turn ColumnRefs into equality predicates
        assert len(col_refs) > 0 and len(joined_tbls) >= 2
        for col_ref in col_refs:
            # identify the referenced column by name in 'other'
            rhs_col = other.get_column(col_ref.col.name, include_bases=True)
            if rhs_col is None:
                raise excs.Error(f"'on': column {col_ref.col.name!r} not found in joined table")
            rhs_col_ref = exprs.ColumnRef(rhs_col)

            lhs_col_ref: Optional[exprs.ColumnRef] = None
            if any(tbl.has_column(col_ref.col, include_bases=True) for tbl in self._from_clause.tbls):
                # col_ref comes from the existing from_clause, we use that directly
                lhs_col_ref = col_ref
            else:
                # col_ref comes from other, we need to look for a match in the existing from_clause by name
                for tbl in self._from_clause.tbls:
                    col = tbl.get_column(col_ref.col.name, include_bases=True)
                    if col is None:
                        continue
                    if lhs_col_ref is not None:
                        raise excs.Error(f"'on': ambiguous column reference: {col_ref.col.name!r}")
                    lhs_col_ref = exprs.ColumnRef(col)
                if lhs_col_ref is None:
                    tbl_names = [tbl.tbl_name() for tbl in self._from_clause.tbls]
                    raise excs.Error(f"'on': column {col_ref.col.name!r} not found in any of: {' '.join(tbl_names)}")
            pred = exprs.Comparison(exprs.ComparisonOperator.EQ, lhs_col_ref, rhs_col_ref)
            predicates.append(pred)

        assert len(predicates) > 0
        if len(predicates) == 1:
            return predicates[0]
        else:
            return exprs.CompoundPredicate(operator=exprs.LogicalOperator.AND, operands=predicates)

    def join(
        self,
        other: catalog.Table,
        on: Optional[Union[exprs.Expr, Sequence[exprs.ColumnRef]]] = None,
        how: plan.JoinType.LiteralType = 'inner',
    ) -> DataFrame:
        """
        Join this DataFrame with a table.

        Args:
            other: the table to join with
            on: the join condition, which can be either a) references to one or more columns or b) a boolean
                expression.

                - column references: implies an equality predicate that matches columns in both this
                    DataFrame and `other` by name.

                    - column in `other`: A column with that same name must be present in this DataFrame, and **it must
                        be unique** (otherwise the join is ambiguous).
                    - column in this DataFrame: A column with that same name must be present in `other`.

                - boolean expression: The expressions must be valid in the context of the joined tables.
            how: the type of join to perform.

                - `'inner'`: only keep rows that have a match in both
                - `'left'`: keep all rows from this DataFrame and only matching rows from the other table
                - `'right'`: keep all rows from the other table and only matching rows from this DataFrame
                - `'full_outer'`: keep all rows from both this DataFrame and the other table
                - `'cross'`: Cartesian product; no `on` condition allowed

        Returns:
            A new DataFrame.

        Examples:
            Perform an inner join between t1 and t2 on the column id:

            >>> join1 = t1.join(t2, on=t2.id)

            Perform a left outer join of join1 with t3, also on id (note that we can't specify `on=t3.id` here,
            because that would be ambiguous, since both t1 and t2 have a column named id):

            >>> join2 = join1.join(t3, on=t2.id, how='left')

            Do the same, but now with an explicit join predicate:

            >>> join2 = join1.join(t3, on=t2.id == t3.id, how='left')

            Join t with d, which has a composite primary key (columns pk1 and pk2, with corresponding foreign
            key columns d1 and d2 in t):

            >>> df = t.join(d, on=(t.d1 == d.pk1) & (t.d2 == d.pk2), how='left')
        """
        join_pred: Optional[exprs.Expr]
        if how == 'cross':
            if on is not None:
                raise excs.Error("'on' not allowed for cross join")
            join_pred = None
        else:
            if on is None:
                raise excs.Error(f"how={how!r} requires 'on'")
            join_pred = self._create_join_predicate(other._tbl_version_path, on)
        join_clause = plan.JoinClause(join_type=plan.JoinType.validated(how, "'how'"), join_predicate=join_pred)
        from_clause = plan.FromClause(
            tbls=[*self._from_clause.tbls, other._tbl_version_path],
            join_clauses=[*self._from_clause.join_clauses, join_clause],
        )
        return DataFrame(
            from_clause=from_clause,
            select_list=self.select_list,
            where_clause=self.where_clause,
            group_by_clause=self.group_by_clause,
            grouping_tbl=self.grouping_tbl,
            order_by_clause=self.order_by_clause,
            limit=self.limit_val,
        )

    def group_by(self, *grouping_items: Any) -> DataFrame:
        """Add a group-by clause to this DataFrame.

        Variants:
        - group_by(<base table>): group a component view by their respective base table rows
        - group_by(<expr>, ...): group by the given expressions

        Note, that grouping will be applied to the rows and take effect when
        used with an aggregation function like sum(), count() etc.

        Args:
            grouping_items: expressions to group by

        Returns:
            A new DataFrame with the specified group-by clause.

        Raises:
            Error: If the group-by clause is already specified,
                or if the specified expression is invalid,
                or refer to tables not in the DataFrame,
                or if the DataFrame is a result of a join.

        Examples:
            Given the DataFrame book from a table t with all its columns and rows:

            >>> book = t.select()

            Group the above DataFrame book by the 'genre' column (referenced in table t):

            >>> df = book.group_by(t.genre)

            Use the above DataFrame df grouped by genre to count the number of
            books for each 'genre':

            >>> df = book.group_by(t.genre).select(t.genre, count=count(t.genre)).show()

            Use the above DataFrame df grouped by genre to the total price of
            books for each 'genre':

            >>> df = book.group_by(t.genre).select(t.genre, total=sum(t.price)).show()
        """
        if self.group_by_clause is not None:
            raise excs.Error('Group-by already specified')
        grouping_tbl: Optional[catalog.TableVersion] = None
        group_by_clause: Optional[list[exprs.Expr]] = None
        for item in grouping_items:
            if isinstance(item, catalog.Table):
                if len(grouping_items) > 1:
                    raise excs.Error('group_by(): only one table can be specified')
                if len(self._from_clause.tbls) > 1:
                    raise excs.Error('group_by() with Table not supported for joins')
                # we need to make sure that the grouping table is a base of self.tbl
                base = self._first_tbl.find_tbl_version(item._tbl_version_path.tbl_id())
                if base is None or base.id == self._first_tbl.tbl_id():
                    raise excs.Error(f'group_by(): {item._name} is not a base table of {self._first_tbl.tbl_name()}')
                grouping_tbl = item._tbl_version_path.tbl_version.get()
                break
            if not isinstance(item, exprs.Expr):
                raise excs.Error(f'Invalid expression in group_by(): {item}')
        if grouping_tbl is None:
            group_by_clause = list(grouping_items)
        return DataFrame(
            from_clause=self._from_clause,
            select_list=self.select_list,
            where_clause=self.where_clause,
            group_by_clause=group_by_clause,
            grouping_tbl=grouping_tbl,
            order_by_clause=self.order_by_clause,
            limit=self.limit_val,
        )

    def order_by(self, *expr_list: exprs.Expr, asc: bool = True) -> DataFrame:
        """Add an order-by clause to this DataFrame.

        Args:
            expr_list: expressions to order by
            asc: whether to order in ascending order (True) or descending order (False).
                Default is True.

        Returns:
            A new DataFrame with the specified order-by clause.

        Raises:
            Error: If the order-by clause is already specified,
                or if the specified expression is invalid,
                or refer to tables not in the DataFrame.

        Examples:
            Given the DataFrame book from a table t with all its columns and rows:

            >>> book = t.select()

            Order the above DataFrame book by two columns (price, pages) in descending order:

            >>> df = book.order_by(t.price, t.pages, asc=False)

            Order the above DataFrame book by price in descending order, but order the pages
            in ascending order:

            >>> df = book.order_by(t.price, asc=False).order_by(t.pages)
        """
        for e in expr_list:
            if not isinstance(e, exprs.Expr):
                raise excs.Error(f'Invalid expression in order_by(): {e}')
        order_by_clause = self.order_by_clause if self.order_by_clause is not None else []
        order_by_clause.extend([(e.copy(), asc) for e in expr_list])
        return DataFrame(
            from_clause=self._from_clause,
            select_list=self.select_list,
            where_clause=self.where_clause,
            group_by_clause=self.group_by_clause,
            grouping_tbl=self.grouping_tbl,
            order_by_clause=order_by_clause,
            limit=self.limit_val,
        )

    def limit(self, n: int) -> DataFrame:
        """Limit the number of rows in the DataFrame.

        Args:
            n: Number of rows to select.

        Returns:
            A new DataFrame with the specified limited rows.
        """
        assert n is not None
        n = exprs.Expr.from_object(n)
        if not n.col_type.is_int_type():
            raise excs.Error(f'limit(): parameter must be of type int, instead of {n.col_type}')
        return DataFrame(
            from_clause=self._from_clause,
            select_list=self.select_list,
            where_clause=self.where_clause,
            group_by_clause=self.group_by_clause,
            grouping_tbl=self.grouping_tbl,
            order_by_clause=self.order_by_clause,
            limit=n,
        )

    def update(self, value_spec: dict[str, Any], cascade: bool = True) -> UpdateStatus:
        """Update rows in the underlying table of the DataFrame.

        Update rows in the table with the specified value_spec.

        Args:
            value_spec: a dict of column names to update and the new value to update it to.
            cascade: if True, also update all computed columns that transitively depend
                    on the updated columns, including within views. Default is True.

        Returns:
            UpdateStatus: the status of the update operation.

        Example:
            Given the DataFrame person from a table t with all its columns and rows:

            >>> person = t.select()

            Via the above DataFrame person, update the column 'city' to 'Oakland'
            and 'state' to 'CA' in the table t:

            >>> df = person.update({'city': 'Oakland', 'state': 'CA'})

            Via the above DataFrame person, update the column 'age' to 30 for any
            rows where 'year' is 2014 in the table t:

            >>> df = person.where(t.year == 2014).update({'age': 30})
        """
        self._validate_mutable('update', False)
        with Env.get().begin_xact():
            return self._first_tbl.tbl_version.get().update(value_spec, where=self.where_clause, cascade=cascade)

    def delete(self) -> UpdateStatus:
        """Delete rows form the underlying table of the DataFrame.

        The delete operation is only allowed for DataFrames on base tables.

        Returns:
            UpdateStatus: the status of the delete operation.

        Example:
            Given the DataFrame person from a table t with all its columns and rows:

            >>> person = t.select()

            Via the above DataFrame person, delete all rows from the table t where the column 'age' is less than 18:

            >>> df = person.where(t.age < 18).delete()
        """
        self._validate_mutable('delete', False)
        if not self._first_tbl.is_insertable():
<<<<<<< HEAD
            raise excs.Error('Cannot delete from view')
        return self._first_tbl.tbl_version.delete(where=self.where_clause)
=======
            raise excs.Error(f'Cannot delete from view')
        with Env.get().begin_xact():
            return self._first_tbl.tbl_version.get().delete(where=self.where_clause)
>>>>>>> a719ed65

    def _validate_mutable(self, op_name: str, allow_select: bool) -> None:
        """Tests whether this DataFrame can be mutated (such as by an update operation).

        Args:
            op_name: The name of the operation for which the test is being performed.
            allow_select: If True, allow a select() specification in the Dataframe.
        """
        if self.group_by_clause is not None or self.grouping_tbl is not None:
            raise excs.Error(f'Cannot use `{op_name}` after `group_by`')
        if self.order_by_clause is not None:
            raise excs.Error(f'Cannot use `{op_name}` after `order_by`')
        if self.select_list is not None and not allow_select:
            raise excs.Error(f'Cannot use `{op_name}` after `select`')
        if self.limit_val is not None:
            raise excs.Error(f'Cannot use `{op_name}` after `limit`')

    def as_dict(self) -> dict[str, Any]:
        """
        Returns:
            Dictionary representing this dataframe.
        """
        d = {
            '_classname': 'DataFrame',
            'from_clause': {
                'tbls': [tbl.as_dict() for tbl in self._from_clause.tbls],
                'join_clauses': [dataclasses.asdict(clause) for clause in self._from_clause.join_clauses],
            },
            'select_list': [(e.as_dict(), name) for (e, name) in self.select_list]
            if self.select_list is not None
            else None,
            'where_clause': self.where_clause.as_dict() if self.where_clause is not None else None,
            'group_by_clause': [e.as_dict() for e in self.group_by_clause]
            if self.group_by_clause is not None
            else None,
            'grouping_tbl': self.grouping_tbl.as_dict() if self.grouping_tbl is not None else None,
            'order_by_clause': [(e.as_dict(), asc) for (e, asc) in self.order_by_clause]
            if self.order_by_clause is not None
            else None,
            'limit_val': self.limit_val.as_dict() if self.limit_val is not None else None,
        }
        return d

    @classmethod
    def from_dict(cls, d: dict[str, Any]) -> 'DataFrame':
        # we need to wrap the construction with a transaction, because it might need to load metadata
        with Env.get().begin_xact():
            tbls = [catalog.TableVersionPath.from_dict(tbl_dict) for tbl_dict in d['from_clause']['tbls']]
            join_clauses = [plan.JoinClause(**clause_dict) for clause_dict in d['from_clause']['join_clauses']]
            from_clause = plan.FromClause(tbls=tbls, join_clauses=join_clauses)
            select_list = (
                [(exprs.Expr.from_dict(e), name) for e, name in d['select_list']]
                if d['select_list'] is not None
                else None
            )
            where_clause = exprs.Expr.from_dict(d['where_clause']) if d['where_clause'] is not None else None
            group_by_clause = (
                [exprs.Expr.from_dict(e) for e in d['group_by_clause']] if d['group_by_clause'] is not None else None
            )
            grouping_tbl = catalog.TableVersion.from_dict(d['grouping_tbl']) if d['grouping_tbl'] is not None else None
            order_by_clause = (
                [(exprs.Expr.from_dict(e), asc) for e, asc in d['order_by_clause']]
                if d['order_by_clause'] is not None
                else None
            )
            limit_val = exprs.Expr.from_dict(d['limit_val']) if d['limit_val'] is not None else None

            return DataFrame(
                from_clause=from_clause,
                select_list=select_list,
                where_clause=where_clause,
                group_by_clause=group_by_clause,
                grouping_tbl=grouping_tbl,
                order_by_clause=order_by_clause,
                limit=limit_val,
            )

    def _hash_result_set(self) -> str:
        """Return a hash that changes when the result set changes."""
        d = self.as_dict()
        # add list of referenced table versions (the actual versions, not the effective ones) in order to force cache
        # invalidation when any of the referenced tables changes
        d['tbl_versions'] = [
            tbl_version.get().version for tbl in self._from_clause.tbls for tbl_version in tbl.get_tbl_versions()
        ]
        summary_string = json.dumps(d)
        return hashlib.sha256(summary_string.encode()).hexdigest()

    def to_coco_dataset(self) -> Path:
        """Convert the dataframe to a COCO dataset.
        This dataframe must return a single json-typed output column in the following format:
        {
            'image': PIL.Image.Image,
            'annotations': [
                {
                    'bbox': [x: int, y: int, w: int, h: int],
                    'category': str | int,
                },
                ...
            ],
        }

        Returns:
            Path to the COCO dataset file.
        """
        from pixeltable.utils.coco import write_coco_dataset

        cache_key = self._hash_result_set()
        dest_path = Env.get().dataset_cache_dir / f'coco_{cache_key}'
        if dest_path.exists():
            assert dest_path.is_dir()
            data_file_path = dest_path / 'data.json'
            assert data_file_path.exists()
            assert data_file_path.is_file()
            return data_file_path
        else:
            with Env.get().begin_xact():
                return write_coco_dataset(self, dest_path)

    def to_pytorch_dataset(self, image_format: str = 'pt') -> 'torch.utils.data.IterableDataset':
        """
        Convert the dataframe to a pytorch IterableDataset suitable for parallel loading
        with torch.utils.data.DataLoader.

        This method requires pyarrow >= 13, torch and torchvision to work.

        This method serializes data so it can be read from disk efficiently and repeatedly without
        re-executing the query. This data is cached to disk for future re-use.

        Args:
            image_format: format of the images. Can be 'pt' (pytorch tensor) or 'np' (numpy array).
                    'np' means image columns return as an RGB uint8 array of shape HxWxC.
                    'pt' means image columns return as a CxHxW tensor with values in [0,1] and type torch.float32.
                        (the format output by torchvision.transforms.ToTensor())

        Returns:
            A pytorch IterableDataset: Columns become fields of the dataset, where rows are returned as a dictionary
                compatible with torch.utils.data.DataLoader default collation.

        Constraints:
            The default collate_fn for torch.data.util.DataLoader cannot represent null values as part of a
            pytorch tensor when forming batches. These values will raise an exception while running the dataloader.

            If you have them, you can work around None values by providing your custom collate_fn to the DataLoader
            (and have your model handle it). Or, if these are not meaningful values within a minibtach, you can
            modify or remove any such values through selections and filters prior to calling to_pytorch_dataset().
        """
        # check dependencies
        Env.get().require_package('pyarrow', [13])
        Env.get().require_package('torch')
        Env.get().require_package('torchvision')

        from pixeltable.io import export_parquet
        from pixeltable.utils.pytorch import PixeltablePytorchDataset

        cache_key = self._hash_result_set()

        dest_path = (Env.get().dataset_cache_dir / f'df_{cache_key}').with_suffix('.parquet')
        if dest_path.exists():  # fast path: use cache
            assert dest_path.is_dir()
        else:
            with Env.get().begin_xact():
                export_parquet(self, dest_path, inline_images=True)

        return PixeltablePytorchDataset(path=dest_path, image_format=image_format)<|MERGE_RESOLUTION|>--- conflicted
+++ resolved
@@ -259,15 +259,7 @@
             finally:
                 plan.close()
 
-<<<<<<< HEAD
-        if conn is None:
-            with Env.get().engine.begin() as conn_:
-                yield from exec_plan(conn_)
-        else:
-            yield from exec_plan(conn)
-=======
         yield from exec_plan()
->>>>>>> a719ed65
 
     async def _aexec(self) -> AsyncIterator[exprs.DataRow]:
         """Run the query and return rows as a generator.
@@ -331,13 +323,8 @@
         if self.order_by_clause is not None:
             raise excs.Error('head() cannot be used with order_by()')
         if self._has_joins():
-<<<<<<< HEAD
             raise excs.Error('head() not supported for joins')
-        num_rowid_cols = len(self._first_tbl.tbl_version.store_tbl.rowid_columns())
-=======
-            raise excs.Error(f'head() not supported for joins')
         num_rowid_cols = len(self._first_tbl.tbl_version.get().store_tbl.rowid_columns())
->>>>>>> a719ed65
         order_by_clause = [exprs.RowidRef(self._first_tbl.tbl_version, idx) for idx in range(num_rowid_cols)]
         return self.order_by(*order_by_clause, asc=True).limit(n).collect()
 
@@ -359,13 +346,8 @@
         if self.order_by_clause is not None:
             raise excs.Error('tail() cannot be used with order_by()')
         if self._has_joins():
-<<<<<<< HEAD
             raise excs.Error('tail() not supported for joins')
-        num_rowid_cols = len(self._first_tbl.tbl_version.store_tbl.rowid_columns())
-=======
-            raise excs.Error(f'tail() not supported for joins')
         num_rowid_cols = len(self._first_tbl.tbl_version.get().store_tbl.rowid_columns())
->>>>>>> a719ed65
         order_by_clause = [exprs.RowidRef(self._first_tbl.tbl_version, idx) for idx in range(num_rowid_cols)]
         result = self.order_by(*order_by_clause, asc=False).limit(n).collect()
         result._reverse()
@@ -446,16 +428,6 @@
             msg += f'\nStack:\n{nl.join(stack_trace[-1:1:-1])}'
         raise excs.Error(msg) from e
 
-<<<<<<< HEAD
-    def _output_row_iterator(self, conn: Optional[sql.engine.Connection] = None) -> Iterator[list]:
-        try:
-            for data_row in self._exec(conn):
-                yield [data_row[e.slot_idx] for e in self._select_list_exprs]
-        except excs.ExprEvalError as e:
-            self._raise_expr_eval_err(e)
-        except sql.exc.DBAPIError as e:
-            raise excs.Error(f'Error during SQL execution:\n{e}') from e
-=======
     def _output_row_iterator(self) -> Iterator[list]:
         with Env.get().begin_xact():
             try:
@@ -465,7 +437,6 @@
                 self._raise_expr_eval_err(e)
             except sql.exc.DBAPIError as e:
                 raise excs.Error(f'Error during SQL execution:\n{e}')
->>>>>>> a719ed65
 
     def collect(self) -> DataFrameResultSet:
         return DataFrameResultSet(list(self._output_row_iterator()), self.schema)
@@ -996,14 +967,9 @@
         """
         self._validate_mutable('delete', False)
         if not self._first_tbl.is_insertable():
-<<<<<<< HEAD
             raise excs.Error('Cannot delete from view')
-        return self._first_tbl.tbl_version.delete(where=self.where_clause)
-=======
-            raise excs.Error(f'Cannot delete from view')
         with Env.get().begin_xact():
             return self._first_tbl.tbl_version.get().delete(where=self.where_clause)
->>>>>>> a719ed65
 
     def _validate_mutable(self, op_name: str, allow_select: bool) -> None:
         """Tests whether this DataFrame can be mutated (such as by an update operation).
