--- conflicted
+++ resolved
@@ -1028,8 +1028,7 @@
             if d['order_by_clause'] is not None
             else None
         )
-<<<<<<< HEAD
-        limit_val = d['limit_val']
+        limit_val = exprs.Expr.from_dict(d['limit_val']) if d['limit_val'] is not None else None
 
         # we need to wrap the construction with a transaction, because it might need to load metadata
         with Env.get().begin():
@@ -1042,18 +1041,6 @@
                 order_by_clause=order_by_clause,
                 limit=limit_val,
             )
-=======
-        limit_val = exprs.Expr.from_dict(d['limit_val']) if d['limit_val'] is not None else None
-        return DataFrame(
-            from_clause=from_clause,
-            select_list=select_list,
-            where_clause=where_clause,
-            group_by_clause=group_by_clause,
-            grouping_tbl=grouping_tbl,
-            order_by_clause=order_by_clause,
-            limit=limit_val,
-        )
->>>>>>> 2c701cf6
 
     def _hash_result_set(self) -> str:
         """Return a hash that changes when the result set changes."""
