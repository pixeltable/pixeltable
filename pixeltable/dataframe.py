--- conflicted
+++ resolved
@@ -905,11 +905,7 @@
                 grouping_tbl = item if isinstance(item, catalog.TableVersion) else item._tbl_version.get()
                 # we need to make sure that the grouping table is a base of self.tbl
                 base = self._first_tbl.find_tbl_version(grouping_tbl.id)
-<<<<<<< HEAD
-                if base is None or base.id == self._first_tbl.tbl_id():
-=======
                 if base is None or base.id == self._first_tbl.tbl_id:
->>>>>>> 65da3ac3
                     raise excs.Error(
                         f'group_by(): {grouping_tbl.name} is not a base table of {self._first_tbl.tbl_name()}'
                     )
