from __future__ import annotations

import base64
import copy
import hashlib
import io
import json
import logging
import mimetypes
import traceback
from pathlib import Path
from typing import List, Optional, Any, Dict, Generator, Tuple, Set

import PIL.Image
import cv2
import pandas as pd
import pandas.io.formats.style
import sqlalchemy as sql
from PIL import Image

import pixeltable.catalog as catalog
import pixeltable.exceptions as excs
import pixeltable.exprs as exprs
import pixeltable.type_system as ts
from pixeltable.catalog import is_valid_identifier
from pixeltable.env import Env
from pixeltable.plan import Planner
from pixeltable.type_system import ColumnType

__all__ = [
    'DataFrame'
]

_logger = logging.getLogger('pixeltable')


def _create_source_tag(file_path: str) -> str:
    abs_path = Path(file_path)
    assert abs_path.is_absolute()
    src_url = f'{Env.get().http_address}/{abs_path}'
    mime = mimetypes.guess_type(src_url)[0]
    # if mime is None, the attribute string would not be valid html.
    mime_attr = f'type="{mime}"' if mime is not None else ''
    return f'<source src="{src_url}" {mime_attr} />'

<<<<<<< HEAD
def _format_video(file_path: str) -> str:
    return f'<div style="width:320px;"><video controls width="320">{_create_source_tag(file_path)}</video></div>'

def _format_audio(file_path: str) -> str:
    return f'<audio controls>{_create_source_tag(file_path)}</audio>'
=======
>>>>>>> 2318fa3c

class DataFrameResultSet:

    def __init__(self, rows: List[List[Any]], col_names: List[str], col_types: List[ColumnType]):
        self._rows = rows
        self._col_names = col_names
        self._col_types = col_types
        self._formatters = {
            ts.ImageType: self._format_img,
            ts.VideoType: self._format_video,
            ts.AudioType: self._format_audio,
        }

    def __len__(self) -> int:
        return len(self._rows)

    def column_names(self) -> List[str]:
        return self._col_names

    def column_types(self) -> List[ColumnType]:
        return self._col_types

    def __repr__(self) -> str:
        return self.to_pandas().__repr__()

    def _repr_html_(self) -> str:
        formatters = {
            col_name: self._formatters[col_type.__class__]
            for col_name, col_type in zip(self._col_names, self._col_types)
            if col_type.__class__ in self._formatters
        }
        return self.to_pandas().to_html(formatters=formatters, escape=False, index=False)

    def __str__(self) -> str:
        return self.to_pandas().to_string()

    def _reverse(self) -> None:
        """Reverse order of rows"""
        self._rows.reverse()

    def to_pandas(self) -> pd.DataFrame:
        return pd.DataFrame.from_records(self._rows, columns=self._col_names)

    def _row_to_dict(self, row_idx: int) -> Dict[str, Any]:
        return {self._col_names[i]: self._rows[row_idx][i] for i in range(len(self._col_names))}

    # Formatters

    def _format_img(self, img: Image.Image) -> str:
        """
        Create <img> tag for Image object.
        """
        assert isinstance(img, Image.Image), f'Wrong type: {type(img)}'
        # Try to make it look decent in a variety of display scenarios
        if len(self._rows) > 1:
            width = 240  # Multiple rows: display small images
        elif len(self._col_names) > 1:
            width = 480  # Multiple columns: display medium images
        else:
            width = 640  # A single image: larger display
        with io.BytesIO() as buffer:
            img.save(buffer, 'jpeg')
            img_base64 = base64.b64encode(buffer.getvalue()).decode()
            return f'''
            <div style="width:{width}px;">
                <img src="data:image/jpeg;base64,{img_base64}" width="{width}" />
            </div>
            '''

    def _format_video(self, file_path: str) -> str:
        thumb_tag = ""
        # Attempt to extract the first frame of the video to use as a thumbnail,
        # so that the notebook can be exported as HTML and viewed in contexts where
        # the video itself is not accessible.
        # TODO(aaron-siegel): If the video is backed by a concrete external URL,
        # should we link to that instead?
        video_reader = cv2.VideoCapture(str(file_path))
        if video_reader.isOpened():
            status, img_array = video_reader.read()
            if status:
                img_array = cv2.cvtColor(img_array, cv2.COLOR_BGR2RGB)
                thumb = PIL.Image.fromarray(img_array)
                with io.BytesIO() as buffer:
                    thumb.save(buffer, 'jpeg')
                    thumb_base64 = base64.b64encode(buffer.getvalue()).decode()
                    thumb_tag = f'poster="data:image/jpeg;base64,{thumb_base64}"'
            video_reader.release()
        if len(self._rows) > 1:
            width = 320
        elif len(self._col_names) > 1:
            width = 480
        else:
            width = 800
        return f'''
        <div style="width:{width}px;">
            <video controls width="{width}" {thumb_tag}>
                {_create_source_tag(file_path)}
            </video>
        </div>
        '''

    def _format_audio(self, file_path: str) -> str:
        return f'<audio controls>{_create_source_tag(file_path)}</audio>'

    def __getitem__(self, index: Any) -> Any:
        if isinstance(index, str):
            if index not in self._col_names:
                raise excs.Error(f'Invalid column name: {index}')
            col_idx = self._col_names.index(index)
            return [row[col_idx] for row in self._rows]
        if isinstance(index, int):
            return self._row_to_dict(index)
        if isinstance(index, tuple) and len(index) == 2:
            if not isinstance(index[0], int) or not (isinstance(index[1], str) or isinstance(index[1], int)):
                raise excs.Error(f'Bad index, expected [<row idx>, <column name | column index>]: {index}')
            if isinstance(index[1], str) and index[1] not in self._col_names:
                raise excs.Error(f'Invalid column name: {index[1]}')
            col_idx = self._col_names.index(index[1]) if isinstance(index[1], str) else index[1]
            return self._rows[index[0]][col_idx]
        raise excs.Error(f'Bad index: {index}')

    def __iter__(self) -> DataFrameResultSetIterator:
        return DataFrameResultSetIterator(self)

    def __eq__(self, other):
        if not isinstance(other, DataFrameResultSet):
            return False
        return self.to_pandas().equals(other.to_pandas())


class DataFrameResultSetIterator:
    def __init__(self, result_set: DataFrameResultSet):
        self._result_set = result_set
        self._idx = 0

    def __next__(self) -> Dict[str, Any]:
        if self._idx >= len(self._result_set):
            raise StopIteration
        row = self._result_set._row_to_dict(self._idx)
        self._idx += 1
        return row


# TODO: remove this; it's only here as a reminder that we still need to call release() in the current implementation
class AnalysisInfo:
    def __init__(self, tbl: catalog.TableVersion):
        self.tbl = tbl
        # output of the SQL scan stage
        self.sql_scan_output_exprs: List[exprs.Expr] = []
        # output of the agg stage
        self.agg_output_exprs: List[exprs.Expr] = []
        # Where clause of the Select stmt of the SQL scan stage
        self.sql_where_clause: Optional[sql.ClauseElement] = None
        # filter predicate applied to input rows of the SQL scan stage
        self.filter: Optional[exprs.Predicate] = None
        self.similarity_clause: Optional[exprs.ImageSimilarityPredicate] = None
        self.agg_fn_calls: List[exprs.FunctionCall] = []  # derived from unique_exprs
        self.has_frame_col: bool = False  # True if we're referencing the frame col

        self.evaluator: Optional[exprs.Evaluator] = None
        self.sql_scan_eval_ctx: List[exprs.Expr] = []  # needed to materialize output of SQL scan stage
        self.agg_eval_ctx: List[exprs.Expr] = []  # needed to materialize output of agg stage
        self.filter_eval_ctx: List[exprs.Expr] = []
        self.group_by_eval_ctx: List[exprs.Expr] = []

    def finalize_exec(self) -> None:
        """
        Call release() on all collected Exprs.
        """
        exprs.Expr.release_list(self.sql_scan_output_exprs)
        exprs.Expr.release_list(self.agg_output_exprs)
        if self.filter is not None:
            self.filter.release()


class DataFrame:
    def __init__(
            self, tbl: catalog.TableVersionPath,
            select_list: Optional[List[Tuple[exprs.Expr, Optional[str]]]] = None,
            where_clause: Optional[exprs.Predicate] = None,
            group_by_clause: Optional[List[exprs.Expr]] = None,
            grouping_tbl: Optional[catalog.TableVersion] = None,
            order_by_clause: Optional[List[Tuple[exprs.Expr, bool]]] = None,  # List[(expr, asc)]
            limit: Optional[int] = None):
        self.tbl = tbl

        # select list logic
        DataFrame._select_list_check_rep(select_list) # check select list without expansion
        # exprs contain execution state and therefore cannot be shared
        select_list = copy.deepcopy(select_list)
        select_list_exprs, column_names = DataFrame._normalize_select_list(tbl, select_list)
        DataFrame._select_list_check_rep(list(zip(select_list_exprs, column_names)))
        # check select list after expansion to catch early
        # the following two lists are always non empty, even if select list is None.
        self._select_list_exprs = select_list_exprs
        self._column_names = column_names
        self.select_list = select_list

        self.where_clause = copy.deepcopy(where_clause)
        assert group_by_clause is None or grouping_tbl is None
        self.group_by_clause = copy.deepcopy(group_by_clause)
        self.grouping_tbl = grouping_tbl
        self.order_by_clause = copy.deepcopy(order_by_clause)
        self.limit_val = limit

    @classmethod
    def _select_list_check_rep(cls,
        select_list: Optional[List[Tuple[exprs.Expr, Optional[str]]]],
    ) -> None:
        """Validate basic select list types. 
        """
        if select_list is None: # basic check for valid select list
            return

        assert len(select_list) > 0
        for ent in select_list:
            assert isinstance(ent, tuple)
            assert len(ent) == 2
            assert isinstance(ent[0], exprs.Expr)
            assert ent[1] is None or isinstance(ent[1], str)
            if isinstance(ent[1], str):
                assert is_valid_identifier(ent[1])

    @classmethod
    def _normalize_select_list(cls,
        tbl: catalog.TableVersionPath,
        select_list: Optional[List[Tuple[exprs.Expr, Optional[str]]]],
    ) -> Tuple[List[exprs.Expr], List[str]]:
        """
        Expand select list information with all columns and their names
        Returns: 
            a pair composed of the list of expressions and the list of corresponding names
        """
        if select_list is None:
            expanded_list = [(exprs.ColumnRef(col), None) for col in tbl.columns()]
        else:
            expanded_list = select_list

        out_exprs : List[exprs.Expr] = []
        out_names : List[str] = [] # keep track of order
        seen_out_names : set[str] = set() # use to check for duplicates in loop, avoid square complexity
        for i, (expr, name) in enumerate(expanded_list):
            if name is None:
                # use default, add suffix if needed so default adds no duplicates
                default_name = expr.default_column_name()
                if default_name is not None:
                    column_name = default_name
                    if default_name in seen_out_names:
                        # already used, then add suffix until unique name is found
                        for j in range(1, len(out_names)+1):
                            column_name = f'{default_name}_{j}'
                            if column_name not in seen_out_names:
                                break
                else: # no default name, eg some expressions
                    column_name = f'col_{i}'
            else: # user provided name, no attempt to rename
                column_name = name

            out_exprs.append(expr)
            out_names.append(column_name)
            seen_out_names.add(column_name)
        assert len(out_exprs) == len(out_names)
        assert set(out_names) == seen_out_names
        return out_exprs, out_names

    def _exec(self) -> Generator[exprs.DataRow, None, None]:
        """Run the query and return rows as a generator.
        This function must not modify the state of the DataFrame, otherwise it breaks dataset caching.
        """
        # construct a group-by clause if we're grouping by a table
        group_by_clause: List[exprs.Expr] = []
        if self.grouping_tbl is not None:
            assert self.group_by_clause is None
            num_rowid_cols = len(self.grouping_tbl.store_tbl.rowid_columns())
            # the grouping table must be a base of self.tbl
            assert num_rowid_cols <= len(self.tbl.tbl_version.store_tbl.rowid_columns())
            group_by_clause = [exprs.RowidRef(self.tbl.tbl_version, idx) for idx in range(num_rowid_cols)]
        elif self.group_by_clause is not None:
            group_by_clause = self.group_by_clause

        for item in self._select_list_exprs:
            item.bind_rel_paths(None)
        plan = Planner.create_query_plan(
            self.tbl, self._select_list_exprs, where_clause=self.where_clause, group_by_clause=group_by_clause,
            order_by_clause=self.order_by_clause if self.order_by_clause is not None else [],
            limit=self.limit_val if self.limit_val is not None else 0)  # limit_val == 0: no limit_val

        with Env.get().engine.begin() as conn:
            plan.ctx.conn = conn
            plan.open()
            try:
                for row_batch in plan:
                    for data_row in row_batch:
                        yield data_row
            finally:
                plan.close()
            return

    def show(self, n: int = 20) -> DataFrameResultSet:
        assert n is not None
        return self.limit(n).collect()

    def head(self, n: int = 10) -> DataFrameResultSet:
        if self.order_by_clause is not None:
            raise excs.Error(f'head() cannot be used with order_by()')
        num_rowid_cols = len(self.tbl.tbl_version.store_tbl.rowid_columns())
        order_by_clause = [exprs.RowidRef(self.tbl.tbl_version, idx) for idx in range(num_rowid_cols)]
        return self.order_by(*order_by_clause, asc=True).limit(n).collect()

    def tail(self, n: int = 10) -> DataFrameResultSet:
        if self.order_by_clause is not None:
            raise excs.Error(f'tail() cannot be used with order_by()')
        num_rowid_cols = len(self.tbl.tbl_version.store_tbl.rowid_columns())
        order_by_clause = [exprs.RowidRef(self.tbl.tbl_version, idx) for idx in range(num_rowid_cols)]
        result = self.order_by(*order_by_clause, asc=False).limit(n).collect()
        result._reverse()
        return result

    def get_column_names(self) -> List[str]:
        return self._column_names

    def get_column_types(self) -> List[ColumnType]:
        return [expr.col_type for expr in self._select_list_exprs]

    def collect(self) -> DataFrameResultSet:
        try:
            result_rows = []
            for data_row in self._exec():
                result_row = [data_row[e.slot_idx] for e in self._select_list_exprs]
                result_rows.append(result_row)
        except excs.ExprEvalError as e:
            msg = (f'In row {e.row_num} the {e.expr_msg} encountered exception '
                   f'{type(e.exc).__name__}:\n{str(e.exc)}')
            if len(e.input_vals) > 0:
                input_msgs = [
                    f"'{d}' = {d.col_type.print_value(e.input_vals[i])}"
                    for i, d in enumerate(e.expr.dependencies())
                ]
                msg += f'\nwith {", ".join(input_msgs)}'
            assert e.exc_tb is not None
            stack_trace = traceback.format_tb(e.exc_tb)
            if len(stack_trace) > 2:
                # append a stack trace if the exception happened in user code
                # (frame 0 is ExprEvaluator and frame 1 is some expr's eval()
                nl = '\n'
                # [-1:0:-1]: leave out entry 0 and reverse order, so that the most recent frame is at the top
                msg += f'\nStack:\n{nl.join(stack_trace[-1:1:-1])}'
            raise excs.Error(msg)
        except sql.exc.DBAPIError as e:
            raise excs.Error(f'Error during SQL execution:\n{e}')

        col_types = self.get_column_types()
        return DataFrameResultSet(result_rows, self._column_names, col_types)

    def count(self) -> int:
        from pixeltable.plan import Planner
        stmt = Planner.create_count_stmt(self.tbl, self.where_clause)
        with Env.get().engine.connect() as conn:
            result: int = conn.execute(stmt).scalar_one()
            assert isinstance(result, int)
            return result

    def _description(self) -> pd.DataFrame:
        """see DataFrame.describe()"""
        heading_vals: List[str] = []
        info_vals: List[str] = []
        if self.select_list is not None:
            assert len(self.select_list) > 0
            heading_vals.append('Select')
            heading_vals.extend([''] * (len(self.select_list) - 1))
            info_vals.extend(self.get_column_names())
        if self.where_clause is not None:
            heading_vals.append('Where')
            info_vals.append(self.where_clause.display_str(inline=False))
        if self.group_by_clause is not None:
            heading_vals.append('Group By')
            heading_vals.extend([''] * (len(self.group_by_clause) - 1))
            info_vals.extend([e.display_str(inline=False) for e in self.group_by_clause])
        if self.order_by_clause is not None:
            heading_vals.append('Order By')
            heading_vals.extend([''] * (len(self.order_by_clause) - 1))
            info_vals.extend([
                f'{e[0].display_str(inline=False)} {"asc" if e[1] else "desc"}' for e in self.order_by_clause
            ])
        if self.limit_val is not None:
            heading_vals.append('Limit')
            info_vals.append(str(self.limit_val))
        assert len(heading_vals) > 0
        assert len(info_vals) > 0
        assert len(heading_vals) == len(info_vals)
        return pd.DataFrame({'Heading': heading_vals, 'Info': info_vals})

    def _description_html(self) -> pandas.io.formats.style.Styler:
        """Return the description in an ipython-friendly manner."""
        pd_df = self._description()
        # white-space: pre-wrap: print \n as newline
        # th: center-align headings
        return pd_df.style.set_properties(**{'white-space': 'pre-wrap', 'text-align': 'left'}) \
            .set_table_styles([dict(selector='th', props=[('text-align', 'center')])]) \
            .hide(axis='index').hide(axis='columns')

    def describe(self) -> None:
        """
        Prints a tabular description of this DataFrame.
        The description has two columns, heading and info, which list the contents of each 'component'
                (select list, where clause, ...) vertically.
        """
        try:
            __IPYTHON__
            from IPython.display import display
            display(self._description_html())
        except NameError:
            print(self.__repr__())

    def __repr__(self) -> str:
        return self._description().to_string(header=False, index=False)

    def _repr_html_(self) -> str:
        return self._description_html()._repr_html_()

    def select(self, *items: Any, **named_items : Any) -> DataFrame:
        if self.select_list is not None:
            raise excs.Error(f'Select list already specified')
        for (name, _) in named_items.items():
            if not isinstance(name, str) or not is_valid_identifier(name):
                raise excs.Error(f'Invalid name: {name}')
        base_list = [(expr, None) for expr in items] + [(expr, k) for (k, expr) in named_items.items()]
        if len(base_list) == 0:
            raise excs.Error(f'Empty select list')
        
        # analyze select list; wrap literals with the corresponding expressions
        select_list = []
        for raw_expr, name in base_list:
            if isinstance(raw_expr, exprs.Expr):
                select_list.append((raw_expr, name))
            elif isinstance(raw_expr, dict):
                select_list.append((exprs.InlineDict(raw_expr), name))
            elif isinstance(raw_expr, list):
                select_list.append((exprs.InlineArray(raw_expr), name))
            else:
                select_list.append((exprs.Literal(raw_expr), name))
            expr = select_list[-1][0]
            if expr.col_type.is_invalid_type():
                raise excs.Error(f'Invalid type: {raw_expr}')
            # TODO: check that ColumnRefs in expr refer to self.tbl

        # check user provided names do not conflict among themselves
        # or with auto-generated ones
        seen: Set[str] = set()
        _, names = DataFrame._normalize_select_list(self.tbl, select_list)
        for name in names:
            if name in seen:
                repeated_names = [j for j, x in enumerate(names) if x == name]
                pretty = ', '.join(map(str, repeated_names))
                raise excs.Error(f'Repeated column name "{name}" in select() at positions: {pretty}')
            seen.add(name)

        return DataFrame(
            self.tbl, select_list=select_list, where_clause=self.where_clause, group_by_clause=self.group_by_clause,
            grouping_tbl=self.grouping_tbl, order_by_clause=self.order_by_clause, limit=self.limit_val)

    def where(self, pred: exprs.Predicate) -> DataFrame:
        return DataFrame(
            self.tbl, select_list=self.select_list, where_clause=pred, group_by_clause=self.group_by_clause,
            grouping_tbl=self.grouping_tbl, order_by_clause=self.order_by_clause, limit=self.limit_val)

    def group_by(self, *grouping_items: Any) -> DataFrame:
        """Add a group-by clause to this DataFrame.
        Variants:
        - group_by(<base table>): group a component view by their respective base table rows
        - group_by(<expr>, ...): group by the given expressions
        """
        if self.group_by_clause is not None:
            raise excs.Error(f'Group-by already specified')
        grouping_tbl: Optional[catalog.TableVersion] = None
        group_by_clause: Optional[List[exprs.Expr]] = None
        for item in grouping_items:
            if isinstance(item, catalog.Table):
                if len(grouping_items) > 1:
                    raise excs.Error(f'group_by(): only one table can be specified')
                # we need to make sure that the grouping table is a base of self.tbl
                base = self.tbl.find_tbl_version(item.tbl_version_path.tbl_id())
                if base is None or base.id == self.tbl.tbl_id():
                    raise excs.Error(f'group_by(): {item.name} is not a base table of {self.tbl.tbl_name()}')
                grouping_tbl = item.tbl_version_path.tbl_version
                break
            if not isinstance(item, exprs.Expr):
                raise excs.Error(f'Invalid expression in group_by(): {item}')
        if grouping_tbl is None:
            group_by_clause = list(grouping_items)
        return DataFrame(
            self.tbl, select_list=self.select_list, where_clause=self.where_clause, group_by_clause=group_by_clause,
            grouping_tbl=grouping_tbl, order_by_clause=self.order_by_clause, limit=self.limit_val)

    def order_by(self, *expr_list: exprs.Expr, asc: bool = True) -> DataFrame:
        for e in expr_list:
            if not isinstance(e, exprs.Expr):
                raise excs.Error(f'Invalid expression in order_by(): {e}')
        order_by_clause = self.order_by_clause if self.order_by_clause is not None else []
        order_by_clause.extend([(e.copy(), asc) for e in expr_list])
        return DataFrame(
            self.tbl, select_list=self.select_list, where_clause=self.where_clause,
            group_by_clause=self.group_by_clause, grouping_tbl=self.grouping_tbl, order_by_clause=order_by_clause,
            limit=self.limit_val)

    def limit(self, n: int) -> DataFrame:
        assert n is not None and isinstance(n, int)
        return DataFrame(
            self.tbl, select_list=self.select_list, where_clause=self.where_clause,
            group_by_clause=self.group_by_clause, grouping_tbl=self.grouping_tbl, order_by_clause=self.order_by_clause,
            limit=n)

    def __getitem__(self, index: object) -> DataFrame:
        """
        Allowed:
        - [<Predicate>]: filter operation
        - [List[Expr]]/[Tuple[Expr]]: setting the select list
        - [Expr]: setting a single-col select list
        """
        if isinstance(index, exprs.Predicate):
            return self.where(index)
        if isinstance(index, tuple):
            index = list(index)
        if isinstance(index, exprs.Expr):
            index = [index]
        if isinstance(index, list):
            return self.select(*index)
        raise TypeError(f'Invalid index type: {type(index)}')
    
    def _as_dict(self) -> Dict[str, Any]:
        """ 
            Returns:
                Dictionary representing this dataframe.
        """
        tbl_versions = self.tbl.get_tbl_versions()
        d = {
            '_classname': 'DataFrame',
            'tbl_ids': [str(t.id) for t in tbl_versions],
            'tbl_versions': [t.version for t in tbl_versions],
            'select_list':
                [(e.as_dict(), name) for (e, name) in self.select_list] if self.select_list is not None else None,
            'where_clause': self.where_clause.as_dict() if self.where_clause is not None else None,
            'group_by_clause':
                [e.as_dict() for e in self.group_by_clause] if self.group_by_clause is not None else None,
            'order_by_clause':
                [(e.as_dict(), asc) for (e,asc) in self.order_by_clause] if self.order_by_clause is not None else None,
            'limit_val': self.limit_val,
        }
        return d

    def to_coco_dataset(self) -> Path:
        """Convert the dataframe to a COCO dataset.
        This dataframe must return a single json-typed output column in the following format:
        {
            'image': PIL.Image.Image,
            'annotations': [
                {
                    'bbox': [x: int, y: int, w: int, h: int],
                    'category': str | int,
                },
                ...
            ],
        }

        Returns:
            Path to the COCO dataset file.
        """
        from pixeltable.utils.coco import write_coco_dataset

        summary_string = json.dumps(self._as_dict())
        cache_key = hashlib.sha256(summary_string.encode()).hexdigest()

        dest_path = (Env.get().dataset_cache_dir / f'coco_{cache_key}')
        if dest_path.exists():
            assert dest_path.is_dir()
            data_file_path = dest_path / 'data.json'
            assert data_file_path.exists()
            assert data_file_path.is_file()
            return data_file_path
        else:
            return write_coco_dataset(self, dest_path)

    # TODO Factor this out into a separate module.
    # The return type is unresolvable, but torch can't be imported since it's an optional dependency.
    def to_pytorch_dataset(self, image_format: str = 'pt') -> 'torch.utils.data.IterableDataset':
        """
        Convert the dataframe to a pytorch IterableDataset suitable for parallel loading
        with torch.utils.data.DataLoader.

        This method requires pyarrow >= 13, torch and torchvision to work.

        This method serializes data so it can be read from disk efficiently and repeatedly without
        re-executing the query. This data is cached to disk for future re-use.

        Args:
            image_format: format of the images. Can be 'pt' (pytorch tensor) or 'np' (numpy array).
                    'np' means image columns return as an RGB uint8 array of shape HxWxC.
                    'pt' means image columns return as a CxHxW tensor with values in [0,1] and type torch.float32.
                        (the format output by torchvision.transforms.ToTensor())

        Returns:
            A pytorch IterableDataset: Columns become fields of the dataset, where rows are returned as a dictionary
                compatible with torch.utils.data.DataLoader default collation.

        Constraints:
            The default collate_fn for torch.data.util.DataLoader cannot represent null values as part of a
            pytorch tensor when forming batches. These values will raise an exception while running the dataloader.

            If you have them, you can work around None values by providing your custom collate_fn to the DataLoader
            (and have your model handle it). Or, if these are not meaningful values within a minibtach, you can
            modify or remove any such values through selections and filters prior to calling to_pytorch_dataset().
        """
        # check dependencies
        Env.get().require_package('pyarrow', [13])
        Env.get().require_package('torch')
        Env.get().require_package('torchvision')

        from pixeltable.utils.parquet import save_parquet # pylint: disable=import-outside-toplevel
        from pixeltable.utils.pytorch import PixeltablePytorchDataset # pylint: disable=import-outside-toplevel

        summary_string = json.dumps(self._as_dict()) 
        cache_key = hashlib.sha256(summary_string.encode()).hexdigest()
    
        dest_path = (Env.get().dataset_cache_dir / f'df_{cache_key}').with_suffix('.parquet') # pylint: disable = protected-access
        if dest_path.exists(): # fast path: use cache
            assert dest_path.is_dir()
        else:
            save_parquet(self, dest_path)

        return PixeltablePytorchDataset(path=dest_path, image_format=image_format)<|MERGE_RESOLUTION|>--- conflicted
+++ resolved
@@ -43,14 +43,6 @@
     mime_attr = f'type="{mime}"' if mime is not None else ''
     return f'<source src="{src_url}" {mime_attr} />'
 
-<<<<<<< HEAD
-def _format_video(file_path: str) -> str:
-    return f'<div style="width:320px;"><video controls width="320">{_create_source_tag(file_path)}</video></div>'
-
-def _format_audio(file_path: str) -> str:
-    return f'<audio controls>{_create_source_tag(file_path)}</audio>'
-=======
->>>>>>> 2318fa3c
 
 class DataFrameResultSet:
 
