import base64
import datetime
import io
import itertools
import json
import logging
import tarfile
import urllib.parse
import urllib.request
import uuid
from pathlib import Path
from typing import Any, Iterator, Optional
from uuid import UUID

import more_itertools
import numpy as np
import PIL.Image
import pyarrow as pa
import pyarrow.parquet as pq
import sqlalchemy as sql

import pixeltable as pxt
from pixeltable import catalog, exceptions as excs, metadata, type_system as ts
from pixeltable.env import Env
from pixeltable.metadata import schema
from pixeltable.utils import sha256sum
from pixeltable.utils.formatter import Formatter
from pixeltable.utils.media_store import MediaStore

_logger = logging.getLogger('pixeltable')


class TablePackager:
    """
    Packages a pixeltable Table into a tarball containing Parquet tables and media files. The structure of the tarball
    is as follows:

    metadata.json  # Pixeltable metadata for the packaged table and its ancestors
    tables/**  # Parquet tables for the packaged table and its ancestors, each table in a directory 'tbl_{tbl_id.hex}'
    media/**  # Local media files

    If the table contains media columns, they are handled as follows:
    - If a media file has an external URL (any URL scheme other than file://), then the URL will be preserved as-is and
      stored in the Parquet table.
    - If a media file is a local file, then it will be copied into the tarball as a file of the form
      'media/{uuid}{extension}', and the Parquet table will contain the ephemeral URI 'pxtmedia://{uuid}{extension}'.
    """

    table: catalog.Table  # The table to be packaged
    tmp_dir: Path  # Temporary directory where the package will reside
    tables_dir: Path  # Directory where the Parquet tables will be written
    media_files: dict[Path, str]  # Mapping from local media file paths to their tarball names
    md: dict[str, Any]

    bundle_path: Path
    preview_header: dict[str, str]
    preview: list[list[Any]]

    def __init__(self, table: catalog.Table, additional_md: Optional[dict[str, Any]] = None) -> None:
        self.table = table
        self.tmp_dir = Path(Env.get().create_tmp_path())
        self.media_files = {}

        # Load metadata
        with catalog.Catalog.get().begin_xact(for_write=False):
            tbl_md = catalog.Catalog.get().load_replica_md(table)
            self.md = {
                'pxt_version': pxt.__version__,
                'pxt_md_version': metadata.VERSION,
                'md': {'tables': [md.as_dict() for md in tbl_md]},
            }
        if additional_md is not None:
            self.md.update(additional_md)

    def package(self) -> Path:
        """
        Export the table to a tarball containing Parquet tables and media files.
        """
        assert not self.tmp_dir.exists()  # Packaging can only be done once per TablePackager instance
<<<<<<< HEAD

        _logger.info(f'Packaging table {self.table._path!r} and its ancestors in: {self.tmp_dir}')
=======
        _logger.info(f"Packaging table '{self.table._path()}' and its ancestors in: {self.tmp_dir}")
>>>>>>> 42dc5319
        self.tmp_dir.mkdir()
        with open(self.tmp_dir / 'metadata.json', 'w', encoding='utf8') as fp:
            json.dump(self.md, fp)
        self.tables_dir = self.tmp_dir / 'tables'
        self.tables_dir.mkdir()
<<<<<<< HEAD

        with Env.get().begin_xact():
            for tv in self.table._tbl_version_path.get_tbl_versions():
                _logger.info(f'Exporting table {tv.get().versioned_name!r}.')
=======
        with catalog.Catalog.get().begin_xact(for_write=False):
            for tv in self.table._tbl_version_path.get_tbl_versions():
                _logger.info(f"Exporting table '{tv.get().versioned_name}'.")
>>>>>>> 42dc5319
                self.__export_table(tv.get())

        _logger.info('Building archive.')
        self.bundle_path = self.__build_tarball()

        _logger.info('Extracting preview data.')
        self.md['count'] = self.table.count()
        preview_header, preview = self.__extract_preview_data()
        self.md['preview_header'] = preview_header
        self.md['preview'] = preview

        _logger.info(f'Packaging complete: {self.bundle_path}')
        return self.bundle_path

    def __export_table(self, tv: catalog.TableVersion) -> None:
        """
        Exports the data from `t` into a Parquet table.
        """
        # `tv` must be an ancestor of the primary table
        assert any(tv.id == base.id for base in self.table._tbl_version_path.get_tbl_versions())
        sql_types = {col.name: col.type for col in tv.store_tbl.sa_tbl.columns}
        media_cols: set[str] = set()
        for col in tv.cols:
            if col.is_stored and col.col_type.is_media_type():
                media_cols.add(col.store_name())

        parquet_schema = self.__to_parquet_schema(tv.store_tbl.sa_tbl)
        # TODO: Partition larger tables into multiple parquet files. (The parquet file naming scheme anticipates
        #     future support for this.)
        parquet_dir = self.tables_dir / f'tbl_{tv.id.hex}'
        parquet_dir.mkdir()
        parquet_file = parquet_dir / f'tbl_{tv.id.hex}.00000.parquet'
        _logger.info(f'Creating parquet table: {parquet_file}')

        # Populate the Parquet table with data.
        # The data is first loaded from the DataFrame into a sequence of pyarrow tables, batched in order to avoid
        # excessive memory usage. The pyarrow tables are then amalgamated into the (single) Parquet table on disk.
        # We use snappy compression for the Parquet tables; the entire bundle will be bzip2-compressed later, so
        # faster compression should provide good performance while still reducing temporary storage utilization.
        parquet_writer = pq.ParquetWriter(parquet_file, parquet_schema, compression='SNAPPY')
        filter_tv = self.table._tbl_version.get()
        row_iter = tv.store_tbl.dump_rows(tv.version, filter_tv.store_tbl, filter_tv.version)
        for pa_table in self.__to_pa_tables(row_iter, sql_types, media_cols, parquet_schema):
            parquet_writer.write_table(pa_table)
        parquet_writer.close()

    # The following methods are responsible for schema and data conversion from Pixeltable to Parquet.

    @classmethod
    def __to_parquet_schema(cls, store_tbl: sql.Table) -> pa.Schema:
        entries = [(col_name, cls.__to_parquet_type(col.type)) for col_name, col in store_tbl.columns.items()]
        return pa.schema(entries)  # type: ignore[arg-type]

    @classmethod
    def __to_parquet_type(cls, col_type: sql.types.TypeEngine[Any]) -> pa.DataType:
        if isinstance(col_type, sql.String):
            return pa.string()
        if isinstance(col_type, sql.Boolean):
            return pa.bool_()
        if isinstance(col_type, sql.BigInteger):
            return pa.int64()
        if isinstance(col_type, sql.Float):
            return pa.float32()
        if isinstance(col_type, sql.TIMESTAMP):
            return pa.timestamp('us', tz=datetime.timezone.utc)
        if isinstance(col_type, sql.Date):
            return pa.date32()
        if isinstance(col_type, sql.JSON):
            return pa.string()  # JSON will be exported as strings
        if isinstance(col_type, sql.LargeBinary):
            return pa.binary()
        raise AssertionError(f'Unrecognized SQL type: {col_type} (type {type(col_type)})')

    def __to_pa_tables(
        self,
        row_iter: Iterator[dict[str, Any]],
        sql_types: dict[str, sql.types.TypeEngine[Any]],
        media_cols: set[str],
        arrow_schema: pa.Schema,
        batch_size: int = 1_000,
    ) -> Iterator[pa.Table]:
        """
        Group rows into a sequence of pyarrow tables, batched into smaller chunks to minimize memory utilization.
        The row dictionaries have the format {store_col_name: value}, where the values reflect the unprocessed contents
        of the store database (as returned by `StoreTable.dump_rows()`).
        """
        for rows in more_itertools.batched(row_iter, batch_size):
            cols = {}
            for name, sql_type in sql_types.items():
                is_media_col = name in media_cols
                values = [self.__to_pa_value(row.get(name), sql_type, is_media_col) for row in rows]
                cols[name] = values
            yield pa.Table.from_pydict(cols, schema=arrow_schema)

    def __to_pa_value(self, val: Any, sql_type: sql.types.TypeEngine[Any], is_media_col: bool) -> Any:
        if val is None:
            return None
        if isinstance(sql_type, sql.JSON):
            # Export JSON as strings
            return json.dumps(val)
        if is_media_col:
            # Handle media files as described above
            assert isinstance(val, str)
            return self.__process_media_url(val)
        return val

    def __process_media_url(self, url: str) -> str:
        parsed_url = urllib.parse.urlparse(url)
        if parsed_url.scheme == 'file':
            # It's the URL of a local file. Replace it with a pxtmedia:// URI.
            # (We can't use an actual pxt:// URI, because the eventual pxt:// table name might not be known at this
            # time. The pxtmedia:// URI serves as a relative reference into the tarball that can be replaced with an
            # actual URL when the table is reconstituted.)
            path = Path(urllib.parse.unquote(urllib.request.url2pathname(parsed_url.path)))
            if path not in self.media_files:
                # Create a new entry in the `media_files` dict so that we can copy the file into the tarball later.
                # We name the media files in the archive by their SHA256 hash. This ensures that we can properly
                # deduplicate and validate them later.
                # If we get a collision, it's not a problem; it just means we have two identical files (which will
                # be conveniently deduplicated in the bundle).
                sha = sha256sum(path)
                dest_name = f'{sha}{path.suffix}'
                self.media_files[path] = dest_name
            return f'pxtmedia://{self.media_files[path]}'
        # For any type of URL other than a local file, just return the URL as-is.
        return url

    def __build_tarball(self) -> Path:
        bundle_path = self.tmp_dir / 'bundle.tar.bz2'
        with tarfile.open(bundle_path, 'w:bz2') as tf:
            # Add metadata json
            tf.add(self.tmp_dir / 'metadata.json', arcname='metadata.json')
            # Add the dir containing Parquet tables
            tf.add(self.tables_dir, arcname='tables')
            # Add the media files
            for src_file, dest_name in self.media_files.items():
                tf.add(src_file, arcname=f'media/{dest_name}')
        return bundle_path

    def __extract_preview_data(self) -> tuple[dict[str, str], list[list[Any]]]:
        """
        Extract a preview of the table data for display in the UI.

        In order to bound the size of the output data, all "unbounded" data types are resized:
        - Strings are abbreviated as per Formatter.abbreviate()
        - Arrays and JSON are shortened and formatted as strings
        - Images are resized to thumbnail size as a base64-encoded webp
        - Videos are replaced by their first frame and resized as above
        - Documents are replaced by a thumbnail as a base64-encoded webp
        """
        # First 8 columns
        preview_cols = dict(itertools.islice(self.table._schema.items(), 0, 8))
        select_list = [self.table[col_name] for col_name in preview_cols]
        # First 5 rows
        rows = list(self.table.select(*select_list).head(n=5))

        preview_header = {col_name: str(col_type._type) for col_name, col_type in preview_cols.items()}
        preview = [
            [self.__encode_preview_data(val, col_type)]
            for row in rows
            for val, col_type in zip(row.values(), preview_cols.values())
        ]

        return preview_header, preview

    def __encode_preview_data(self, val: Any, col_type: ts.ColumnType) -> Any:
        if val is None:
            return None

        match col_type._type:
            case ts.ColumnType.Type.STRING:
                assert isinstance(val, str)
                return Formatter.abbreviate(val)

            case ts.ColumnType.Type.INT | ts.ColumnType.Type.FLOAT | ts.ColumnType.Type.BOOL:
                return val

            case ts.ColumnType.Type.TIMESTAMP | ts.ColumnType.Type.DATE:
                return str(val)

            case ts.ColumnType.Type.ARRAY:
                assert isinstance(val, np.ndarray)
                return Formatter.format_array(val)

            case ts.ColumnType.Type.JSON:
                # We need to escape the JSON string server-side for security reasons.
                # Therefore we don't escape it here, in order to avoid double-escaping.
                return Formatter.format_json(val, escape_strings=False)

            case ts.ColumnType.Type.IMAGE:
                # Rescale the image to minimize data transfer size
                assert isinstance(val, PIL.Image.Image)
                return self.__encode_image(val)

            case ts.ColumnType.Type.VIDEO:
                assert isinstance(val, str)
                return self.__encode_video(val)

            case ts.ColumnType.Type.AUDIO:
                return None

            case ts.ColumnType.Type.DOCUMENT:
                assert isinstance(val, str)
                return self.__encode_document(val)

            case _:
                raise AssertionError(f'Unrecognized column type: {col_type._type}')

    def __encode_image(self, img: PIL.Image.Image) -> str:
        # Heuristic for thumbnail sizing:
        # Standardize on a width of 240 pixels (to most efficiently utilize the columnar display).
        # But, if the aspect ratio is below 2:3, bound the height at 360 pixels (to avoid unboundedly tall thumbnails
        #     in the case of highly oblong images).
        if img.height > img.width * 1.5:
            scaled_img = img.resize((img.width * 360 // img.height, 360))
        else:
            scaled_img = img.resize((240, img.height * 240 // img.width))
        with io.BytesIO() as buffer:
            scaled_img.save(buffer, 'webp')
            return base64.b64encode(buffer.getvalue()).decode()

    def __encode_video(self, video_path: str) -> Optional[str]:
        thumb = Formatter.extract_first_video_frame(video_path)
        return self.__encode_image(thumb) if thumb is not None else None

    def __encode_document(self, doc_path: str) -> Optional[str]:
        thumb = Formatter.make_document_thumbnail(doc_path)
        return self.__encode_image(thumb) if thumb is not None else None


class TableRestorer:
    """
    Creates a replica table from a tarball containing Parquet tables and media files. See the `TablePackager` docs for
    details on the tarball structure.

    Args:
        tbl_path: Pixeltable path (such as 'my_dir.my_table') where the materialized table will be made visible.
        md: Optional metadata dictionary. If not provided, metadata will be read from the tarball's `metadata.json`.
            The metadata contains table_md, table_version_md, and table_schema_version_md entries for each ancestor
            of the table being restored, as written out by `TablePackager`.
    """

    tbl_path: str
    md: Optional[dict[str, Any]]
    tmp_dir: Path
    media_files: dict[str, str]  # Mapping from pxtmedia:// URLs to local file:// URLs

    def __init__(self, tbl_path: str, md: Optional[dict[str, Any]] = None) -> None:
        self.tbl_path = tbl_path
        self.md = md
        self.tmp_dir = Path(Env.get().create_tmp_path())
        self.media_files = {}

    def restore(self, bundle_path: Path) -> pxt.Table:
        # Extract tarball
        print(f'Extracting table data into: {self.tmp_dir}')
        with tarfile.open(bundle_path, 'r:bz2') as tf:
            tf.extractall(path=self.tmp_dir)

        if self.md is None:
            # No metadata supplied; read it from the archive
            with open(self.tmp_dir / 'metadata.json', 'r', encoding='utf8') as fp:
                self.md = json.load(fp)

        pxt_md_version = self.md['pxt_md_version']
        assert isinstance(pxt_md_version, int)

        if pxt_md_version != metadata.VERSION:
            raise excs.Error(
                f'Pixeltable metadata version mismatch: {pxt_md_version} != {metadata.VERSION}.\n'
                'Please upgrade Pixeltable to use this dataset: pip install -U pixeltable'
            )

        tbl_md = [schema.FullTableMd.from_dict(t) for t in self.md['md']['tables']]

        # Create the replica table
        # The logic here needs to be completely restructured in order to make it concurrency-safe.
        # - Catalog.create_replica() needs to write the metadata and also create the physical store tables
        #   and populate them, otherwise concurrent readers will see an inconsistent state (table metadata w/o
        #   an actual table)
        # - this could be done one replica at a time (instead of the entire hierarchy)
        cat = catalog.Catalog.get()
        cat.create_replica(catalog.Path(self.tbl_path), tbl_md)
        # don't call get_table() until after the calls to create_replica() and __import_table() below;
        # the TV instances created by get_table() would be replaced by create_replica(), which creates duplicate
        # TV instances for the same replica version, which then leads to failures when constructing queries

        # Now we need to instantiate and load data for replica_tbl and its ancestors, except that we skip
        # replica_tbl itself if it's a pure snapshot.
        target_md = tbl_md[0]
        is_pure_snapshot = (
            target_md.tbl_md.view_md is not None
            and target_md.tbl_md.view_md.predicate is None
            and len(target_md.schema_version_md.columns) == 0
        )
        if is_pure_snapshot:
            ancestor_md = tbl_md[1:]  # Pure snapshot; skip replica_tbl
        else:
            ancestor_md = tbl_md  # Not a pure snapshot; include replica_tbl

        # Instantiate data from the Parquet tables.
        with Env.get().begin_xact():
            for md in ancestor_md[::-1]:  # Base table first
                # Create a TableVersion instance (and a store table) for this ancestor.
                tv = catalog.TableVersion.create_replica(md)
                # Now import data from Parquet.
                _logger.info(f'Importing table {tv.name!r}.')
                self.__import_table(self.tmp_dir, tv, md)

        with cat.begin_xact(for_write=False):
            return cat.get_table_by_id(UUID(tbl_md[0].tbl_md.tbl_id))

    def __import_table(self, bundle_path: Path, tv: catalog.TableVersion, tbl_md: schema.FullTableMd) -> None:
        """
        Import the Parquet table into the Pixeltable catalog.
        """
        tbl_id = uuid.UUID(tbl_md.tbl_md.tbl_id)
        parquet_dir = bundle_path / 'tables' / f'tbl_{tbl_id.hex}'
        parquet_table = pq.read_table(str(parquet_dir))
        replica_version = tv.version

        conn = Env.get().conn
        store_sa_tbl = tv.store_tbl.sa_tbl
        store_sa_tbl_name = tv.store_tbl._storage_name()

        # Sometimes we are importing a table that has never been seen before. Other times, however, we are importing
        # an existing replica table, and the table version and/or row selection differs from what was imported
        # previously. Care must be taken to ensure that the new data is merged with existing data in a way that
        # yields an internally consistent version history for each row.

        # The overall strategy is this:
        # 1. Import the parquet data into a temporary table;
        # 2. "rectify" the v_max values in both the temporary table and the existing table (more on this below);
        # 3. Delete any row instances from the temporary table that are already present in the existing table;
        # 4. Copy the remaining rows from the temporary table into the existing table.

        # Create a temporary table for the initial data load, containing columns for all columns present in the
        # parquet table. The parquet columns have identical names to those in the store table, so we can use the
        # store table schema to get their SQL types (which are not necessarily derivable from their Parquet types,
        # e.g., pa.string() may hold either VARCHAR or serialized JSONB).
        temp_cols: dict[str, sql.Column] = {}
        for field in parquet_table.schema:
            assert field.name in store_sa_tbl.columns
            col_type = store_sa_tbl.columns[field.name].type
            temp_cols[field.name] = sql.Column(field.name, col_type)
        temp_sa_tbl_name = f'temp_{uuid.uuid4().hex}'
        _logger.debug(f'Creating temporary table: {temp_sa_tbl_name}')
        temp_md = sql.MetaData()
        temp_sa_tbl = sql.Table(temp_sa_tbl_name, temp_md, *temp_cols.values(), prefixes=['TEMPORARY'])
        temp_sa_tbl.create(conn)

        # Populate the temporary table with data from the Parquet file.
        _logger.debug(f'Loading {parquet_table.num_rows} row(s) into temporary table: {temp_sa_tbl_name}')
        for batch in parquet_table.to_batches(max_chunksize=10_000):
            pydict = batch.to_pydict()
            rows = self.__from_pa_pydict(tv, pydict)
            conn.execute(sql.insert(temp_sa_tbl), rows)

        # Each row version is identified uniquely by its pk, a tuple (row_id, pos_0, pos_1, ..., pos_k, v_min).
        # Conversely, v_max is not part of the primary key, but is simply a bookkeeping device.
        # In an original table, v_max is always equal to the v_min of the succeeding row instance with the same
        # row id, or MAX_VERSION if no such row instance exists. But in the replica, we need to be careful, since
        # we might see only a subset of the original table's versions, and we might see them out of order.

        # We'll adjust the v_max values according to the principle of "latest provable v_max":
        # they will always correspond to the latest version for which we can prove the row instance was alive. This
        # will enable us to maintain consistency of the v_max values if additional table versions are later imported,
        # regardless of the order in which they are seen. It also means that replica tables (unlike original tables)
        # may have gaps in their row version histories, but this is fine; the gaps simply correspond to table versions
        # that have never been observed.

        pk_predicates = [col == temp_cols[col.name] for col in tv.store_tbl.pk_columns()]
        pk_clause = sql.and_(*pk_predicates)

        # If the same pk exists in both the temporary table and the existing table, then the corresponding row data
        # must be identical; the rows can differ only in their v_max value. As a sanity check, we go through the
        # motion of verifying this; a failure implies data corruption in either the replica being imported or in a
        # previously imported replica.

        system_col_names = {col.name for col in tv.store_tbl.system_columns()}
        media_col_names = {col.store_name() for col in tv.cols if col.col_type.is_media_type() and col.is_stored}
        value_store_cols = [
            store_sa_tbl.c[col_name]
            for col_name in temp_cols
            if col_name not in system_col_names and col_name not in media_col_names
        ]
        value_temp_cols = [
            col
            for col_name, col in temp_cols.items()
            if col_name not in system_col_names and col_name not in media_col_names
        ]
        mismatch_predicates = [store_col != temp_col for store_col, temp_col in zip(value_store_cols, value_temp_cols)]
        mismatch_clause = sql.or_(*mismatch_predicates)

        # This query looks for rows that have matching primary keys (rowid + pos_k + v_min), but differ in at least
        # one value column. Pseudo-SQL:
        #
        # SELECT store_tbl.col_0, ..., store_tbl.col_n, temp_tbl.col_0, ...,  temp_tbl.col_n
        # FROM store_tbl, temp_tbl
        # WHERE store_tbl.rowid = temp_tbl.rowid
        #     AND store_tbl.pos_0 = temp_tbl.pos_0
        #     AND ... AND store_tbl.pos_k = temp_tbl.pos_k
        #     AND store_tbl.v_min = temp_tbl.v_min
        #     AND (
        #         store_tbl.col_0 != temp_tbl.col_0
        #         OR store_tbl.col_1 != temp_tbl.col_1
        #         OR ... OR store_tbl.col_n != temp_tbl.col_n
        #     )
        #
        # The value column comparisons (store_tbl.col_0 != temp_tbl.col_0, etc.) will always be false for rows where
        # either column is NULL; this is what we want, since it may indicate a column that is present in one version
        # but not the other.
        q = sql.select(*value_store_cols, *value_temp_cols).where(pk_clause).where(mismatch_clause)
        _logger.debug(q.compile())
        result = conn.execute(q)
        if result.rowcount > 0:
            _logger.debug(
                f'Data corruption error between {temp_sa_tbl_name!r} and {store_sa_tbl_name!r}: '
                f'{result.rowcount} inconsistent row(s).'
            )
            row = result.first()
            _logger.debug('Example mismatch:')
            _logger.debug(f'{store_sa_tbl_name}: {row[: len(value_store_cols)]}')
            _logger.debug(f'{temp_sa_tbl_name}: {row[len(value_store_cols) :]}')
            raise excs.Error(
                'Data corruption error: the replica data are inconsistent with data retrieved from a previous replica.'
            )
        _logger.debug(f'Verified data integrity between {store_sa_tbl_name!r} and {temp_sa_tbl_name!r}.')

        # Now rectify the v_max values in the temporary table.
        # If a row instance has a concrete v_max value, then we know it's genuine: it's the unique and immutable
        # version when the row was deleted. (This can only happen if later versions of the base table already
        # existed at the time this replica was published.)
        # But if a row instance has a v_max value of MAX_VERSION, then we don't know anything about its future.
        # It might live indefinitely, or it might be deleted as early as version `n + 1`. Following the principle
        # of "latest provable v_max", we simply set v_max equal to `n + 1`.
        q = (
            temp_sa_tbl.update()
            .values(v_max=(replica_version + 1))
            .where(temp_sa_tbl.c.v_max == schema.Table.MAX_VERSION)
        )
        _logger.debug(q.compile())
        result = conn.execute(q)
        _logger.debug(f'Rectified {result.rowcount} row(s) in {temp_sa_tbl_name!r}.')

        # Now rectify the v_max values in the existing table. This is done by simply taking the later of the two v_max
        # values (the existing one and the new one) for each row instance, following the "latest provable v_max"
        # principle. Obviously we only need to do this for rows that exist in both tables (it's a simple join).
        q = (
            store_sa_tbl.update()
            .values(v_max=sql.func.greatest(store_sa_tbl.c.v_max, temp_sa_tbl.c.v_max))
            .where(pk_clause)
        )
        _logger.debug(q.compile())
        result = conn.execute(q)
        _logger.debug(f'Rectified {result.rowcount} row(s) in {store_sa_tbl_name!r}.')

        # Now we need to update rows in the existing table that are also present in the temporary table. This is to
        # account for the scenario where the temporary table has columns that are not present in the existing table.
        # (We can't simply replace the rows with their versions in the temporary table, because the converse scenario
        # might also occur; there may be columns in the existing table that are not present in the temporary table.)
        value_update_clauses: dict[str, sql.ColumnElement] = {}
        for temp_col in temp_cols.values():
            if temp_col.name not in system_col_names:
                store_col = store_sa_tbl.c[temp_col.name]
                # Prefer the value from the existing table, substituting the value from the temporary table if it's
                # NULL. This works in all cases (including media columns, where we prefer the existing media file).
                clause = sql.case((store_col == None, temp_col), else_=store_col)
                value_update_clauses[temp_col.name] = clause
        if len(value_update_clauses) > 0:
            q = store_sa_tbl.update().values(**value_update_clauses).where(pk_clause)
            _logger.debug(q.compile())
            result = conn.execute(q)
            _logger.debug(
                f'Merged values from {temp_sa_tbl_name!r} into {store_sa_tbl_name!r} for {result.rowcount} row(s).'
            )

        # Now drop any rows from the temporary table that are also present in the existing table.
        # The v_max values have been rectified, data has been merged into NULL cells, and all other row values have
        # been verified identical.
        # TODO: Delete any media files that were orphaned by this operation (they're necessarily duplicates of media
        #     files that are already present in the existing table).
        q = temp_sa_tbl.delete().where(pk_clause)
        _logger.debug(q.compile())
        result = conn.execute(q)
        _logger.debug(f'Deleted {result.rowcount} row(s) from {temp_sa_tbl_name!r}.')

        # Finally, copy the remaining data (consisting entirely of new row instances) from the temporary table into
        # the actual table.
        q = store_sa_tbl.insert().from_select(
            [store_sa_tbl.c[col_name] for col_name in temp_cols], sql.select(*temp_cols.values())
        )
        _logger.debug(q.compile())
        result = conn.execute(q)
        _logger.debug(f'Inserted {result.rowcount} row(s) from {temp_sa_tbl_name!r} into {store_sa_tbl_name!r}.')

    def __from_pa_pydict(self, tv: catalog.TableVersion, pydict: dict[str, Any]) -> list[dict[str, Any]]:
        # Data conversions from pyarrow to Pixeltable
        sql_types: dict[str, sql.types.TypeEngine[Any]] = {}
        for col_name in pydict:
            assert col_name in tv.store_tbl.sa_tbl.columns
            sql_types[col_name] = tv.store_tbl.sa_tbl.columns[col_name].type
        media_col_ids: dict[str, int] = {}
        for col in tv.cols:
            if col.is_stored and col.col_type.is_media_type():
                media_col_ids[col.store_name()] = col.id

        row_count = len(next(iter(pydict.values())))
        rows: list[dict[str, Any]] = []
        for i in range(row_count):
            row = {
                col_name: self.__from_pa_value(tv, col_vals[i], sql_types[col_name], media_col_ids.get(col_name))
                for col_name, col_vals in pydict.items()
            }
            rows.append(row)

        return rows

    def __from_pa_value(
        self, tv: catalog.TableVersion, val: Any, sql_type: sql.types.TypeEngine[Any], media_col_id: Optional[int]
    ) -> Any:
        if val is None:
            return None
        if isinstance(sql_type, sql.JSON):
            return json.loads(val)
        if media_col_id is not None:
            assert isinstance(val, str)
            return self.__relocate_media_file(tv, media_col_id, val)
        return val

    def __relocate_media_file(self, tv: catalog.TableVersion, media_col_id: int, url: str) -> str:
        # If this is a pxtmedia:// URL, relocate it
        parsed_url = urllib.parse.urlparse(url)
        assert parsed_url.scheme != 'file'  # These should all have been converted to pxtmedia:// URLs
        if parsed_url.scheme == 'pxtmedia':
            if url not in self.media_files:
                # First time seeing this pxtmedia:// URL. Relocate the file to the media store and record the mapping
                # in self.media_files.
                src_path = self.tmp_dir / 'media' / parsed_url.netloc
                dest_path = MediaStore.prepare_media_path(tv.id, media_col_id, tv.version, ext=src_path.suffix)
                src_path.rename(dest_path)
                self.media_files[url] = urllib.parse.urljoin('file:', urllib.request.pathname2url(str(dest_path)))
            return self.media_files[url]
        # For any type of URL other than a local file, just return the URL as-is.
        return url<|MERGE_RESOLUTION|>--- conflicted
+++ resolved
@@ -77,27 +77,16 @@
         Export the table to a tarball containing Parquet tables and media files.
         """
         assert not self.tmp_dir.exists()  # Packaging can only be done once per TablePackager instance
-<<<<<<< HEAD
-
-        _logger.info(f'Packaging table {self.table._path!r} and its ancestors in: {self.tmp_dir}')
-=======
-        _logger.info(f"Packaging table '{self.table._path()}' and its ancestors in: {self.tmp_dir}")
->>>>>>> 42dc5319
+
+        _logger.info(f"Packaging table {self.table._path()!r} and its ancestors in: {self.tmp_dir}")
         self.tmp_dir.mkdir()
         with open(self.tmp_dir / 'metadata.json', 'w', encoding='utf8') as fp:
             json.dump(self.md, fp)
         self.tables_dir = self.tmp_dir / 'tables'
         self.tables_dir.mkdir()
-<<<<<<< HEAD
-
-        with Env.get().begin_xact():
-            for tv in self.table._tbl_version_path.get_tbl_versions():
-                _logger.info(f'Exporting table {tv.get().versioned_name!r}.')
-=======
         with catalog.Catalog.get().begin_xact(for_write=False):
             for tv in self.table._tbl_version_path.get_tbl_versions():
-                _logger.info(f"Exporting table '{tv.get().versioned_name}'.")
->>>>>>> 42dc5319
+                _logger.info(f"Exporting table {tv.get().versioned_name!r}.")
                 self.__export_table(tv.get())
 
         _logger.info('Building archive.')
