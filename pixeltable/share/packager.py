import base64
import datetime
import io
import itertools
import json
import logging
import tarfile
import urllib.parse
import urllib.request
import uuid
from pathlib import Path
from typing import Any, Iterator, Optional
from uuid import UUID

import more_itertools
import numpy as np
import PIL.Image
import pyarrow as pa
import pyarrow.parquet as pq
import sqlalchemy as sql

import pixeltable as pxt
from pixeltable import catalog, exceptions as excs, metadata, type_system as ts
from pixeltable.env import Env
from pixeltable.metadata import schema
from pixeltable.utils import sha256sum
from pixeltable.utils.formatter import Formatter
from pixeltable.utils.media_store import MediaStore

_logger = logging.getLogger('pixeltable')


class TablePackager:
    """
    Packages a pixeltable Table into a tarball containing Parquet tables and media files. The structure of the tarball
    is as follows:

    metadata.json  # Pixeltable metadata for the packaged table and its ancestors
    tables/**  # Parquet tables for the packaged table and its ancestors, each table in a directory 'tbl_{tbl_id.hex}'
    media/**  # Local media files

    If the table contains media columns, they are handled as follows:
    - If a media file has an external URL (any URL scheme other than file://), then the URL will be preserved as-is and
      stored in the Parquet table.
    - If a media file is a local file, then it will be copied into the tarball as a file of the form
      'media/{uuid}{extension}', and the Parquet table will contain the ephemeral URI 'pxtmedia://{uuid}{extension}'.
    """

    table: catalog.Table  # The table to be packaged
    tmp_dir: Path  # Temporary directory where the package will reside
    tables_dir: Path  # Directory where the Parquet tables will be written
    media_files: dict[Path, str]  # Mapping from local media file paths to their tarball names
    md: dict[str, Any]

    bundle_path: Path
    preview_header: dict[str, str]
    preview: list[list[Any]]

    def __init__(self, table: catalog.Table, additional_md: Optional[dict[str, Any]] = None) -> None:
        self.table = table
        self.tmp_dir = Path(Env.get().create_tmp_path())
        self.media_files = {}

        # Load metadata
        with catalog.Catalog.get().begin_xact(for_write=False):
            tbl_md = catalog.Catalog.get().load_replica_md(table)
            self.md = {
                'pxt_version': pxt.__version__,
                'pxt_md_version': metadata.VERSION,
                'md': {'tables': [md.as_dict() for md in tbl_md]},
            }
        if additional_md is not None:
            self.md.update(additional_md)

    def package(self) -> Path:
        """
        Export the table to a tarball containing Parquet tables and media files.
        """
        assert not self.tmp_dir.exists()  # Packaging can only be done once per TablePackager instance

        _logger.info(f'Packaging table {self.table._path()!r} and its ancestors in: {self.tmp_dir}')
        self.tmp_dir.mkdir()
        with open(self.tmp_dir / 'metadata.json', 'w', encoding='utf8') as fp:
            json.dump(self.md, fp)
        self.tables_dir = self.tmp_dir / 'tables'
        self.tables_dir.mkdir()
        with catalog.Catalog.get().begin_xact(for_write=False):
            for tv in self.table._tbl_version_path.get_tbl_versions():
                _logger.info(f'Exporting table {tv.get().versioned_name!r}.')
                self.__export_table(tv.get())

        _logger.info('Building archive.')
        self.bundle_path = self.__build_tarball()

        _logger.info('Extracting preview data.')
        self.md['count'] = self.table.count()
        preview_header, preview = self.__extract_preview_data()
        self.md['preview_header'] = preview_header
        self.md['preview'] = preview

        _logger.info(f'Packaging complete: {self.bundle_path}')
        return self.bundle_path

    def __export_table(self, tv: catalog.TableVersion) -> None:
        """
        Exports the data from `t` into a Parquet table.
        """
        # `tv` must be an ancestor of the primary table
        assert any(tv.id == base.id for base in self.table._tbl_version_path.get_tbl_versions())
        sql_types = {col.name: col.type for col in tv.store_tbl.sa_tbl.columns}
        media_cols: set[str] = set()
        for col in tv.cols:
            if col.is_stored and col.col_type.is_media_type():
                media_cols.add(col.store_name())

        parquet_schema = self.__to_parquet_schema(tv.store_tbl.sa_tbl)
        # TODO: Partition larger tables into multiple parquet files. (The parquet file naming scheme anticipates
        #     future support for this.)
        parquet_dir = self.tables_dir / f'tbl_{tv.id.hex}'
        parquet_dir.mkdir()
        parquet_file = parquet_dir / f'tbl_{tv.id.hex}.00000.parquet'
        _logger.info(f'Creating parquet table: {parquet_file}')

        # Populate the Parquet table with data.
        # The data is first loaded from the DataFrame into a sequence of pyarrow tables, batched in order to avoid
        # excessive memory usage. The pyarrow tables are then amalgamated into the (single) Parquet table on disk.
        # We use snappy compression for the Parquet tables; the entire bundle will be bzip2-compressed later, so
        # faster compression should provide good performance while still reducing temporary storage utilization.
        parquet_writer = pq.ParquetWriter(parquet_file, parquet_schema, compression='SNAPPY')
        filter_tv = self.table._tbl_version_path.tbl_version.get()
        row_iter = tv.store_tbl.dump_rows(tv.version, filter_tv.store_tbl, filter_tv.version)
        for pa_table in self.__to_pa_tables(row_iter, sql_types, media_cols, parquet_schema):
            parquet_writer.write_table(pa_table)
        parquet_writer.close()

    # The following methods are responsible for schema and data conversion from Pixeltable to Parquet.

    @classmethod
    def __to_parquet_schema(cls, store_tbl: sql.Table) -> pa.Schema:
        entries = [(col_name, cls.__to_parquet_type(col.type)) for col_name, col in store_tbl.columns.items()]
        return pa.schema(entries)  # type: ignore[arg-type]

    @classmethod
    def __to_parquet_type(cls, col_type: sql.types.TypeEngine[Any]) -> pa.DataType:
        if isinstance(col_type, sql.String):
            return pa.string()
        if isinstance(col_type, sql.Boolean):
            return pa.bool_()
        if isinstance(col_type, sql.BigInteger):
            return pa.int64()
        if isinstance(col_type, sql.Float):
            return pa.float32()
        if isinstance(col_type, sql.TIMESTAMP):
            return pa.timestamp('us', tz=datetime.timezone.utc)
        if isinstance(col_type, sql.Date):
            return pa.date32()
        if isinstance(col_type, sql.JSON):
            return pa.string()  # JSON will be exported as strings
        if isinstance(col_type, sql.LargeBinary):
            return pa.binary()
        raise AssertionError(f'Unrecognized SQL type: {col_type} (type {type(col_type)})')

    def __to_pa_tables(
        self,
        row_iter: Iterator[dict[str, Any]],
        sql_types: dict[str, sql.types.TypeEngine[Any]],
        media_cols: set[str],
        arrow_schema: pa.Schema,
        batch_size: int = 1_000,
    ) -> Iterator[pa.Table]:
        """
        Group rows into a sequence of pyarrow tables, batched into smaller chunks to minimize memory utilization.
        The row dictionaries have the format {store_col_name: value}, where the values reflect the unprocessed contents
        of the store database (as returned by `StoreTable.dump_rows()`).
        """
        for rows in more_itertools.batched(row_iter, batch_size):
            cols = {}
            for name, sql_type in sql_types.items():
                is_media_col = name in media_cols
                values = [self.__to_pa_value(row.get(name), sql_type, is_media_col) for row in rows]
                cols[name] = values
            yield pa.Table.from_pydict(cols, schema=arrow_schema)

    def __to_pa_value(self, val: Any, sql_type: sql.types.TypeEngine[Any], is_media_col: bool) -> Any:
        if val is None:
            return None
        if isinstance(sql_type, sql.JSON):
            # Export JSON as strings
            return json.dumps(val)
        if is_media_col:
            # Handle media files as described above
            assert isinstance(val, str)
            return self.__process_media_url(val)
        return val

    def __process_media_url(self, url: str) -> str:
        parsed_url = urllib.parse.urlparse(url)
        if parsed_url.scheme == 'file':
            # It's the URL of a local file. Replace it with a pxtmedia:// URI.
            # (We can't use an actual pxt:// URI, because the eventual pxt:// table name might not be known at this
            # time. The pxtmedia:// URI serves as a relative reference into the tarball that can be replaced with an
            # actual URL when the table is reconstituted.)
            path = Path(urllib.parse.unquote(urllib.request.url2pathname(parsed_url.path)))
            if path not in self.media_files:
                # Create a new entry in the `media_files` dict so that we can copy the file into the tarball later.
                # We name the media files in the archive by their SHA256 hash. This ensures that we can properly
                # deduplicate and validate them later.
                # If we get a collision, it's not a problem; it just means we have two identical files (which will
                # be conveniently deduplicated in the bundle).
                sha = sha256sum(path)
                dest_name = f'{sha}{path.suffix}'
                self.media_files[path] = dest_name
            return f'pxtmedia://{self.media_files[path]}'
        # For any type of URL other than a local file, just return the URL as-is.
        return url

    def __build_tarball(self) -> Path:
        bundle_path = self.tmp_dir / 'bundle.tar.bz2'
        with tarfile.open(bundle_path, 'w:bz2') as tf:
            # Add metadata json
            tf.add(self.tmp_dir / 'metadata.json', arcname='metadata.json')
            # Add the dir containing Parquet tables
            tf.add(self.tables_dir, arcname='tables')
            # Add the media files
            for src_file, dest_name in self.media_files.items():
                tf.add(src_file, arcname=f'media/{dest_name}')
        return bundle_path

    def __extract_preview_data(self) -> tuple[dict[str, str], list[list[Any]]]:
        """
        Extract a preview of the table data for display in the UI.

        In order to bound the size of the output data, all "unbounded" data types are resized:
        - Strings are abbreviated as per Formatter.abbreviate()
        - Arrays and JSON are shortened and formatted as strings
        - Images are resized to thumbnail size as a base64-encoded webp
        - Videos are replaced by their first frame and resized as above
        - Documents are replaced by a thumbnail as a base64-encoded webp
        """
        # First 8 columns
        preview_cols = dict(itertools.islice(self.table._get_schema().items(), 0, 8))
        select_list = [self.table[col_name] for col_name in preview_cols]
        # First 5 rows
        rows = list(self.table.select(*select_list).head(n=5))

        preview_header = {col_name: str(col_type._type) for col_name, col_type in preview_cols.items()}
        preview = [
            [self.__encode_preview_data(val, col_type)]
            for row in rows
            for val, col_type in zip(row.values(), preview_cols.values())
        ]

        return preview_header, preview

    def __encode_preview_data(self, val: Any, col_type: ts.ColumnType) -> Any:
        if val is None:
            return None

        match col_type._type:
            case ts.ColumnType.Type.STRING:
                assert isinstance(val, str)
                return Formatter.abbreviate(val)

            case ts.ColumnType.Type.INT | ts.ColumnType.Type.FLOAT | ts.ColumnType.Type.BOOL:
                return val

            case ts.ColumnType.Type.TIMESTAMP | ts.ColumnType.Type.DATE:
                return str(val)

            case ts.ColumnType.Type.ARRAY:
                assert isinstance(val, np.ndarray)
                return Formatter.format_array(val)

            case ts.ColumnType.Type.JSON:
                # We need to escape the JSON string server-side for security reasons.
                # Therefore we don't escape it here, in order to avoid double-escaping.
                return Formatter.format_json(val, escape_strings=False)

            case ts.ColumnType.Type.IMAGE:
                # Rescale the image to minimize data transfer size
                assert isinstance(val, PIL.Image.Image)
                return self.__encode_image(val)

            case ts.ColumnType.Type.VIDEO:
                assert isinstance(val, str)
                return self.__encode_video(val)

            case ts.ColumnType.Type.AUDIO:
                return None

            case ts.ColumnType.Type.DOCUMENT:
                assert isinstance(val, str)
                return self.__encode_document(val)

            case _:
                raise AssertionError(f'Unrecognized column type: {col_type._type}')

    def __encode_image(self, img: PIL.Image.Image) -> str:
        # Heuristic for thumbnail sizing:
        # Standardize on a width of 240 pixels (to most efficiently utilize the columnar display).
        # But, if the aspect ratio is below 2:3, bound the height at 360 pixels (to avoid unboundedly tall thumbnails
        #     in the case of highly oblong images).
        if img.height > img.width * 1.5:
            scaled_img = img.resize((img.width * 360 // img.height, 360))
        else:
            scaled_img = img.resize((240, img.height * 240 // img.width))
        with io.BytesIO() as buffer:
            scaled_img.save(buffer, 'webp')
            return base64.b64encode(buffer.getvalue()).decode()

    def __encode_video(self, video_path: str) -> Optional[str]:
        thumb = Formatter.extract_first_video_frame(video_path)
        return self.__encode_image(thumb) if thumb is not None else None

    def __encode_document(self, doc_path: str) -> Optional[str]:
        thumb = Formatter.make_document_thumbnail(doc_path)
        return self.__encode_image(thumb) if thumb is not None else None


class TableRestorer:
    """
    Creates a replica table from a tarball containing Parquet tables and media files. See the `TablePackager` docs for
    details on the tarball structure.

    Args:
        tbl_path: Pixeltable path (such as 'my_dir.my_table') where the materialized table will be made visible.
        md: Optional metadata dictionary. If not provided, metadata will be read from the tarball's `metadata.json`.
            The metadata contains table_md, table_version_md, and table_schema_version_md entries for each ancestor
            of the table being restored, as written out by `TablePackager`.
    """

    tbl_path: str
    md: Optional[dict[str, Any]]
    tmp_dir: Path
    media_files: dict[str, str]  # Mapping from pxtmedia:// URLs to local file:// URLs

    def __init__(self, tbl_path: str, md: Optional[dict[str, Any]] = None) -> None:
        self.tbl_path = tbl_path
        self.md = md
        self.tmp_dir = Path(Env.get().create_tmp_path())
        self.media_files = {}

    def restore(self, bundle_path: Path) -> pxt.Table:
        # Extract tarball
        print(f'Extracting table data into: {self.tmp_dir}')
        with tarfile.open(bundle_path, 'r:bz2') as tf:
            tf.extractall(path=self.tmp_dir)

        if self.md is None:
            # No metadata supplied; read it from the archive
            with open(self.tmp_dir / 'metadata.json', 'r', encoding='utf8') as fp:
                self.md = json.load(fp)

        pxt_md_version = self.md['pxt_md_version']
        assert isinstance(pxt_md_version, int)

        if pxt_md_version != metadata.VERSION:
            raise excs.Error(
                f'Pixeltable metadata version mismatch: {pxt_md_version} != {metadata.VERSION}.\n'
                'Please upgrade Pixeltable to use this dataset: pip install -U pixeltable'
            )

        tbl_md = [schema.FullTableMd.from_dict(t) for t in self.md['md']['tables']]
        for md in tbl_md:
            md.tbl_md.is_replica = True

        cat = catalog.Catalog.get()

        with cat.begin_xact(for_write=True):
<<<<<<< HEAD
            for md in ancestor_md[::-1]:  # Base table first
                # Create a TableVersion instance (and a store table) for this ancestor.
                tv = catalog.TableVersion.create_replica(md)
                # Now import data from Parquet.
                _logger.info(f'Importing table {tv.name!r}.')
                self.__import_table(self.tmp_dir, tv, md)

        tbl_id = UUID(tbl_md[0].tbl_md.tbl_id)
        with cat.begin_xact(tbl_id=tbl_id, for_write=False):
            return cat.get_table_by_id(tbl_id)
=======
            # Create (or update) the replica table and its ancestors, along with TableVersion instances for any
            # versions that have not been seen before.
            cat.create_replica(catalog.Path(self.tbl_path), tbl_md)

            # Now we need to load data for replica_tbl and its ancestors, except that we skip
            # replica_tbl itself if it's a pure snapshot.
            for md in tbl_md[::-1]:  # Base table first
                if not md.is_pure_snapshot:
                    tv = cat.get_tbl_version(UUID(md.tbl_md.tbl_id), md.version_md.version)
                    # Import data from Parquet.
                    _logger.info(f'Importing table {tv.name!r}.')
                    self.__import_table(self.tmp_dir, tv, md)

            return cat.get_table_by_id(UUID(tbl_md[0].tbl_md.tbl_id))
>>>>>>> 6b63193a

    def __import_table(self, bundle_path: Path, tv: catalog.TableVersion, tbl_md: schema.FullTableMd) -> None:
        """
        Import the Parquet table into the Pixeltable catalog.
        """
        tbl_id = UUID(tbl_md.tbl_md.tbl_id)
        parquet_dir = bundle_path / 'tables' / f'tbl_{tbl_id.hex}'
        parquet_table = pq.read_table(str(parquet_dir))
        replica_version = tv.version

        conn = Env.get().conn
        store_sa_tbl = tv.store_tbl.sa_tbl
        store_sa_tbl_name = tv.store_tbl._storage_name()

        # Sometimes we are importing a table that has never been seen before. Other times, however, we are importing
        # an existing replica table, and the table version and/or row selection differs from what was imported
        # previously. Care must be taken to ensure that the new data is merged with existing data in a way that
        # yields an internally consistent version history for each row.

        # The overall strategy is this:
        # 1. Import the parquet data into a temporary table;
        # 2. "rectify" the v_max values in both the temporary table and the existing table (more on this below);
        # 3. Delete any row instances from the temporary table that are already present in the existing table;
        # 4. Copy the remaining rows from the temporary table into the existing table.

        # Create a temporary table for the initial data load, containing columns for all columns present in the
        # parquet table. The parquet columns have identical names to those in the store table, so we can use the
        # store table schema to get their SQL types (which are not necessarily derivable from their Parquet types,
        # e.g., pa.string() may hold either VARCHAR or serialized JSONB).
        temp_cols: dict[str, sql.Column] = {}
        for field in parquet_table.schema:
            assert field.name in store_sa_tbl.columns
            col_type = store_sa_tbl.columns[field.name].type
            temp_cols[field.name] = sql.Column(field.name, col_type)
        temp_sa_tbl_name = f'temp_{uuid.uuid4().hex}'
        _logger.debug(f'Creating temporary table: {temp_sa_tbl_name}')
        temp_md = sql.MetaData()
        temp_sa_tbl = sql.Table(temp_sa_tbl_name, temp_md, *temp_cols.values(), prefixes=['TEMPORARY'])
        temp_sa_tbl.create(conn)

        # Populate the temporary table with data from the Parquet file.
        _logger.debug(f'Loading {parquet_table.num_rows} row(s) into temporary table: {temp_sa_tbl_name}')
        for batch in parquet_table.to_batches(max_chunksize=10_000):
            pydict = batch.to_pydict()
            rows = self.__from_pa_pydict(tv, pydict)
            conn.execute(sql.insert(temp_sa_tbl), rows)

        # Each row version is identified uniquely by its pk, a tuple (row_id, pos_0, pos_1, ..., pos_k, v_min).
        # Conversely, v_max is not part of the primary key, but is simply a bookkeeping device.
        # In an original table, v_max is always equal to the v_min of the succeeding row instance with the same
        # row id, or MAX_VERSION if no such row instance exists. But in the replica, we need to be careful, since
        # we might see only a subset of the original table's versions, and we might see them out of order.

        # We'll adjust the v_max values according to the principle of "latest provable v_max":
        # they will always correspond to the latest version for which we can prove the row instance was alive. This
        # will enable us to maintain consistency of the v_max values if additional table versions are later imported,
        # regardless of the order in which they are seen. It also means that replica tables (unlike original tables)
        # may have gaps in their row version histories, but this is fine; the gaps simply correspond to table versions
        # that have never been observed.

        pk_predicates = [col == temp_cols[col.name] for col in tv.store_tbl.pk_columns()]
        pk_clause = sql.and_(*pk_predicates)

        # If the same pk exists in both the temporary table and the existing table, then the corresponding row data
        # must be identical; the rows can differ only in their v_max value. As a sanity check, we go through the
        # motion of verifying this; a failure implies data corruption in either the replica being imported or in a
        # previously imported replica.

        system_col_names = {col.name for col in tv.store_tbl.system_columns()}
        media_col_names = {col.store_name() for col in tv.cols if col.col_type.is_media_type() and col.is_stored}
        value_store_cols = [
            store_sa_tbl.c[col_name]
            for col_name in temp_cols
            if col_name not in system_col_names and col_name not in media_col_names
        ]
        value_temp_cols = [
            col
            for col_name, col in temp_cols.items()
            if col_name not in system_col_names and col_name not in media_col_names
        ]
        mismatch_predicates = [store_col != temp_col for store_col, temp_col in zip(value_store_cols, value_temp_cols)]
        mismatch_clause = sql.or_(*mismatch_predicates)

        # This query looks for rows that have matching primary keys (rowid + pos_k + v_min), but differ in at least
        # one value column. Pseudo-SQL:
        #
        # SELECT store_tbl.col_0, ..., store_tbl.col_n, temp_tbl.col_0, ...,  temp_tbl.col_n
        # FROM store_tbl, temp_tbl
        # WHERE store_tbl.rowid = temp_tbl.rowid
        #     AND store_tbl.pos_0 = temp_tbl.pos_0
        #     AND ... AND store_tbl.pos_k = temp_tbl.pos_k
        #     AND store_tbl.v_min = temp_tbl.v_min
        #     AND (
        #         store_tbl.col_0 != temp_tbl.col_0
        #         OR store_tbl.col_1 != temp_tbl.col_1
        #         OR ... OR store_tbl.col_n != temp_tbl.col_n
        #     )
        #
        # The value column comparisons (store_tbl.col_0 != temp_tbl.col_0, etc.) will always be false for rows where
        # either column is NULL; this is what we want, since it may indicate a column that is present in one version
        # but not the other.
        q = sql.select(*value_store_cols, *value_temp_cols).where(pk_clause).where(mismatch_clause)
        _logger.debug(q.compile())
        result = conn.execute(q)
        if result.rowcount > 0:
            _logger.debug(
                f'Data corruption error between {temp_sa_tbl_name!r} and {store_sa_tbl_name!r}: '
                f'{result.rowcount} inconsistent row(s).'
            )
            row = result.first()
            _logger.debug('Example mismatch:')
            _logger.debug(f'{store_sa_tbl_name}: {row[: len(value_store_cols)]}')
            _logger.debug(f'{temp_sa_tbl_name}: {row[len(value_store_cols) :]}')
            raise excs.Error(
                'Data corruption error: the replica data are inconsistent with data retrieved from a previous replica.'
            )
        _logger.debug(f'Verified data integrity between {store_sa_tbl_name!r} and {temp_sa_tbl_name!r}.')

        # Now rectify the v_max values in the temporary table.
        # If a row instance has a concrete v_max value, then we know it's genuine: it's the unique and immutable
        # version when the row was deleted. (This can only happen if later versions of the base table already
        # existed at the time this replica was published.)
        # But if a row instance has a v_max value of MAX_VERSION, then we don't know anything about its future.
        # It might live indefinitely, or it might be deleted as early as version `n + 1`. Following the principle
        # of "latest provable v_max", we simply set v_max equal to `n + 1`.
        q = (
            temp_sa_tbl.update()
            .values(v_max=(replica_version + 1))
            .where(temp_sa_tbl.c.v_max == schema.Table.MAX_VERSION)
        )
        _logger.debug(q.compile())
        result = conn.execute(q)
        _logger.debug(f'Rectified {result.rowcount} row(s) in {temp_sa_tbl_name!r}.')

        # Now rectify the v_max values in the existing table. This is done by simply taking the later of the two v_max
        # values (the existing one and the new one) for each row instance, following the "latest provable v_max"
        # principle. Obviously we only need to do this for rows that exist in both tables (it's a simple join).
        q = (
            store_sa_tbl.update()
            .values(v_max=sql.func.greatest(store_sa_tbl.c.v_max, temp_sa_tbl.c.v_max))
            .where(pk_clause)
        )
        _logger.debug(q.compile())
        result = conn.execute(q)
        _logger.debug(f'Rectified {result.rowcount} row(s) in {store_sa_tbl_name!r}.')

        # Now we need to update rows in the existing table that are also present in the temporary table. This is to
        # account for the scenario where the temporary table has columns that are not present in the existing table.
        # (We can't simply replace the rows with their versions in the temporary table, because the converse scenario
        # might also occur; there may be columns in the existing table that are not present in the temporary table.)
        value_update_clauses: dict[str, sql.ColumnElement] = {}
        for temp_col in temp_cols.values():
            if temp_col.name not in system_col_names:
                store_col = store_sa_tbl.c[temp_col.name]
                # Prefer the value from the existing table, substituting the value from the temporary table if it's
                # NULL. This works in all cases (including media columns, where we prefer the existing media file).
                clause = sql.case((store_col == None, temp_col), else_=store_col)
                value_update_clauses[temp_col.name] = clause
        if len(value_update_clauses) > 0:
            q = store_sa_tbl.update().values(**value_update_clauses).where(pk_clause)
            _logger.debug(q.compile())
            result = conn.execute(q)
            _logger.debug(
                f'Merged values from {temp_sa_tbl_name!r} into {store_sa_tbl_name!r} for {result.rowcount} row(s).'
            )

        # Now drop any rows from the temporary table that are also present in the existing table.
        # The v_max values have been rectified, data has been merged into NULL cells, and all other row values have
        # been verified identical.
        # TODO: Delete any media files that were orphaned by this operation (they're necessarily duplicates of media
        #     files that are already present in the existing table).
        q = temp_sa_tbl.delete().where(pk_clause)
        _logger.debug(q.compile())
        result = conn.execute(q)
        _logger.debug(f'Deleted {result.rowcount} row(s) from {temp_sa_tbl_name!r}.')

        # Finally, copy the remaining data (consisting entirely of new row instances) from the temporary table into
        # the actual table.
        q = store_sa_tbl.insert().from_select(
            [store_sa_tbl.c[col_name] for col_name in temp_cols], sql.select(*temp_cols.values())
        )
        _logger.debug(q.compile())
        result = conn.execute(q)
        _logger.debug(f'Inserted {result.rowcount} row(s) from {temp_sa_tbl_name!r} into {store_sa_tbl_name!r}.')

    def __from_pa_pydict(self, tv: catalog.TableVersion, pydict: dict[str, Any]) -> list[dict[str, Any]]:
        # Data conversions from pyarrow to Pixeltable
        sql_types: dict[str, sql.types.TypeEngine[Any]] = {}
        for col_name in pydict:
            assert col_name in tv.store_tbl.sa_tbl.columns
            sql_types[col_name] = tv.store_tbl.sa_tbl.columns[col_name].type
        media_col_ids: dict[str, int] = {}
        for col in tv.cols:
            if col.is_stored and col.col_type.is_media_type():
                media_col_ids[col.store_name()] = col.id

        row_count = len(next(iter(pydict.values())))
        rows: list[dict[str, Any]] = []
        for i in range(row_count):
            row = {
                col_name: self.__from_pa_value(tv, col_vals[i], sql_types[col_name], media_col_ids.get(col_name))
                for col_name, col_vals in pydict.items()
            }
            rows.append(row)

        return rows

    def __from_pa_value(
        self, tv: catalog.TableVersion, val: Any, sql_type: sql.types.TypeEngine[Any], media_col_id: Optional[int]
    ) -> Any:
        if val is None:
            return None
        if isinstance(sql_type, sql.JSON):
            return json.loads(val)
        if media_col_id is not None:
            assert isinstance(val, str)
            return self.__relocate_media_file(tv, media_col_id, val)
        return val

    def __relocate_media_file(self, tv: catalog.TableVersion, media_col_id: int, url: str) -> str:
        # If this is a pxtmedia:// URL, relocate it
        parsed_url = urllib.parse.urlparse(url)
        assert parsed_url.scheme != 'file'  # These should all have been converted to pxtmedia:// URLs
        if parsed_url.scheme == 'pxtmedia':
            if url not in self.media_files:
                # First time seeing this pxtmedia:// URL. Relocate the file to the media store and record the mapping
                # in self.media_files.
                src_path = self.tmp_dir / 'media' / parsed_url.netloc
                # Move the file to the media store and update the URL.
                self.media_files[url] = MediaStore.relocate_local_media_file(src_path, tv.id, media_col_id, tv.version)
            return self.media_files[url]
        # For any type of URL other than a local file, just return the URL as-is.
        return url<|MERGE_RESOLUTION|>--- conflicted
+++ resolved
@@ -367,18 +367,6 @@
         cat = catalog.Catalog.get()
 
         with cat.begin_xact(for_write=True):
-<<<<<<< HEAD
-            for md in ancestor_md[::-1]:  # Base table first
-                # Create a TableVersion instance (and a store table) for this ancestor.
-                tv = catalog.TableVersion.create_replica(md)
-                # Now import data from Parquet.
-                _logger.info(f'Importing table {tv.name!r}.')
-                self.__import_table(self.tmp_dir, tv, md)
-
-        tbl_id = UUID(tbl_md[0].tbl_md.tbl_id)
-        with cat.begin_xact(tbl_id=tbl_id, for_write=False):
-            return cat.get_table_by_id(tbl_id)
-=======
             # Create (or update) the replica table and its ancestors, along with TableVersion instances for any
             # versions that have not been seen before.
             cat.create_replica(catalog.Path(self.tbl_path), tbl_md)
@@ -393,7 +381,6 @@
                     self.__import_table(self.tmp_dir, tv, md)
 
             return cat.get_table_by_id(UUID(tbl_md[0].tbl_md.tbl_id))
->>>>>>> 6b63193a
 
     def __import_table(self, bundle_path: Path, tv: catalog.TableVersion, tbl_md: schema.FullTableMd) -> None:
         """
