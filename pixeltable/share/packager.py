import io
import json
import logging
import tarfile
import urllib.parse
import urllib.request
import uuid
from pathlib import Path
from typing import Any, Iterator, Optional

import more_itertools
import numpy as np
import pyarrow as pa
import pyiceberg.catalog

import pixeltable as pxt
import pixeltable.type_system as ts
from pixeltable import catalog, exprs, metadata
from pixeltable.dataframe import DataFrame
from pixeltable.env import Env
from pixeltable.utils.arrow import PXT_TO_PA_TYPES
from pixeltable.utils.iceberg import sqlite_catalog

_logger = logging.getLogger('pixeltable')


class TablePackager:
    """
    Packages a pixeltable Table into a tarball containing Iceberg tables and media files. The structure of the tarball
    is as follows:

    metadata.json  # Pixeltable metadata for the packaged table
    warehouse/catalog.db  # sqlite Iceberg catalog
    warehouse/pxt.db/**  # Iceberg metadata and data files (parquet/avro/json)
    media/**  # Local media files

    If the table being archived is a view, then the Iceberg catalog will contain separate tables for the view and each
    of its ancestors. All rows will be exported with additional _rowid and _v_min columns. Currently, only the most
    recent version of the table can be exported, and only the full table contents.

    If the table contains media columns, they are handled as follows:
    - If a media file has an external URL (any URL scheme other than file://), then the URL will be preserved as-is and
      stored in the Iceberg table.
    - If a media file is a local file, then it will be copied into the tarball as a file of the form
      'media/{uuid}{extension}', and the Iceberg table will contain the ephemeral URI 'pxtmedia://{uuid}{extension}'.
    """

    table: catalog.Table  # The table to be packaged
    tmp_dir: Path  # Temporary directory where the package will reside
    iceberg_catalog: pyiceberg.catalog.Catalog
    media_files: dict[Path, str]  # Mapping from local media file paths to their tarball names
    md: dict[str, Any]

    def __init__(self, table: catalog.Table, additional_md: Optional[dict[str, Any]] = None) -> None:
        self.table = table
        self.tmp_dir = Path(Env.get().create_tmp_path())
        self.media_files = {}

        # Load metadata
        with catalog.Catalog.get().begin_xact(for_write=False):
            tbl_md = catalog.Catalog.get().load_replica_md(table)
            self.md = {
                'pxt_version': pxt.__version__,
                'pxt_md_version': metadata.VERSION,
                'md': {'tables': [md.as_dict() for md in tbl_md]},
            }
        if additional_md is not None:
            self.md.update(additional_md)

    def package(self) -> Path:
        """
        Export the table to a tarball containing Iceberg tables and media files.
        """
        assert not self.tmp_dir.exists()  # Packaging can only be done once per TablePackager instance
        _logger.info(f"Packaging table '{self.table._path}' and its ancestors in: {self.tmp_dir}")
        self.tmp_dir.mkdir()
        with open(self.tmp_dir / 'metadata.json', 'w', encoding='utf8') as fp:
            json.dump(self.md, fp)
        self.iceberg_catalog = sqlite_catalog(self.tmp_dir / 'warehouse')
<<<<<<< HEAD
        with catalog.Catalog.get().begin_xact(for_write=False):
            ancestors = (self.table, *self.table._bases)
=======
        with Env.get().begin_xact():
            ancestors = (self.table, *self.table._base_tables)
>>>>>>> 94a8de61
            for t in ancestors:
                _logger.info(f"Exporting table '{t._path}'.")
                self.__export_table(t)
        _logger.info('Building archive.')
        bundle_path = self.__build_tarball()
        _logger.info(f'Packaging complete: {bundle_path}')
        return bundle_path

    def __export_table(self, t: catalog.Table) -> None:
        """
        Exports the data from `t` into an Iceberg table.
        """
        # First generate a select list for the data we want to extract from `t`. This includes:
        # - all stored columns, including computed columns;
        # - errortype and errormsg fields whenever they're defined.
        # We select only those columns that are defined in this table (columns inherited from ancestor tables will be
        # handled separately).
        # For media columns, we substitute `col.fileurl` so that we always get the URL (which may be a file:// URL;
        # these will be specially handled later)
        select_exprs: dict[str, exprs.Expr] = {}

        # As we generate the select list, we construct a separate list of column types. We can't rely on df._schema
        # to get the column types, since we'll be substituting `fileurl`s for media columns.
        actual_col_types: list[ts.ColumnType] = []

        for col_name, col in t._tbl_version.get().cols_by_name.items():
            if not col.is_stored:
                continue
            if col.col_type.is_media_type():
                select_exprs[col_name] = t[col_name].fileurl
            else:
                select_exprs[col_name] = t[col_name]
            actual_col_types.append(col.col_type)
            if col.records_errors:
                select_exprs[f'{col_name}_errortype'] = t[col_name].errortype
                actual_col_types.append(ts.StringType())
                select_exprs[f'{col_name}_errormsg'] = t[col_name].errormsg
                actual_col_types.append(ts.StringType())

        # Run the select() on `self.table`, not `t`, so that we export only those rows that are actually present in
        # `self.table`.
        df = self.table.select(**select_exprs)
        namespace = self.__iceberg_namespace(t)
        self.iceberg_catalog.create_namespace_if_not_exists(namespace)
        iceberg_schema = self.__to_iceberg_schema(df._schema)
        iceberg_tbl = self.iceberg_catalog.create_table(f'{namespace}.{t._name}', schema=iceberg_schema)

        # Populate the Iceberg table with data.
        # The data is first loaded from the DataFrame into a sequence of pyarrow tables, batched in order to avoid
        # excessive memory usage. The pyarrow tables are then amalgamated into the (single) Iceberg table on disk.
        for pa_table in self.__to_pa_tables(df, actual_col_types, iceberg_schema):
            iceberg_tbl.append(pa_table)

    @classmethod
    def __iceberg_namespace(cls, table: catalog.Table) -> str:
        """
        Iceberg tables must have a namespace, which cannot be the empty string, so we prepend `pxt` to the table path.
        """
        parent_path = table._parent()._path()
        if len(parent_path) == 0:
            return 'pxt'
        else:
            return f'pxt.{parent_path}'

    # The following methods are responsible for schema and data conversion from Pixeltable to Iceberg. Some of this
    # logic might be consolidated into arrow.py and unified with general Parquet export, but there are several
    # major differences:
    # - Iceberg has no array type; we export all arrays as binary blobs
    # - We include _rowid and _v_min columns in the Iceberg table
    # - Media columns are handled specially as indicated above

    @classmethod
    def __to_iceberg_schema(cls, pxt_schema: dict[str, ts.ColumnType]) -> pa.Schema:
        entries = [(name, cls.__to_iceberg_type(col_type)) for name, col_type in pxt_schema.items()]
        entries.append(('_rowid', pa.list_(pa.int64())))
        entries.append(('_v_min', pa.int64()))
        return pa.schema(entries)  # type: ignore[arg-type]

    @classmethod
    def __to_iceberg_type(cls, col_type: ts.ColumnType) -> pa.DataType:
        if col_type.is_array_type():
            return pa.binary()
        if col_type.is_media_type():
            return pa.string()
        return PXT_TO_PA_TYPES.get(col_type.__class__)

    def __to_pa_tables(
        self, df: DataFrame, actual_col_types: list[ts.ColumnType], arrow_schema: pa.Schema, batch_size: int = 1_000
    ) -> Iterator[pa.Table]:
        """
        Load a DataFrame as a sequence of pyarrow tables. The pyarrow tables are batched into smaller chunks
        to avoid excessive memory usage.
        """
        for rows in more_itertools.batched(self.__to_pa_rows(df, actual_col_types), batch_size):
            cols = {col_name: [row[idx] for row in rows] for idx, col_name in enumerate(df._schema.keys())}
            cols['_rowid'] = [row[-2] for row in rows]
            cols['_v_min'] = [row[-1] for row in rows]
            yield pa.Table.from_pydict(cols, schema=arrow_schema)

    def __to_pa_rows(self, df: DataFrame, actual_col_types: list[ts.ColumnType]) -> Iterator[list]:
        for row in df._exec():
            vals = [row[e.slot_idx] for e in df._select_list_exprs]
            result = [self.__to_pa_value(val, col_type) for val, col_type in zip(vals, actual_col_types)]
            result.append(row.rowid)
            result.append(row.v_min)
            yield result

    def __to_pa_value(self, val: Any, col_type: ts.ColumnType) -> Any:
        if val is None:
            return None
        if col_type.is_array_type():
            # Export arrays as binary
            assert isinstance(val, np.ndarray)
            arr = io.BytesIO()
            np.save(arr, val)
            return arr.getvalue()
        if col_type.is_json_type():
            # Export JSON as strings
            return json.dumps(val)
        if col_type.is_media_type():
            # Handle media files as described above
            assert isinstance(val, str)  # Media columns are always referenced by `fileurl`
            return self.__process_media_url(val)
        return val

    def __process_media_url(self, url: str) -> str:
        parsed_url = urllib.parse.urlparse(url)
        if parsed_url.scheme == 'file':
            # It's the URL of a local file. Replace it with a pxtmedia:// URI.
            # (We can't use an actual pxt:// URI, because the eventual pxt:// table name might not be known at this
            # time. The pxtmedia:// URI serves as a relative reference into the tarball that can be replaced with an
            # actual URL when the table is reconstituted.)
            path = Path(urllib.parse.unquote(urllib.request.url2pathname(parsed_url.path)))
            if path not in self.media_files:
                # Create a new entry in the `media_files` dict so that we can copy the file into the tarball later.
                dest_name = f'{uuid.uuid4().hex}{path.suffix}'
                self.media_files[path] = dest_name
            return f'pxtmedia://{self.media_files[path]}'
        # For any type of URL other than a local file, just return the URL as-is.
        return url

    def __build_tarball(self) -> Path:
        bundle_path = self.tmp_dir / 'bundle.tar.bz2'
        with tarfile.open(bundle_path, 'w:bz2') as tf:
            # Add metadata json
            tf.add(self.tmp_dir / 'metadata.json', arcname='metadata.json')
            # Add the Iceberg warehouse dir (including the catalog)
            tf.add(self.tmp_dir / 'warehouse', arcname='warehouse', recursive=True)
            # Add the media files
            for src_file, dest_name in self.media_files.items():
                tf.add(src_file, arcname=f'media/{dest_name}')
        return bundle_path<|MERGE_RESOLUTION|>--- conflicted
+++ resolved
@@ -77,13 +77,8 @@
         with open(self.tmp_dir / 'metadata.json', 'w', encoding='utf8') as fp:
             json.dump(self.md, fp)
         self.iceberg_catalog = sqlite_catalog(self.tmp_dir / 'warehouse')
-<<<<<<< HEAD
         with catalog.Catalog.get().begin_xact(for_write=False):
-            ancestors = (self.table, *self.table._bases)
-=======
-        with Env.get().begin_xact():
             ancestors = (self.table, *self.table._base_tables)
->>>>>>> 94a8de61
             for t in ancestors:
                 _logger.info(f"Exporting table '{t._path}'.")
                 self.__export_table(t)
