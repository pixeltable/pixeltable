import datetime
import json
import logging
import tarfile
import urllib.parse
import urllib.request
import uuid
from pathlib import Path
from typing import Any, Iterator, Optional

import more_itertools
import pyarrow as pa
import pyarrow.parquet as pq
import sqlalchemy as sql

import pixeltable as pxt
from pixeltable import catalog, exceptions as excs, metadata
from pixeltable.env import Env
from pixeltable.metadata import schema
from pixeltable.utils.media_store import MediaStore

_logger = logging.getLogger('pixeltable')


class TablePackager:
    """
    Packages a pixeltable Table into a tarball containing Parquet tables and media files. The structure of the tarball
    is as follows:

    metadata.json  # Pixeltable metadata for the packaged table and its ancestors
    tables/**  # Parquet tables for the packaged table and its ancestors, each table in a directory 'tbl_{tbl_id.hex}'
    media/**  # Local media files

    If the table contains media columns, they are handled as follows:
    - If a media file has an external URL (any URL scheme other than file://), then the URL will be preserved as-is and
      stored in the Parquet table.
    - If a media file is a local file, then it will be copied into the tarball as a file of the form
      'media/{uuid}{extension}', and the Parquet table will contain the ephemeral URI 'pxtmedia://{uuid}{extension}'.
    """

    table: catalog.Table  # The table to be packaged
    tmp_dir: Path  # Temporary directory where the package will reside
    tables_dir: Path  # Directory where the Parquet tables will be written
    media_files: dict[Path, str]  # Mapping from local media file paths to their tarball names
    md: dict[str, Any]

    def __init__(self, table: catalog.Table, additional_md: Optional[dict[str, Any]] = None) -> None:
        self.table = table
        self.tmp_dir = Path(Env.get().create_tmp_path())
        self.media_files = {}

        # Load metadata
        with catalog.Catalog.get().begin_xact(for_write=False):
            tbl_md = catalog.Catalog.get().load_replica_md(table)
            self.md = {
                'pxt_version': pxt.__version__,
                'pxt_md_version': metadata.VERSION,
                'md': {'tables': [md.as_dict() for md in tbl_md]},
            }
        if additional_md is not None:
            self.md.update(additional_md)

    def package(self) -> Path:
        """
        Export the table to a tarball containing Parquet tables and media files.
        """
        assert not self.tmp_dir.exists()  # Packaging can only be done once per TablePackager instance
        _logger.info(f"Packaging table '{self.table._path}' and its ancestors in: {self.tmp_dir}")
        self.tmp_dir.mkdir()
        with open(self.tmp_dir / 'metadata.json', 'w', encoding='utf8') as fp:
            json.dump(self.md, fp)
<<<<<<< HEAD
        self.iceberg_catalog = sqlite_catalog(self.tmp_dir / 'warehouse')
        with catalog.Catalog.get().begin_xact(for_write=False):
            ancestors = (self.table, *self.table._base_tables)
            for t in ancestors:
                _logger.info(f"Exporting table '{t._path}'.")
                self.__export_table(t)
=======
        self.tables_dir = self.tmp_dir / 'tables'
        self.tables_dir.mkdir()
        with Env.get().begin_xact():
            for tv in self.table._tbl_version_path.get_tbl_versions():
                _logger.info(f"Exporting table '{tv.get().name}:{tv.get().version}'.")
                self.__export_table(tv.get())
>>>>>>> e7793771
        _logger.info('Building archive.')
        bundle_path = self.__build_tarball()
        _logger.info(f'Packaging complete: {bundle_path}')
        return bundle_path

    def __export_table(self, tv: catalog.TableVersion) -> None:
        """
        Exports the data from `t` into a Parquet table.
        """
        # `tv` must be an ancestor of the primary table
        assert any(tv.id == base.id for base in self.table._tbl_version_path.get_tbl_versions())
        sql_types = {col.name: col.type for col in tv.store_tbl.sa_tbl.columns}
        media_cols: set[str] = set()
        for col in tv.cols_by_name.values():
            if col.is_stored and col.col_type.is_media_type():
                media_cols.add(col.store_name())

        parquet_schema = self.__to_parquet_schema(tv.store_tbl.sa_tbl)
        # TODO: Partition larger tables into multiple parquet files. (The parquet file naming scheme anticipates
        #     future support for this.)
        parquet_dir = self.tables_dir / f'tbl_{tv.id.hex}'
        parquet_dir.mkdir()
        parquet_file = parquet_dir / f'tbl_{tv.id.hex}.00000.parquet'
        _logger.info(f'Creating parquet table: {parquet_file}')

        # Populate the Parquet table with data.
        # The data is first loaded from the DataFrame into a sequence of pyarrow tables, batched in order to avoid
        # excessive memory usage. The pyarrow tables are then amalgamated into the (single) Parquet table on disk.
        # We use snappy compression for the Parquet tables; the entire bundle will be bzip2-compressed later, so
        # faster compression should provide good performance while still reducing temporary storage utilization.
        parquet_writer = pq.ParquetWriter(parquet_file, parquet_schema, compression='SNAPPY')
        filter_tv = self.table._tbl_version.get()
        row_iter = tv.store_tbl.dump_rows(tv.version, filter_tv.store_tbl, filter_tv.version)
        for pa_table in self.__to_pa_tables(row_iter, sql_types, media_cols, parquet_schema):
            parquet_writer.write_table(pa_table)
        parquet_writer.close()

    # The following methods are responsible for schema and data conversion from Pixeltable to Parquet.

    @classmethod
    def __to_parquet_schema(cls, store_tbl: sql.Table) -> pa.Schema:
        entries = [(col_name, cls.__to_parquet_type(col.type)) for col_name, col in store_tbl.columns.items()]
        return pa.schema(entries)  # type: ignore[arg-type]

    @classmethod
    def __to_parquet_type(cls, col_type: sql.types.TypeEngine[Any]) -> pa.DataType:
        if isinstance(col_type, sql.String):
            return pa.string()
        if isinstance(col_type, sql.Boolean):
            return pa.bool_()
        if isinstance(col_type, sql.BigInteger):
            return pa.int64()
        if isinstance(col_type, sql.Float):
            return pa.float32()
        if isinstance(col_type, sql.TIMESTAMP):
            return pa.timestamp('us', tz=datetime.timezone.utc)
        if isinstance(col_type, sql.Date):
            return pa.date32()
        if isinstance(col_type, sql.JSON):
            return pa.string()  # JSON will be exported as strings
        if isinstance(col_type, sql.LargeBinary):
            return pa.binary()
        raise AssertionError(f'Unrecognized SQL type: {col_type} (type {type(col_type)})')

    def __to_pa_tables(
        self,
        row_iter: Iterator[dict[str, Any]],
        sql_types: dict[str, sql.types.TypeEngine[Any]],
        media_cols: set[str],
        arrow_schema: pa.Schema,
        batch_size: int = 1_000,
    ) -> Iterator[pa.Table]:
        """
        Group rows into a sequence of pyarrow tables, batched into smaller chunks to minimize memory utilization.
        The row dictionaries have the format {store_col_name: value}, where the values reflect the unprocessed contents
        of the store database (as returned by `StoreTable.dump_rows()`).
        """
        for rows in more_itertools.batched(row_iter, batch_size):
            cols = {}
            for name, sql_type in sql_types.items():
                is_media_col = name in media_cols
                values = [self.__to_pa_value(row.get(name), sql_type, is_media_col) for row in rows]
                cols[name] = values
            yield pa.Table.from_pydict(cols, schema=arrow_schema)

    def __to_pa_value(self, val: Any, sql_type: sql.types.TypeEngine[Any], is_media_col: bool) -> Any:
        if val is None:
            return None
        if isinstance(sql_type, sql.JSON):
            # Export JSON as strings
            return json.dumps(val)
        if is_media_col:
            # Handle media files as described above
            assert isinstance(val, str)
            return self.__process_media_url(val)
        return val

    def __process_media_url(self, url: str) -> str:
        parsed_url = urllib.parse.urlparse(url)
        if parsed_url.scheme == 'file':
            # It's the URL of a local file. Replace it with a pxtmedia:// URI.
            # (We can't use an actual pxt:// URI, because the eventual pxt:// table name might not be known at this
            # time. The pxtmedia:// URI serves as a relative reference into the tarball that can be replaced with an
            # actual URL when the table is reconstituted.)
            path = Path(urllib.parse.unquote(urllib.request.url2pathname(parsed_url.path)))
            if path not in self.media_files:
                # Create a new entry in the `media_files` dict so that we can copy the file into the tarball later.
                dest_name = f'{uuid.uuid4().hex}{path.suffix}'
                self.media_files[path] = dest_name
            return f'pxtmedia://{self.media_files[path]}'
        # For any type of URL other than a local file, just return the URL as-is.
        return url

    def __build_tarball(self) -> Path:
        bundle_path = self.tmp_dir / 'bundle.tar.bz2'
        with tarfile.open(bundle_path, 'w:bz2') as tf:
            # Add metadata json
            tf.add(self.tmp_dir / 'metadata.json', arcname='metadata.json')
            # Add the dir containing Parquet tables
            tf.add(self.tables_dir, arcname='tables')
            # Add the media files
            for src_file, dest_name in self.media_files.items():
                tf.add(src_file, arcname=f'media/{dest_name}')
        return bundle_path


class TableRestorer:
    """
    Creates a replica table from a tarball containing Parquet tables and media files. See the `TablePackager` docs for
    details on the tarball structure.

    Args:
        tbl_path: Pixeltable path (such as 'my_dir.my_table') where the materialized table will be made visible.
        md: Optional metadata dictionary. If not provided, metadata will be read from the tarball's `metadata.json`.
            The metadata contains table_md, table_version_md, and table_schema_version_md entries for each ancestor
            of the table being restored, as written out by `TablePackager`.
    """

    tbl_path: str
    md: Optional[dict[str, Any]]
    tmp_dir: Path
    media_files: dict[str, str]  # Mapping from pxtmedia:// URLs to local file:// URLs

    def __init__(self, tbl_path: str, md: Optional[dict[str, Any]] = None) -> None:
        self.tbl_path = tbl_path
        self.md = md
        self.tmp_dir = Path(Env.get().create_tmp_path())
        self.media_files = {}

    def restore(self, bundle_path: Path) -> pxt.Table:
        # Extract tarball
        print(f'Extracting table data into: {self.tmp_dir}')
        with tarfile.open(bundle_path, 'r:bz2') as tf:
            tf.extractall(path=self.tmp_dir)

        if self.md is None:
            # No metadata supplied; read it from the archive
            with open(self.tmp_dir / 'metadata.json', 'r', encoding='utf8') as fp:
                self.md = json.load(fp)

        pxt_md_version = self.md['pxt_md_version']
        assert isinstance(pxt_md_version, int)

        if pxt_md_version != metadata.VERSION:
            raise excs.Error(
                f'Pixeltable metadata version mismatch: {pxt_md_version} != {metadata.VERSION}.\n'
                'Please upgrade Pixeltable to use this dataset: pip install -U pixeltable'
            )

        tbl_md = [schema.FullTableMd.from_dict(t) for t in self.md['md']['tables']]

        # Create the replica table
        # TODO: This needs to be made concurrency-safe.
        replica_tbl = catalog.Catalog.get().create_replica(catalog.Path(self.tbl_path), tbl_md)
        assert replica_tbl._tbl_version.get().is_snapshot

        # Now we need to instantiate and load data for replica_tbl and its ancestors, except that we skip
        # replica_tbl itself if it's a pure snapshot.
        if replica_tbl._id != replica_tbl._tbl_version.id:
            ancestor_md = tbl_md[1:]  # Pure snapshot; skip replica_tbl
        else:
            ancestor_md = tbl_md  # Not a pure snapshot; include replica_tbl

        # Instantiate data from the Parquet tables.
        with Env.get().begin_xact():
            for md in ancestor_md[::-1]:  # Base table first
                # Create a TableVersion instance (and a store table) for this ancestor.
                tv = catalog.TableVersion.create_replica(md)
                # Now import data from Parquet.
                _logger.info(f'Importing table {tv.name!r}.')
                self.__import_table(self.tmp_dir, tv, md)

        return replica_tbl

    def __import_table(self, bundle_path: Path, tv: catalog.TableVersion, tbl_md: schema.FullTableMd) -> None:
        """
        Import the Parquet table into the Pixeltable catalog.
        """
        tbl_id = uuid.UUID(tbl_md.tbl_md.tbl_id)
        parquet_dir = bundle_path / 'tables' / f'tbl_{tbl_id.hex}'
        parquet_table = pq.read_table(str(parquet_dir))

        for batch in parquet_table.to_batches():
            pydict = batch.to_pydict()
            rows = self.__from_pa_pydict(tv, pydict)
            tv.store_tbl.load_rows(rows)

    def __from_pa_pydict(self, tv: catalog.TableVersion, pydict: dict[str, Any]) -> list[dict[str, Any]]:
        # Data conversions from pyarrow to Pixeltable
        sql_types: dict[str, sql.types.TypeEngine[Any]] = {}
        for col_name in pydict:
            assert col_name in tv.store_tbl.sa_tbl.columns
            sql_types[col_name] = tv.store_tbl.sa_tbl.columns[col_name].type
        media_col_ids: dict[str, int] = {}
        for col in tv.cols_by_name.values():
            if col.is_stored and col.col_type.is_media_type():
                media_col_ids[col.store_name()] = col.id

        row_count = len(next(iter(pydict.values())))
        rows: list[dict[str, Any]] = []
        for i in range(row_count):
            row = {
                col_name: self.__from_pa_value(tv, col_vals[i], sql_types[col_name], media_col_ids.get(col_name))
                for col_name, col_vals in pydict.items()
            }
            rows.append(row)

        return rows

    def __from_pa_value(
        self, tv: catalog.TableVersion, val: Any, sql_type: sql.types.TypeEngine[Any], media_col_id: Optional[int]
    ) -> Any:
        if val is None:
            return None
        if isinstance(sql_type, sql.JSON):
            return json.loads(val)
        if media_col_id is not None:
            assert isinstance(val, str)
            return self.__relocate_media_file(tv, media_col_id, val)
        return val

    def __relocate_media_file(self, tv: catalog.TableVersion, media_col_id: int, url: str) -> str:
        # If this is a pxtmedia:// URL, relocate it
        parsed_url = urllib.parse.urlparse(url)
        assert parsed_url.scheme != 'file'  # These should all have been converted to pxtmedia:// URLs
        if parsed_url.scheme == 'pxtmedia':
            if url not in self.media_files:
                # First time seeing this pxtmedia:// URL. Relocate the file to the media store and record the mapping
                # in self.media_files.
                src_path = self.tmp_dir / 'media' / parsed_url.netloc
                dest_path = MediaStore.prepare_media_path(tv.id, media_col_id, tv.version, ext=src_path.suffix)
                src_path.rename(dest_path)
                self.media_files[url] = urllib.parse.urljoin('file:', urllib.request.pathname2url(str(dest_path)))
            return self.media_files[url]
        # For any type of URL other than a local file, just return the URL as-is.
        return url<|MERGE_RESOLUTION|>--- conflicted
+++ resolved
@@ -69,21 +69,12 @@
         self.tmp_dir.mkdir()
         with open(self.tmp_dir / 'metadata.json', 'w', encoding='utf8') as fp:
             json.dump(self.md, fp)
-<<<<<<< HEAD
-        self.iceberg_catalog = sqlite_catalog(self.tmp_dir / 'warehouse')
-        with catalog.Catalog.get().begin_xact(for_write=False):
-            ancestors = (self.table, *self.table._base_tables)
-            for t in ancestors:
-                _logger.info(f"Exporting table '{t._path}'.")
-                self.__export_table(t)
-=======
         self.tables_dir = self.tmp_dir / 'tables'
         self.tables_dir.mkdir()
-        with Env.get().begin_xact():
+        with catalog.Catalog.get().begin_xact(for_write=False):
             for tv in self.table._tbl_version_path.get_tbl_versions():
                 _logger.info(f"Exporting table '{tv.get().name}:{tv.get().version}'.")
                 self.__export_table(tv.get())
->>>>>>> e7793771
         _logger.info('Building archive.')
         bundle_path = self.__build_tarball()
         _logger.info(f'Packaging complete: {bundle_path}')
