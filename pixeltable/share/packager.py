import dataclasses
import io
import json
import logging
import tarfile
import urllib.parse
import urllib.request
import uuid
from datetime import datetime
from pathlib import Path
from typing import Any, Iterator, Optional

import more_itertools
import numpy as np
import pyarrow as pa
import pyiceberg.catalog

import pixeltable as pxt
import pixeltable.type_system as ts
from pixeltable import catalog, exprs, metadata
from pixeltable.dataframe import DataFrame
from pixeltable.env import Env
from pixeltable.utils.arrow import PXT_TO_PA_TYPES
from pixeltable.utils.iceberg import sqlite_catalog

_logger = logging.getLogger('pixeltable')


class TablePackager:
    """
    Packages a pixeltable Table into a tarball containing Iceberg tables and media files. The structure of the tarball
    is as follows:

    metadata.json  # Pixeltable metadata for the packaged table
    warehouse/catalog.db  # sqlite Iceberg catalog
    warehouse/pxt.db/**  # Iceberg metadata and data files (parquet/avro/json)
    media/**  # Local media files

    If the table being archived is a view, then the Iceberg catalog will contain separate tables for the view and each
    of its ancestors. All rows will be exported with additional _rowid and _v_min columns. Currently, only the most
    recent version of the table can be exported, and only the full table contents.

    If the table contains media columns, they are handled as follows:
    - If a media file has an external URL (any URL scheme other than file://), then the URL will be preserved as-is and
      stored in the Iceberg table.
    - If a media file is a local file, then it will be copied into the tarball as a file of the form
      'media/{uuid}{extension}', and the Iceberg table will contain the ephemeral URI 'pxtmedia://{uuid}{extension}'.
    """

    table: catalog.Table  # The table to be packaged
    tmp_dir: Path  # Temporary directory where the package will reside
    iceberg_catalog: pyiceberg.catalog.Catalog
    media_files: dict[Path, str]  # Mapping from local media file paths to their tarball names
    md: dict[str, Any]

    def __init__(self, table: catalog.Table, additional_md: Optional[dict[str, Any]] = None) -> None:
        self.table = table
        self.tmp_dir = Path(Env.get().create_tmp_path())
        self.media_files = {}

        # Generate metadata
        self.md = {
            'pxt_version': pxt.__version__,
            'pxt_md_version': metadata.VERSION,
            'md': {
                'tables': [
                    {
                        'table_id': str(t._tbl_version.id),
                        # These are temporary; will replace with a better solution once the concurrency changes to catalog have
                        # been merged
                        'table_md': dataclasses.asdict(t._tbl_version._create_tbl_md()),
                        'table_version_md': dataclasses.asdict(
                            t._tbl_version._create_version_md(datetime.now().timestamp())
                        ),
                        'table_schema_version_md': dataclasses.asdict(t._tbl_version._create_schema_version_md(0)),
                    }
                    for t in (table, *table._bases)
                ]
            },
        }
        if additional_md is not None:
            self.md.update(additional_md)

    def package(self) -> Path:
        """
        Export the table to a tarball containing Iceberg tables and media files.
        """
        assert not self.tmp_dir.exists()  # Packaging can only be done once per TablePackager instance
        _logger.info(f"Packaging table '{self.table._path}' and its ancestors in: {self.tmp_dir}")
        self.tmp_dir.mkdir()
        with open(self.tmp_dir / 'metadata.json', 'w', encoding='utf8') as fp:
            json.dump(self.md, fp)
        self.iceberg_catalog = sqlite_catalog(self.tmp_dir / 'warehouse')
<<<<<<< HEAD
        with Env.get().begin():
            ancestors = [self.table] + self.table._bases
            for t in ancestors:
                _logger.info(f"Exporting table '{t._path}'.")
                self.__export_table(t)
=======
        ancestors = (self.table, *self.table._bases)
        for t in ancestors:
            _logger.info(f"Exporting table '{t._path}'.")
            self.__export_table(t)
>>>>>>> 55268f83
        _logger.info(f'Building archive.')
        bundle_path = self.__build_tarball()
        _logger.info(f'Packaging complete: {bundle_path}')
        return bundle_path

    def __export_table(self, t: catalog.Table) -> None:
        """
        Exports the data from `t` into an Iceberg table.
        """
        # First generate a select list for the data we want to extract from `t`. This includes:
        # - all stored columns, including computed columns;
        # - errortype and errormsg fields whenever they're defined.
        # We select only those columns that are defined in this table (columns inherited from ancestor tables will be
        # handled separately).
        # For media columns, we substitute `col.fileurl` so that we always get the URL (which may be a file:// URL;
        # these will be specially handled later)
        select_exprs: dict[str, exprs.Expr] = {}

        # As we generate the select list, we construct a separate list of column types. We can't rely on df._schema
        # to get the column types, since we'll be substituting `fileurl`s for media columns.
        actual_col_types: list[ts.ColumnType] = []

        for col_name, col in t._tbl_version.get().cols_by_name.items():
            if not col.is_stored:
                continue
            if col.col_type.is_media_type():
                select_exprs[col_name] = t[col_name].fileurl
            else:
                select_exprs[col_name] = t[col_name]
            actual_col_types.append(col.col_type)
            if col.records_errors:
                select_exprs[f'{col_name}_errortype'] = t[col_name].errortype
                actual_col_types.append(ts.StringType())
                select_exprs[f'{col_name}_errormsg'] = t[col_name].errormsg
                actual_col_types.append(ts.StringType())

        # Run the select() on `self.table`, not `t`, so that we export only those rows that are actually present in
        # `self.table`.
        df = self.table.select(**select_exprs)
        namespace = self.__iceberg_namespace(t)
        self.iceberg_catalog.create_namespace_if_not_exists(namespace)
        iceberg_schema = self.__to_iceberg_schema(df._schema)
        iceberg_tbl = self.iceberg_catalog.create_table(f'{namespace}.{t._name}', schema=iceberg_schema)

        # Populate the Iceberg table with data.
        # The data is first loaded from the DataFrame into a sequence of pyarrow tables, batched in order to avoid
        # excessive memory usage. The pyarrow tables are then amalgamated into the (single) Iceberg table on disk.
        for pa_table in self.__to_pa_tables(df, actual_col_types, iceberg_schema):
            iceberg_tbl.append(pa_table)

    @classmethod
    def __iceberg_namespace(cls, table: catalog.Table) -> str:
        """
        Iceberg tables must have a namespace, which cannot be the empty string, so we prepend `pxt` to the table path.
        """
        parent_path = table._parent()._path()
        if len(parent_path) == 0:
            return 'pxt'
        else:
            return f'pxt.{parent_path}'

    # The following methods are responsible for schema and data conversion from Pixeltable to Iceberg. Some of this
    # logic might be consolidated into arrow.py and unified with general Parquet export, but there are several
    # major differences:
    # - Iceberg has no array type; we export all arrays as binary blobs
    # - We include _rowid and _v_min columns in the Iceberg table
    # - Media columns are handled specially as indicated above

    @classmethod
    def __to_iceberg_schema(cls, pxt_schema: dict[str, ts.ColumnType]) -> pa.Schema:
        entries = [(name, cls.__to_iceberg_type(col_type)) for name, col_type in pxt_schema.items()]
        entries.append(('_rowid', pa.list_(pa.int64())))
        entries.append(('_v_min', pa.int64()))
        return pa.schema(entries)  # type: ignore[arg-type]

    @classmethod
    def __to_iceberg_type(cls, col_type: ts.ColumnType) -> pa.DataType:
        if col_type.is_array_type():
            return pa.binary()
        if col_type.is_media_type():
            return pa.string()
        return PXT_TO_PA_TYPES.get(col_type.__class__)

    def __to_pa_tables(
        self, df: DataFrame, actual_col_types: list[ts.ColumnType], arrow_schema: pa.Schema, batch_size: int = 1_000
    ) -> Iterator[pa.Table]:
        """
        Load a DataFrame as a sequence of pyarrow tables. The pyarrow tables are batched into smaller chunks
        to avoid excessive memory usage.
        """
        for rows in more_itertools.batched(self.__to_pa_rows(df, actual_col_types), batch_size):
            cols = {col_name: [row[idx] for row in rows] for idx, col_name in enumerate(df._schema.keys())}
            cols['_rowid'] = [row[-2] for row in rows]
            cols['_v_min'] = [row[-1] for row in rows]
            yield pa.Table.from_pydict(cols, schema=arrow_schema)

    def __to_pa_rows(self, df: DataFrame, actual_col_types: list[ts.ColumnType]) -> Iterator[list]:
        for row in df._exec():
            vals = [row[e.slot_idx] for e in df._select_list_exprs]
            result = [self.__to_pa_value(val, col_type) for val, col_type in zip(vals, actual_col_types)]
            result.append(row.rowid)
            result.append(row.v_min)
            yield result

    def __to_pa_value(self, val: Any, col_type: ts.ColumnType) -> Any:
        if val is None:
            return None
        if col_type.is_array_type():
            # Export arrays as binary
            assert isinstance(val, np.ndarray)
            arr = io.BytesIO()
            np.save(arr, val)
            return arr.getvalue()
        if col_type.is_json_type():
            # Export JSON as strings
            return json.dumps(val)
        if col_type.is_media_type():
            # Handle media files as described above
            assert isinstance(val, str)  # Media columns are always referenced by `fileurl`
            return self.__process_media_url(val)
        return val

    def __process_media_url(self, url: str) -> str:
        parsed_url = urllib.parse.urlparse(url)
        if parsed_url.scheme == 'file':
            # It's the URL of a local file. Replace it with a pxtmedia:// URI.
            # (We can't use an actual pxt:// URI, because the eventual pxt:// table name might not be known at this
            # time. The pxtmedia:// URI serves as a relative reference into the tarball that can be replaced with an
            # actual URL when the table is reconstituted.)
            path = Path(urllib.parse.unquote(urllib.request.url2pathname(parsed_url.path)))
            if path not in self.media_files:
                # Create a new entry in the `media_files` dict so that we can copy the file into the tarball later.
                dest_name = f'{uuid.uuid4().hex}{path.suffix}'
                self.media_files[path] = dest_name
            return f'pxtmedia://{self.media_files[path]}'
        # For any type of URL other than a local file, just return the URL as-is.
        return url

    def __build_tarball(self) -> Path:
        bundle_path = self.tmp_dir / 'bundle.tar.bz2'
        with tarfile.open(bundle_path, 'w:bz2') as tf:
            # Add metadata json
            tf.add(self.tmp_dir / 'metadata.json', arcname='metadata.json')
            # Add the Iceberg warehouse dir (including the catalog)
            tf.add(self.tmp_dir / 'warehouse', arcname='warehouse', recursive=True)
            # Add the media files
            for src_file, dest_name in self.media_files.items():
                tf.add(src_file, arcname=f'media/{dest_name}')
        return bundle_path<|MERGE_RESOLUTION|>--- conflicted
+++ resolved
@@ -91,18 +91,11 @@
         with open(self.tmp_dir / 'metadata.json', 'w', encoding='utf8') as fp:
             json.dump(self.md, fp)
         self.iceberg_catalog = sqlite_catalog(self.tmp_dir / 'warehouse')
-<<<<<<< HEAD
         with Env.get().begin():
-            ancestors = [self.table] + self.table._bases
-            for t in ancestors:
-                _logger.info(f"Exporting table '{t._path}'.")
-                self.__export_table(t)
-=======
-        ancestors = (self.table, *self.table._bases)
-        for t in ancestors:
-            _logger.info(f"Exporting table '{t._path}'.")
-            self.__export_table(t)
->>>>>>> 55268f83
+            ancestors = (self.table, *self.table._bases)
+		for t in ancestors:
+		    _logger.info(f"Exporting table '{t._path}'.")
+		    self.__export_table(t)
         _logger.info(f'Building archive.')
         bundle_path = self.__build_tarball()
         _logger.info(f'Packaging complete: {bundle_path}')
