import base64
import io
import json
import logging
import tarfile
import urllib.parse
import urllib.request
import uuid
from pathlib import Path
from typing import Any, Iterator, Optional
from uuid import UUID

import more_itertools
import numpy as np
import pgvector.sqlalchemy as sql_vector  # type: ignore[import-untyped]
import PIL.Image
import pyarrow as pa
import pyarrow.parquet as pq
import sqlalchemy as sql

import pixeltable as pxt
from pixeltable import catalog, exceptions as excs, metadata, type_system as ts
from pixeltable.env import Env
from pixeltable.exprs.data_row import CellMd
from pixeltable.metadata import schema
from pixeltable.utils import sha256sum
from pixeltable.utils.formatter import Formatter
from pixeltable.utils.local_store import TempStore
from pixeltable.utils.object_stores import ObjectOps

_logger = logging.getLogger('pixeltable')


class TablePackager:
    """
    Packages a pixeltable Table into a tarball containing Parquet tables and media files. The structure of the tarball
    is as follows:

    metadata.json  # Pixeltable metadata for the packaged table and its ancestors
    tables/**  # Parquet tables for the packaged table and its ancestors, each table in a directory 'tbl_{tbl_id.hex}'
    media/**  # Local media files

    If the table contains media columns, they are handled as follows:
    - If a media file has an external URL (any URL scheme other than file://), then the URL will be preserved as-is and
      stored in the Parquet table.
    - If a media file is a local file, then it will be copied into the tarball as a file of the form
      'media/{uuid}{extension}', and the Parquet table will contain the ephemeral URI 'pxtmedia://{uuid}{extension}'.
    """

    table: catalog.Table  # The table to be packaged
    tmp_dir: Path  # Temporary directory where the package will reside
    tables_dir: Path  # Directory where the Parquet tables will be written
    media_files: dict[Path, str]  # Mapping from local media file paths to their tarball names
    md: dict[str, Any]

    bundle_path: Path
    preview_header: dict[str, str]
    preview: list[list[Any]]

    def __init__(self, table: catalog.Table, additional_md: Optional[dict[str, Any]] = None) -> None:
        self.table = table
        self.tmp_dir = TempStore.create_path()
        self.media_files = {}

        # Load metadata
        with catalog.Catalog.get().begin_xact(for_write=False):
            tbl_md = catalog.Catalog.get().load_replica_md(table)
            self.md = {
                'pxt_version': pxt.__version__,
                'pxt_md_version': metadata.VERSION,
                'md': {'tables': [md.as_dict() for md in tbl_md]},
            }
        if additional_md is not None:
            self.md.update(additional_md)

    def package(self) -> Path:
        """
        Export the table to a tarball containing Parquet tables and media files.
        """
        assert not self.tmp_dir.exists()  # Packaging can only be done once per TablePackager instance

        _logger.info(f'Packaging table {self.table._path()!r} and its ancestors in: {self.tmp_dir}')
        self.tmp_dir.mkdir()
        with open(self.tmp_dir / 'metadata.json', 'w', encoding='utf8') as fp:
            json.dump(self.md, fp)
        self.tables_dir = self.tmp_dir / 'tables'
        self.tables_dir.mkdir()
        with catalog.Catalog.get().begin_xact(for_write=False):
            for tv in self.table._tbl_version_path.get_tbl_versions():
                _logger.info(f'Exporting table {tv.get().versioned_name!r}.')
                self.__export_table(tv.get())

        _logger.info('Building archive.')
        self.bundle_path = self.__build_tarball()

        _logger.info('Extracting preview data.')
        self.md['row_count'] = self.table.count()
        preview_header, preview = self.__extract_preview_data()
        self.md['preview_header'] = preview_header
        self.md['preview_data'] = preview

        _logger.info(f'Packaging complete: {self.bundle_path}')
        return self.bundle_path

    def __export_table(self, tv: catalog.TableVersion) -> None:
        """
        Exports the data from `t` into a Parquet table.
        """
        # `tv` must be an ancestor of the primary table
        assert any(tv.id == base.id for base in self.table._tbl_version_path.get_tbl_versions())
        sql_types = {col.name: col.type for col in tv.store_tbl.sa_tbl.columns}
        media_cols: set[str] = set()
        cellmd_cols: set[str] = set()
        for col in tv.cols:
            if col.is_stored and col.col_type.is_media_type():
                media_cols.add(col.store_name())
            if col.stores_cellmd:
                cellmd_cols.add(col.cellmd_store_name())

        parquet_schema = self.__to_parquet_schema(tv.store_tbl.sa_tbl)
        # TODO: Partition larger tables into multiple parquet files. (The parquet file naming scheme anticipates
        #     future support for this.)
        parquet_dir = self.tables_dir / f'tbl_{tv.id.hex}'
        parquet_dir.mkdir()
        parquet_file = parquet_dir / f'tbl_{tv.id.hex}.00000.parquet'
        _logger.info(f'Creating parquet table: {parquet_file}')

        # Populate the Parquet table with data.
        # The data is first loaded from the DataFrame into a sequence of pyarrow tables, batched in order to avoid
        # excessive memory usage. The pyarrow tables are then amalgamated into the (single) Parquet table on disk.
        # We use snappy compression for the Parquet tables; the entire bundle will be bzip2-compressed later, so
        # faster compression should provide good performance while still reducing temporary storage utilization.
        parquet_writer = pq.ParquetWriter(parquet_file, parquet_schema, compression='snappy')
        filter_tv = self.table._tbl_version_path.tbl_version.get()
        row_iter = tv.store_tbl.dump_rows(tv.version, filter_tv.store_tbl, filter_tv.version)
        for pa_table in self.__to_pa_tables(row_iter, sql_types, media_cols, cellmd_cols, parquet_schema):
            parquet_writer.write_table(pa_table)
        parquet_writer.close()

    # The following methods are responsible for schema and data conversion from Pixeltable to Parquet.

    @classmethod
    def __to_parquet_schema(cls, store_tbl: sql.Table) -> pa.Schema:
        entries = [(col_name, cls.__to_parquet_type(col.type)) for col_name, col in store_tbl.columns.items()]
        return pa.schema(entries)

    @classmethod
    def __to_parquet_type(cls, col_type: sql.types.TypeEngine[Any]) -> pa.DataType:
        if isinstance(col_type, sql.String):
            return pa.string()
        if isinstance(col_type, sql.Boolean):
            return pa.bool_()
        if isinstance(col_type, sql.BigInteger):
            return pa.int64()
        if isinstance(col_type, sql.Float):
            return pa.float32()
        if isinstance(col_type, sql.TIMESTAMP):
            return pa.timestamp('us', tz='UTC')
        if isinstance(col_type, sql.Date):
            return pa.date32()
        if isinstance(col_type, sql.JSON):
            return pa.string()  # JSON will be exported as strings
        if isinstance(col_type, sql.LargeBinary):
            return pa.binary()
        if isinstance(col_type, sql_vector.Vector):
            # Parquet/pyarrow do not handle null values properly for fixed_shape_tensor(), so we have to use list_()
            # here instead.
            return pa.list_(pa.float32())
        raise AssertionError(f'Unrecognized SQL type: {col_type} (type {type(col_type)})')

    def __to_pa_tables(
        self,
        row_iter: Iterator[dict[str, Any]],
        sql_types: dict[str, sql.types.TypeEngine[Any]],
        media_cols: set[str],
        cellmd_cols: set[str],
        arrow_schema: pa.Schema,
        batch_size: int = 1_000,
    ) -> Iterator[pa.Table]:
        """
        Group rows into a sequence of pyarrow tables, batched into smaller chunks to minimize memory utilization.
        The row dictionaries have the format {store_col_name: value}, where the values reflect the unprocessed contents
        of the store database (as returned by `StoreTable.dump_rows()`).
        """
        for rows in more_itertools.batched(row_iter, batch_size):
            cols = {}
            for name, sql_type in sql_types.items():
                values = [
                    self.__to_pa_value(row.get(name), sql_type, name in media_cols, name in cellmd_cols) for row in rows
                ]
                cols[name] = values
            yield pa.Table.from_pydict(cols, schema=arrow_schema)

    def __to_pa_value(
        self, val: Any, sql_type: sql.types.TypeEngine[Any], is_media_col: bool, is_cellmd_col: bool
    ) -> Any:
        if val is None:
            return None
        if is_cellmd_col:
            assert isinstance(val, dict)
            # Export JSON as strings
            return json.dumps(self.__process_cellmd(val))
        if isinstance(sql_type, sql.JSON):
            # Export JSON as strings
            return json.dumps(val)
        if is_media_col:
            # Handle media files as described above
            assert isinstance(val, str)
            return self.__process_media_url(val)
        return val

    def __process_media_url(self, url: str) -> str:
        """
        Process a media URL for export. If it's a local file URL (file://), then replace it with a pxtmedia:// URI,
        copying the file into the tarball if necessary. If it's any other type of URL, return it unchanged.
        """
        parsed_url = urllib.parse.urlparse(url)
        if parsed_url.scheme == 'file':
            # It's the URL of a local file. Replace it with a pxtmedia:// URI.
            # (We can't use an actual pxt:// URI, because the eventual pxt:// table name might not be known at this
            # time. The pxtmedia:// URI serves as a relative reference into the tarball that can be replaced with an
            # actual URL when the table is reconstituted.)
            path = Path(urllib.parse.unquote(urllib.request.url2pathname(parsed_url.path)))
            if path not in self.media_files:
                # Create a new entry in the `media_files` dict so that we can copy the file into the tarball later.
                # We name the media files in the archive by their SHA256 hash. This ensures that we can properly
                # deduplicate and validate them later.
                # If we get a collision, it's not a problem; it just means we have two identical files (which will
                # be conveniently deduplicated in the bundle).
                sha = sha256sum(path)
                dest_name = f'{sha}{path.suffix}'
                self.media_files[path] = dest_name
            return f'pxtmedia://{self.media_files[path]}'
        # For any type of URL other than a local file, just return the URL as-is.
        return url

    def __process_cellmd(self, cellmd: dict[str, Any]) -> dict[str, Any]:
        """
        Process a cellmd dictionary for export. This involves replacing any local file references
        with pxtmedia:// URIs, as described above.
        """
        cellmd_ = CellMd.from_dict(cellmd)
        if cellmd_.file_urls is None:
            return cellmd  # No changes

        updated_urls: list[str] = []
        for url in cellmd_.file_urls:
            updated_urls.append(self.__process_media_url(url))
        cellmd_.file_urls = updated_urls
        return cellmd_.as_dict()

    def __build_tarball(self) -> Path:
        bundle_path = self.tmp_dir / 'bundle.tar.bz2'
        with tarfile.open(bundle_path, 'w:bz2') as tf:
            # Add metadata json
            tf.add(self.tmp_dir / 'metadata.json', arcname='metadata.json')
            # Add the dir containing Parquet tables
            tf.add(self.tables_dir, arcname='tables')
            # Add the media files
            for src_file, dest_name in self.media_files.items():
                tf.add(src_file, arcname=f'media/{dest_name}')
        return bundle_path

    def __extract_preview_data(self) -> tuple[dict[str, str], list[list[Any]]]:
        """
        Extract a preview of the table data for display in the UI.

        In order to bound the size of the output data, all "unbounded" data types are resized:
        - Strings are abbreviated as per Formatter.abbreviate()
        - Arrays and JSON are shortened and formatted as strings
        - Images are resized to thumbnail size as a base64-encoded webp
        - Videos are replaced by their first frame and resized as above
        - Documents are replaced by a thumbnail as a base64-encoded webp
        """
        preview_cols = self.table._get_schema()
        select_list = [self.table[col_name] for col_name in preview_cols]
        # First 5 rows
        rows = list(self.table.select(*select_list).head(n=5))

        preview_header = {col_name: str(col_type._type) for col_name, col_type in preview_cols.items()}
        preview = [
            [self.__encode_preview_data(val, col_type)]
            for row in rows
            for val, col_type in zip(row.values(), preview_cols.values())
        ]

        return preview_header, preview

    def __encode_preview_data(self, val: Any, col_type: ts.ColumnType) -> Any:
        if val is None:
            return None

        match col_type._type:
            case ts.ColumnType.Type.STRING:
                assert isinstance(val, str)
                return Formatter.abbreviate(val)

            case ts.ColumnType.Type.INT | ts.ColumnType.Type.FLOAT | ts.ColumnType.Type.BOOL:
                return val

            case ts.ColumnType.Type.TIMESTAMP | ts.ColumnType.Type.DATE:
                return str(val)

            case ts.ColumnType.Type.ARRAY:
                assert isinstance(val, np.ndarray)
                return Formatter.format_array(val)

            case ts.ColumnType.Type.JSON:
                # We need to escape the JSON string server-side for security reasons.
                # Therefore we don't escape it here, in order to avoid double-escaping.
                return Formatter.format_json(val, escape_strings=False)

            case ts.ColumnType.Type.IMAGE:
                # Rescale the image to minimize data transfer size
                assert isinstance(val, PIL.Image.Image)
                return self.__encode_image(val)

            case ts.ColumnType.Type.VIDEO:
                assert isinstance(val, str)
                return self.__encode_video(val)

            case ts.ColumnType.Type.AUDIO:
                return None

            case ts.ColumnType.Type.DOCUMENT:
                assert isinstance(val, str)
                return self.__encode_document(val)

            case _:
                raise AssertionError(f'Unrecognized column type: {col_type._type}')

    def __encode_image(self, img: PIL.Image.Image) -> str:
        # Heuristic for thumbnail sizing:
        # Standardize on a width of 240 pixels (to most efficiently utilize the columnar display).
        # But, if the aspect ratio is below 2:3, bound the height at 360 pixels (to avoid unboundedly tall thumbnails
        #     in the case of highly oblong images).
        if img.height > img.width * 1.5:
            scaled_img = img.resize((img.width * 360 // img.height, 360))
        else:
            scaled_img = img.resize((240, img.height * 240 // img.width))
        with io.BytesIO() as buffer:
            scaled_img.save(buffer, 'webp')
            return base64.b64encode(buffer.getvalue()).decode()

    def __encode_video(self, video_path: str) -> Optional[str]:
        thumb = Formatter.extract_first_video_frame(video_path)
        return self.__encode_image(thumb) if thumb is not None else None

    def __encode_document(self, doc_path: str) -> Optional[str]:
        thumb = Formatter.make_document_thumbnail(doc_path)
        return self.__encode_image(thumb) if thumb is not None else None


class TableRestorer:
    """
    Creates a replica table from a tarball containing Parquet tables and media files. See the `TablePackager` docs for
    details on the tarball structure.

    Args:
        tbl_path: Pixeltable path (such as 'my_dir.my_table') where the materialized table will be made visible.
        md: Optional metadata dictionary. If not provided, metadata will be read from the tarball's `metadata.json`.
            The metadata contains table_md, table_version_md, and table_schema_version_md entries for each ancestor
            of the table being restored, as written out by `TablePackager`.
    """

    tbl_path: str
    md: Optional[dict[str, Any]]
    tmp_dir: Path
    media_files: dict[str, str]  # Mapping from pxtmedia:// URLs to local file:// URLs

    def __init__(self, tbl_path: str, md: Optional[dict[str, Any]] = None) -> None:
        self.tbl_path = tbl_path
        self.md = md
        self.tmp_dir = TempStore.create_path()
        self.media_files = {}

    def restore(self, bundle_path: Path) -> pxt.Table:
        # Extract tarball
        print(f'Extracting table data into: {self.tmp_dir}')
        with tarfile.open(bundle_path, 'r:bz2') as tf:
            tf.extractall(path=self.tmp_dir)

        if self.md is None:
            # No metadata supplied; read it from the archive
            with open(self.tmp_dir / 'metadata.json', 'r', encoding='utf8') as fp:
                self.md = json.load(fp)

        pxt_md_version = self.md['pxt_md_version']
        assert isinstance(pxt_md_version, int)

        if pxt_md_version != metadata.VERSION:
            raise excs.Error(
                f'Pixeltable metadata version mismatch: {pxt_md_version} != {metadata.VERSION}.\n'
                'Please upgrade Pixeltable to use this dataset: pip install -U pixeltable'
            )

        tbl_md = [schema.FullTableMd.from_dict(t) for t in self.md['md']['tables']]
        for md in tbl_md:
            md.tbl_md.is_replica = True

        assert not tbl_md[0].version_md.is_fragment  # Top-level table cannot be a version fragment

        cat = catalog.Catalog.get()

        with cat.begin_xact(for_write=True):
            # Create (or update) the replica table and its ancestors, along with TableVersion instances for any
            # versions that have not been seen before.
            cat.create_replica(catalog.Path.parse(self.tbl_path), tbl_md)

            _logger.debug(f'Now will import data for {len(tbl_md)} table(s):')
            _logger.debug(repr([md.tbl_md.tbl_id for md in tbl_md[::-1]]))

            # Now we need to load data for replica_tbl and its ancestors, except that we skip
            # replica_tbl itself if it's a pure snapshot.
            for md in tbl_md[::-1]:  # Base table first
                if not md.is_pure_snapshot:
                    tv = cat.get_tbl_version(UUID(md.tbl_md.tbl_id), md.version_md.version)
                    # Import data from Parquet.
                    _logger.info(f'Importing table {tv.name!r}.')
                    self.__import_table(self.tmp_dir, tv, md)

            return cat.get_table_by_id(UUID(tbl_md[0].tbl_md.tbl_id))

    def __import_table(self, bundle_path: Path, tv: catalog.TableVersion, tbl_md: schema.FullTableMd) -> None:
        """
        Import the Parquet table into the Pixeltable catalog.
        """
        tbl_id = UUID(tbl_md.tbl_md.tbl_id)
        parquet_dir = bundle_path / 'tables' / f'tbl_{tbl_id.hex}'
        parquet_table = pq.read_table(str(parquet_dir))
        replica_version = tv.version

        conn = Env.get().conn
        store_sa_tbl = tv.store_tbl.sa_tbl
        store_sa_tbl_name = tv.store_tbl._storage_name()

        # Sometimes we are importing a table that has never been seen before. Other times, however, we are importing
        # an existing replica table, and the table version and/or row selection differs from what was imported
        # previously. Care must be taken to ensure that the new data is merged with existing data in a way that
        # yields an internally consistent version history for each row.

        # The overall strategy is this:
        # 1. Import the parquet data into a temporary table;
        # 2. "rectify" the v_max values in both the temporary table and the existing table (more on this below);
        # 3. Delete any row instances from the temporary table that are already present in the existing table;
        # 4. Copy the remaining rows from the temporary table into the existing table.
        # 5. Rectify any index columns.

        # STEP 1: Import the parquet data into a temporary table.

        # Create a temporary table for the initial data load, containing columns for all columns present in the
        # parquet table. The parquet columns have identical names to those in the store table, so we can use the
        # store table schema to get their SQL types (which are not necessarily derivable from their Parquet types,
        # e.g., pa.string() may hold either VARCHAR or serialized JSONB).
        temp_cols: dict[str, sql.Column] = {}
        for field in parquet_table.schema:
            assert field.name in store_sa_tbl.columns, f'{field.name} not in {list(store_sa_tbl.columns)}'
            col_type = store_sa_tbl.columns[field.name].type
            temp_cols[field.name] = sql.Column(field.name, col_type)
        temp_sa_tbl_name = f'temp_{uuid.uuid4().hex}'
        _logger.debug(f'Creating temporary table: {temp_sa_tbl_name}')
        temp_md = sql.MetaData()
        temp_sa_tbl = sql.Table(temp_sa_tbl_name, temp_md, *temp_cols.values(), prefixes=['TEMPORARY'])
        temp_sa_tbl.create(conn)

        # Populate the temporary table with data from the Parquet file.
        _logger.debug(f'Loading {parquet_table.num_rows} row(s) into temporary table: {temp_sa_tbl_name}')
        for batch in parquet_table.to_batches(max_chunksize=10_000):
            pydict = batch.to_pydict()
            rows = self.__from_pa_pydict(tv, pydict)
            conn.execute(sql.insert(temp_sa_tbl), rows)

        # STEP 2: Rectify v_max values.

        # Each row version is identified uniquely by its pk, a tuple (row_id, pos_0, pos_1, ..., pos_k, v_min).
        # Conversely, v_max is not part of the primary key, but is simply a bookkeeping device.
        # In an original table, v_max is always equal to the v_min of the succeeding row instance with the same
        # row id, or MAX_VERSION if no such row instance exists. But in the replica, we need to be careful, since
        # we might see only a subset of the original table's versions, and we might see them out of order.

        # We'll adjust the v_max values according to the principle of "latest provable v_max":
        # they will always correspond to the latest version for which we can prove the row instance was alive. This
        # will enable us to maintain consistency of the v_max values if additional table versions are later imported,
        # regardless of the order in which they are seen. It also means that replica tables (unlike original tables)
        # may have gaps in their row version histories, but this is fine; the gaps simply correspond to table versions
        # that have never been observed.

        pk_predicates = [col == temp_cols[col.name] for col in tv.store_tbl.pk_columns()]
        pk_clause = sql.and_(*pk_predicates)

        # If the same pk exists in both the temporary table and the existing table, then the corresponding row data
        # must be identical; the rows can differ only in their v_max value. As a sanity check, we go through the
        # motion of verifying this; a failure implies data corruption in either the replica being imported or in a
        # previously imported replica.

        system_col_names = {col.name for col in tv.store_tbl.system_columns()}
        media_col_names = {col.store_name() for col in tv.cols if col.col_type.is_media_type() and col.is_stored}
        value_store_cols = [
            store_sa_tbl.c[col_name]
            for col_name in temp_cols
            if col_name not in system_col_names and col_name not in media_col_names
        ]
        value_temp_cols = [
            col
            for col_name, col in temp_cols.items()
            if col_name not in system_col_names and col_name not in media_col_names
        ]

        q: sql.Executable

        assert len(value_store_cols) == len(value_temp_cols)
        if len(value_store_cols) > 0:
            mismatch_predicates = [
                store_col != temp_col for store_col, temp_col in zip(value_store_cols, value_temp_cols)
            ]
            mismatch_clause = sql.or_(*mismatch_predicates)

            # This query looks for rows that have matching primary keys (rowid + pos_k + v_min), but differ in at least
            # one value column. Pseudo-SQL:
            #
            # SELECT store_tbl.col_0, ..., store_tbl.col_n, temp_tbl.col_0, ...,  temp_tbl.col_n
            # FROM store_tbl, temp_tbl
            # WHERE store_tbl.rowid = temp_tbl.rowid
            #     AND store_tbl.pos_0 = temp_tbl.pos_0
            #     AND ... AND store_tbl.pos_k = temp_tbl.pos_k
            #     AND store_tbl.v_min = temp_tbl.v_min
            #     AND (
            #         store_tbl.col_0 != temp_tbl.col_0
            #         OR store_tbl.col_1 != temp_tbl.col_1
            #         OR ... OR store_tbl.col_n != temp_tbl.col_n
            #     )
            #
            # The value column comparisons (store_tbl.col_0 != temp_tbl.col_0, etc.) will always be false for rows where
            # either column is NULL; this is what we want, since it may indicate a column that is present in one version
            # but not the other.
            q = sql.select(*value_store_cols, *value_temp_cols).where(pk_clause).where(mismatch_clause)
            _logger.debug(q.compile())
            result = conn.execute(q)
            if result.rowcount > 0:
                _logger.debug(
                    f'Data corruption error between {temp_sa_tbl_name!r} and {store_sa_tbl_name!r}: '
                    f'{result.rowcount} inconsistent row(s).'
                )
                row = result.first()
                _logger.debug('Example mismatch:')
                _logger.debug(f'{store_sa_tbl_name}: {row[: len(value_store_cols)]}')
                _logger.debug(f'{temp_sa_tbl_name}: {row[len(value_store_cols) :]}')
                raise excs.Error(
                    'Data corruption error: '
                    'the replica data are inconsistent with data retrieved from a previous replica.'
                )

        _logger.debug(f'Verified data integrity between {store_sa_tbl_name!r} and {temp_sa_tbl_name!r}.')

        # Now rectify the v_max values in the temporary table.
        # If a row instance has a concrete v_max value, then we know it's genuine: it's the unique and immutable
        # version when the row was deleted. (This can only happen if later versions of the base table already
        # existed at the time this replica was published.)
        # But if a row instance has a v_max value of MAX_VERSION, then we don't know anything about its future.
        # It might live indefinitely, or it might be deleted as early as version `n + 1`. Following the principle
        # of "latest provable v_max", we simply set v_max equal to `n + 1`.
        q = (
            temp_sa_tbl.update()
            .values(v_max=(replica_version + 1))
            .where(temp_sa_tbl.c.v_max == schema.Table.MAX_VERSION)
        )
        _logger.debug(q.compile())
        result = conn.execute(q)
        _logger.debug(f'Rectified {result.rowcount} row(s) in {temp_sa_tbl_name!r}.')

        # Now rectify the v_max values in the existing table. This is done by simply taking the later of the two v_max
        # values (the existing one and the new one) for each row instance, following the "latest provable v_max"
        # principle. Obviously we only need to do this for rows that exist in both tables (it's a simple join).
        q = (
            store_sa_tbl.update()
            .values(v_max=sql.func.greatest(store_sa_tbl.c.v_max, temp_sa_tbl.c.v_max))
            .where(pk_clause)
        )
        _logger.debug(q.compile())
        result = conn.execute(q)
        _logger.debug(f'Rectified {result.rowcount} row(s) in {store_sa_tbl_name!r}.')

        # STEP 3: Delete any row instances from the temporary table that are already present in the existing table.

        # Now we need to update rows in the existing table that are also present in the temporary table. This is to
        # account for the scenario where the temporary table has columns that are not present in the existing table.
        # (We can't simply replace the rows with their versions in the temporary table, because the converse scenario
        # might also occur; there may be columns in the existing table that are not present in the temporary table.)
        value_update_clauses: dict[str, sql.ColumnElement] = {}
        for temp_col in temp_cols.values():
            if temp_col.name not in system_col_names:
                store_col = store_sa_tbl.c[temp_col.name]
                # Prefer the value from the existing table, substituting the value from the temporary table if it's
                # NULL. This works in all cases (including media columns, where we prefer the existing media file).
                clause = sql.case((store_col == None, temp_col), else_=store_col)
                value_update_clauses[temp_col.name] = clause
        if len(value_update_clauses) > 0:
            q = store_sa_tbl.update().values(**value_update_clauses).where(pk_clause)
            _logger.debug(q.compile())
            result = conn.execute(q)
            _logger.debug(
                f'Merged values from {temp_sa_tbl_name!r} into {store_sa_tbl_name!r} for {result.rowcount} row(s).'
            )

        # Now drop any rows from the temporary table that are also present in the existing table.
        # The v_max values have been rectified, data has been merged into NULL cells, and all other row values have
        # been verified identical.
        # TODO: Delete any media files that were orphaned by this operation (they're necessarily duplicates of media
        #     files that are already present in the existing table).
        q = temp_sa_tbl.delete().where(pk_clause)
        _logger.debug(q.compile())
        result = conn.execute(q)
        _logger.debug(f'Deleted {result.rowcount} row(s) from {temp_sa_tbl_name!r}.')

        # STEP 4: Copy the remaining rows from the temporary table into the existing table.

        # Now copy the remaining data (consisting entirely of new row instances) from the temporary table into
        # the actual table.
        q = store_sa_tbl.insert().from_select(
            [store_sa_tbl.c[col_name] for col_name in temp_cols], sql.select(*temp_cols.values())
        )
        _logger.debug(q.compile())
        result = conn.execute(q)
        _logger.debug(f'Inserted {result.rowcount} row(s) from {temp_sa_tbl_name!r} into {store_sa_tbl_name!r}.')

        # STEP 5: Rectify any index columns.

        # Finally, rectify any index columns in the table. This involves shuffling data between the index's val and
        # undo columns to ensure they appropriately reflect the most recent replicated version of the table.

        # Get the most recent replicated version of the table. This might be the version we're currently importing,
        # but it might be a different version of the table that was previously imported.
        head_version_md = catalog.Catalog.get()._collect_tbl_history(tv.id, n=1)[0]
        head_version = head_version_md.version_md.version
        _logger.debug(f'Head version for index rectification is {head_version}.')

        # Get the index info from the table metadata. Here we use the tbl_md that we just collected from the DB.
        # This is to ensure we pick up ALL indices, including dropped indices and indices that are present in
        # a previously replicated version of the table, but not in the one currently being imported.
        index_md = head_version_md.tbl_md.index_md

        # Now update the table. We can do this for all indices together with just two SQL queries. For each index,
        # at most one of the val or undo columns will be non-NULL in any given row.
        # For rows where v_min <= head_version < v_max, we set, for all indices:
        #   val_col = whichever of (val_col, undo_col) is non-NULL (or NULL if both are, e.g., for a dropped index)
        #   undo_col = NULL
        # For rows where head_version < v_min or v_max <= head_version, vice versa.
        val_sql_clauses: dict[str, sql.ColumnElement] = {}
        undo_sql_clauses: dict[str, sql.ColumnElement] = {}
        for index in index_md.values():
            if index.class_fqn.endswith('.EmbeddingIndex'):
                val_col_name = f'col_{index.index_val_col_id}'
                undo_col_name = f'col_{index.index_val_undo_col_id}'
                # Check that the val column for the index is actually present in the store table. We need to do this
                # to properly handle the case where the replica represents a table version that was *not* the most
                # recent version at the time it was published. In that case, it is possible for tbl_md to contain
                # metadata for indices not known to any version that has been replicated. (However, the converse
                # *does* hold: all replicated indices must have metadata in tbl_md; and that's what's important.)
                if val_col_name in store_sa_tbl.c:
                    assert undo_col_name in store_sa_tbl.c
                    coalesce = sql.func.coalesce(store_sa_tbl.c[val_col_name], store_sa_tbl.c[undo_col_name])
                    val_sql_clauses[val_col_name] = coalesce
                    val_sql_clauses[undo_col_name] = sql.null()
                    undo_sql_clauses[undo_col_name] = coalesce
                    undo_sql_clauses[val_col_name] = sql.null()

        if len(val_sql_clauses) > 0:
            q2 = (
                store_sa_tbl.update()
                .values(**val_sql_clauses)
                .where(sql.and_(tv.store_tbl.v_min_col <= head_version, tv.store_tbl.v_max_col > head_version))
            )
            _logger.debug(q2.compile())
            _ = conn.execute(q2)
            q2 = (
                store_sa_tbl.update()
                .values(**undo_sql_clauses)
                .where(sql.or_(tv.store_tbl.v_min_col > head_version, tv.store_tbl.v_max_col <= head_version))
            )
            _logger.debug(q2.compile())
            _ = conn.execute(q2)
            _logger.debug(f'Rectified index columns in {store_sa_tbl_name!r}.')
        else:
            _logger.debug(f'No index columns to rectify in {store_sa_tbl_name!r}.')

    def __from_pa_pydict(self, tv: catalog.TableVersion, pydict: dict[str, Any]) -> list[dict[str, Any]]:
        # Data conversions from pyarrow to Pixeltable
        sql_types: dict[str, sql.types.TypeEngine[Any]] = {}
        for col_name in pydict:
            assert col_name in tv.store_tbl.sa_tbl.columns
            sql_types[col_name] = tv.store_tbl.sa_tbl.columns[col_name].type
<<<<<<< HEAD
        media_cols: dict[str, catalog.Column] = {}
        for col in tv.cols:
            if col.is_stored and col.col_type.is_media_type():
                assert tv.id == col.tbl().id
                assert tv.version == col.tbl().version
                media_cols[col.store_name()] = col
=======
        stored_cols: dict[str, catalog.Column] = {col.store_name(): col for col in tv.cols if col.is_stored}
        stored_cols |= {col.cellmd_store_name(): col for col in tv.cols if col.stores_cellmd}
>>>>>>> 54871eb4

        row_count = len(next(iter(pydict.values())))
        rows: list[dict[str, Any]] = [{} for _ in range(row_count)]
        for col_name, col_vals in pydict.items():
            assert len(col_vals) == row_count
            col = stored_cols.get(col_name)  # Will be None for system columns
            is_media_col = col is not None and col.is_stored and col.col_type.is_media_type()
            is_cellmd_col = col is not None and col.stores_cellmd and col_name == col.cellmd_store_name()
            assert col is None or is_cellmd_col or col_name == col.store_name()

            for i, val in enumerate(col_vals):
                rows[i][col_name] = self.__from_pa_value(val, sql_types[col_name], col, is_media_col, is_cellmd_col)

        return rows

    def __from_pa_value(
        self,
        val: Any,
        sql_type: sql.types.TypeEngine[Any],
        col: Optional[catalog.Column],
        is_media_col: bool,
        is_cellmd_col: bool,
    ) -> Any:
        if val is None:
            return None
        if isinstance(sql_type, sql_vector.Vector):
            if isinstance(val, list):
                val = np.array(val, dtype=np.float32)
            assert isinstance(val, np.ndarray) and val.dtype == np.float32 and val.ndim == 1
            return val
        if is_cellmd_col:
            assert col is not None
            assert isinstance(val, str)
            return self.__restore_cellmd(col, json.loads(val))
        if isinstance(sql_type, sql.JSON):
            return json.loads(val)
        if is_media_col:
            assert col is not None
            return self.__relocate_media_file(col, val)
        return val

    def __relocate_media_file(self, media_col: catalog.Column, url: str) -> str:
        # If this is a pxtmedia:// URL, relocate it
        assert isinstance(url, str)
        parsed_url = urllib.parse.urlparse(url)
        assert parsed_url.scheme != 'file'  # These should all have been converted to pxtmedia:// URLs
        if parsed_url.scheme == 'pxtmedia':
            if url not in self.media_files:
                # First time seeing this pxtmedia:// URL. Relocate the file to the media store and record the mapping
                # in self.media_files.
                src_path = self.tmp_dir / 'media' / parsed_url.netloc
                # Move the file to the media store and update the URL.
                self.media_files[url] = ObjectOps.put_file(media_col, src_path, relocate_or_delete=True)
            return self.media_files[url]
        # For any type of URL other than a local file, just return the URL as-is.
        return url

    def __restore_cellmd(self, col: catalog.Column, cellmd: dict[str, Any]) -> dict[str, Any]:
        cellmd_ = CellMd.from_dict(cellmd)
        if cellmd_.file_urls is None:
            return cellmd  # No changes

        updated_urls: list[str] = []
        for url in cellmd_.file_urls:
            updated_urls.append(self.__relocate_media_file(col, url))
        cellmd_.file_urls = updated_urls
        return cellmd_.as_dict()<|MERGE_RESOLUTION|>--- conflicted
+++ resolved
@@ -689,17 +689,8 @@
         for col_name in pydict:
             assert col_name in tv.store_tbl.sa_tbl.columns
             sql_types[col_name] = tv.store_tbl.sa_tbl.columns[col_name].type
-<<<<<<< HEAD
-        media_cols: dict[str, catalog.Column] = {}
-        for col in tv.cols:
-            if col.is_stored and col.col_type.is_media_type():
-                assert tv.id == col.tbl().id
-                assert tv.version == col.tbl().version
-                media_cols[col.store_name()] = col
-=======
         stored_cols: dict[str, catalog.Column] = {col.store_name(): col for col in tv.cols if col.is_stored}
         stored_cols |= {col.cellmd_store_name(): col for col in tv.cols if col.stores_cellmd}
->>>>>>> 54871eb4
 
         row_count = len(next(iter(pydict.values())))
         rows: list[dict[str, Any]] = [{} for _ in range(row_count)]
