import dataclasses
import json
import logging
import os
import urllib.parse
import urllib.request
from pathlib import Path
from types import TracebackType
from typing import Any, BinaryIO, Literal

import requests
from requests.adapters import HTTPAdapter
from rich.progress import BarColumn, DownloadColumn, Progress, TaskID, TransferSpeedColumn
from urllib3.util.retry import Retry

import pixeltable as pxt
from pixeltable import exceptions as excs
from pixeltable.catalog import Catalog
from pixeltable.catalog.table_version import TableVersionMd
from pixeltable.env import Env
from pixeltable.utils import sha256sum
from pixeltable.utils.local_store import TempStore

from .packager import TablePackager, TableRestorer
from .protocol import PxtUri
from .protocol.replica import (
    DeleteRequest,
    DeleteResponse,
    FinalizeRequest,
    FinalizeResponse,
    PublishRequest,
    PublishResponse,
    ReplicateRequest,
    ReplicateResponse,
)

_logger = logging.getLogger('pixeltable')


class _ProgressFileReader:
    """File wrapper that tracks read progress for HTTP uploads."""

    def __init__(self, file_obj: BinaryIO, progress: Progress, task_id: TaskID) -> None:
        self.file_obj = file_obj
        self.progress = progress
        self.task_id = task_id

    def read(self, size: int = -1) -> bytes:
        data = self.file_obj.read(size)
        if data:
            self.progress.update(self.task_id, advance=len(data))
        return data

    def __enter__(self) -> '_ProgressFileReader':
        return self

    def __exit__(
        self, exc_type: type[BaseException] | None, exc_val: BaseException | None, exc_tb: TracebackType | None
    ) -> None:
        pass

    def __getattr__(self, name: str) -> Any:
        return getattr(self.file_obj, name)


# These URLs are abstracted out for now, but will be replaced with actual (hard-coded) URLs once the
# pixeltable.com URLs are available.

PIXELTABLE_API_URL = os.environ.get('PIXELTABLE_API_URL', 'https://internal-api.pixeltable.com')


def push_replica(
    dest_tbl_uri: str, src_tbl: pxt.Table, bucket: str | None = None, access: Literal['public', 'private'] = 'private'
) -> str:
    _logger.info(f'Publishing replica for {src_tbl._name!r} to: {dest_tbl_uri}')

    packager = TablePackager(src_tbl)
    # Create the publish request using packager's bundle_md
    publish_request = PublishRequest(
        table_uri=PxtUri(uri=dest_tbl_uri),
        pxt_version=packager.bundle_md['pxt_version'],
        pxt_md_version=packager.bundle_md['pxt_md_version'],
        md=[TableVersionMd.from_dict(md_dict) for md_dict in packager.bundle_md['md']],
        bucket_name=bucket,
        is_public=access == 'public',
    )

    _logger.debug(f'Sending PublishRequest: {publish_request}')

    response = requests.post(PIXELTABLE_API_URL, data=publish_request.model_dump_json(), headers=_api_headers())
    if response.status_code == 201:
        publish_response = PublishResponse.model_validate(response.json())
        existing_table_uri = str(publish_response.table_uri)
        Env.get().console_logger.info(
            f'Replica for version {publish_request.md[0].version_md.version} already exists at {existing_table_uri}.'
        )
        with Catalog.get().begin_xact(tbl_id=src_tbl._id, for_write=True):
            Catalog.get().update_additional_md(src_tbl._id, {'pxt_uri': existing_table_uri})
        return existing_table_uri
    if response.status_code != 200:
        raise excs.Error(f'Error publishing {src_tbl._display_name()}: {response.text}')
    publish_response = PublishResponse.model_validate(response.json())

    _logger.debug(f'Received PublishResponse: {publish_response}')

    upload_id = publish_response.upload_id
    destination_uri = publish_response.destination_uri

    Env.get().console_logger.info(f"Creating a replica of '{src_tbl._path()}' at: {dest_tbl_uri}")

    bundle = packager.package()

    parsed_location = urllib.parse.urlparse(str(destination_uri))
    if parsed_location.scheme == 's3':
        _upload_bundle_to_s3(bundle, parsed_location)
    elif parsed_location.scheme == 'https':
        _upload_to_presigned_url(file_path=bundle, url=parsed_location.geturl())
    else:
        raise excs.Error(f'Unsupported destination: {destination_uri}')

    Env.get().console_logger.info('Finalizing replica ...')
    # Use preview data from packager's bundle_md (set during package())
    finalize_request = FinalizeRequest(
        table_uri=PxtUri(uri=dest_tbl_uri),
        upload_id=upload_id,
        datafile=bundle.name,
        size=bundle.stat().st_size,
        sha256=sha256sum(bundle),  # Generate our own SHA for independent verification
        row_count=packager.bundle_md['row_count'],
        preview_header=packager.bundle_md['preview_header'],
        preview_data=packager.bundle_md['preview_data'],
    )
    finalize_response_json = requests.post(
        PIXELTABLE_API_URL, data=finalize_request.model_dump_json(), headers=_api_headers()
    )
    if finalize_response_json.status_code != 200:
        raise excs.Error(f'Error finalizing {src_tbl._display_name()}: {finalize_response_json.text}')

    finalize_response = FinalizeResponse.model_validate(finalize_response_json.json())
    confirmed_tbl_uri = finalize_response.confirmed_table_uri
    Env.get().console_logger.info(f'The published table is now available at: {confirmed_tbl_uri}')

    with Catalog.get().begin_xact(tbl_id=src_tbl._id, for_write=True):
        Catalog.get().update_additional_md(src_tbl._id, {'pxt_uri': str(confirmed_tbl_uri)})

    return str(confirmed_tbl_uri)


def _upload_bundle_to_s3(bundle: Path, parsed_location: urllib.parse.ParseResult) -> None:
    bucket = parsed_location.netloc
    remote_dir = Path(urllib.parse.unquote(urllib.request.url2pathname(parsed_location.path)))
    remote_path = str(remote_dir / bundle.name)[1:]  # Remove initial /

    Env.get().console_logger.info(f'Uploading replica to: {bucket}:{remote_path}')

    s3_client = Env.get().get_client('s3')

    upload_args = {'ChecksumAlgorithm': 'SHA256'}

    with Progress(BarColumn(), DownloadColumn(), TransferSpeedColumn()) as progress:
        task_id = progress.add_task('Uploading', total=bundle.stat().st_size)
        s3_client.upload_file(
            Filename=str(bundle),
            Bucket=bucket,
            Key=remote_path,
            ExtraArgs=upload_args,
            Callback=lambda n: progress.update(task_id, advance=n),
        )


def pull_replica(dest_path: str, src_tbl_uri: str) -> pxt.Table:
    parsed_uri = PxtUri(src_tbl_uri)
    clone_request = ReplicateRequest(table_uri=parsed_uri)
    response = requests.post(PIXELTABLE_API_URL, data=clone_request.model_dump_json(), headers=_api_headers())
    if response.status_code != 200:
        raise excs.Error(f'Error cloning replica: {response.text}')
    clone_response = ReplicateResponse.model_validate(response.json())

    # Prevalidate destination path for replication. We do this before downloading the bundle so that we avoid
    # having to download it if there is a collision or if this is a duplicate replica. This is done outside the
    # transaction scope of the table restore operation (we don't want to hold a transaction open during the
    # download); that's fine, since it will be validated again during TableRestorer's catalog operations.

    t = pxt.get_table(dest_path, if_not_exists='ignore')
    if t is not None:
        if str(t._id) != clone_response.md[0].tbl_md.tbl_id:
            raise excs.Error(
                f'An attempt was made to create a replica table at {dest_path!r}, '
                'but a different table already exists at that location.'
            )
        known_versions = tuple(v['version'] for v in t.get_versions())
        if clone_response.md[0].version_md.version in known_versions:
            Env.get().console_logger.info(f'Replica {dest_path!r} is already up to date with source: {src_tbl_uri}')
            return t

    primary_version_additional_md = clone_response.md[0].version_md.additional_md
    bundle_uri = str(clone_response.destination_uri)
    bundle_filename = primary_version_additional_md['cloud']['datafile']
    parsed_location = urllib.parse.urlparse(bundle_uri)
    if parsed_location.scheme == 's3':
        bundle_path = _download_bundle_from_s3(parsed_location, bundle_filename)
    elif parsed_location.scheme == 'https':
        bundle_path = TempStore.create_path()
        _download_from_presigned_url(url=parsed_location.geturl(), output_path=bundle_path)
    else:
        raise excs.Error(f'Unexpected response from server: unsupported bundle uri: {bundle_uri}')

    pxt_uri = str(clone_response.table_uri)
    md_list = [dataclasses.asdict(md) for md in clone_response.md]
    restorer = TableRestorer(
        dest_path, {'pxt_version': pxt.__version__, 'pxt_md_version': clone_response.pxt_md_version, 'md': md_list}
    )

    tbl = restorer.restore(bundle_path, pxt_uri, explicit_version=parsed_uri.version)
    Env.get().console_logger.info(f'Created local replica {tbl._path()!r} from URI: {src_tbl_uri}')
    return tbl


def _download_bundle_from_s3(parsed_location: urllib.parse.ParseResult, bundle_filename: str) -> Path:
    bucket = parsed_location.netloc
    remote_dir = Path(urllib.parse.unquote(urllib.request.url2pathname(parsed_location.path)))
    remote_path = str(remote_dir / bundle_filename)[1:]  # Remove initial /

    Env.get().console_logger.info(f'Downloading replica from: {bucket}:{remote_path}')

    s3_client = Env.get().get_client('s3')

    obj = s3_client.head_object(Bucket=bucket, Key=remote_path)  # Check if the object exists
    bundle_size = obj['ContentLength']

    bundle_path = TempStore.create_path()
    with Progress(BarColumn(), DownloadColumn(), TransferSpeedColumn()) as progress:
        task_id = progress.add_task('Downloading', total=bundle_size)
        s3_client.download_file(
            Bucket=bucket,
            Key=remote_path,
            Filename=str(bundle_path),
            Callback=lambda n: progress.update(task_id, advance=n),
        )
    return bundle_path


def _create_retry_session(
    max_retries: int = 3, backoff_factor: float = 1.0, status_forcelist: list | None = None
) -> requests.Session:
    """Create a requests session with retry configuration"""
    if status_forcelist is None:
        status_forcelist = [
            408,  # Request Timeout
            429,  # Too Many Requests (rate limiting)
            500,  # Internal Server Error (server-side error)
            502,  # Bad Gateway (proxy/gateway got invalid response)
            503,  # Service Unavailable (server overloaded or down)
            504,  # Gateway Timeout (proxy/gateway timeout)
        ]
    retry_strategy = Retry(
        total=max_retries,
        read=max_retries,
        connect=max_retries,
        backoff_factor=backoff_factor,
        status_forcelist=status_forcelist,
        allowed_methods=['GET', 'PUT', 'POST', 'DELETE'],
    )

    session = requests.Session()
    adapter = HTTPAdapter(max_retries=retry_strategy)
    session.mount('https://', adapter)
    return session


def _upload_to_presigned_url(file_path: Path, url: str, max_retries: int = 3) -> requests.Response:
    """Upload file with progress bar and retries"""
    file_size = file_path.stat().st_size

    headers = {'Content-Length': str(file_size), 'Content-Type': 'application/octet-stream'}

    # Detect if it's Azure by URL pattern
    is_azure = 'blob.core.windows.net' in url
    if is_azure:
        headers['x-ms-blob-type'] = 'BlockBlob'

    session = _create_retry_session(max_retries=max_retries)
    try:
<<<<<<< HEAD
        with Progress(BarColumn(), DownloadColumn(), TransferSpeedColumn()) as progress:
            task_id = progress.add_task('Uploading', total=file_size)
            with open(file_path, 'rb') as f:
                file_with_progress = _ProgressFileReader(f, progress, task_id)
                response = session.put(
                    url,
                    data=file_with_progress,
                    headers=headers,
                    timeout=(60, 1800),  # 60 seconds to connect and 300 seconds for server response
                )
                response.raise_for_status()
                return response
=======
        with (
            open(file_path, 'rb') as f,
            tqdm.wrapattr(
                f,
                method='read',
                total=file_size,
                desc='Uploading',
                unit='B',
                unit_scale=True,
                unit_divisor=1024,
                miniters=1,  # Update every iteration (should be fine for an upload)
                ncols=100,
                file=sys.stdout,
            ) as file_with_progress,
        ):
            response = session.put(
                url,
                data=file_with_progress,
                headers=headers,
                timeout=(60, 1800),  # 60 seconds to connect and 1800 seconds for server response
            )
            response.raise_for_status()
            return response
>>>>>>> 47e9dcb0
    finally:
        session.close()


def _download_from_presigned_url(
    url: str, output_path: Path, headers: dict[str, str] | None = None, max_retries: int = 3
) -> None:
    """Download file with progress bar and retries"""
    session = _create_retry_session(max_retries=max_retries)

    try:
        # Stream download with progress
        response = session.get(
            url, headers=headers, stream=True, timeout=(60, 300)
        )  # 60 seconds to connect and 300 seconds for server response
        response.raise_for_status()

        total_size = int(response.headers.get('content-length', 0))
        with Progress(BarColumn(), DownloadColumn(), TransferSpeedColumn()) as progress:
            task_id = progress.add_task('Downloading', total=total_size)
            with open(output_path, 'wb') as f:
                for chunk in response.iter_content(chunk_size=8192):
                    if chunk:
                        f.write(chunk)
                        progress.update(task_id, advance=len(chunk))
    finally:
        session.close()


def delete_replica(dest_path: str, version: int | None = None) -> None:
    """Delete cloud replica"""
    delete_request = DeleteRequest(table_uri=PxtUri(uri=dest_path), version=version)
    response = requests.post(PIXELTABLE_API_URL, data=delete_request.model_dump_json(), headers=_api_headers())
    if response.status_code != 200:
        raise excs.Error(f'Error deleting replica: {response.text}')
    DeleteResponse.model_validate(response.json())
    Env.get().console_logger.info(f'Deleted replica at: {dest_path}')


def list_table_versions(table_uri: str) -> list[dict[str, Any]]:
    """List versions for a remote table."""
    request_json = {'operation_type': 'list_table_versions', 'table_uri': {'uri': table_uri}}
    response = requests.post(PIXELTABLE_API_URL, data=json.dumps(request_json), headers=_api_headers())
    if response.status_code != 200:
        raise excs.Error(f'Error listing table versions: {response.text}')
    response_data = response.json()
    return response_data.get('versions', [])


def _api_headers() -> dict[str, str]:
    headers = {'Content-Type': 'application/json'}
    api_key = Env.get().pxt_api_key
    if api_key is not None:
        headers['X-api-key'] = api_key
    return headers<|MERGE_RESOLUTION|>--- conflicted
+++ resolved
@@ -281,7 +281,6 @@
 
     session = _create_retry_session(max_retries=max_retries)
     try:
-<<<<<<< HEAD
         with Progress(BarColumn(), DownloadColumn(), TransferSpeedColumn()) as progress:
             task_id = progress.add_task('Uploading', total=file_size)
             with open(file_path, 'rb') as f:
@@ -290,35 +289,10 @@
                     url,
                     data=file_with_progress,
                     headers=headers,
-                    timeout=(60, 1800),  # 60 seconds to connect and 300 seconds for server response
+                    timeout=(60, 1800),  # 60 seconds to connect and 1800 seconds for server response
                 )
                 response.raise_for_status()
                 return response
-=======
-        with (
-            open(file_path, 'rb') as f,
-            tqdm.wrapattr(
-                f,
-                method='read',
-                total=file_size,
-                desc='Uploading',
-                unit='B',
-                unit_scale=True,
-                unit_divisor=1024,
-                miniters=1,  # Update every iteration (should be fine for an upload)
-                ncols=100,
-                file=sys.stdout,
-            ) as file_with_progress,
-        ):
-            response = session.put(
-                url,
-                data=file_with_progress,
-                headers=headers,
-                timeout=(60, 1800),  # 60 seconds to connect and 1800 seconds for server response
-            )
-            response.raise_for_status()
-            return response
->>>>>>> 47e9dcb0
     finally:
         session.close()
 
