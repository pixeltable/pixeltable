from __future__ import annotations

import abc
import datetime
import enum
import json
import typing
import urllib.parse
from copy import copy
from pathlib import Path
from typing import Any, Optional, Tuple, Dict, Callable, List, Union

import PIL.Image
import av
import numpy as np
import sqlalchemy as sql

from pixeltable import exceptions as excs


class ColumnType:
    @enum.unique
    class Type(enum.Enum):
        STRING = 0
        INT = 1
        FLOAT = 2
        BOOL = 3
        TIMESTAMP = 4
        JSON = 5
        ARRAY = 6
        IMAGE = 7
        VIDEO = 8
        AUDIO = 9
        DOCUMENT = 10

        # exprs that don't evaluate to a computable value in Pixeltable, such as an Image member function
        INVALID = 255

        @classmethod
        def supertype(
                cls, type1: 'Type', type2: 'Type',
                # we need to pass this in because we can't easily append it as a class member
                common_supertypes: Dict[Tuple['Type', 'Type'], 'Type']
        ) -> Optional['Type']:
            if type1 == type2:
                return type1
            t = common_supertypes.get((type1, type2))
            if t is not None:
                return t
            t = common_supertypes.get((type2, type1))
            if t is not None:
                return t
            return None


    @enum.unique
    class DType(enum.Enum):
        """
        Base type used in images and arrays
        """
        BOOL = 0,
        INT8 = 1,
        INT16 = 2,
        INT32 = 3,
        INT64 = 4,
        UINT8 = 5,
        UINT16 = 6,
        UINT32 = 7,
        UINT64 = 8,
        FLOAT16 = 9,
        FLOAT32 = 10,
        FLOAT64 = 11

    scalar_types = {Type.STRING, Type.INT, Type.FLOAT, Type.BOOL, Type.TIMESTAMP}
    numeric_types = {Type.INT, Type.FLOAT}
    common_supertypes: Dict[Tuple[Type, Type], Type] = {
        (Type.BOOL, Type.INT): Type.INT,
        (Type.BOOL, Type.FLOAT): Type.FLOAT,
        (Type.INT, Type.FLOAT): Type.FLOAT,
    }

    def __init__(self, t: Type, nullable: bool = False):
        self._type = t
        self.nullable = nullable

    @property
    def type_enum(self) -> Type:
        return self._type

    def serialize(self) -> str:
        return json.dumps(self.as_dict())

    @classmethod
    def serialize_list(cls, type_list: List[ColumnType]) -> str:
        return json.dumps([t.as_dict() for t in type_list])

    def as_dict(self) -> Dict:
        return {
            '_classname': self.__class__.__name__,
            **self._as_dict(),
        }

    def _as_dict(self) -> Dict:
        return {'nullable': self.nullable}

    @classmethod
    def deserialize(cls, type_str: str) -> ColumnType:
        type_dict = json.loads(type_str)
        return cls.from_dict(type_dict)

    @classmethod
    def deserialize_list(cls, type_list_str: str) -> List[ColumnType]:
        type_dict_list = json.loads(type_list_str)
        return [cls.from_dict(type_dict) for type_dict in type_dict_list]

    @classmethod
    def from_dict(cls, type_dict: Dict) -> ColumnType:
        assert '_classname' in type_dict
        type_class = globals()[type_dict['_classname']]
        return type_class._from_dict(type_dict)

    @classmethod
    def _from_dict(cls, d: Dict) -> ColumnType:
        """
        Default implementation: simply invoke c'tor
        """
        assert 'nullable' in d
        return cls(nullable=d['nullable'])

    @classmethod
    def make_type(cls, t: Type) -> ColumnType:
        assert t != cls.Type.INVALID and t != cls.Type.ARRAY
        if t == cls.Type.STRING:
            return StringType()
        if t == cls.Type.INT:
            return IntType()
        if t == cls.Type.FLOAT:
            return FloatType()
        if t == cls.Type.BOOL:
            return BoolType()
        if t == cls.Type.TIMESTAMP:
            return TimestampType()
        if t == cls.Type.JSON:
            return JsonType()
        if t == cls.Type.IMAGE:
            return ImageType()
        if t == cls.Type.VIDEO:
            return VideoType()
        if t == cls.Type.AUDIO:
            return AudioType()
        if t == cls.Type.DOCUMENT:
            return AudioType()

    def __str__(self) -> str:
        return self._type.name.lower()

    def __eq__(self, other: object) -> bool:
        return self.matches(other) and self.nullable == other.nullable

    def is_supertype_of(self, other: ColumnType) -> bool:
        if type(self) != type(other):
            return False
        if self.matches(other):
            return True
        return self._is_supertype_of(other)

    @abc.abstractmethod
    def _is_supertype_of(self, other: ColumnType) -> bool:
        return False

    def matches(self, other: object) -> bool:
        """Two types match if they're equal, aside from nullability"""
        if not isinstance(other, ColumnType):
            pass
        assert isinstance(other, ColumnType)
        if type(self) != type(other):
            return False
        for member_var in vars(self).keys():
            if member_var == 'nullable':
                continue
            if getattr(self, member_var) != getattr(other, member_var):
                return False
        return True

    @classmethod
    def supertype(cls, type1: ColumnType, type2: ColumnType) -> Optional[ColumnType]:
        if type1 == type2:
            return type1

        if type1.is_invalid_type():
            return type2
        if type2.is_invalid_type():
            return type1

        if type1.is_scalar_type() and type2.is_scalar_type():
            t = cls.Type.supertype(type1._type, type2._type, cls.common_supertypes)
            if t is not None:
                return cls.make_type(t)
            return None

        if type1._type == type2._type:
            return cls._supertype(type1, type2)

        return None

    @classmethod
    @abc.abstractmethod
    def _supertype(cls, type1: ColumnType, type2: ColumnType) -> Optional[ColumnType]:
        """
        Class-specific implementation of determining the supertype. type1 and type2 are from the same subclass of
        ColumnType.
        """
        pass

    @classmethod
    def infer_literal_type(cls, val: Any) -> Optional[ColumnType]:
        if isinstance(val, str):
            return StringType()
        if isinstance(val, int):
            return IntType()
        if isinstance(val, float):
            return FloatType()
        if isinstance(val, bool):
            return BoolType()
        if isinstance(val, datetime.datetime) or isinstance(val, datetime.date):
            return TimestampType()
        if isinstance(val, np.ndarray):
            col_type = ArrayType.from_literal(val)
            if col_type is not None:
                return col_type
            # this could still be json-serializable
        if isinstance(val, dict) or isinstance(val, np.ndarray):
            try:
                JsonType().validate_literal(val)
                return JsonType()
            except TypeError:
                return None
        return None


    @classmethod
    def from_python_type(cls, t: type) -> Optional[ColumnType]:
        if t in _python_type_to_column_type:
            return _python_type_to_column_type[t]
        elif isinstance(t, typing._UnionGenericAlias) and t.__args__[1] is type(None):
            # `t` is a type of the form Optional[T] (equivalently, Union[T, None]).
            # We treat it as the underlying type but with nullable=True.
            if t.__args__[0] in _python_type_to_column_type:
                underlying = copy(_python_type_to_column_type[t.__args__[0]])
                underlying.nullable = True
                return underlying

        return None


    def validate_literal(self, val: Any) -> None:
        """Raise TypeError if val is not a valid literal for this type"""
        if val is None:
            if not self.nullable:
                raise TypeError('Expected non-None value')
            else:
                return
        self._validate_literal(val)

    def validate_media(self, val: Any) -> None:
        """
        Raise TypeError if val is not a path to a valid media file (or a valid in-memory byte sequence) for this type
        """
        if self.is_media_type():
            raise NotImplementedError(f'validate_media() not implemented for {self.__class__.__name__}')

    def _validate_file_path(self, val: Any) -> None:
        """Raises TypeError if not a valid local file path or not a path/byte sequence"""
        if isinstance(val, str):
            parsed = urllib.parse.urlparse(val)
            if parsed.scheme != '' and parsed.scheme != 'file':
                return
            path = Path(urllib.parse.unquote(parsed.path))
            if not path.is_file():
                raise TypeError(f'File not found: {str(path)}')
        else:
            if not isinstance(val, bytes):
                raise TypeError(f'expected file path or bytes, got {type(val)}')

    @abc.abstractmethod
    def _validate_literal(self, val: Any) -> None:
        """Raise TypeError if val is not a valid literal for this type"""
        pass

    @abc.abstractmethod
    def _create_literal(self, val : Any) -> Any:
        """Create a literal of this type from val, including any needed conversions.
             val is guaranteed to be non-None"""
        return val

    def create_literal(self, val: Any) -> Any:
        """Create a literal of this type from val or raise TypeError if not possible"""
        if val is not None:
            val = self._create_literal(val)

        self.validate_literal(val)
        return val

    def print_value(self, val: Any) -> str:
        return str(val)

    def is_scalar_type(self) -> bool:
        return self._type in self.scalar_types

    def is_numeric_type(self) -> bool:
        return self._type in self.numeric_types

    def is_invalid_type(self) -> bool:
        return self._type == self.Type.INVALID

    def is_string_type(self) -> bool:
        return self._type == self.Type.STRING

    def is_int_type(self) -> bool:
        return self._type == self.Type.INT

    def is_float_type(self) -> bool:
        return self._type == self.Type.FLOAT

    def is_bool_type(self) -> bool:
        return self._type == self.Type.BOOL

    def is_timestamp_type(self) -> bool:
        return self._type == self.Type.TIMESTAMP

    def is_json_type(self) -> bool:
        return self._type == self.Type.JSON

    def is_array_type(self) -> bool:
        return self._type == self.Type.ARRAY

    def is_image_type(self) -> bool:
        return self._type == self.Type.IMAGE

    def is_video_type(self) -> bool:
        return self._type == self.Type.VIDEO

    def is_audio_type(self) -> bool:
        return self._type == self.Type.AUDIO

    def is_document_type(self) -> bool:
        return self._type == self.Type.DOCUMENT

    def is_media_type(self) -> bool:
        # types that refer to external media files
        return self.is_image_type() or self.is_video_type() or self.is_audio_type() or self.is_document_type()

    @abc.abstractmethod
    def to_sql(self) -> str:
        """
        Return corresponding Postgres type.
        """
        pass

    @abc.abstractmethod
    def to_sa_type(self) -> Any:
        """
        Return corresponding SQLAlchemy type.
        return type Any: there doesn't appear to be a superclass for the sqlalchemy types
        """
        assert self._type != self.Type.INVALID
        if self._type == self.Type.STRING:
            return sql.String
        if self._type == self.Type.INT:
            return sql.Integer
        if self._type == self.Type.FLOAT:
            return sql.Float
        if self._type == self.Type.BOOL:
            return sql.Boolean
        if self._type == self.Type.TIMESTAMP:
            return sql.TIMESTAMP
        if self._type == self.Type.IMAGE:
            # the URL
            return sql.String
        if self._type == self.Type.JSON:
            return sql.dialects.postgresql.JSONB
        if self._type == self.Type.ARRAY:
            return sql.VARBINARY
        assert False

<<<<<<< HEAD
=======
    @abc.abstractmethod
    def to_arrow_type(self) -> 'pyarrow.DataType':
        assert False, f'Have not implemented {self.__class__.__name__} to Arrow'
 
>>>>>>> 8f267418
    @staticmethod
    def no_conversion(v: Any) -> Any:
        """
        Special return value of conversion_fn() that indicates that no conversion is necessary.
        Should not be called
        """
        assert False

    def conversion_fn(self, target: ColumnType) -> Optional[Callable[[Any], Any]]:
        """
        Return Callable that converts a column value of type self to a value of type 'target'.
        Returns None if conversion isn't possible.
        """
        return None


class InvalidType(ColumnType):
    def __init__(self, nullable: bool = False):
        super().__init__(self.Type.INVALID, nullable=nullable)

    def to_sql(self) -> str:
        assert False

    def to_sa_type(self) -> Any:
        assert False

    def print_value(self, val: Any) -> str:
        assert False

    def _validate_literal(self, val: Any) -> None:
        assert False

class StringType(ColumnType):
    def __init__(self, nullable: bool = False):
        super().__init__(self.Type.STRING, nullable=nullable)

    def conversion_fn(self, target: ColumnType) -> Optional[Callable[[Any], Any]]:
        if not target.is_timestamp_type():
            return None
        def convert(val: str) -> Optional[datetime]:
            try:
                dt = datetime.datetime.fromisoformat(val)
                return dt
            except ValueError:
                return None
        return convert

    def to_sql(self) -> str:
        return 'VARCHAR'

    def to_sa_type(self) -> str:
        return sql.String

    def print_value(self, val: Any) -> str:
        return f"'{val}'"

    def _validate_literal(self, val: Any) -> None:
        if not isinstance(val, str):
            raise TypeError(f'Expected string, got {val.__class__.__name__}')

    def _create_literal(self, val: Any) -> Any:
        # Replace null byte within python string with space to avoid issues with Postgres.
        # Use a space to avoid merging words.
        # TODO(orm): this will also be an issue with JSON inputs, would space still be a good replacement?
        if isinstance(val, str) and '\x00' in val:
            return val.replace('\x00', ' ')
        return val

class IntType(ColumnType):
    def __init__(self, nullable: bool = False):
        super().__init__(self.Type.INT, nullable=nullable)

    def to_sql(self) -> str:
        return 'BIGINT'

    def to_sa_type(self) -> str:
        return sql.BigInteger

    def _validate_literal(self, val: Any) -> None:
        if not isinstance(val, int):
            raise TypeError(f'Expected int, got {val.__class__.__name__}')


class FloatType(ColumnType):
    def __init__(self, nullable: bool = False):
        super().__init__(self.Type.FLOAT, nullable=nullable)

    def to_sql(self) -> str:
        return 'FLOAT'

    def to_sa_type(self) -> str:
        return sql.Float

    def _validate_literal(self, val: Any) -> None:
        if not isinstance(val, float):
            raise TypeError(f'Expected float, got {val.__class__.__name__}')

    def _create_literal(self, val: Any) -> Any:
        if isinstance(val, int):
            return float(val)
        return val

class BoolType(ColumnType):
    def __init__(self, nullable: bool = False):
        super().__init__(self.Type.BOOL, nullable=nullable)

    def to_sql(self) -> str:
        return 'BOOLEAN'

    def to_sa_type(self) -> str:
        return sql.Boolean

    def _validate_literal(self, val: Any) -> None:
        if not isinstance(val, bool):
            raise TypeError(f'Expected bool, got {val.__class__.__name__}')

    def _create_literal(self, val: Any) -> Any:
        if isinstance(val, int):
            return bool(val)
        return val

class TimestampType(ColumnType):
    def __init__(self, nullable: bool = False):
        super().__init__(self.Type.TIMESTAMP, nullable=nullable)

    def to_sql(self) -> str:
        return 'INTEGER'

    def to_sa_type(self) -> str:
        return sql.TIMESTAMP

    def _validate_literal(self, val: Any) -> None:
        if not isinstance(val, datetime.datetime) and not isinstance(val, datetime.date):
            raise TypeError(f'Expected datetime.datetime or datetime.date, got {val.__class__.__name__}')

    def _create_literal(self, val: Any) -> Any:
        if isinstance(val, str):
            return datetime.datetime.fromisoformat(val)
        return val

class JsonType(ColumnType):
    # TODO: type_spec also needs to be able to express lists
    def __init__(self, type_spec: Optional[Dict[str, ColumnType]] = None, nullable: bool = False):
        super().__init__(self.Type.JSON, nullable=nullable)
        self.type_spec = type_spec

    def _as_dict(self) -> Dict:
        result = super()._as_dict()
        if self.type_spec is not None:
            type_spec_dict = {field_name: field_type.serialize() for field_name, field_type in self.type_spec.items()}
            result.update({'type_spec': type_spec_dict})
        return result

    @classmethod
    def _from_dict(cls, d: Dict) -> ColumnType:
        type_spec = None
        if 'type_spec' in d:
            type_spec = {
                field_name: cls.deserialize(field_type_dict) for field_name, field_type_dict in d['type_spec'].items()
            }
        return cls(type_spec, nullable=d['nullable'])

    def to_sql(self) -> str:
        return 'JSONB'

    def to_sa_type(self) -> str:
        return sql.dialects.postgresql.JSONB

    def print_value(self, val: Any) -> str:
        val_type = self.infer_literal_type(val)
        if val_type == self:
            return str(val)
        return val_type.print_value(val)

    def _validate_literal(self, val: Any) -> None:
        if not isinstance(val, dict) and not isinstance(val, list):
            raise TypeError(f'Expected dict or list, got {val.__class__.__name__}')
        try:
            _ = json.dumps(val)
        except TypeError as e:
            raise TypeError(f'Expected JSON-serializable object, got {val}')

    def _create_literal(self, val: Any) -> Any:
        if isinstance(val, tuple):
            val = list(val)
        return val

class ArrayType(ColumnType):
    def __init__(
            self, shape: Tuple[Union[int, None], ...], dtype: ColumnType, nullable: bool = False):
        super().__init__(self.Type.ARRAY, nullable=nullable)
        self.shape = shape
        assert dtype.is_int_type() or dtype.is_float_type() or dtype.is_bool_type() or dtype.is_string_type()
        self.dtype = dtype._type

    def _supertype(cls, type1: ArrayType, type2: ArrayType) -> Optional[ArrayType]:
        if len(type1.shape) != len(type2.shape):
            return None
        base_type = ColumnType.supertype(type1.dtype, type2.dtype)
        if base_type is None:
            return None
        shape = [n1 if n1 == n2 else None for n1, n2 in zip(type1.shape, type2.shape)]
        return ArrayType(tuple(shape), base_type)

    def _as_dict(self) -> Dict:
        result = super()._as_dict()
        result.update(shape=list(self.shape), dtype=self.dtype.value)
        return result

    def __str__(self) -> str:
        return f'{self._type.name.lower()}({self.shape}, dtype={self.dtype.name})'

    @classmethod
    def _from_dict(cls, d: Dict) -> ColumnType:
        assert 'shape' in d
        assert 'dtype' in d
        shape = tuple(d['shape'])
        dtype = cls.make_type(cls.Type(d['dtype']))
        return cls(shape, dtype, nullable=d['nullable'])

    @classmethod
    def from_literal(cls, val: np.ndarray) -> Optional[ArrayType]:
        # determine our dtype
        assert isinstance(val, np.ndarray)
        if np.issubdtype(val.dtype, np.integer):
            dtype = IntType()
        elif np.issubdtype(val.dtype, np.floating):
            dtype = FloatType()
        elif val.dtype == np.bool_:
            dtype = BoolType()
        elif val.dtype == np.str_:
            dtype = StringType()
        else:
            return None
        return cls(val.shape, dtype=dtype, nullable=True)

    def is_valid_literal(self, val: np.ndarray) -> bool:
        if not isinstance(val, np.ndarray):
            return False
        if len(val.shape) != len(self.shape):
            return False
        # check that the shapes are compatible
        for n1, n2 in zip(val.shape, self.shape):
            if n1 is None:
                return False
            if n2 is None:
                # wildcard
                continue
            if n1 != n2:
                return False
        return val.dtype == self.numpy_dtype()

    def _validate_literal(self, val: Any) -> None:
        if not isinstance(val, np.ndarray):
            raise TypeError(f'Expected numpy.ndarray, got {val.__class__.__name__}')
        if not self.is_valid_literal(val):
            raise TypeError((
                f'Expected ndarray({self.shape}, dtype={self.numpy_dtype()}), '
                f'got ndarray({val.shape}, dtype={val.dtype})'))

    def _create_literal(self, val: Any) -> Any:
        if isinstance(val, (list,tuple)):
            # map python float to whichever numpy float is
            # declared for this type, rather than assume float64
            return np.array(val, dtype=self.numpy_dtype())
        return val

    def to_sql(self) -> str:
        return 'BYTEA'

    def to_sa_type(self) -> str:
        return sql.LargeBinary

    def numpy_dtype(self) -> np.dtype:
        if self.dtype == self.Type.INT:
            return np.dtype(np.int64)
        if self.dtype == self.Type.FLOAT:
            return np.dtype(np.float32)
        if self.dtype == self.Type.BOOL:
            return np.dtype(np.bool_)
        if self.dtype == self.Type.STRING:
            return np.dtype(np.str_)
        assert False


class ImageType(ColumnType):
    def __init__(
            self, width: Optional[int] = None, height: Optional[int] = None, size: Optional[Tuple[int, int]] = None,
            mode: Optional[str] = None, nullable: bool = False
    ):
        """
        TODO: does it make sense to specify only width or height?
        """
        super().__init__(self.Type.IMAGE, nullable=nullable)
        assert not(width is not None and size is not None)
        assert not(height is not None and size is not None)
        if size is not None:
            self.width = size[0]
            self.height = size[1]
        else:
            self.width = width
            self.height = height
        self.mode = mode

    def __str__(self) -> str:
        if self.width is not None or self.height is not None or self.mode is not None:
            params_str = ''
            if self.width is not None:
                params_str = f'width={self.width}'
            if self.height is not None:
                if len(params_str) > 0:
                    params_str += ', '
                params_str += f'height={self.height}'
            if self.mode is not None:
                if len(params_str) > 0:
                    params_str += ', '
                params_str += f'mode={self.mode}'
            params_str = f'({params_str})'
        else:
            params_str = ''
        return f'{self._type.name.lower()}{params_str}'

    def _is_supertype_of(self, other: ImageType) -> bool:
        if self.mode != other.mode:
            return False
        if self.width is None and self.height is None:
            return True
        if self.width != other.width and self.height != other.height:
            return False

    @property
    def size(self) -> Optional[Tuple[int, int]]:
        if self.width is None or self.height is None:
            return None
        return (self.width, self.height)

    @property
    def num_channels(self) -> Optional[int]:
        return None if self.mode is None else self.mode.num_channels()

    def _as_dict(self) -> Dict:
        result = super()._as_dict()
        result.update(width=self.width, height=self.height, mode=self.mode)
        return result

    @classmethod
    def _from_dict(cls, d: Dict) -> ColumnType:
        assert 'width' in d
        assert 'height' in d
        assert 'mode' in d
        return cls(width=d['width'], height=d['height'], mode=d['mode'], nullable=d['nullable'])

    def conversion_fn(self, target: ColumnType) -> Optional[Callable[[Any], Any]]:
        if not target.is_image_type():
            return None
        assert isinstance(target, ImageType)
        if (target.width is None) != (target.height is None):
            # we can't resize only one dimension
            return None
        if (target.width == self.width or target.width is None) \
            and (target.height == self.height or target.height is None) \
            and (target.mode == self.mode or target.mode is None):
            # nothing to do
            return self.no_conversion
        def convert(img: PIL.Image.Image) -> PIL.Image.Image:
            if self.width != target.width or self.height != target.height:
                img = img.resize((target.width, target.height))
            if self.mode != target.mode:
                img = img.convert(target.mode.to_pil())
            return img
        return convert

    def to_sql(self) -> str:
        return 'VARCHAR'

    def to_sa_type(self) -> str:
        return sql.String

    def _validate_literal(self, val: Any) -> None:
        if isinstance(val, PIL.Image.Image):
            return
        self._validate_file_path(val)

    def validate_media(self, val: Any) -> None:
        assert isinstance(val, str)
        try:
            _ = PIL.Image.open(val)
        except PIL.UnidentifiedImageError:
            raise excs.Error(f'Not a valid image: {val}') from None

class VideoType(ColumnType):
    def __init__(self, nullable: bool = False):
        super().__init__(self.Type.VIDEO, nullable=nullable)

    def to_sql(self) -> str:
        # stored as a file path
        return 'VARCHAR'

    def to_sa_type(self) -> str:
        return sql.String

    def _validate_literal(self, val: Any) -> None:
        self._validate_file_path(val)

    def validate_media(self, val: Any) -> None:
        assert isinstance(val, str)
        try:
            with av.open(val, 'r') as fh:
                if len(fh.streams.video) == 0:
                    raise excs.Error(f'Not a valid video: {val}')
                # decode a few frames to make sure it's playable
                # TODO: decode all frames? but that's very slow
                num_decoded = 0
                for frame in fh.decode(video=0):
                    _ = frame.to_image()
                    num_decoded += 1
                    if num_decoded == 10:
                        break
                if num_decoded < 2:
                    # this is most likely an image file
                    raise excs.Error(f'Not a valid video: {val}')
        except av.AVError:
            raise excs.Error(f'Not a valid video: {val}') from None

class AudioType(ColumnType):
    def __init__(self, nullable: bool = False):
        super().__init__(self.Type.AUDIO, nullable=nullable)

    def to_sql(self) -> str:
        # stored as a file path
        return 'VARCHAR'

    def to_sa_type(self) -> str:
        return sql.String

    def _validate_literal(self, val: Any) -> None:
        self._validate_file_path(val)

    def validate_media(self, val: Any) -> None:
        try:
            with av.open(val) as container:
                if len(container.streams.audio) == 0:
                    raise excs.Error(f'No audio stream in file: {val}')
                audio_stream = container.streams.audio[0]

                # decode everything to make sure it's playable
                # TODO: is there some way to verify it's a playable audio file other than decoding all of it?
                for packet in container.demux(audio_stream):
                    for _ in packet.decode():
                        pass
        except av.AVError as e:
            raise excs.Error(f'Not a valid audio file: {val}\n{e}') from None

class DocumentType(ColumnType):
    @enum.unique
    class DocumentFormat(enum.Enum):
        HTML = 0
        MD = 1
        PDF = 2

    def __init__(self, nullable: bool = False, doc_formats: Optional[str] = None):
        super().__init__(self.Type.DOCUMENT, nullable=nullable)
        if doc_formats is not None:
            type_strs = doc_formats.split(',')
            for type_str in type_strs:
                if not hasattr(self.DocumentFormat, type_str):
                    raise ValueError(f'Invalid document type: {type_str}')
            self._doc_formats = [self.DocumentFormat[type_str.upper()] for type_str in type_strs]
        else:
            self._doc_formats = [t for t in self.DocumentFormat]

    def to_sql(self) -> str:
        # stored as a file path
        return 'VARCHAR'

    def to_sa_type(self) -> str:
        return sql.String

    def _validate_literal(self, val: Any) -> None:
        self._validate_file_path(val)

    def validate_media(self, val: Any) -> None:
        assert isinstance(val, str)
        from pixeltable.utils.documents import get_document_handle
        with open(val, 'r', encoding='utf8') as fh:
            try:
                s = fh.read()
                dh = get_document_handle(s)
                if dh is None:
                    raise excs.Error(f'Not a recognized document format: {val}')
            except Exception as e:
                raise excs.Error(f'Not a recognized document format: {val}') from None


# A dictionary mapping various Python types to their respective ColumnTypes.
# This can be used to infer Pixeltable ColumnTypes from type hints on Python
# functions. (Since Python functions do not necessarily have type hints, this
# should always be an optional/convenience inference.)
_python_type_to_column_type: dict[type, ColumnType] = {
    str: StringType(),
    int: IntType(),
    float: FloatType(),
    bool: BoolType(),
    datetime.datetime: TimestampType(),
    datetime.date: TimestampType(),
    list: JsonType(),
    dict: JsonType(),
    PIL.Image.Image: ImageType()
}<|MERGE_RESOLUTION|>--- conflicted
+++ resolved
@@ -383,13 +383,6 @@
             return sql.VARBINARY
         assert False
 
-<<<<<<< HEAD
-=======
-    @abc.abstractmethod
-    def to_arrow_type(self) -> 'pyarrow.DataType':
-        assert False, f'Have not implemented {self.__class__.__name__} to Arrow'
- 
->>>>>>> 8f267418
     @staticmethod
     def no_conversion(v: Any) -> Any:
         """
