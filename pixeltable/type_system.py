from __future__ import annotations

import abc
import datetime
import enum
import json
import typing
import urllib.parse
import urllib.request
from copy import deepcopy
from pathlib import Path
<<<<<<< HEAD
from typing import (Any, Callable, Dict, List, Mapping, Optional, Sequence,
                    Tuple, Union)
=======
from typing import Any, Iterable, Optional, Tuple, Dict, Callable, List, Union, Sequence, Mapping
>>>>>>> 216f827c

import av
import numpy as np
import PIL.Image
import sqlalchemy as sql

import pixeltable.exceptions as excs
from pixeltable.env import Env


class ColumnType:
    @enum.unique
    class Type(enum.Enum):
        STRING = 0
        INT = 1
        FLOAT = 2
        BOOL = 3
        TIMESTAMP = 4
        JSON = 5
        ARRAY = 6
        IMAGE = 7
        VIDEO = 8
        AUDIO = 9
        DOCUMENT = 10

        # exprs that don't evaluate to a computable value in Pixeltable, such as an Image member function
        INVALID = 255

        @classmethod
        def supertype(
                cls, type1: 'Type', type2: 'Type',
                # we need to pass this in because we can't easily append it as a class member
                common_supertypes: Dict[Tuple['Type', 'Type'], 'Type']
        ) -> Optional['Type']:
            if type1 == type2:
                return type1
            t = common_supertypes.get((type1, type2))
            if t is not None:
                return t
            t = common_supertypes.get((type2, type1))
            if t is not None:
                return t
            return None


    @enum.unique
    class DType(enum.Enum):
        """
        Base type used in images and arrays
        """
        BOOL = 0,
        INT8 = 1,
        INT16 = 2,
        INT32 = 3,
        INT64 = 4,
        UINT8 = 5,
        UINT16 = 6,
        UINT32 = 7,
        UINT64 = 8,
        FLOAT16 = 9,
        FLOAT32 = 10,
        FLOAT64 = 11

    scalar_types = {Type.STRING, Type.INT, Type.FLOAT, Type.BOOL, Type.TIMESTAMP}
    numeric_types = {Type.INT, Type.FLOAT}
    common_supertypes: Dict[Tuple[Type, Type], Type] = {
        (Type.BOOL, Type.INT): Type.INT,
        (Type.BOOL, Type.FLOAT): Type.FLOAT,
        (Type.INT, Type.FLOAT): Type.FLOAT,
    }

    def __init__(self, t: Type, nullable: bool = False):
        self._type = t
        self._nullable = nullable

    @property
    def nullable(self) -> bool:
        return self._nullable

    @property
    def type_enum(self) -> Type:
        return self._type

    def serialize(self) -> str:
        return json.dumps(self.as_dict())

    def copy(self, nullable: Optional[bool] = None) -> ColumnType:
        result = deepcopy(self)
        if nullable is not None:
            result._nullable = nullable
        return result

    @classmethod
    def serialize_list(cls, type_list: List[ColumnType]) -> str:
        return json.dumps([t.as_dict() for t in type_list])

    def as_dict(self) -> Dict:
        return {
            '_classname': self.__class__.__name__,
            **self._as_dict(),
        }

    def _as_dict(self) -> Dict:
        return {'nullable': self.nullable}

    @classmethod
    def deserialize(cls, type_str: str) -> ColumnType:
        type_dict = json.loads(type_str)
        return cls.from_dict(type_dict)

    @classmethod
    def deserialize_list(cls, type_list_str: str) -> List[ColumnType]:
        type_dict_list = json.loads(type_list_str)
        return [cls.from_dict(type_dict) for type_dict in type_dict_list]

    @classmethod
    def from_dict(cls, type_dict: Dict) -> ColumnType:
        assert '_classname' in type_dict
        type_class = globals()[type_dict['_classname']]
        return type_class._from_dict(type_dict)

    @classmethod
    def _from_dict(cls, d: Dict) -> ColumnType:
        """
        Default implementation: simply invoke c'tor
        """
        assert 'nullable' in d
        return cls(nullable=d['nullable'])

    @classmethod
    def make_type(cls, t: Type) -> ColumnType:
        assert t != cls.Type.INVALID and t != cls.Type.ARRAY
        if t == cls.Type.STRING:
            return StringType()
        if t == cls.Type.INT:
            return IntType()
        if t == cls.Type.FLOAT:
            return FloatType()
        if t == cls.Type.BOOL:
            return BoolType()
        if t == cls.Type.TIMESTAMP:
            return TimestampType()
        if t == cls.Type.JSON:
            return JsonType()
        if t == cls.Type.IMAGE:
            return ImageType()
        if t == cls.Type.VIDEO:
            return VideoType()
        if t == cls.Type.AUDIO:
            return AudioType()
        if t == cls.Type.DOCUMENT:
            return DocumentType()

    def __str__(self) -> str:
        return self._type.name.lower()

    def __eq__(self, other: object) -> bool:
        return isinstance(other, ColumnType) and self.matches(other) and self.nullable == other.nullable

    def is_supertype_of(self, other: ColumnType, ignore_nullable: bool = False) -> bool:
        operand = self.copy(nullable=True) if ignore_nullable else self
        return operand.supertype(other) == operand

    def matches(self, other: ColumnType) -> bool:
        """Two types match if they're equal, aside from nullability"""
        if type(self) != type(other):
            return False
        for member_var in vars(self).keys():
            if member_var == '_nullable':
                continue
            if getattr(self, member_var) != getattr(other, member_var):
                return False
        return True

    def supertype(self, other: ColumnType) -> Optional[ColumnType]:
        if self.copy(nullable=True) == other.copy(nullable=True):
            return self.copy(nullable=(self.nullable or other.nullable))

        if self.is_invalid_type():
            return other
        if other.is_invalid_type():
            return self

        if self.is_scalar_type() and other.is_scalar_type():
            t = self.Type.supertype(self._type, other._type, self.common_supertypes)
            if t is not None:
                return self.make_type(t).copy(nullable=(self.nullable or other.nullable))
            return None

        return None

    @classmethod
    def infer_literal_type(cls, val: Any) -> Optional[ColumnType]:
        if isinstance(val, str):
            return StringType()
        if isinstance(val, bool):
            # We have to check bool before int, because isinstance(b, int) is True if b is a Python bool
            return BoolType()
        if isinstance(val, int):
            return IntType()
        if isinstance(val, float):
            return FloatType()
        if isinstance(val, datetime.datetime):
            return TimestampType()
        if isinstance(val, PIL.Image.Image):
            return ImageType(width=val.width, height=val.height, mode=val.mode)
        if isinstance(val, np.ndarray):
            col_type = ArrayType.from_literal(val)
            if col_type is not None:
                return col_type
            # this could still be json-serializable
        if isinstance(val, dict) or isinstance(val, list) or isinstance(val, np.ndarray):
            try:
                JsonType().validate_literal(val)
                return JsonType()
            except TypeError:
                return None
        return None

    @classmethod
    def infer_common_literal_type(cls, vals: Iterable[Any]) -> Optional[ColumnType]:
        """
        Returns the most specific type that is a supertype of all literals in `vals`. If no such type
        exists, returns None.

        Args:
            vals: A collection of literals.
        """
        inferred_type: Optional[ColumnType] = None
        for val in vals:
            val_type = cls.infer_literal_type(val)
            if inferred_type is None:
                inferred_type = val_type
            else:
                inferred_type = inferred_type.supertype(val_type)
                if inferred_type is None:
                    return None
        return inferred_type

    @classmethod
    def from_python_type(cls, t: type) -> Optional[ColumnType]:
        if typing.get_origin(t) is typing.Union:
            union_args = typing.get_args(t)
            if union_args[1] is type(None):
                # `t` is a type of the form Optional[T] (equivalently, Union[T, None]).
                # We treat it as the underlying type but with nullable=True.
                underlying = cls.from_python_type(union_args[0])
                if underlying is not None:
                    underlying._nullable = True
                    return underlying
        else:
            # Discard type parameters to ensure that parameterized types such as `list[T]`
            # are correctly mapped to Pixeltable types.
            base = typing.get_origin(t)
            if base is None:
                # No type parameters; the base type is just `t` itself
                base = t
            if base is str:
                return StringType()
            if base is int:
                return IntType()
            if base is float:
                return FloatType()
            if base is bool:
                return BoolType()
            if base is datetime.datetime:
                return TimestampType()
            if issubclass(base, Sequence) or issubclass(base, Mapping):
                return JsonType()
            if issubclass(base, PIL.Image.Image):
                return ImageType()
        return None

    def validate_literal(self, val: Any) -> None:
        """Raise TypeError if val is not a valid literal for this type"""
        if val is None:
            if not self.nullable:
                raise TypeError('Expected non-None value')
            else:
                return
        self._validate_literal(val)

    def validate_media(self, val: Any) -> None:
        """
        Raise TypeError if val is not a path to a valid media file (or a valid in-memory byte sequence) for this type
        """
        if self.is_media_type():
            raise NotImplementedError(f'validate_media() not implemented for {self.__class__.__name__}')

    def _validate_file_path(self, val: Any) -> None:
        """Raises TypeError if not a valid local file path or not a path/byte sequence"""
        if isinstance(val, str):
            parsed = urllib.parse.urlparse(val)
            if parsed.scheme != '' and parsed.scheme != 'file':
                return
            path = Path(urllib.parse.unquote(urllib.request.url2pathname(parsed.path)))
            if not path.is_file():
                raise TypeError(f'File not found: {str(path)}')
        else:
            if not isinstance(val, bytes):
                raise TypeError(f'expected file path or bytes, got {type(val)}')

    @abc.abstractmethod
    def _validate_literal(self, val: Any) -> None:
        """Raise TypeError if val is not a valid literal for this type"""
        pass

    @abc.abstractmethod
    def _create_literal(self, val : Any) -> Any:
        """Create a literal of this type from val, including any needed conversions.
             val is guaranteed to be non-None"""
        return val

    def create_literal(self, val: Any) -> Any:
        """Create a literal of this type from val or raise TypeError if not possible"""
        if val is not None:
            val = self._create_literal(val)

        self.validate_literal(val)
        return val

    def print_value(self, val: Any) -> str:
        return str(val)

    def is_scalar_type(self) -> bool:
        return self._type in self.scalar_types

    def is_numeric_type(self) -> bool:
        return self._type in self.numeric_types

    def is_invalid_type(self) -> bool:
        return self._type == self.Type.INVALID

    def is_string_type(self) -> bool:
        return self._type == self.Type.STRING

    def is_int_type(self) -> bool:
        return self._type == self.Type.INT

    def is_float_type(self) -> bool:
        return self._type == self.Type.FLOAT

    def is_bool_type(self) -> bool:
        return self._type == self.Type.BOOL

    def is_timestamp_type(self) -> bool:
        return self._type == self.Type.TIMESTAMP

    def is_json_type(self) -> bool:
        return self._type == self.Type.JSON

    def is_array_type(self) -> bool:
        return self._type == self.Type.ARRAY

    def is_image_type(self) -> bool:
        return self._type == self.Type.IMAGE

    def is_video_type(self) -> bool:
        return self._type == self.Type.VIDEO

    def is_audio_type(self) -> bool:
        return self._type == self.Type.AUDIO

    def is_document_type(self) -> bool:
        return self._type == self.Type.DOCUMENT

    def is_media_type(self) -> bool:
        # types that refer to external media files
        return self.is_image_type() or self.is_video_type() or self.is_audio_type() or self.is_document_type()

    @abc.abstractmethod
    def to_sa_type(self) -> sql.types.TypeEngine:
        """
        Return corresponding SQLAlchemy type.
        """
        pass

    @staticmethod
    def no_conversion(v: Any) -> Any:
        """
        Special return value of conversion_fn() that indicates that no conversion is necessary.
        Should not be called
        """
        assert False

    def conversion_fn(self, target: ColumnType) -> Optional[Callable[[Any], Any]]:
        """
        Return Callable that converts a column value of type self to a value of type 'target'.
        Returns None if conversion isn't possible.
        """
        return None


class InvalidType(ColumnType):
    def __init__(self, nullable: bool = False):
        super().__init__(self.Type.INVALID, nullable=nullable)

    def to_sa_type(self) -> sql.types.TypeEngine:
        assert False

    def print_value(self, val: Any) -> str:
        assert False

    def _validate_literal(self, val: Any) -> None:
        assert False


class StringType(ColumnType):
    def __init__(self, nullable: bool = False):
        super().__init__(self.Type.STRING, nullable=nullable)

    def conversion_fn(self, target: ColumnType) -> Optional[Callable[[Any], Any]]:
        if not target.is_timestamp_type():
            return None
        def convert(val: str) -> Optional[datetime.datetime]:
            try:
                dt = datetime.datetime.fromisoformat(val)
                return dt
            except ValueError:
                return None
        return convert

    def to_sa_type(self) -> sql.types.TypeEngine:
        return sql.String()

    def print_value(self, val: Any) -> str:
        return f"'{val}'"

    def _validate_literal(self, val: Any) -> None:
        if not isinstance(val, str):
            raise TypeError(f'Expected string, got {val.__class__.__name__}')

    def _create_literal(self, val: Any) -> Any:
        # Replace null byte within python string with space to avoid issues with Postgres.
        # Use a space to avoid merging words.
        # TODO(orm): this will also be an issue with JSON inputs, would space still be a good replacement?
        if isinstance(val, str) and '\x00' in val:
            return val.replace('\x00', ' ')
        return val


class IntType(ColumnType):
    def __init__(self, nullable: bool = False):
        super().__init__(self.Type.INT, nullable=nullable)

    def to_sa_type(self) -> sql.types.TypeEngine:
        return sql.BigInteger()

    def _validate_literal(self, val: Any) -> None:
        if not isinstance(val, int):
            raise TypeError(f'Expected int, got {val.__class__.__name__}')


class FloatType(ColumnType):
    def __init__(self, nullable: bool = False):
        super().__init__(self.Type.FLOAT, nullable=nullable)

    def to_sa_type(self) -> sql.types.TypeEngine:
        return sql.Float()

    def _validate_literal(self, val: Any) -> None:
        if not isinstance(val, float):
            raise TypeError(f'Expected float, got {val.__class__.__name__}')

    def _create_literal(self, val: Any) -> Any:
        if isinstance(val, int):
            return float(val)
        return val


class BoolType(ColumnType):
    def __init__(self, nullable: bool = False):
        super().__init__(self.Type.BOOL, nullable=nullable)

    def to_sa_type(self) -> sql.types.TypeEngine:
        return sql.Boolean()

    def _validate_literal(self, val: Any) -> None:
        if not isinstance(val, bool):
            raise TypeError(f'Expected bool, got {val.__class__.__name__}')

    def _create_literal(self, val: Any) -> Any:
        if isinstance(val, int):
            return bool(val)
        return val


class TimestampType(ColumnType):
    def __init__(self, nullable: bool = False):
        super().__init__(self.Type.TIMESTAMP, nullable=nullable)

    def to_sa_type(self) -> sql.types.TypeEngine:
        return sql.TIMESTAMP(timezone=True)

    def _validate_literal(self, val: Any) -> None:
        if not isinstance(val, datetime.datetime):
            raise TypeError(f'Expected datetime.datetime, got {val.__class__.__name__}')

    def _create_literal(self, val: Any) -> Any:
        if isinstance(val, str):
            return datetime.datetime.fromisoformat(val)
        return val


class JsonType(ColumnType):
    # TODO: type_spec also needs to be able to express lists
    def __init__(self, type_spec: Optional[Dict[str, ColumnType]] = None, nullable: bool = False):
        super().__init__(self.Type.JSON, nullable=nullable)
        self.type_spec = type_spec

    def _as_dict(self) -> Dict:
        result = super()._as_dict()
        if self.type_spec is not None:
            type_spec_dict = {field_name: field_type.serialize() for field_name, field_type in self.type_spec.items()}
            result.update({'type_spec': type_spec_dict})
        return result

    @classmethod
    def _from_dict(cls, d: Dict) -> ColumnType:
        type_spec = None
        if 'type_spec' in d:
            type_spec = {
                field_name: cls.deserialize(field_type_dict) for field_name, field_type_dict in d['type_spec'].items()
            }
        return cls(type_spec, nullable=d['nullable'])

    def to_sa_type(self) -> sql.types.TypeEngine:
        return sql.dialects.postgresql.JSONB()

    def print_value(self, val: Any) -> str:
        val_type = self.infer_literal_type(val)
        if val_type is None:
            return super().print_value(val)
        if val_type == self:
            return str(val)
        return val_type.print_value(val)

    def _validate_literal(self, val: Any) -> None:
        if not isinstance(val, dict) and not isinstance(val, list):
            raise TypeError(f'Expected dict or list, got {val.__class__.__name__}')
        try:
            _ = json.dumps(val)
        except TypeError as e:
            raise TypeError(f'Expected JSON-serializable object, got {val}')

    def _create_literal(self, val: Any) -> Any:
        if isinstance(val, tuple):
            val = list(val)
        return val


class ArrayType(ColumnType):
    def __init__(self, shape: Tuple[Union[int, None], ...], dtype: ColumnType, nullable: bool = False):
        super().__init__(self.Type.ARRAY, nullable=nullable)
        self.shape = shape
        assert dtype.is_int_type() or dtype.is_float_type() or dtype.is_bool_type() or dtype.is_string_type()
        self.dtype = dtype._type

    def supertype(self, other: ColumnType) -> Optional[ArrayType]:
        if not isinstance(other, ArrayType):
            return None
        if len(self.shape) != len(other.shape):
            return None
        base_type = self.Type.supertype(self.dtype, other.dtype, self.common_supertypes)
        if base_type is None:
            return None
        shape = [n1 if n1 == n2 else None for n1, n2 in zip(self.shape, other.shape)]
        return ArrayType(tuple(shape), self.make_type(base_type), nullable=(self.nullable or other.nullable))

    def _as_dict(self) -> Dict:
        result = super()._as_dict()
        result.update(shape=list(self.shape), dtype=self.dtype.value)
        return result

    def __str__(self) -> str:
        return f'{self._type.name.lower()}({self.shape}, dtype={self.dtype.name})'

    @classmethod
    def _from_dict(cls, d: Dict) -> ColumnType:
        assert 'shape' in d
        assert 'dtype' in d
        shape = tuple(d['shape'])
        dtype = cls.make_type(cls.Type(d['dtype']))
        return cls(shape, dtype, nullable=d['nullable'])

    @classmethod
    def from_literal(cls, val: np.ndarray) -> Optional[ArrayType]:
        # determine our dtype
        assert isinstance(val, np.ndarray)
        if np.issubdtype(val.dtype, np.integer):
            dtype = IntType()
        elif np.issubdtype(val.dtype, np.floating):
            dtype = FloatType()
        elif val.dtype == np.bool_:
            dtype = BoolType()
        elif val.dtype == np.str_:
            dtype = StringType()
        else:
            return None
        return cls(val.shape, dtype=dtype)

    def is_valid_literal(self, val: np.ndarray) -> bool:
        if not isinstance(val, np.ndarray):
            return False
        if len(val.shape) != len(self.shape):
            return False
        # check that the shapes are compatible
        for n1, n2 in zip(val.shape, self.shape):
            if n1 is None:
                return False
            if n2 is None:
                # wildcard
                continue
            if n1 != n2:
                return False
        return val.dtype == self.numpy_dtype()

    def _validate_literal(self, val: Any) -> None:
        if not isinstance(val, np.ndarray):
            raise TypeError(f'Expected numpy.ndarray, got {val.__class__.__name__}')
        if not self.is_valid_literal(val):
            raise TypeError((
                f'Expected ndarray({self.shape}, dtype={self.numpy_dtype()}), '
                f'got ndarray({val.shape}, dtype={val.dtype})'))

    def _create_literal(self, val: Any) -> Any:
        if isinstance(val, (list,tuple)):
            # map python float to whichever numpy float is
            # declared for this type, rather than assume float64
            return np.array(val, dtype=self.numpy_dtype())
        return val

    def to_sa_type(self) -> sql.types.TypeEngine:
        return sql.LargeBinary()

    def numpy_dtype(self) -> np.dtype:
        if self.dtype == self.Type.INT:
            return np.dtype(np.int64)
        if self.dtype == self.Type.FLOAT:
            return np.dtype(np.float32)
        if self.dtype == self.Type.BOOL:
            return np.dtype(np.bool_)
        if self.dtype == self.Type.STRING:
            return np.dtype(np.str_)
        assert False


class ImageType(ColumnType):
    def __init__(
            self, width: Optional[int] = None, height: Optional[int] = None, size: Optional[Tuple[int, int]] = None,
            mode: Optional[str] = None, nullable: bool = False
    ):
        """
        TODO: does it make sense to specify only width or height?
        """
        super().__init__(self.Type.IMAGE, nullable=nullable)
        assert not(width is not None and size is not None)
        assert not(height is not None and size is not None)
        if size is not None:
            self.width = size[0]
            self.height = size[1]
        else:
            self.width = width
            self.height = height
        self.mode = mode

    def __str__(self) -> str:
        if self.width is not None or self.height is not None or self.mode is not None:
            params_str = ''
            if self.width is not None:
                params_str = f'width={self.width}'
            if self.height is not None:
                if len(params_str) > 0:
                    params_str += ', '
                params_str += f'height={self.height}'
            if self.mode is not None:
                if len(params_str) > 0:
                    params_str += ', '
                params_str += f'mode={self.mode}'
            params_str = f'({params_str})'
        else:
            params_str = ''
        return f'{self._type.name.lower()}{params_str}'

    def supertype(self, other: ColumnType) -> Optional[ImageType]:
        if not isinstance(other, ImageType):
            return None
        width = self.width if self.width == other.width else None
        height = self.height if self.height == other.height else None
        mode = self.mode if self.mode == other.mode else None
        return ImageType(width=width, height=height, mode=mode, nullable=(self.nullable or other.nullable))

    @property
    def size(self) -> Optional[Tuple[int, int]]:
        if self.width is None or self.height is None:
            return None
        return (self.width, self.height)

    @property
    def num_channels(self) -> Optional[int]:
        return None if self.mode is None else self.mode.num_channels()

    def _as_dict(self) -> Dict:
        result = super()._as_dict()
        result.update(width=self.width, height=self.height, mode=self.mode)
        return result

    @classmethod
    def _from_dict(cls, d: Dict) -> ColumnType:
        assert 'width' in d
        assert 'height' in d
        assert 'mode' in d
        return cls(width=d['width'], height=d['height'], mode=d['mode'], nullable=d['nullable'])

    def conversion_fn(self, target: ColumnType) -> Optional[Callable[[Any], Any]]:
        if not target.is_image_type():
            return None
        assert isinstance(target, ImageType)
        if (target.width is None) != (target.height is None):
            # we can't resize only one dimension
            return None
        if (target.width == self.width or target.width is None) \
            and (target.height == self.height or target.height is None) \
            and (target.mode == self.mode or target.mode is None):
            # nothing to do
            return self.no_conversion
        def convert(img: PIL.Image.Image) -> PIL.Image.Image:
            if self.width != target.width or self.height != target.height:
                img = img.resize((target.width, target.height))
            if self.mode != target.mode:
                img = img.convert(target.mode.to_pil())
            return img
        return convert

    def to_sa_type(self) -> sql.types.TypeEngine:
        return sql.String()

    def _validate_literal(self, val: Any) -> None:
        if isinstance(val, PIL.Image.Image):
            return
        self._validate_file_path(val)

    def validate_media(self, val: Any) -> None:
        assert isinstance(val, str)
        try:
            _ = PIL.Image.open(val)
        except PIL.UnidentifiedImageError:
            raise excs.Error(f'Not a valid image: {val}') from None


class VideoType(ColumnType):
    def __init__(self, nullable: bool = False):
        super().__init__(self.Type.VIDEO, nullable=nullable)

    def to_sa_type(self) -> sql.types.TypeEngine:
        # stored as a file path
        return sql.String()

    def _validate_literal(self, val: Any) -> None:
        self._validate_file_path(val)

    def validate_media(self, val: Any) -> None:
        assert isinstance(val, str)
        try:
            with av.open(val, 'r') as fh:
                if len(fh.streams.video) == 0:
                    raise excs.Error(f'Not a valid video: {val}')
                # decode a few frames to make sure it's playable
                # TODO: decode all frames? but that's very slow
                num_decoded = 0
                for frame in fh.decode(video=0):
                    _ = frame.to_image()
                    num_decoded += 1
                    if num_decoded == 10:
                        break
                if num_decoded < 2:
                    # this is most likely an image file
                    raise excs.Error(f'Not a valid video: {val}')
        except av.AVError:
            raise excs.Error(f'Not a valid video: {val}') from None


class AudioType(ColumnType):
    def __init__(self, nullable: bool = False):
        super().__init__(self.Type.AUDIO, nullable=nullable)

    def to_sa_type(self) -> sql.types.TypeEngine:
        # stored as a file path
        return sql.String()

    def _validate_literal(self, val: Any) -> None:
        self._validate_file_path(val)

    def validate_media(self, val: Any) -> None:
        try:
            with av.open(val) as container:
                if len(container.streams.audio) == 0:
                    raise excs.Error(f'No audio stream in file: {val}')
                audio_stream = container.streams.audio[0]

                # decode everything to make sure it's playable
                # TODO: is there some way to verify it's a playable audio file other than decoding all of it?
                for packet in container.demux(audio_stream):
                    for _ in packet.decode():
                        pass
        except av.AVError as e:
            raise excs.Error(f'Not a valid audio file: {val}\n{e}') from None


class DocumentType(ColumnType):
    @enum.unique
    class DocumentFormat(enum.Enum):
        HTML = 0
        MD = 1
        PDF = 2

    def __init__(self, nullable: bool = False, doc_formats: Optional[str] = None):
        super().__init__(self.Type.DOCUMENT, nullable=nullable)
        if doc_formats is not None:
            type_strs = doc_formats.split(',')
            for type_str in type_strs:
                if not hasattr(self.DocumentFormat, type_str):
                    raise ValueError(f'Invalid document type: {type_str}')
            self._doc_formats = [self.DocumentFormat[type_str.upper()] for type_str in type_strs]
        else:
            self._doc_formats = [t for t in self.DocumentFormat]

    def to_sa_type(self) -> sql.types.TypeEngine:
        # stored as a file path
        return sql.String()

    def _validate_literal(self, val: Any) -> None:
        self._validate_file_path(val)

    def validate_media(self, val: Any) -> None:
        assert isinstance(val, str)
        from pixeltable.utils.documents import get_document_handle
        try:
            dh = get_document_handle(val)
            if dh is None:
                raise excs.Error(f'Not a recognized document format: {val}')
        except Exception as e:
            raise excs.Error(f'Not a recognized document format: {val}') from None<|MERGE_RESOLUTION|>--- conflicted
+++ resolved
@@ -9,12 +9,8 @@
 import urllib.request
 from copy import deepcopy
 from pathlib import Path
-<<<<<<< HEAD
-from typing import (Any, Callable, Dict, List, Mapping, Optional, Sequence,
-                    Tuple, Union)
-=======
-from typing import Any, Iterable, Optional, Tuple, Dict, Callable, List, Union, Sequence, Mapping
->>>>>>> 216f827c
+from typing import (Any, Callable, Dict, Iterable, List, Mapping, Optional,
+                    Sequence, Tuple, Union)
 
 import av
 import numpy as np
