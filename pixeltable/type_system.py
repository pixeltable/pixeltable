from __future__ import annotations

import abc
import datetime
import enum
import io
import json
import typing
import urllib.parse
import urllib.request
from pathlib import Path
from typing import Any, Iterable, Mapping, Optional, Sequence, Union

import PIL.Image
import av  # type: ignore
import jsonschema
import jsonschema.protocols
import jsonschema.validators
import numpy as np
import pydantic
import sqlalchemy as sql
from typing import _GenericAlias  # type: ignore[attr-defined]
from typing_extensions import _AnnotatedAlias

import pixeltable.exceptions as excs


class ColumnType:
    @enum.unique
    class Type(enum.Enum):
        STRING = 0
        INT = 1
        FLOAT = 2
        BOOL = 3
        TIMESTAMP = 4
        JSON = 5
        ARRAY = 6
        IMAGE = 7
        VIDEO = 8
        AUDIO = 9
        DOCUMENT = 10

        # exprs that don't evaluate to a computable value in Pixeltable, such as an Image member function
        INVALID = 255

        @classmethod
        def supertype(
                cls, type1: 'ColumnType.Type', type2: 'ColumnType.Type',
                # we need to pass this in because we can't easily append it as a class member
                common_supertypes: dict[tuple['ColumnType.Type', 'ColumnType.Type'], 'ColumnType.Type']
        ) -> Optional['ColumnType.Type']:
            if type1 == type2:
                return type1
            t = common_supertypes.get((type1, type2))
            if t is not None:
                return t
            t = common_supertypes.get((type2, type1))
            if t is not None:
                return t
            return None


    @enum.unique
    class DType(enum.Enum):
        """
        Base type used in images and arrays
        """
        BOOL = 0,
        INT8 = 1,
        INT16 = 2,
        INT32 = 3,
        INT64 = 4,
        UINT8 = 5,
        UINT16 = 6,
        UINT32 = 7,
        UINT64 = 8,
        FLOAT16 = 9,
        FLOAT32 = 10,
        FLOAT64 = 11

    scalar_types = {Type.STRING, Type.INT, Type.FLOAT, Type.BOOL, Type.TIMESTAMP}
    numeric_types = {Type.INT, Type.FLOAT}
    common_supertypes: dict[tuple[Type, Type], Type] = {
        (Type.BOOL, Type.INT): Type.INT,
        (Type.BOOL, Type.FLOAT): Type.FLOAT,
        (Type.INT, Type.FLOAT): Type.FLOAT,
    }

    def __init__(self, t: Type, nullable: bool = False):
        self._type = t
        self._nullable = nullable

    @property
    def nullable(self) -> bool:
        return self._nullable

    @property
    def type_enum(self) -> Type:
        return self._type

    def serialize(self) -> str:
        return json.dumps(self.as_dict())

    def copy(self, nullable: bool) -> ColumnType:
        # Default implementation calls unary initializer
        if nullable == self.nullable:
            return self
        else:
            return self.__class__(nullable=nullable)  # type: ignore[call-arg]

    @classmethod
    def serialize_list(cls, type_list: list[ColumnType]) -> str:
        return json.dumps([t.as_dict() for t in type_list])

    def as_dict(self) -> dict:
        return {
            '_classname': self.__class__.__name__,
            **self._as_dict(),
        }

    def _as_dict(self) -> dict:
        return {'nullable': self.nullable}

    @classmethod
    def deserialize(cls, type_str: str) -> ColumnType:
        type_dict = json.loads(type_str)
        return cls.from_dict(type_dict)

    @classmethod
    def deserialize_list(cls, type_list_str: str) -> list[ColumnType]:
        type_dict_list = json.loads(type_list_str)
        return [cls.from_dict(type_dict) for type_dict in type_dict_list]

    @classmethod
    def from_dict(cls, type_dict: dict) -> ColumnType:
        assert '_classname' in type_dict
        type_class = globals()[type_dict['_classname']]
        return type_class._from_dict(type_dict)

    @classmethod
    def _from_dict(cls, d: dict) -> ColumnType:
        """
        Default implementation: simply invoke c'tor
        """
        assert 'nullable' in d
        return cls(nullable=d['nullable'])  # type: ignore[call-arg]

    @classmethod
    def make_type(cls, t: Type) -> ColumnType:
        assert t != cls.Type.INVALID and t != cls.Type.ARRAY
        if t == cls.Type.STRING:
            return StringType()
        if t == cls.Type.INT:
            return IntType()
        if t == cls.Type.FLOAT:
            return FloatType()
        if t == cls.Type.BOOL:
            return BoolType()
        if t == cls.Type.TIMESTAMP:
            return TimestampType()
        if t == cls.Type.JSON:
            return JsonType()
        if t == cls.Type.IMAGE:
            return ImageType()
        if t == cls.Type.VIDEO:
            return VideoType()
        if t == cls.Type.AUDIO:
            return AudioType()
        if t == cls.Type.DOCUMENT:
            return DocumentType()

    def __repr__(self) -> str:
        return self._to_str(as_schema=False)

    def _to_str(self, as_schema: bool) -> str:
        base_str = self._to_base_str()
        if as_schema:
            return base_str if self.nullable else f'Required[{base_str}]'
        else:
            return f'Optional[{base_str}]' if self.nullable else base_str

    def _to_base_str(self) -> str:
        """
        String representation of this type, disregarding nullability. Default implementation is to camel-case
        the type name; subclasses may override.
        """
        return self._type.name[0] + self._type.name[1:].lower()

    def __eq__(self, other: object) -> bool:
        return isinstance(other, ColumnType) and self.matches(other) and self.nullable == other.nullable

    def __hash__(self) -> int:
        return hash((self._type, self.nullable))

    def is_supertype_of(self, other: ColumnType, ignore_nullable: bool = False) -> bool:
        if ignore_nullable:
            supertype = self.supertype(other)
            if supertype is None:
                return False
            return supertype.matches(self)
        else:
            return self.supertype(other) == self

    def matches(self, other: ColumnType) -> bool:
        """Two types match if they're equal, aside from nullability"""
        # Default: just compare base types (this works for all types whose only parameter is nullable)
        return self._type == other._type

    def supertype(self, other: ColumnType) -> Optional[ColumnType]:
        if self == other:
            return self
        if self.matches(other):
            return self.copy(nullable=(self.nullable or other.nullable))

        if self.is_invalid_type():
            return other
        if other.is_invalid_type():
            return self

        if self.is_scalar_type() and other.is_scalar_type():
            t = self.Type.supertype(self._type, other._type, self.common_supertypes)
            if t is not None:
                return self.make_type(t).copy(nullable=(self.nullable or other.nullable))
            return None

        return None

    @classmethod
    def infer_literal_type(cls, val: Any, nullable: bool = False) -> Optional[ColumnType]:
        if val is None:
            return InvalidType(nullable=True)
        if isinstance(val, str):
            return StringType(nullable=nullable)
        if isinstance(val, bool):
            # We have to check bool before int, because isinstance(b, int) is True if b is a Python bool
            return BoolType(nullable=nullable)
        if isinstance(val, int):
            return IntType(nullable=nullable)
        if isinstance(val, float):
            return FloatType(nullable=nullable)
        if isinstance(val, datetime.datetime):
            return TimestampType(nullable=nullable)
        if isinstance(val, PIL.Image.Image):
            return ImageType(width=val.width, height=val.height, mode=val.mode, nullable=nullable)
        if isinstance(val, np.ndarray):
            col_type = ArrayType.from_literal(val, nullable=nullable)
            if col_type is not None:
                return col_type
            # this could still be json-serializable
        if isinstance(val, dict) or isinstance(val, list) or isinstance(val, np.ndarray) or isinstance(val, pydantic.BaseModel):
            try:
                JsonType().validate_literal(val)
                return JsonType(nullable=nullable)
            except TypeError:
                return None
        return None

    @classmethod
    def infer_common_literal_type(cls, vals: Iterable[Any]) -> Optional[ColumnType]:
        """
        Returns the most specific type that is a supertype of all literals in `vals`. If no such type
        exists, returns None.

        Args:
            vals: A collection of literals.
        """
        inferred_type: Optional[ColumnType] = None
        for val in vals:
            val_type = cls.infer_literal_type(val)
            if inferred_type is None:
                inferred_type = val_type
            else:
                inferred_type = inferred_type.supertype(val_type)
                if inferred_type is None:
                    return None
        return inferred_type

    @classmethod
    def from_python_type(
        cls,
        t: Union[type, _GenericAlias],
        nullable_default: bool = False,
        allow_builtin_types: bool = True
    ) -> Optional[ColumnType]:
        """
        Convert a Python type into a Pixeltable `ColumnType` instance.

        Args:
            t: The Python type.
            nullable_default: If True, then the returned `ColumnType` will be nullable unless it is marked as
                `Required`.
            allow_builtin_types: If True, then built-in types such as `str`, `int`, `float`, etc., will be
                allowed (as in UDF definitions). If False, then only Pixeltable types such as `pxt.String`,
                `pxt.Int`, etc., will be allowed (as in schema definitions). `Optional` and `Required`
                designations will be allowed regardless.
        """
        origin = typing.get_origin(t)
        if origin is typing.Union:
            # Check if `t` has the form Optional[T].
            union_args = typing.get_args(t)
            if len(union_args) == 2 and type(None) in union_args:
                # `t` is a type of the form Optional[T] (equivalently, Union[T, None] or Union[None, T]).
                # We treat it as the underlying type but with nullable=True.
                underlying_py_type = union_args[0] if union_args[1] is type(None) else union_args[1]
                underlying = cls.from_python_type(underlying_py_type, allow_builtin_types=allow_builtin_types)
                if underlying is not None:
                    return underlying.copy(nullable=True)
        elif origin is Required:
            required_args = typing.get_args(t)
            assert len(required_args) == 1
            return cls.from_python_type(
                required_args[0],
                nullable_default=False,
                allow_builtin_types=allow_builtin_types
            )
        elif origin is typing.Annotated:
            annotated_args = typing.get_args(t)
            origin = annotated_args[0]
            parameters = annotated_args[1]
            if isinstance(parameters, ColumnType):
                return parameters.copy(nullable=nullable_default)
        else:
            # It's something other than Optional[T], Required[T], or an explicitly annotated type.
            if origin is not None:
                # Discard type parameters to ensure that parameterized types such as `list[T]`
                # are correctly mapped to Pixeltable types.
                t = origin
            if isinstance(t, type) and issubclass(t, _PxtType):
                return t.as_col_type(nullable=nullable_default)
            elif allow_builtin_types:
                if t is str:
                    return StringType(nullable=nullable_default)
                if t is int:
                    return IntType(nullable=nullable_default)
                if t is float:
                    return FloatType(nullable=nullable_default)
                if t is bool:
                    return BoolType(nullable=nullable_default)
                if t is datetime.datetime:
                    return TimestampType(nullable=nullable_default)
                if t is PIL.Image.Image:
                    return ImageType(nullable=nullable_default)
                if issubclass(t, Sequence) or issubclass(t, Mapping) or issubclass(t, pydantic.BaseModel):
                    return JsonType(nullable=nullable_default)
        return None

    @classmethod
    def normalize_type(
        cls,
        t: Union[ColumnType, type, _AnnotatedAlias],
        nullable_default: bool = False,
        allow_builtin_types: bool = True
    ) -> ColumnType:
        """
        Convert any type recognizable by Pixeltable to its corresponding ColumnType.
        """
        if isinstance(t, ColumnType):
            return t
        col_type = cls.from_python_type(t, nullable_default, allow_builtin_types)
        if col_type is None:
            cls.__raise_exc_for_invalid_type(t)
        return col_type

    __TYPE_SUGGESTIONS: list[tuple[type, str]] = [
        (str, 'pxt.String'),
        (bool, 'pxt.Bool'),
        (int, 'pxt.Int'),
        (float, 'pxt.Float'),
        (datetime.datetime, 'pxt.Timestamp'),
        (PIL.Image.Image, 'pxt.Image'),
        (Sequence, 'pxt.Json'),
        (Mapping, 'pxt.Json'),
    ]

    @classmethod
    def __raise_exc_for_invalid_type(cls, t: Union[type, _AnnotatedAlias]) -> None:
        for builtin_type, suggestion in cls.__TYPE_SUGGESTIONS:
            if t is builtin_type or (isinstance(t, type) and issubclass(t, builtin_type)):
                name = t.__name__ if t.__module__ == 'builtins' else f'{t.__module__}.{t.__name__}'
                raise excs.Error(f'Standard Python type `{name}` cannot be used here; use `{suggestion}` instead')
        raise excs.Error(f'Unknown type: {t}')

    def validate_literal(self, val: Any) -> None:
        """Raise TypeError if val is not a valid literal for this type"""
        if val is None:
            if not self.nullable:
                raise TypeError('Expected non-None value')
            else:
                return
        self._validate_literal(val)

    def validate_media(self, val: Any) -> None:
        """
        Raise TypeError if val is not a path to a valid media file (or a valid in-memory byte sequence) for this type
        """
        if self.is_media_type():
            raise NotImplementedError(f'validate_media() not implemented for {self.__class__.__name__}')

    def _validate_file_path(self, val: Any) -> None:
        """Raises TypeError if not a valid local file path or not a path/byte sequence"""
        if isinstance(val, str):
            parsed = urllib.parse.urlparse(val)
            if parsed.scheme != '' and parsed.scheme != 'file':
                return
            path = Path(urllib.parse.unquote(urllib.request.url2pathname(parsed.path)))
            if not path.is_file():
                raise TypeError(f'File not found: {str(path)}')
        else:
            if not isinstance(val, bytes):
                raise TypeError(f'expected file path or bytes, got {type(val)}')

    @abc.abstractmethod
    def _validate_literal(self, val: Any) -> None:
        """Raise TypeError if val is not a valid literal for this type"""

    def _create_literal(self, val: Any) -> Any:
        """Create a literal of this type from val, including any needed conversions.
             val is guaranteed to be non-None"""
        return val

    def create_literal(self, val: Any) -> Any:
        """Create a literal of this type from val or raise TypeError if not possible"""
        if val is not None:
            val = self._create_literal(val)

        self.validate_literal(val)
        return val

    def print_value(self, val: Any) -> str:
        return str(val)

    def is_scalar_type(self) -> bool:
        return self._type in self.scalar_types

    def is_numeric_type(self) -> bool:
        return self._type in self.numeric_types

    def is_invalid_type(self) -> bool:
        return self._type == self.Type.INVALID

    def is_string_type(self) -> bool:
        return self._type == self.Type.STRING

    def is_int_type(self) -> bool:
        return self._type == self.Type.INT

    def is_float_type(self) -> bool:
        return self._type == self.Type.FLOAT

    def is_bool_type(self) -> bool:
        return self._type == self.Type.BOOL

    def is_timestamp_type(self) -> bool:
        return self._type == self.Type.TIMESTAMP

    def is_json_type(self) -> bool:
        return self._type == self.Type.JSON

    def is_array_type(self) -> bool:
        return self._type == self.Type.ARRAY

    def is_image_type(self) -> bool:
        return self._type == self.Type.IMAGE

    def is_video_type(self) -> bool:
        return self._type == self.Type.VIDEO

    def is_audio_type(self) -> bool:
        return self._type == self.Type.AUDIO

    def is_document_type(self) -> bool:
        return self._type == self.Type.DOCUMENT

    def is_media_type(self) -> bool:
        # types that refer to external media files
        return self.is_image_type() or self.is_video_type() or self.is_audio_type() or self.is_document_type()

    @abc.abstractmethod
    def to_sa_type(self) -> sql.types.TypeEngine:
        """
        Return corresponding SQLAlchemy type.
        """
        pass

<<<<<<< HEAD
=======
    def to_json_schema(self) -> dict[str, Any]:
        if self.nullable:
            return {
                'anyOf': [
                    self._to_json_schema(),
                    {'type': 'null'},
                ]
            }
        else:
            return self._to_json_schema()

>>>>>>> 772113a5
    def _to_json_schema(self) -> dict[str, Any]:
        raise excs.Error(f'Pixeltable type {self} is not a valid JSON type')


class InvalidType(ColumnType):
    def __init__(self, nullable: bool = False):
        super().__init__(self.Type.INVALID, nullable=nullable)

    def to_sa_type(self) -> sql.types.TypeEngine:
        assert False

    def print_value(self, val: Any) -> str:
        return str(val)

    def _validate_literal(self, val: Any) -> None:
        assert False


class StringType(ColumnType):
    def __init__(self, nullable: bool = False):
        super().__init__(self.Type.STRING, nullable=nullable)

    def to_sa_type(self) -> sql.types.TypeEngine:
        return sql.String()

    def _to_json_schema(self) -> dict[str, Any]:
        return {'type': 'string'}

    def print_value(self, val: Any) -> str:
        return f"'{val}'"

    def _validate_literal(self, val: Any) -> None:
        if not isinstance(val, str):
            raise TypeError(f'Expected string, got {val.__class__.__name__}')

    def _create_literal(self, val: Any) -> Any:
        # Replace null byte within python string with space to avoid issues with Postgres.
        # Use a space to avoid merging words.
        # TODO(orm): this will also be an issue with JSON inputs, would space still be a good replacement?
        if isinstance(val, str) and '\x00' in val:
            return val.replace('\x00', ' ')
        return val


class IntType(ColumnType):
    def __init__(self, nullable: bool = False):
        super().__init__(self.Type.INT, nullable=nullable)

    def to_sa_type(self) -> sql.types.TypeEngine:
        return sql.BigInteger()

    def _to_json_schema(self) -> dict[str, Any]:
        return {'type': 'integer'}

    def _validate_literal(self, val: Any) -> None:
        # bool is a subclass of int, so we need to check for it
        # explicitly first
        if isinstance(val, bool) or not isinstance(val, int):
            raise TypeError(f'Expected int, got {val.__class__.__name__}')


class FloatType(ColumnType):
    def __init__(self, nullable: bool = False):
        super().__init__(self.Type.FLOAT, nullable=nullable)

    def to_sa_type(self) -> sql.types.TypeEngine:
        return sql.Float()

    def _to_json_schema(self) -> dict[str, Any]:
        return {'type': 'number'}

    def _validate_literal(self, val: Any) -> None:
        if not isinstance(val, float):
            raise TypeError(f'Expected float, got {val.__class__.__name__}')

    def _create_literal(self, val: Any) -> Any:
        if isinstance(val, int):
            return float(val)
        return val


class BoolType(ColumnType):
    def __init__(self, nullable: bool = False):
        super().__init__(self.Type.BOOL, nullable=nullable)

    def to_sa_type(self) -> sql.types.TypeEngine:
        return sql.Boolean()

    def _to_json_schema(self) -> dict[str, Any]:
        return {'type': 'boolean'}

    def _validate_literal(self, val: Any) -> None:
        if not isinstance(val, bool):
            raise TypeError(f'Expected bool, got {val.__class__.__name__}')

    def _create_literal(self, val: Any) -> Any:
        if isinstance(val, int):
            return bool(val)
        return val


class TimestampType(ColumnType):
    def __init__(self, nullable: bool = False):
        super().__init__(self.Type.TIMESTAMP, nullable=nullable)

    def to_sa_type(self) -> sql.types.TypeEngine:
        return sql.TIMESTAMP(timezone=True)

    def _validate_literal(self, val: Any) -> None:
        if not isinstance(val, datetime.datetime):
            raise TypeError(f'Expected datetime.datetime, got {val.__class__.__name__}')

    def _create_literal(self, val: Any) -> Any:
        if isinstance(val, str):
            return datetime.datetime.fromisoformat(val)
        return val


class JsonType(ColumnType):

    json_schema: Optional[dict[str, Any]]
    __validator: Optional[jsonschema.protocols.Validator]

    def __init__(self, json_schema: Optional[dict[str, Any]] = None, nullable: bool = False):
        super().__init__(self.Type.JSON, nullable=nullable)
        self.json_schema = json_schema
        if json_schema is None:
            self.__validator = None
        else:
            validator_cls = jsonschema.validators.validator_for(json_schema)
            validator_cls.check_schema(json_schema)
            self.__validator = validator_cls(json_schema)

    def copy(self, nullable: bool) -> ColumnType:
        return JsonType(json_schema=self.json_schema, nullable=nullable)

    def matches(self, other: ColumnType) -> bool:
        return isinstance(other, JsonType) and self.json_schema == other.json_schema

    def _as_dict(self) -> dict:
        result = super()._as_dict()
        if self.json_schema is not None:
            result.update({'json_schema': self.json_schema})
        return result

    @classmethod
    def _from_dict(cls, d: dict) -> ColumnType:
        return cls(json_schema=d.get('json_schema'), nullable=d['nullable'])

    def to_sa_type(self) -> sql.types.TypeEngine:
        return sql.dialects.postgresql.JSONB()

    def _to_json_schema(self) -> dict[str, Any]:
        if self.json_schema is None:
            return {}
        return self.json_schema

    def print_value(self, val: Any) -> str:
        val_type = self.infer_literal_type(val)
        if val_type is None:
            return super().print_value(val)
        if val_type == self:
            return str(val)
        return val_type.print_value(val)

    def _validate_literal(self, val: Any) -> None:
        if not isinstance(val, (dict, list)):
            # TODO In the future we should accept scalars too, which would enable us to remove this top-level check
            raise TypeError(f'Expected dict or list, got {val.__class__.__name__}')
        if not self.__is_valid_json(val):
            raise TypeError(f'That literal is not a valid Pixeltable JSON object: {val}')
        if self.__validator is not None:
            self.__validator.validate(val)

    @classmethod
    def __is_valid_json(cls, val: Any) -> bool:
        if val is None or isinstance(val, (str, int, float, bool)):
            return True
        if isinstance(val, (list, tuple)):
            return all(cls.__is_valid_json(v) for v in val)
        if isinstance(val, dict):
            return all(isinstance(k, str) and cls.__is_valid_json(v) for k, v in val.items())
        return False

    def _create_literal(self, val: Any) -> Any:
        if isinstance(val, tuple):
            val = list(val)
        if isinstance(val, pydantic.BaseModel):
            return val.model_dump()
        return val

    def supertype(self, other: ColumnType) -> Optional[JsonType]:
        # Try using the (much faster) supertype logic in ColumnType first. That will work if, for example, the types
        # are identical except for nullability. If that doesn't work and both types are JsonType, then we will need to
        # merge their schemas.
        basic_supertype = super().supertype(other)
        if basic_supertype is not None:
            assert isinstance(basic_supertype, JsonType)
            return basic_supertype

        if not isinstance(other, JsonType):
            return None

        if self.json_schema is None or other.json_schema is None:
            return JsonType(nullable=(self.nullable or other.nullable))

        superschema = self.__superschema(self.json_schema, other.json_schema)

        return JsonType(
            json_schema=(None if len(superschema) == 0 else superschema),
            nullable=(self.nullable or other.nullable)
        )

    @classmethod
    def __superschema(cls, a: dict[str, Any], b: dict[str, Any]) -> Optional[dict[str, Any]]:
        # Defining a general type hierarchy over all JSON schemas would be a challenging problem. In order to keep
        # things manageable, we only define a hierarchy among "conforming" schemas, which provides enough generality
        # for the most important use cases (unions for type inference, validation of inline exprs). A schema is
        # considered to be conforming if either:
        # (i) it is a scalar (string, integer, number, boolean) or dictionary (object) type; or
        # (ii) it is an "anyOf" schema of one of the above types and the exact schema {'type': 'null'}.
        # Conforming schemas are organized into a type hierarchy in an internally consistent way. Nonconforming
        # schemas are allowed, but they are isolates in the type hierarchy: a nonconforming schema has no proper
        # subtypes, and its only proper supertype is an unconstrained JsonType().
        #
        # There is some subtlety in the handling of nullable fields. Nullable fields are represented in JSON
        # schemas as (for example) {'anyOf': [{'type': 'string'}, {'type': 'null'}]}. When finding the supertype
        # of schemas that might be nullable, we first unpack the 'anyOf's, find the supertype of the underlyings,
        # then reapply the 'anyOf' if appropriate. The top-level schema (i.e., JsonType.json_schema) is presumed
        # to NOT be in this form (since nullability is indicated by the `nullable` field of the JsonType object),
        # so this subtlety is applicable only to types that occur in subfields.
        #
        # There is currently no special handling of lists; distinct schemas with type 'array' will union to the
        # generic {'type': 'array'} schema. This could be a TODO item if there is a need for it in the future.

        if a == b:
            return a

        if 'properties' in a and 'properties' in b:
            a_props = a['properties']
            b_props = b['properties']
            a_req = a.get('required', [])
            b_req = b.get('required', [])
            super_props = {}
            super_req = []
            for key, a_prop_schema in a_props.items():
                if key in b_props:  # in both a and b
                    prop_schema = cls.__superschema_with_nulls(a_prop_schema, b_props[key])
                    super_props[key] = prop_schema
                    if key in a_req and key in b_req:
                        super_req.append(key)
                else:  # in a but not b
                    # Add it to the supertype schema as optional (regardless of its status in a)
                    super_props[key] = a_prop_schema
            for key, b_prop_schema in b_props.items():
                if key not in a_props:  # in b but not a
                    super_props[key] = b_prop_schema
            schema = {'type': 'object', 'properties': super_props}
            if len(super_req) > 0:
                schema['required'] = super_req
            return schema

        a_type = a.get('type')
        b_type = b.get('type')

        if (a_type in ('string', 'integer', 'number', 'boolean', 'object', 'array') and a_type == b_type):
            # a and b both have the same type designation, but are not identical. This can happen if
            # (for example) they have validators or other attributes that differ. In this case, we
            # generalize to {'type': t}, where t is their shared type, with no other qualifications.
            return {'type': a_type}

        return {}  # Unresolvable type conflict; the supertype is an unrestricted JsonType.

    @classmethod
    def __superschema_with_nulls(cls, a: dict[str, Any], b: dict[str, Any]) -> Optional[dict[str, Any]]:
        a, a_nullable = cls.__unpack_null_from_schema(a)
        b, b_nullable = cls.__unpack_null_from_schema(b)

        result = cls.__superschema(a, b)
        if len(result) > 0 and (a_nullable or b_nullable):
            # if len(result) == 0, then null is implicitly accepted; otherwise, we need to explicitly allow it
            return {'anyOf': [result, {'type': 'null'}]}
        return result

    @classmethod
    def __unpack_null_from_schema(cls, s: dict[str, Any]) -> tuple[dict[str, Any], bool]:
        if 'anyOf' in s and len(s['anyOf']) == 2 and {'type': 'null'} in s['anyOf']:
            try:
                return next(s for s in s['anyOf'] if s != {'type': 'null'}), True
            except StopIteration:
                pass
        return s, False

    def _to_base_str(self) -> str:
        if self.json_schema is None:
            return 'Json'
        elif 'title' in self.json_schema:
            return f'Json[{self.json_schema["title"]}]'
        else:
            return f'Json[{self.json_schema}]'


class ArrayType(ColumnType):
    def __init__(self, shape: tuple[Union[int, None], ...], dtype: ColumnType, nullable: bool = False):
        super().__init__(self.Type.ARRAY, nullable=nullable)
        self.shape = shape
        assert dtype.is_int_type() or dtype.is_float_type() or dtype.is_bool_type() or dtype.is_string_type()
        self.pxt_dtype = dtype
        self.dtype = dtype._type

    def copy(self, nullable: bool) -> ColumnType:
        return ArrayType(self.shape, self.pxt_dtype, nullable=nullable)

    def matches(self, other: ColumnType) -> bool:
        return isinstance(other, ArrayType) and self.shape == other.shape and self.dtype == other.dtype

    def __hash__(self) -> int:
        return hash((self._type, self.nullable, self.shape, self.dtype))

    def supertype(self, other: ColumnType) -> Optional[ArrayType]:
        if not isinstance(other, ArrayType):
            return None
        if len(self.shape) != len(other.shape):
            return None
        base_type = self.Type.supertype(self.dtype, other.dtype, self.common_supertypes)
        if base_type is None:
            return None
        shape = [n1 if n1 == n2 else None for n1, n2 in zip(self.shape, other.shape)]
        return ArrayType(tuple(shape), self.make_type(base_type), nullable=(self.nullable or other.nullable))

    def _as_dict(self) -> dict:
        result = super()._as_dict()
        result.update(shape=list(self.shape), dtype=self.dtype.value)
        return result

    def _to_base_str(self) -> str:
        return f'Array[{self.shape}, {self.pxt_dtype}]'

    @classmethod
    def _from_dict(cls, d: dict) -> ColumnType:
        assert 'shape' in d
        assert 'dtype' in d
        shape = tuple(d['shape'])
        dtype = cls.make_type(cls.Type(d['dtype']))
        return cls(shape, dtype, nullable=d['nullable'])

    @classmethod
    def from_literal(cls, val: np.ndarray, nullable: bool = False) -> Optional[ArrayType]:
        # determine our dtype
        assert isinstance(val, np.ndarray)
        if np.issubdtype(val.dtype, np.integer):
            dtype: ColumnType = IntType()
        elif np.issubdtype(val.dtype, np.floating):
            dtype = FloatType()
        elif val.dtype == np.bool_:
            dtype = BoolType()
        elif val.dtype == np.str_:
            dtype = StringType()
        else:
            return None
        return cls(val.shape, dtype=dtype, nullable=nullable)

    def is_valid_literal(self, val: np.ndarray) -> bool:
        if not isinstance(val, np.ndarray):
            return False
        if len(val.shape) != len(self.shape):
            return False
        # check that the shapes are compatible
        for n1, n2 in zip(val.shape, self.shape):
            if n1 is None:
                return False
            if n2 is None:
                # wildcard
                continue
            if n1 != n2:
                return False
        return val.dtype == self.numpy_dtype()

    def _to_json_schema(self) -> dict[str, Any]:
        return {
            'type': 'array',
            'items': self.pxt_dtype._to_json_schema(),
        }

    def _validate_literal(self, val: Any) -> None:
        if not isinstance(val, np.ndarray):
            raise TypeError(f'Expected numpy.ndarray, got {val.__class__.__name__}')
        if not self.is_valid_literal(val):
            raise TypeError((
                f'Expected ndarray({self.shape}, dtype={self.numpy_dtype()}), '
                f'got ndarray({val.shape}, dtype={val.dtype})'))

    def _create_literal(self, val: Any) -> Any:
        if isinstance(val, (list,tuple)):
            # map python float to whichever numpy float is
            # declared for this type, rather than assume float64
            return np.array(val, dtype=self.numpy_dtype())
        return val

    def to_sa_type(self) -> sql.types.TypeEngine:
        return sql.LargeBinary()

    def numpy_dtype(self) -> np.dtype:
        if self.dtype == self.Type.INT:
            return np.dtype(np.int64)
        if self.dtype == self.Type.FLOAT:
            return np.dtype(np.float32)
        if self.dtype == self.Type.BOOL:
            return np.dtype(np.bool_)
        if self.dtype == self.Type.STRING:
            return np.dtype(np.str_)
        assert False


class ImageType(ColumnType):
    def __init__(
            self, width: Optional[int] = None, height: Optional[int] = None, size: Optional[tuple[int, int]] = None,
            mode: Optional[str] = None, nullable: bool = False
    ):
        """
        TODO: does it make sense to specify only width or height?
        """
        super().__init__(self.Type.IMAGE, nullable=nullable)
        assert not(width is not None and size is not None)
        assert not(height is not None and size is not None)
        if size is not None:
            self.width = size[0]
            self.height = size[1]
        else:
            self.width = width
            self.height = height
        self.mode = mode

    def copy(self, nullable: bool) -> ColumnType:
        return ImageType(self.width, self.height, mode=self.mode, nullable=nullable)

    def _to_base_str(self) -> str:
        params = []
        if self.width is not None or self.height is not None:
            params.append(f'({self.width}, {self.height})')
        if self.mode is not None:
            params.append(repr(self.mode))
        if len(params) == 0:
            params_str = ''
        else:
            params_str = f'[{", ".join(params)}]'
        return f'Image{params_str}'

    def matches(self, other: ColumnType) -> bool:
        return (
            isinstance(other, ImageType)
            and self.width == other.width
            and self.height == other.height
            and self.mode == other.mode
        )

    def __hash__(self) -> int:
        return hash((self._type, self.nullable, self.size, self.mode))

    def supertype(self, other: ColumnType) -> Optional[ImageType]:
        if not isinstance(other, ImageType):
            return None
        width = self.width if self.width == other.width else None
        height = self.height if self.height == other.height else None
        mode = self.mode if self.mode == other.mode else None
        return ImageType(width=width, height=height, mode=mode, nullable=(self.nullable or other.nullable))

    @property
    def size(self) -> Optional[tuple[int, int]]:
        if self.width is None or self.height is None:
            return None
        return (self.width, self.height)

    def _as_dict(self) -> dict:
        result = super()._as_dict()
        result.update(width=self.width, height=self.height, mode=self.mode)
        return result

    @classmethod
    def _from_dict(cls, d: dict) -> ColumnType:
        assert 'width' in d
        assert 'height' in d
        assert 'mode' in d
        return cls(width=d['width'], height=d['height'], mode=d['mode'], nullable=d['nullable'])

    def to_sa_type(self) -> sql.types.TypeEngine:
        return sql.String()

    def _create_literal(self, val: Any) -> Any:
        if isinstance(val, str) and val.startswith('data:'):
            # try parsing this as a `data:` URL, and if successful, decode the image immediately
            try:
                with urllib.request.urlopen(val) as response:
                    b = response.read()
                img = PIL.Image.open(io.BytesIO(b))
                img.load()
                return img
            except Exception as exc:
                errormsg_val = val if len(val) < 50 else val[:50] + '...'
                raise excs.Error(f'data URL could not be decoded into a valid image: {errormsg_val}') from exc
        return val

    def _validate_literal(self, val: Any) -> None:
        if isinstance(val, PIL.Image.Image):
            return
        self._validate_file_path(val)

    def validate_media(self, val: Any) -> None:
        assert isinstance(val, str)
        try:
            _ = PIL.Image.open(val)
        except PIL.UnidentifiedImageError:
            raise excs.Error(f'Not a valid image: {val}') from None


class VideoType(ColumnType):
    def __init__(self, nullable: bool = False):
        super().__init__(self.Type.VIDEO, nullable=nullable)

    def to_sa_type(self) -> sql.types.TypeEngine:
        # stored as a file path
        return sql.String()

    def _validate_literal(self, val: Any) -> None:
        self._validate_file_path(val)

    def validate_media(self, val: Any) -> None:
        assert isinstance(val, str)
        try:
            with av.open(val, 'r') as fh:
                if len(fh.streams.video) == 0:
                    raise excs.Error(f'Not a valid video: {val}')
                # decode a few frames to make sure it's playable
                # TODO: decode all frames? but that's very slow
                num_decoded = 0
                for frame in fh.decode(video=0):
                    _ = frame.to_image()
                    num_decoded += 1
                    if num_decoded == 10:
                        break
                if num_decoded < 2:
                    # this is most likely an image file
                    raise excs.Error(f'Not a valid video: {val}')
        except av.FFmpegError:
            raise excs.Error(f'Not a valid video: {val}') from None


class AudioType(ColumnType):
    def __init__(self, nullable: bool = False):
        super().__init__(self.Type.AUDIO, nullable=nullable)

    def to_sa_type(self) -> sql.types.TypeEngine:
        # stored as a file path
        return sql.String()

    def _validate_literal(self, val: Any) -> None:
        self._validate_file_path(val)

    def validate_media(self, val: Any) -> None:
        try:
            with av.open(val) as container:
                if len(container.streams.audio) == 0:
                    raise excs.Error(f'No audio stream in file: {val}')
                audio_stream = container.streams.audio[0]

                # decode everything to make sure it's playable
                # TODO: is there some way to verify it's a playable audio file other than decoding all of it?
                for packet in container.demux(audio_stream):
                    for _ in packet.decode():
                        pass
        except av.FFmpegError as e:
            raise excs.Error(f'Not a valid audio file: {val}\n{e}') from None


class DocumentType(ColumnType):
    @enum.unique
    class DocumentFormat(enum.Enum):
        HTML = 0
        MD = 1
        PDF = 2
        XML = 3
        TXT = 4

    def __init__(self, nullable: bool = False, doc_formats: Optional[str] = None):
        super().__init__(self.Type.DOCUMENT, nullable=nullable)
        self.doc_formats = doc_formats
        if doc_formats is not None:
            type_strs = doc_formats.split(',')
            for type_str in type_strs:
                if not hasattr(self.DocumentFormat, type_str):
                    raise ValueError(f'Invalid document type: {type_str}')
            self._doc_formats = [self.DocumentFormat[type_str.upper()] for type_str in type_strs]
        else:
            self._doc_formats = [t for t in self.DocumentFormat]

    def copy(self, nullable: bool) -> ColumnType:
        return DocumentType(doc_formats=self.doc_formats, nullable=nullable)

    def matches(self, other: ColumnType) -> bool:
        return isinstance(other, DocumentType) and self._doc_formats == other._doc_formats

    def __hash__(self) -> int:
        return hash((self._type, self.nullable, self._doc_formats))

    def to_sa_type(self) -> sql.types.TypeEngine:
        # stored as a file path
        return sql.String()

    def _validate_literal(self, val: Any) -> None:
        self._validate_file_path(val)

    def validate_media(self, val: Any) -> None:
        assert isinstance(val, str)
        from pixeltable.utils.documents import get_document_handle
        dh = get_document_handle(val)
        if dh is None:
            raise excs.Error(f'Not a recognized document format: {val}')


T = typing.TypeVar('T')


class Required(typing.Generic[T]):
    """
    Marker class to indicate that a column is non-nullable in a schema definition. This has no meaning as a type hint,
    and is intended only for schema declarations.
    """
    pass


String = typing.Annotated[str, StringType(nullable=False)]
Int = typing.Annotated[int, IntType(nullable=False)]
Float = typing.Annotated[float, FloatType(nullable=False)]
Bool = typing.Annotated[bool, BoolType(nullable=False)]
Timestamp = typing.Annotated[datetime.datetime, TimestampType(nullable=False)]


class _PxtType:
    """
    Base class for the Pixeltable type-hint family. Subclasses of this class are meant to be used as type hints, both
    in schema definitions and in UDF signatures. Whereas `ColumnType`s are instantiable and carry semantic information
    about the Pixeltable type system, `_PxtType` subclasses are purely for convenience: they are not instantiable and
    must be resolved to a `ColumnType` (by calling `ColumnType.from_python_type()`) in order to do anything meaningful
    with them.

    `_PxtType` subclasses can be specialized (as type hints) with type parameters; for example:
    `Image[(300, 300), 'RGB']`. The specialized forms resolve to `typing.Annotated` instances whose annotation is a
    `ColumnType`.
    """
    def __init__(self):
        raise TypeError(f'Type `{type(self)}` cannot be instantiated.')

    @classmethod
    def as_col_type(cls, nullable: bool) -> ColumnType:
        raise NotImplementedError()


class Json(_PxtType):
    def __class_getitem__(cls, item: Any) -> _AnnotatedAlias:
        """
        `item` (the type subscript) must be a `dict` representing a valid JSON Schema.
        """
        if not isinstance(item, dict):
            raise TypeError('Json type parameter must be a dict')

        # The JsonType initializer will validate the JSON Schema.
        return typing.Annotated[Any, JsonType(json_schema=item, nullable=False)]

    @classmethod
    def as_col_type(cls, nullable: bool) -> ColumnType:
        return JsonType(nullable=nullable)


class Array(np.ndarray, _PxtType):
    def __class_getitem__(cls, item: Any) -> _AnnotatedAlias:
        """
        `item` (the type subscript) must be a tuple with exactly two elements (in any order):
        - A tuple of `Optional[int]`s, specifying the shape of the array
        - A type, specifying the dtype of the array
        Example: Array[(3, None, 2), pxt.Float]
        """
        params = item if isinstance(item, tuple) else (item,)
        shape: Optional[tuple] = None
        dtype: Optional[ColumnType] = None
        for param in params:
            if isinstance(param, tuple):
                if not all(n is None or (isinstance(n, int) and n >= 1) for n in param):
                    raise TypeError(f'Invalid Array type parameter: {param}')
                if shape is not None:
                    raise TypeError(f'Duplicate Array type parameter: {param}')
                shape = param
            elif isinstance(param, type) or isinstance(param, _AnnotatedAlias):
                if dtype is not None:
                    raise TypeError(f'Duplicate Array type parameter: {param}')
                dtype = ColumnType.normalize_type(param, allow_builtin_types=False)
            else:
                raise TypeError(f'Invalid Array type parameter: {param}')
        if shape is None:
            raise TypeError('Array type is missing parameter: shape')
        if dtype is None:
            raise TypeError('Array type is missing parameter: dtype')
        return typing.Annotated[np.ndarray, ArrayType(shape=shape, dtype=dtype, nullable=False)]

    @classmethod
    def as_col_type(cls, nullable: bool) -> ColumnType:
        raise TypeError('Array type cannot be used without specifying shape and dtype')


class Image(PIL.Image.Image, _PxtType):
    def __class_getitem__(cls, item: Any) -> _AnnotatedAlias:
        """
        `item` (the type subscript) must be one of the following, or a tuple containing either or both in any order:
        - A 2-tuple of `int`s, specifying the size of the image
        - A string, specifying the mode of the image
        Example: Image[(300, 300), 'RGB']
        """
        if isinstance(item, tuple) and all(n is None or isinstance(n, int) for n in item):
            # It's a tuple of the form (width, height)
            params = (item,)
        elif isinstance(item, tuple):
            # It's a compound tuple (multiple parameters)
            params = item
        else:
            # Not a tuple (single arg)
            params = (item,)
        size: Optional[tuple] = None
        mode: Optional[str] = None
        for param in params:
            if isinstance(param, tuple):
                if len(param) != 2 or not isinstance(param[0], (int, type(None))) or not isinstance(param[1], (int, type(None))):
                    raise TypeError(f'Invalid Image type parameter: {param}')
                if size is not None:
                    raise TypeError(f'Duplicate Image type parameter: {param}')
                size = param
            elif isinstance(param, str):
                if param not in PIL.Image.MODES:
                    raise TypeError(f'Invalid Image type parameter: {param!r}')
                if mode is not None:
                    raise TypeError(f'Duplicate Image type parameter: {param!r}')
                mode = param
            else:
                raise TypeError(f'Invalid Image type parameter: {param}')
        return typing.Annotated[PIL.Image.Image, ImageType(size=size, mode=mode, nullable=False)]

    @classmethod
    def as_col_type(cls, nullable: bool) -> ColumnType:
        return ImageType(nullable=nullable)


class Video(str, _PxtType):
    @classmethod
    def as_col_type(cls, nullable: bool) -> ColumnType:
        return VideoType(nullable=nullable)


class Audio(str, _PxtType):
    @classmethod
    def as_col_type(cls, nullable: bool) -> ColumnType:
        return AudioType(nullable=nullable)


class Document(str, _PxtType):
    @classmethod
    def as_col_type(cls, nullable: bool) -> ColumnType:
        return DocumentType(nullable=nullable)<|MERGE_RESOLUTION|>--- conflicted
+++ resolved
@@ -482,8 +482,6 @@
         """
         pass
 
-<<<<<<< HEAD
-=======
     def to_json_schema(self) -> dict[str, Any]:
         if self.nullable:
             return {
@@ -495,7 +493,6 @@
         else:
             return self._to_json_schema()
 
->>>>>>> 772113a5
     def _to_json_schema(self) -> dict[str, Any]:
         raise excs.Error(f'Pixeltable type {self} is not a valid JSON type')
 
