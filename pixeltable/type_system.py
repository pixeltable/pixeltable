from __future__ import annotations

import abc
import datetime
import enum
import json
import typing
import urllib.parse
<<<<<<< HEAD
import urllib.request
from copy import copy
=======
>>>>>>> f129316e
from pathlib import Path
from typing import Any, Optional, Tuple, Dict, Callable, List, Union, Sequence, Mapping

import PIL.Image
import av
import numpy as np
import sqlalchemy as sql

from pixeltable import exceptions as excs


class ColumnType:
    @enum.unique
    class Type(enum.Enum):
        STRING = 0
        INT = 1
        FLOAT = 2
        BOOL = 3
        TIMESTAMP = 4
        JSON = 5
        ARRAY = 6
        IMAGE = 7
        VIDEO = 8
        AUDIO = 9
        DOCUMENT = 10

        # exprs that don't evaluate to a computable value in Pixeltable, such as an Image member function
        INVALID = 255

        @classmethod
        def supertype(
                cls, type1: 'Type', type2: 'Type',
                # we need to pass this in because we can't easily append it as a class member
                common_supertypes: Dict[Tuple['Type', 'Type'], 'Type']
        ) -> Optional['Type']:
            if type1 == type2:
                return type1
            t = common_supertypes.get((type1, type2))
            if t is not None:
                return t
            t = common_supertypes.get((type2, type1))
            if t is not None:
                return t
            return None


    @enum.unique
    class DType(enum.Enum):
        """
        Base type used in images and arrays
        """
        BOOL = 0,
        INT8 = 1,
        INT16 = 2,
        INT32 = 3,
        INT64 = 4,
        UINT8 = 5,
        UINT16 = 6,
        UINT32 = 7,
        UINT64 = 8,
        FLOAT16 = 9,
        FLOAT32 = 10,
        FLOAT64 = 11

    scalar_types = {Type.STRING, Type.INT, Type.FLOAT, Type.BOOL, Type.TIMESTAMP}
    numeric_types = {Type.INT, Type.FLOAT}
    common_supertypes: Dict[Tuple[Type, Type], Type] = {
        (Type.BOOL, Type.INT): Type.INT,
        (Type.BOOL, Type.FLOAT): Type.FLOAT,
        (Type.INT, Type.FLOAT): Type.FLOAT,
    }

    def __init__(self, t: Type, nullable: bool = False):
        self._type = t
        self.nullable = nullable

    @property
    def type_enum(self) -> Type:
        return self._type

    def serialize(self) -> str:
        return json.dumps(self.as_dict())

    @classmethod
    def serialize_list(cls, type_list: List[ColumnType]) -> str:
        return json.dumps([t.as_dict() for t in type_list])

    def as_dict(self) -> Dict:
        return {
            '_classname': self.__class__.__name__,
            **self._as_dict(),
        }

    def _as_dict(self) -> Dict:
        return {'nullable': self.nullable}

    @classmethod
    def deserialize(cls, type_str: str) -> ColumnType:
        type_dict = json.loads(type_str)
        return cls.from_dict(type_dict)

    @classmethod
    def deserialize_list(cls, type_list_str: str) -> List[ColumnType]:
        type_dict_list = json.loads(type_list_str)
        return [cls.from_dict(type_dict) for type_dict in type_dict_list]

    @classmethod
    def from_dict(cls, type_dict: Dict) -> ColumnType:
        assert '_classname' in type_dict
        type_class = globals()[type_dict['_classname']]
        return type_class._from_dict(type_dict)

    @classmethod
    def _from_dict(cls, d: Dict) -> ColumnType:
        """
        Default implementation: simply invoke c'tor
        """
        assert 'nullable' in d
        return cls(nullable=d['nullable'])

    @classmethod
    def make_type(cls, t: Type) -> ColumnType:
        assert t != cls.Type.INVALID and t != cls.Type.ARRAY
        if t == cls.Type.STRING:
            return StringType()
        if t == cls.Type.INT:
            return IntType()
        if t == cls.Type.FLOAT:
            return FloatType()
        if t == cls.Type.BOOL:
            return BoolType()
        if t == cls.Type.TIMESTAMP:
            return TimestampType()
        if t == cls.Type.JSON:
            return JsonType()
        if t == cls.Type.IMAGE:
            return ImageType()
        if t == cls.Type.VIDEO:
            return VideoType()
        if t == cls.Type.AUDIO:
            return AudioType()
        if t == cls.Type.DOCUMENT:
            return AudioType()

    def __str__(self) -> str:
        return self._type.name.lower()

    def __eq__(self, other: object) -> bool:
        return self.matches(other) and self.nullable == other.nullable

    def is_supertype_of(self, other: ColumnType) -> bool:
        if type(self) != type(other):
            return False
        if self.matches(other):
            return True
        return self._is_supertype_of(other)

    @abc.abstractmethod
    def _is_supertype_of(self, other: ColumnType) -> bool:
        return False

    def matches(self, other: object) -> bool:
        """Two types match if they're equal, aside from nullability"""
        if not isinstance(other, ColumnType):
            pass
        assert isinstance(other, ColumnType)
        if type(self) != type(other):
            return False
        for member_var in vars(self).keys():
            if member_var == 'nullable':
                continue
            if getattr(self, member_var) != getattr(other, member_var):
                return False
        return True

    @classmethod
    def supertype(cls, type1: ColumnType, type2: ColumnType) -> Optional[ColumnType]:
        if type1 == type2:
            return type1

        if type1.is_invalid_type():
            return type2
        if type2.is_invalid_type():
            return type1

        if type1.is_scalar_type() and type2.is_scalar_type():
            t = cls.Type.supertype(type1._type, type2._type, cls.common_supertypes)
            if t is not None:
                return cls.make_type(t)
            return None

        if type1._type == type2._type:
            return cls._supertype(type1, type2)

        return None

    @classmethod
    @abc.abstractmethod
    def _supertype(cls, type1: ColumnType, type2: ColumnType) -> Optional[ColumnType]:
        """
        Class-specific implementation of determining the supertype. type1 and type2 are from the same subclass of
        ColumnType.
        """
        pass

    @classmethod
    def infer_literal_type(cls, val: Any) -> Optional[ColumnType]:
        if isinstance(val, str):
            return StringType()
        if isinstance(val, int):
            return IntType()
        if isinstance(val, float):
            return FloatType()
        if isinstance(val, bool):
            return BoolType()
        if isinstance(val, datetime.datetime) or isinstance(val, datetime.date):
            return TimestampType()
        if isinstance(val, np.ndarray):
            col_type = ArrayType.from_literal(val)
            if col_type is not None:
                return col_type
            # this could still be json-serializable
        if isinstance(val, dict) or isinstance(val, np.ndarray):
            try:
                JsonType().validate_literal(val)
                return JsonType()
            except TypeError:
                return None
        return None


    @classmethod
    def from_python_type(cls, t: type) -> Optional[ColumnType]:
        if typing.get_origin(t) is typing.Union:
            union_args = typing.get_args(t)
            if union_args[1] is type(None):
                # `t` is a type of the form Optional[T] (equivalently, Union[T, None]).
                # We treat it as the underlying type but with nullable=True.
                underlying = cls.from_python_type(union_args[0])
                if underlying is not None:
                    underlying.nullable = True
                    return underlying
        else:
            # Discard type parameters to ensure that parameterized types such as `list[T]`
            # are correctly mapped to Pixeltable types.
            base = typing.get_origin(t)
            if base is None:
                # No type parameters; the base type is just `t` itself
                base = t
            if base is str:
                return StringType()
            if base is int:
                return IntType()
            if base is float:
                return FloatType()
            if base is bool:
                return BoolType()
            if base is datetime.date or base is datetime.datetime:
                return TimestampType()
            if issubclass(base, Sequence) or issubclass(base, Mapping):
                return JsonType()
            if issubclass(base, PIL.Image.Image):
                return ImageType()
        return None

    def validate_literal(self, val: Any) -> None:
        """Raise TypeError if val is not a valid literal for this type"""
        if val is None:
            if not self.nullable:
                raise TypeError('Expected non-None value')
            else:
                return
        self._validate_literal(val)

    def validate_media(self, val: Any) -> None:
        """
        Raise TypeError if val is not a path to a valid media file (or a valid in-memory byte sequence) for this type
        """
        if self.is_media_type():
            raise NotImplementedError(f'validate_media() not implemented for {self.__class__.__name__}')

    def _validate_file_path(self, val: Any) -> None:
        """Raises TypeError if not a valid local file path or not a path/byte sequence"""
        if isinstance(val, str):
            parsed = urllib.parse.urlparse(val)
            if parsed.scheme != '' and parsed.scheme != 'file':
                return
            path = Path(urllib.parse.unquote(urllib.request.url2pathname(parsed.path)))
            if not path.is_file():
                raise TypeError(f'File not found: {str(path)}')
        else:
            if not isinstance(val, bytes):
                raise TypeError(f'expected file path or bytes, got {type(val)}')

    @abc.abstractmethod
    def _validate_literal(self, val: Any) -> None:
        """Raise TypeError if val is not a valid literal for this type"""
        pass

    @abc.abstractmethod
    def _create_literal(self, val : Any) -> Any:
        """Create a literal of this type from val, including any needed conversions.
             val is guaranteed to be non-None"""
        return val

    def create_literal(self, val: Any) -> Any:
        """Create a literal of this type from val or raise TypeError if not possible"""
        if val is not None:
            val = self._create_literal(val)

        self.validate_literal(val)
        return val

    def print_value(self, val: Any) -> str:
        return str(val)

    def is_scalar_type(self) -> bool:
        return self._type in self.scalar_types

    def is_numeric_type(self) -> bool:
        return self._type in self.numeric_types

    def is_invalid_type(self) -> bool:
        return self._type == self.Type.INVALID

    def is_string_type(self) -> bool:
        return self._type == self.Type.STRING

    def is_int_type(self) -> bool:
        return self._type == self.Type.INT

    def is_float_type(self) -> bool:
        return self._type == self.Type.FLOAT

    def is_bool_type(self) -> bool:
        return self._type == self.Type.BOOL

    def is_timestamp_type(self) -> bool:
        return self._type == self.Type.TIMESTAMP

    def is_json_type(self) -> bool:
        return self._type == self.Type.JSON

    def is_array_type(self) -> bool:
        return self._type == self.Type.ARRAY

    def is_image_type(self) -> bool:
        return self._type == self.Type.IMAGE

    def is_video_type(self) -> bool:
        return self._type == self.Type.VIDEO

    def is_audio_type(self) -> bool:
        return self._type == self.Type.AUDIO

    def is_document_type(self) -> bool:
        return self._type == self.Type.DOCUMENT

    def is_media_type(self) -> bool:
        # types that refer to external media files
        return self.is_image_type() or self.is_video_type() or self.is_audio_type() or self.is_document_type()

    @abc.abstractmethod
    def to_sql(self) -> str:
        """
        Return corresponding Postgres type.
        """
        pass

    @abc.abstractmethod
    def to_sa_type(self) -> sql.types.TypeEngine:
        """
        Return corresponding SQLAlchemy type.
        """
        assert False
        x = isinstance(sql.String, sql.types.TypeEngine)
        assert self._type != self.Type.INVALID
        if self._type == self.Type.STRING:
            return sql.String
        if self._type == self.Type.INT:
            return sql.Integer
        if self._type == self.Type.FLOAT:
            return sql.Float
        if self._type == self.Type.BOOL:
            return sql.Boolean
        if self._type == self.Type.TIMESTAMP:
            return sql.TIMESTAMP
        if self._type == self.Type.IMAGE:
            # the URL
            return sql.String
        if self._type == self.Type.JSON:
            return sql.dialects.postgresql.JSONB
        if self._type == self.Type.ARRAY:
            return sql.VARBINARY
        assert False

    @staticmethod
    def no_conversion(v: Any) -> Any:
        """
        Special return value of conversion_fn() that indicates that no conversion is necessary.
        Should not be called
        """
        assert False

    def conversion_fn(self, target: ColumnType) -> Optional[Callable[[Any], Any]]:
        """
        Return Callable that converts a column value of type self to a value of type 'target'.
        Returns None if conversion isn't possible.
        """
        return None


class InvalidType(ColumnType):
    def __init__(self, nullable: bool = False):
        super().__init__(self.Type.INVALID, nullable=nullable)

    def to_sql(self) -> str:
        assert False

    def to_sa_type(self) -> sql.types.TypeEngine:
        assert False

    def print_value(self, val: Any) -> str:
        assert False

    def _validate_literal(self, val: Any) -> None:
        assert False

class StringType(ColumnType):
    def __init__(self, nullable: bool = False):
        super().__init__(self.Type.STRING, nullable=nullable)

    def conversion_fn(self, target: ColumnType) -> Optional[Callable[[Any], Any]]:
        if not target.is_timestamp_type():
            return None
        def convert(val: str) -> Optional[datetime]:
            try:
                dt = datetime.datetime.fromisoformat(val)
                return dt
            except ValueError:
                return None
        return convert

    def to_sql(self) -> str:
        return 'VARCHAR'

    def to_sa_type(self) -> sql.types.TypeEngine:
        return sql.String()

    def print_value(self, val: Any) -> str:
        return f"'{val}'"

    def _validate_literal(self, val: Any) -> None:
        if not isinstance(val, str):
            raise TypeError(f'Expected string, got {val.__class__.__name__}')

    def _create_literal(self, val: Any) -> Any:
        # Replace null byte within python string with space to avoid issues with Postgres.
        # Use a space to avoid merging words.
        # TODO(orm): this will also be an issue with JSON inputs, would space still be a good replacement?
        if isinstance(val, str) and '\x00' in val:
            return val.replace('\x00', ' ')
        return val

class IntType(ColumnType):
    def __init__(self, nullable: bool = False):
        super().__init__(self.Type.INT, nullable=nullable)

    def to_sql(self) -> str:
        return 'BIGINT'

    def to_sa_type(self) -> sql.types.TypeEngine:
        return sql.BigInteger()

    def _validate_literal(self, val: Any) -> None:
        if not isinstance(val, int):
            raise TypeError(f'Expected int, got {val.__class__.__name__}')


class FloatType(ColumnType):
    def __init__(self, nullable: bool = False):
        super().__init__(self.Type.FLOAT, nullable=nullable)

    def to_sql(self) -> str:
        return 'FLOAT'

    def to_sa_type(self) -> sql.types.TypeEngine:
        return sql.Float()

    def _validate_literal(self, val: Any) -> None:
        if not isinstance(val, float):
            raise TypeError(f'Expected float, got {val.__class__.__name__}')

    def _create_literal(self, val: Any) -> Any:
        if isinstance(val, int):
            return float(val)
        return val

class BoolType(ColumnType):
    def __init__(self, nullable: bool = False):
        super().__init__(self.Type.BOOL, nullable=nullable)

    def to_sql(self) -> str:
        return 'BOOLEAN'

    def to_sa_type(self) -> sql.types.TypeEngine:
        return sql.Boolean()

    def _validate_literal(self, val: Any) -> None:
        if not isinstance(val, bool):
            raise TypeError(f'Expected bool, got {val.__class__.__name__}')

    def _create_literal(self, val: Any) -> Any:
        if isinstance(val, int):
            return bool(val)
        return val

class TimestampType(ColumnType):
    def __init__(self, nullable: bool = False):
        super().__init__(self.Type.TIMESTAMP, nullable=nullable)

    def to_sql(self) -> str:
        return 'INTEGER'

    def to_sa_type(self) -> sql.types.TypeEngine:
        return sql.TIMESTAMP()

    def _validate_literal(self, val: Any) -> None:
        if not isinstance(val, datetime.datetime) and not isinstance(val, datetime.date):
            raise TypeError(f'Expected datetime.datetime or datetime.date, got {val.__class__.__name__}')

    def _create_literal(self, val: Any) -> Any:
        if isinstance(val, str):
            return datetime.datetime.fromisoformat(val)
        return val

class JsonType(ColumnType):
    # TODO: type_spec also needs to be able to express lists
    def __init__(self, type_spec: Optional[Dict[str, ColumnType]] = None, nullable: bool = False):
        super().__init__(self.Type.JSON, nullable=nullable)
        self.type_spec = type_spec

    def _as_dict(self) -> Dict:
        result = super()._as_dict()
        if self.type_spec is not None:
            type_spec_dict = {field_name: field_type.serialize() for field_name, field_type in self.type_spec.items()}
            result.update({'type_spec': type_spec_dict})
        return result

    @classmethod
    def _from_dict(cls, d: Dict) -> ColumnType:
        type_spec = None
        if 'type_spec' in d:
            type_spec = {
                field_name: cls.deserialize(field_type_dict) for field_name, field_type_dict in d['type_spec'].items()
            }
        return cls(type_spec, nullable=d['nullable'])

    def to_sql(self) -> str:
        return 'JSONB'

    def to_sa_type(self) -> sql.types.TypeEngine:
        return sql.dialects.postgresql.JSONB()

    def print_value(self, val: Any) -> str:
        val_type = self.infer_literal_type(val)
        if val_type == self:
            return str(val)
        return val_type.print_value(val)

    def _validate_literal(self, val: Any) -> None:
        if not isinstance(val, dict) and not isinstance(val, list):
            raise TypeError(f'Expected dict or list, got {val.__class__.__name__}')
        try:
            _ = json.dumps(val)
        except TypeError as e:
            raise TypeError(f'Expected JSON-serializable object, got {val}')

    def _create_literal(self, val: Any) -> Any:
        if isinstance(val, tuple):
            val = list(val)
        return val

class ArrayType(ColumnType):
    def __init__(
            self, shape: Tuple[Union[int, None], ...], dtype: ColumnType, nullable: bool = False):
        super().__init__(self.Type.ARRAY, nullable=nullable)
        self.shape = shape
        assert dtype.is_int_type() or dtype.is_float_type() or dtype.is_bool_type() or dtype.is_string_type()
        self.dtype = dtype._type

    def _supertype(cls, type1: ArrayType, type2: ArrayType) -> Optional[ArrayType]:
        if len(type1.shape) != len(type2.shape):
            return None
        base_type = ColumnType.supertype(type1.dtype, type2.dtype)
        if base_type is None:
            return None
        shape = [n1 if n1 == n2 else None for n1, n2 in zip(type1.shape, type2.shape)]
        return ArrayType(tuple(shape), base_type)

    def _as_dict(self) -> Dict:
        result = super()._as_dict()
        result.update(shape=list(self.shape), dtype=self.dtype.value)
        return result

    def __str__(self) -> str:
        return f'{self._type.name.lower()}({self.shape}, dtype={self.dtype.name})'

    @classmethod
    def _from_dict(cls, d: Dict) -> ColumnType:
        assert 'shape' in d
        assert 'dtype' in d
        shape = tuple(d['shape'])
        dtype = cls.make_type(cls.Type(d['dtype']))
        return cls(shape, dtype, nullable=d['nullable'])

    @classmethod
    def from_literal(cls, val: np.ndarray) -> Optional[ArrayType]:
        # determine our dtype
        assert isinstance(val, np.ndarray)
        if np.issubdtype(val.dtype, np.integer):
            dtype = IntType()
        elif np.issubdtype(val.dtype, np.floating):
            dtype = FloatType()
        elif val.dtype == np.bool_:
            dtype = BoolType()
        elif val.dtype == np.str_:
            dtype = StringType()
        else:
            return None
        return cls(val.shape, dtype=dtype, nullable=True)

    def is_valid_literal(self, val: np.ndarray) -> bool:
        if not isinstance(val, np.ndarray):
            return False
        if len(val.shape) != len(self.shape):
            return False
        # check that the shapes are compatible
        for n1, n2 in zip(val.shape, self.shape):
            if n1 is None:
                return False
            if n2 is None:
                # wildcard
                continue
            if n1 != n2:
                return False
        return val.dtype == self.numpy_dtype()

    def _validate_literal(self, val: Any) -> None:
        if not isinstance(val, np.ndarray):
            raise TypeError(f'Expected numpy.ndarray, got {val.__class__.__name__}')
        if not self.is_valid_literal(val):
            raise TypeError((
                f'Expected ndarray({self.shape}, dtype={self.numpy_dtype()}), '
                f'got ndarray({val.shape}, dtype={val.dtype})'))

    def _create_literal(self, val: Any) -> Any:
        if isinstance(val, (list,tuple)):
            # map python float to whichever numpy float is
            # declared for this type, rather than assume float64
            return np.array(val, dtype=self.numpy_dtype())
        return val

    def to_sql(self) -> str:
        return 'BYTEA'

    def to_sa_type(self) -> sql.types.TypeEngine:
        return sql.LargeBinary()

    def numpy_dtype(self) -> np.dtype:
        if self.dtype == self.Type.INT:
            return np.dtype(np.int64)
        if self.dtype == self.Type.FLOAT:
            return np.dtype(np.float32)
        if self.dtype == self.Type.BOOL:
            return np.dtype(np.bool_)
        if self.dtype == self.Type.STRING:
            return np.dtype(np.str_)
        assert False


class ImageType(ColumnType):
    def __init__(
            self, width: Optional[int] = None, height: Optional[int] = None, size: Optional[Tuple[int, int]] = None,
            mode: Optional[str] = None, nullable: bool = False
    ):
        """
        TODO: does it make sense to specify only width or height?
        """
        super().__init__(self.Type.IMAGE, nullable=nullable)
        assert not(width is not None and size is not None)
        assert not(height is not None and size is not None)
        if size is not None:
            self.width = size[0]
            self.height = size[1]
        else:
            self.width = width
            self.height = height
        self.mode = mode

    def __str__(self) -> str:
        if self.width is not None or self.height is not None or self.mode is not None:
            params_str = ''
            if self.width is not None:
                params_str = f'width={self.width}'
            if self.height is not None:
                if len(params_str) > 0:
                    params_str += ', '
                params_str += f'height={self.height}'
            if self.mode is not None:
                if len(params_str) > 0:
                    params_str += ', '
                params_str += f'mode={self.mode}'
            params_str = f'({params_str})'
        else:
            params_str = ''
        return f'{self._type.name.lower()}{params_str}'

    def _is_supertype_of(self, other: ImageType) -> bool:
        if self.mode != other.mode:
            return False
        if self.width is None and self.height is None:
            return True
        if self.width != other.width and self.height != other.height:
            return False

    @property
    def size(self) -> Optional[Tuple[int, int]]:
        if self.width is None or self.height is None:
            return None
        return (self.width, self.height)

    @property
    def num_channels(self) -> Optional[int]:
        return None if self.mode is None else self.mode.num_channels()

    def _as_dict(self) -> Dict:
        result = super()._as_dict()
        result.update(width=self.width, height=self.height, mode=self.mode)
        return result

    @classmethod
    def _from_dict(cls, d: Dict) -> ColumnType:
        assert 'width' in d
        assert 'height' in d
        assert 'mode' in d
        return cls(width=d['width'], height=d['height'], mode=d['mode'], nullable=d['nullable'])

    def conversion_fn(self, target: ColumnType) -> Optional[Callable[[Any], Any]]:
        if not target.is_image_type():
            return None
        assert isinstance(target, ImageType)
        if (target.width is None) != (target.height is None):
            # we can't resize only one dimension
            return None
        if (target.width == self.width or target.width is None) \
            and (target.height == self.height or target.height is None) \
            and (target.mode == self.mode or target.mode is None):
            # nothing to do
            return self.no_conversion
        def convert(img: PIL.Image.Image) -> PIL.Image.Image:
            if self.width != target.width or self.height != target.height:
                img = img.resize((target.width, target.height))
            if self.mode != target.mode:
                img = img.convert(target.mode.to_pil())
            return img
        return convert

    def to_sql(self) -> str:
        return 'VARCHAR'

    def to_sa_type(self) -> sql.types.TypeEngine:
        return sql.String()

    def _validate_literal(self, val: Any) -> None:
        if isinstance(val, PIL.Image.Image):
            return
        self._validate_file_path(val)

    def validate_media(self, val: Any) -> None:
        assert isinstance(val, str)
        try:
            _ = PIL.Image.open(val)
        except PIL.UnidentifiedImageError:
            raise excs.Error(f'Not a valid image: {val}') from None

class VideoType(ColumnType):
    def __init__(self, nullable: bool = False):
        super().__init__(self.Type.VIDEO, nullable=nullable)

    def to_sql(self) -> str:
        # stored as a file path
        return 'VARCHAR'

    def to_sa_type(self) -> sql.types.TypeEngine:
        return sql.String()

    def _validate_literal(self, val: Any) -> None:
        self._validate_file_path(val)

    def validate_media(self, val: Any) -> None:
        assert isinstance(val, str)
        try:
            with av.open(val, 'r') as fh:
                if len(fh.streams.video) == 0:
                    raise excs.Error(f'Not a valid video: {val}')
                # decode a few frames to make sure it's playable
                # TODO: decode all frames? but that's very slow
                num_decoded = 0
                for frame in fh.decode(video=0):
                    _ = frame.to_image()
                    num_decoded += 1
                    if num_decoded == 10:
                        break
                if num_decoded < 2:
                    # this is most likely an image file
                    raise excs.Error(f'Not a valid video: {val}')
        except av.AVError:
            raise excs.Error(f'Not a valid video: {val}') from None

class AudioType(ColumnType):
    def __init__(self, nullable: bool = False):
        super().__init__(self.Type.AUDIO, nullable=nullable)

    def to_sql(self) -> str:
        # stored as a file path
        return 'VARCHAR'

    def to_sa_type(self) -> sql.types.TypeEngine:
        return sql.String()

    def _validate_literal(self, val: Any) -> None:
        self._validate_file_path(val)

    def validate_media(self, val: Any) -> None:
        try:
            with av.open(val) as container:
                if len(container.streams.audio) == 0:
                    raise excs.Error(f'No audio stream in file: {val}')
                audio_stream = container.streams.audio[0]

                # decode everything to make sure it's playable
                # TODO: is there some way to verify it's a playable audio file other than decoding all of it?
                for packet in container.demux(audio_stream):
                    for _ in packet.decode():
                        pass
        except av.AVError as e:
            raise excs.Error(f'Not a valid audio file: {val}\n{e}') from None

class DocumentType(ColumnType):
    @enum.unique
    class DocumentFormat(enum.Enum):
        HTML = 0
        MD = 1
        PDF = 2

    def __init__(self, nullable: bool = False, doc_formats: Optional[str] = None):
        super().__init__(self.Type.DOCUMENT, nullable=nullable)
        if doc_formats is not None:
            type_strs = doc_formats.split(',')
            for type_str in type_strs:
                if not hasattr(self.DocumentFormat, type_str):
                    raise ValueError(f'Invalid document type: {type_str}')
            self._doc_formats = [self.DocumentFormat[type_str.upper()] for type_str in type_strs]
        else:
            self._doc_formats = [t for t in self.DocumentFormat]

    def to_sql(self) -> str:
        # stored as a file path
        return 'VARCHAR'

    def to_sa_type(self) -> sql.types.TypeEngine:
        return sql.String()

    def _validate_literal(self, val: Any) -> None:
        self._validate_file_path(val)

    def validate_media(self, val: Any) -> None:
        assert isinstance(val, str)
        from pixeltable.utils.documents import get_document_handle
        with open(val, 'r', encoding='utf8') as fh:
            try:
                s = fh.read()
                dh = get_document_handle(s)
                if dh is None:
                    raise excs.Error(f'Not a recognized document format: {val}')
            except Exception as e:
                raise excs.Error(f'Not a recognized document format: {val}') from None<|MERGE_RESOLUTION|>--- conflicted
+++ resolved
@@ -6,11 +6,8 @@
 import json
 import typing
 import urllib.parse
-<<<<<<< HEAD
 import urllib.request
 from copy import copy
-=======
->>>>>>> f129316e
 from pathlib import Path
 from typing import Any, Optional, Tuple, Dict, Callable, List, Union, Sequence, Mapping
 
