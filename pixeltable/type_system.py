--- conflicted
+++ resolved
@@ -880,13 +880,9 @@
     def validate_media(self, val: Any) -> None:
         assert isinstance(val, str)
         from pixeltable.utils.documents import get_document_handle
-<<<<<<< HEAD
-        try:
-            dh = get_document_handle(val)
-            if dh is None:
-                raise excs.Error(f'Not a recognized document format: {val}')
-        except Exception as e:
-            raise excs.Error(f'Not a recognized document format: {val}') from None
+        dh = get_document_handle(val)
+        if dh is None:
+            raise excs.Error(f'Not a recognized document format: {val}')
 
 
 NotNull = object()
@@ -948,9 +944,4 @@
 
 
 def test_fn() -> ImageT[(3, 4)]:
-    return None
-=======
-        dh = get_document_handle(val)
-        if dh is None:
-            raise excs.Error(f'Not a recognized document format: {val}')
->>>>>>> 90236152
+    return None