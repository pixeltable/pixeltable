--- conflicted
+++ resolved
@@ -9,11 +9,7 @@
 import urllib.request
 from copy import deepcopy
 from pathlib import Path
-<<<<<<< HEAD
-from typing import Any, Optional, Tuple, Dict, Callable, List, Union, Sequence, Mapping, _SpecialForm
-=======
 from typing import Any, Iterable, Optional, Tuple, Dict, Callable, List, Union, Sequence, Mapping
->>>>>>> d84bfe5c
 
 import PIL.Image
 import av
@@ -232,8 +228,6 @@
                 return None
         return None
 
-<<<<<<< HEAD
-=======
     @classmethod
     def infer_common_literal_type(cls, vals: Iterable[Any]) -> Optional[ColumnType]:
         """
@@ -254,7 +248,6 @@
                     return None
         return inferred_type
 
->>>>>>> d84bfe5c
     @classmethod
     def from_python_type(cls, t: type) -> Optional[ColumnType]:
         if t is ImageT:
