"""
Pixeltable [UDFs](https://pixeltable.readme.io/docs/user-defined-functions-udfs)
that wrap various endpoints from the Anthropic API. In order to use them, you must
first `pip install anthropic` and configure your Anthropic credentials, as described in
the [Working with Anthropic](https://pixeltable.readme.io/docs/working-with-anthropic) tutorial.
"""

import datetime
import json
import logging
from typing import TYPE_CHECKING, Any, Callable, Optional, TypeVar, Union

import tenacity

import pixeltable as pxt
from pixeltable import env, exprs
from pixeltable.func import Tools
from pixeltable.utils.code import local_public_names

if TYPE_CHECKING:
    import anthropic

_logger = logging.getLogger('pixeltable')

@env.register_client('anthropic')
def _(api_key: str) -> 'anthropic.AsyncAnthropic':
    import anthropic
    return anthropic.AsyncAnthropic(api_key=api_key)


def _anthropic_client() -> 'anthropic.Anthropic':
    return env.Env.get().get_client('anthropic')


def _retry(fn: Callable) -> Callable:
    import anthropic
    return tenacity.retry(
        retry=tenacity.retry_if_exception_type(anthropic.RateLimitError),
        wait=tenacity.wait_random_exponential(multiplier=1, max=60),
        stop=tenacity.stop_after_attempt(20),
    )(fn)


@pxt.udf
async def messages(
    messages: list[dict[str, str]],
    *,
    model: str,
    max_tokens: int = 1024,
    metadata: Optional[dict[str, Any]] = None,
    stop_sequences: Optional[list[str]] = None,
    system: Optional[str] = None,
    temperature: Optional[float] = None,
    tool_choice: Optional[list[dict]] = None,
    tools: Optional[list[dict]] = None,
    top_k: Optional[int] = None,
    top_p: Optional[float] = None,
) -> dict:
    """
    Create a Message.

    Equivalent to the Anthropic `messages` API endpoint.
    For additional details, see: <https://docs.anthropic.com/en/api/messages>

    __Requirements:__

    - `pip install anthropic`

    Args:
        messages: Input messages.
        model: The model that will complete your prompt.

    For details on the other parameters, see: <https://docs.anthropic.com/en/api/messages>

    Returns:
        A dictionary containing the response and other metadata.

    Examples:
        Add a computed column that applies the model `claude-3-haiku-20240307`
        to an existing Pixeltable column `tbl.prompt` of the table `tbl`:

        >>> msgs = [{'role': 'user', 'content': tbl.prompt}]
        ... tbl['response'] = messages(msgs, model='claude-3-haiku-20240307')
    """
<<<<<<< HEAD

    # it doesn't look like count_tokens() actually exists in the current version of the library
    #count_result = await cl.beta.messages.count_tokens(model=model, messages=messages)

    # TODO: timeouts should be set system-wide and be user-configurable
    result = await _anthropic_client().messages.create(
=======
    if tools is not None:
        # Reformat `tools` into Anthropic format
        tools = [
            {
                'name': tool['name'],
                'description': tool['description'],
                'input_schema': {
                    'type': 'object',
                    'properties': tool['parameters']['properties'],
                    'required': tool['required'],
                },
            }
            for tool in tools
        ]

    return _retry(_anthropic_client().messages.create)(
>>>>>>> e8e216ef
        messages=messages,
        model=model,
        max_tokens=max_tokens,
        metadata=_opt(metadata),
        stop_sequences=_opt(stop_sequences),
        system=_opt(system),
        temperature=_opt(temperature),
        tool_choice=_opt(tool_choice),
        tools=_opt(tools),
        top_k=_opt(top_k),
        top_p=_opt(top_p),
        timeout=10,
        extra_headers={'X-Stainless-Raw-Response': 'true'},  # get headers back
    )

    requests_limit_str = result.headers.get('anthropic-ratelimit-requests-limit')
    requests_limit = int(requests_limit_str) if requests_limit_str is not None else None
    requests_remaining_str = result.headers.get('anthropic-ratelimit-requests-remaining')
    requests_remaining = int(requests_remaining_str) if requests_remaining_str is not None else None
    requests_reset_str = result.headers.get('anthropic-ratelimit-requests-reset')
    requests_reset = datetime.datetime.fromisoformat(requests_reset_str.replace('Z', '+00:00'))
    input_tokens_limit_str = result.headers.get('anthropic-ratelimit-input-tokens-limit')
    input_tokens_limit = int(input_tokens_limit_str) if input_tokens_limit_str is not None else None
    input_tokens_remaining_str = result.headers.get('anthropic-ratelimit-input-tokens-remaining')
    input_tokens_remaining = int(input_tokens_remaining_str) if input_tokens_remaining_str is not None else None
    input_tokens_reset_str = result.headers.get('anthropic-ratelimit-input-tokens-reset')
    input_tokens_reset = datetime.datetime.fromisoformat(input_tokens_reset_str.replace('Z', '+00:00'))
    output_tokens_limit_str = result.headers.get('anthropic-ratelimit-output-tokens-limit')
    output_tokens_limit = int(output_tokens_limit_str) if output_tokens_limit_str is not None else None
    output_tokens_remaining_str = result.headers.get('anthropic-ratelimit-output-tokens-remaining')
    output_tokens_remaining = int(output_tokens_remaining_str) if output_tokens_remaining_str is not None else None
    output_tokens_reset_str = result.headers.get('anthropic-ratelimit-output-tokens-reset')
    output_tokens_reset = datetime.datetime.fromisoformat(output_tokens_reset_str.replace('Z', '+00:00'))
    retry_after_str = result.headers.get('retry-after')
    if retry_after_str is not None:
        _logger.debug(f'retry-after: {retry_after_str}')

    resource_pool_id = f'anthropic:{model}'
    rate_limits_info = env.Env.get().get_resource_pool_info(resource_pool_id)
    assert isinstance(rate_limits_info, env.RateLimitsInfo)
    rate_limits_info.record(
        requests=(requests_limit, requests_remaining, requests_reset),
        input_tokens=(input_tokens_limit, input_tokens_remaining, input_tokens_reset),
        output_tokens=(output_tokens_limit, output_tokens_remaining, output_tokens_reset))

    result_dict = json.loads(result.text)
    return result_dict


@messages.resource_pool
def _(model: str) -> str:
    return f'anthropic:{model}'

def invoke_tools(tools: Tools, response: exprs.Expr) -> exprs.InlineDict:
    """Converts an Anthropic response dict to Pixeltable tool invocation format and calls `tools._invoke()`."""
    return tools._invoke(_anthropic_response_to_pxt_tool_calls(response))


@pxt.udf
def _anthropic_response_to_pxt_tool_calls(response: dict) -> Optional[dict]:
    anthropic_tool_calls = [r for r in response['content'] if r['type'] == 'tool_use']
    if len(anthropic_tool_calls) > 0:
        return {
            tool_call['name']: {
                'args': tool_call['input']
            }
            for tool_call in anthropic_tool_calls
        }
    return None


_T = TypeVar('_T')


def _opt(arg: _T) -> Union[_T, 'anthropic.NotGiven']:
    import anthropic
    return arg if arg is not None else anthropic.NOT_GIVEN


__all__ = local_public_names(__name__)


def __dir__():
    return __all__<|MERGE_RESOLUTION|>--- conflicted
+++ resolved
@@ -82,14 +82,10 @@
         >>> msgs = [{'role': 'user', 'content': tbl.prompt}]
         ... tbl['response'] = messages(msgs, model='claude-3-haiku-20240307')
     """
-<<<<<<< HEAD
 
     # it doesn't look like count_tokens() actually exists in the current version of the library
     #count_result = await cl.beta.messages.count_tokens(model=model, messages=messages)
 
-    # TODO: timeouts should be set system-wide and be user-configurable
-    result = await _anthropic_client().messages.create(
-=======
     if tools is not None:
         # Reformat `tools` into Anthropic format
         tools = [
@@ -106,7 +102,8 @@
         ]
 
     return _retry(_anthropic_client().messages.create)(
->>>>>>> e8e216ef
+    # TODO: timeouts should be set system-wide and be user-configurable
+    result = await _anthropic_client().messages.create(
         messages=messages,
         model=model,
         max_tokens=max_tokens,
