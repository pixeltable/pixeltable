"""
Pixeltable [UDFs](https://pixeltable.readme.io/docs/user-defined-functions-udfs) for `ImageType`.

Example:
```python
import pixeltable as pxt

t = pxt.get_table(...)
t.select(t.img_col.convert('L')).collect()
```
"""

import base64
from typing import Optional

import PIL.Image

import pixeltable.func as func
import pixeltable.type_system as ts
from pixeltable.utils.code import local_public_names
from pixeltable.exprs import Expr


@func.udf(is_method=True)
def b64_encode(img: PIL.Image.Image, image_format: str = 'png') -> str:
    """
    Convert image to a base64-encoded string.

    Args:
        img: image
        image_format: image format [supported by PIL](https://pillow.readthedocs.io/en/stable/handbook/image-file-formats.html#fully-supported-formats)
    """
    import io

    bytes_arr = io.BytesIO()
    img.save(bytes_arr, format=image_format)
    b64_bytes = base64.b64encode(bytes_arr.getvalue())
    return b64_bytes.decode('utf-8')


@func.udf(substitute_fn=PIL.Image.alpha_composite, is_method=True)
def alpha_composite(im1: PIL.Image.Image, im2: PIL.Image.Image) -> PIL.Image.Image:
    """
    Alpha composite `im2` over `im1`.

    Equivalent to [`PIL.Image.alpha_composite()`](https://pillow.readthedocs.io/en/stable/reference/Image.html#PIL.Image.alpha_composite)
    """
    pass


@func.udf(substitute_fn=PIL.Image.blend, is_method=True)
def blend(im1: PIL.Image.Image, im2: PIL.Image.Image, alpha: float) -> PIL.Image.Image:
    """
    Return a new image by interpolating between two input images, using a constant alpha.

    Equivalent to [`PIL.Image.blend()`](https://pillow.readthedocs.io/en/stable/reference/Image.html#PIL.Image.blend)
    """
    pass

@func.udf(substitute_fn=PIL.Image.composite, is_method=True)
def composite(image1: PIL.Image.Image, image2: PIL.Image.Image, mask: PIL.Image.Image) -> PIL.Image.Image:
    """
    Return a composite image by blending two images using a mask.

    Equivalent to [`PIL.Image.composite()`](https://pillow.readthedocs.io/en/stable/reference/Image.html#PIL.Image.composite)
    """
    pass


# PIL.Image.Image methods

# Image.convert()
@func.udf(is_method=True)
def convert(self: PIL.Image.Image, mode: str) -> PIL.Image.Image:
    """
    Convert the image to a different mode.

    Equivalent to
    [`PIL.Image.Image.convert()`](https://pillow.readthedocs.io/en/stable/reference/Image.html#PIL.Image.Image.convert).

    Args:
        mode: The mode to convert to. See the [Pillow documentation](https://pillow.readthedocs.io/en/stable/handbook/concepts.html#concept-modes) for a list of supported modes.
    """
    return self.convert(mode)


@convert.conditional_return_type
def _(self: Expr, mode: str) -> ts.ColumnType:
    input_type = self.col_type
    assert isinstance(input_type, ts.ImageType)
    return ts.ImageType(size=input_type.size, mode=mode, nullable=input_type.nullable)


# Image.crop()
<<<<<<< HEAD
@func.udf(substitute_fn=PIL.Image.Image.crop, param_types=[ts.ImageType(), ts.ArrayType((4,), dtype=ts.IntType())], is_method=True)
def crop(self: PIL.Image.Image, box: Tuple[int, int, int, int]) -> PIL.Image.Image:
=======
@func.udf(substitute_fn=PIL.Image.Image.crop, param_types=[ts.ImageType(), ts.ArrayType((4,), dtype=ts.IntType())])
def crop(self: PIL.Image.Image, box: tuple[int, int, int, int]) -> PIL.Image.Image:
    """
    Return a rectangular region from the image. The box is a 4-tuple defining the left, upper, right, and lower pixel
    coordinates.

    Equivalent to
    [`PIL.Image.Image.crop()`](https://pillow.readthedocs.io/en/stable/reference/Image.html#PIL.Image.Image.crop)
    """
>>>>>>> fe086f00
    pass


@crop.conditional_return_type
def _(self: Expr, box: tuple[int, int, int, int]) -> ts.ColumnType:
    input_type = self.col_type
    assert isinstance(input_type, ts.ImageType)
    if (isinstance(box, list) or isinstance(box, tuple)) and len(box) == 4 and all(isinstance(x, int) for x in box):
        return ts.ImageType(size=(box[2] - box[0], box[3] - box[1]), mode=input_type.mode, nullable=input_type.nullable)
    return ts.ImageType(mode=input_type.mode, nullable=input_type.nullable)  # we can't compute the size statically


# Image.getchannel()
@func.udf(substitute_fn=PIL.Image.Image.getchannel, is_method=True)
def getchannel(self: PIL.Image.Image, channel: int) -> PIL.Image.Image:
    """
    Return an L-mode image containing a single channel of the original image.

    Equivalent to
    [`PIL.Image.Image.getchannel()`](https://pillow.readthedocs.io/en/stable/reference/Image.html#PIL.Image.Image.getchannel)

    Args:
        channel: The channel to extract. This is a 0-based index.
    """
    pass


@getchannel.conditional_return_type
def _(self: Expr) -> ts.ColumnType:
    input_type = self.col_type
    assert isinstance(input_type, ts.ImageType)
    return ts.ImageType(size=input_type.size, mode='L', nullable=input_type.nullable)


# Image.resize()
<<<<<<< HEAD
@func.udf(param_types=[ts.ImageType(), ts.ArrayType((2,), dtype=ts.IntType())], is_method=True)
def resize(self: PIL.Image.Image, size: Tuple[int, int]) -> PIL.Image.Image:
=======
@func.udf(param_types=[ts.ImageType(), ts.ArrayType((2,), dtype=ts.IntType())])
def resize(self: PIL.Image.Image, size: tuple[int, int]) -> PIL.Image.Image:
    """
    Return a resized copy of the image. The size parameter is a tuple containing the width and height of the new image.

    Equivalent to
    [`PIL.Image.Image.resize()`](https://pillow.readthedocs.io/en/stable/reference/Image.html#PIL.Image.Image.resize)
    """
>>>>>>> fe086f00
    return self.resize(size)


@resize.conditional_return_type
def _(self: Expr, size: tuple[int, int]) -> ts.ColumnType:
    input_type = self.col_type
    assert isinstance(input_type, ts.ImageType)
    return ts.ImageType(size=size, mode=input_type.mode, nullable=input_type.nullable)


# Image.rotate()
@func.udf(is_method=True)
def rotate(self: PIL.Image.Image, angle: int) -> PIL.Image.Image:
    """
    Return a copy of the image rotated by the given angle.

    Equivalent to
    [`PIL.Image.Image.rotate()`](https://pillow.readthedocs.io/en/stable/reference/Image.html#PIL.Image.Image.rotate)

    Args:
        angle: The angle to rotate the image, in degrees. Positive angles are counter-clockwise.
    """
    return self.rotate(angle)


@func.udf(substitute_fn=PIL.Image.Image.effect_spread, is_method=True)
def effect_spread(self: PIL.Image.Image, distance: int) -> PIL.Image.Image:
    """
    Randomly spread pixels in an image.

    Equivalent to
    [`PIL.Image.Image.effect_spread()`](https://pillow.readthedocs.io/en/stable/reference/Image.html#PIL.Image.Image.effect_spread)

    Args:
        distance: The distance to spread pixels.
    """
    pass


@func.udf(substitute_fn=PIL.Image.Image.transpose, is_method=True)
def transpose(self: PIL.Image.Image, method: int) -> PIL.Image.Image:
    """
    Transpose the image.

    Equivalent to
    [`PIL.Image.Image.transpose()`](https://pillow.readthedocs.io/en/stable/reference/Image.html#PIL.Image.Image.transpose)

    Args:
        method: The transpose method. See the [Pillow documentation](https://pillow.readthedocs.io/en/stable/reference/Image.html#PIL.Image.Image.transpose) for a list of supported methods.
    """
    pass


@rotate.conditional_return_type
@effect_spread.conditional_return_type
@transpose.conditional_return_type
def _(self: Expr) -> ts.ColumnType:
    return self.col_type


@func.udf(substitute_fn=PIL.Image.Image.entropy, is_method=True)
def entropy(self: PIL.Image.Image, mask: Optional[PIL.Image.Image] = None, extrema: Optional[list] = None) -> float:
    """
    Returns the entropy of the image, optionally using a mask and extrema.

    Equivalent to
    [`PIL.Image.Image.entropy()`](https://pillow.readthedocs.io/en/stable/reference/Image.html#PIL.Image.Image.entropy)

    Args:
        mask: An optional mask image.
        extrema: An optional list of extrema.
    """
    pass


<<<<<<< HEAD
@func.udf(substitute_fn=PIL.Image.Image.getbands, is_method=True)
def getbands(self: PIL.Image.Image) -> Tuple[str]:
    pass


@func.udf(substitute_fn=PIL.Image.Image.getbbox, is_method=True)
def getbbox(self: PIL.Image.Image) -> Tuple[int, int, int, int]:
    pass


@func.udf(substitute_fn=PIL.Image.Image.getcolors, is_method=True)
def getcolors(self: PIL.Image.Image, maxcolors: int) -> Tuple[Tuple[int, int, int], int]:
    pass


@func.udf(substitute_fn=PIL.Image.Image.getextrema, is_method=True)
def getextrema(self: PIL.Image.Image) -> Tuple[int, int]:
    pass


@func.udf(substitute_fn=PIL.Image.Image.getpalette, is_method=True)
def getpalette(self: PIL.Image.Image, mode: Optional[str] = None) -> Tuple[int]:
    pass


@func.udf(param_types=[ts.ImageType(), ts.ArrayType((2,), dtype=ts.IntType())], is_method=True)
def getpixel(self: PIL.Image.Image, xy: tuple[int, int]) -> Tuple[int]:
=======
@func.udf(substitute_fn=PIL.Image.Image.getbands)
def getbands(self: PIL.Image.Image) -> tuple[str]:
    """
    Return a tuple containing the names of the image bands.

    Equivalent to
    [`PIL.Image.Image.getbands()`](https://pillow.readthedocs.io/en/stable/reference/Image.html#PIL.Image.Image.getbands)
    """
    pass


@func.udf(substitute_fn=PIL.Image.Image.getbbox)
def getbbox(self: PIL.Image.Image, *, alpha_only: bool = True) -> tuple[int, int, int, int]:
    """
    Return a bounding box for the non-zero regions of the image.

    Equivalent to [`PIL.Image.Image.getbbox()`](https://pillow.readthedocs.io/en/stable/reference/Image.html#PIL.Image.Image.getbbox)

    Args:
        alpha_only: If `True`, and the image has an alpha channel, trim transparent pixels. Otherwise, trim pixels when all channels are zero.
    """
    pass


@func.udf(substitute_fn=PIL.Image.Image.getcolors)
def getcolors(self: PIL.Image.Image, maxcolors: int = 256) -> tuple[tuple[int, int, int], int]:
    """
    Return a list of colors used in the image, up to a maximum of `maxcolors`.

    Equivalent to
    [`PIL.Image.Image.getcolors()`](https://pillow.readthedocs.io/en/stable/reference/Image.html#PIL.Image.Image.getcolors)

    Args:
        maxcolors: The maximum number of colors to return.
    """
    pass


@func.udf(substitute_fn=PIL.Image.Image.getextrema)
def getextrema(self: PIL.Image.Image) -> tuple[int, int]:
    """
    Return a 2-tuple containing the minimum and maximum pixel values of the image.

    Equivalent to
    [`PIL.Image.Image.getextrema()`](https://pillow.readthedocs.io/en/stable/reference/Image.html#PIL.Image.Image.getextrema)
    """
    pass


@func.udf(substitute_fn=PIL.Image.Image.getpalette)
def getpalette(self: PIL.Image.Image, mode: Optional[str] = None) -> tuple[int]:
    """
    Return the palette of the image, optionally converting it to a different mode.

    Equivalent to
    [`PIL.Image.Image.getpalette()`](https://pillow.readthedocs.io/en/stable/reference/Image.html#PIL.Image.Image.getpalette)

    Args:
        mode: The mode to convert the palette to.
    """
    pass


@func.udf(param_types=[ts.ImageType(), ts.ArrayType((2,), dtype=ts.IntType())])
def getpixel(self: PIL.Image.Image, xy: tuple[int, int]) -> tuple[int]:
    """
    Return the pixel value at the given position. The position `xy` is a tuple containing the x and y coordinates.

    Equivalent to
    [`PIL.Image.Image.getpixel()`](https://pillow.readthedocs.io/en/stable/reference/Image.html#PIL.Image.Image.getpixel)

    Args:
        xy: The coordinates, given as (x, y).
    """
>>>>>>> fe086f00
    # `xy` will be a list; `tuple(xy)` is necessary for pillow 9 compatibility
    return self.getpixel(tuple(xy))


<<<<<<< HEAD
@func.udf(substitute_fn=PIL.Image.Image.getprojection, is_method=True)
def getprojection(self: PIL.Image.Image) -> Tuple[int]:
    pass


@func.udf(substitute_fn=PIL.Image.Image.histogram, is_method=True)
def histogram(self: PIL.Image.Image, mask: PIL.Image.Image, extrema: Optional[list] = None) -> Tuple[int]:
=======
@func.udf(substitute_fn=PIL.Image.Image.getprojection)
def getprojection(self: PIL.Image.Image) -> tuple[int]:
    """
    Return two sequences representing the horizontal and vertical projection of the image.

    Equivalent to
    [`PIL.Image.Image.getprojection()`](https://pillow.readthedocs.io/en/stable/reference/Image.html#PIL.Image.Image.getprojection)
    """
    pass


@func.udf(substitute_fn=PIL.Image.Image.histogram)
def histogram(
        self: PIL.Image.Image, mask: Optional[PIL.Image.Image] = None, extrema: Optional[list] = None
) -> list[int]:
    """
    Return a histogram for the image.

    Equivalent to
    [`PIL.Image.Image.histogram()`](https://pillow.readthedocs.io/en/stable/reference/Image.html#PIL.Image.Image.histogram)

    Args:
        mask: An optional mask image.
        extrema: An optional list of extrema.
    """
>>>>>>> fe086f00
    pass


@func.udf(substitute_fn=PIL.Image.Image.quantize, is_method=True)
def quantize(
    self: PIL.Image.Image,
    colors: int = 256,
    method: Optional[int] = None,
    kmeans: int = 0,
    palette: Optional[int] = None,
    dither: int = PIL.Image.Dither.FLOYDSTEINBERG,
) -> PIL.Image.Image:
    """
     Convert the image to 'P' mode with the specified number of colors.

     Equivalent to
     [`PIL.Image.Image.quantize()`](https://pillow.readthedocs.io/en/stable/reference/Image.html#PIL.Image.Image.quantize)

    Args:
        colors: The number of colors to quantize to.
        method: The quantization method. See the [Pillow documentation](https://pillow.readthedocs.io/en/stable/reference/Image.html#PIL.Image.Image.quantize) for a list of supported methods.
        kmeans: The number of k-means clusters to use.
        palette: The palette to use.
        dither: The dithering method. See the [Pillow documentation](https://pillow.readthedocs.io/en/stable/reference/Image.html#PIL.Image.Image.quantize) for a list of supported methods.
     """
    pass


<<<<<<< HEAD
@func.udf(substitute_fn=PIL.Image.Image.reduce, is_method=True)
def reduce(self: PIL.Image.Image, factor: int, box: Optional[Tuple[int]] = None) -> PIL.Image.Image:
=======
@func.udf(substitute_fn=PIL.Image.Image.reduce)
def reduce(self: PIL.Image.Image, factor: int, box: Optional[tuple[int]] = None) -> PIL.Image.Image:
    """
    Reduce the image by the given factor.

    Equivalent to
    [`PIL.Image.Image.reduce()`](https://pillow.readthedocs.io/en/stable/reference/Image.html#PIL.Image.Image.reduce)

    Args:
        factor: The reduction factor.
        box: An optional 4-tuple of ints providing the source image region to be reduced. The values must be within (0, 0, width, height) rectangle. If omitted or None, the entire source is used.
    """
>>>>>>> fe086f00
    pass


@func.udf(is_property=True)
def width(self: PIL.Image.Image) -> int:
    return self.width


@func.udf(is_property=True)
def height(self: PIL.Image.Image) -> int:
    return self.height


@func.udf(is_property=True)
def mode(self: PIL.Image.Image) -> str:
    return self.mode


__all__ = local_public_names(__name__)


def __dir__():
    return __all__<|MERGE_RESOLUTION|>--- conflicted
+++ resolved
@@ -92,11 +92,7 @@
 
 
 # Image.crop()
-<<<<<<< HEAD
 @func.udf(substitute_fn=PIL.Image.Image.crop, param_types=[ts.ImageType(), ts.ArrayType((4,), dtype=ts.IntType())], is_method=True)
-def crop(self: PIL.Image.Image, box: Tuple[int, int, int, int]) -> PIL.Image.Image:
-=======
-@func.udf(substitute_fn=PIL.Image.Image.crop, param_types=[ts.ImageType(), ts.ArrayType((4,), dtype=ts.IntType())])
 def crop(self: PIL.Image.Image, box: tuple[int, int, int, int]) -> PIL.Image.Image:
     """
     Return a rectangular region from the image. The box is a 4-tuple defining the left, upper, right, and lower pixel
@@ -105,7 +101,6 @@
     Equivalent to
     [`PIL.Image.Image.crop()`](https://pillow.readthedocs.io/en/stable/reference/Image.html#PIL.Image.Image.crop)
     """
->>>>>>> fe086f00
     pass
 
 
@@ -141,11 +136,7 @@
 
 
 # Image.resize()
-<<<<<<< HEAD
 @func.udf(param_types=[ts.ImageType(), ts.ArrayType((2,), dtype=ts.IntType())], is_method=True)
-def resize(self: PIL.Image.Image, size: Tuple[int, int]) -> PIL.Image.Image:
-=======
-@func.udf(param_types=[ts.ImageType(), ts.ArrayType((2,), dtype=ts.IntType())])
 def resize(self: PIL.Image.Image, size: tuple[int, int]) -> PIL.Image.Image:
     """
     Return a resized copy of the image. The size parameter is a tuple containing the width and height of the new image.
@@ -153,7 +144,6 @@
     Equivalent to
     [`PIL.Image.Image.resize()`](https://pillow.readthedocs.io/en/stable/reference/Image.html#PIL.Image.Image.resize)
     """
->>>>>>> fe086f00
     return self.resize(size)
 
 
@@ -229,99 +219,70 @@
     pass
 
 
-<<<<<<< HEAD
 @func.udf(substitute_fn=PIL.Image.Image.getbands, is_method=True)
-def getbands(self: PIL.Image.Image) -> Tuple[str]:
+def getbands(self: PIL.Image.Image) -> tuple[str]:
+    """
+    Return a tuple containing the names of the image bands.
+
+    Equivalent to
+    [`PIL.Image.Image.getbands()`](https://pillow.readthedocs.io/en/stable/reference/Image.html#PIL.Image.Image.getbands)
+    """
     pass
 
 
 @func.udf(substitute_fn=PIL.Image.Image.getbbox, is_method=True)
-def getbbox(self: PIL.Image.Image) -> Tuple[int, int, int, int]:
+def getbbox(self: PIL.Image.Image, *, alpha_only: bool = True) -> tuple[int, int, int, int]:
+    """
+    Return a bounding box for the non-zero regions of the image.
+
+    Equivalent to [`PIL.Image.Image.getbbox()`](https://pillow.readthedocs.io/en/stable/reference/Image.html#PIL.Image.Image.getbbox)
+
+    Args:
+        alpha_only: If `True`, and the image has an alpha channel, trim transparent pixels. Otherwise, trim pixels when all channels are zero.
+    """
     pass
 
 
 @func.udf(substitute_fn=PIL.Image.Image.getcolors, is_method=True)
-def getcolors(self: PIL.Image.Image, maxcolors: int) -> Tuple[Tuple[int, int, int], int]:
+def getcolors(self: PIL.Image.Image, maxcolors: int = 256) -> tuple[tuple[int, int, int], int]:
+    """
+    Return a list of colors used in the image, up to a maximum of `maxcolors`.
+
+    Equivalent to
+    [`PIL.Image.Image.getcolors()`](https://pillow.readthedocs.io/en/stable/reference/Image.html#PIL.Image.Image.getcolors)
+
+    Args:
+        maxcolors: The maximum number of colors to return.
+    """
     pass
 
 
 @func.udf(substitute_fn=PIL.Image.Image.getextrema, is_method=True)
-def getextrema(self: PIL.Image.Image) -> Tuple[int, int]:
+def getextrema(self: PIL.Image.Image) -> tuple[int, int]:
+    """
+    Return a 2-tuple containing the minimum and maximum pixel values of the image.
+
+    Equivalent to
+    [`PIL.Image.Image.getextrema()`](https://pillow.readthedocs.io/en/stable/reference/Image.html#PIL.Image.Image.getextrema)
+    """
     pass
 
 
 @func.udf(substitute_fn=PIL.Image.Image.getpalette, is_method=True)
-def getpalette(self: PIL.Image.Image, mode: Optional[str] = None) -> Tuple[int]:
+def getpalette(self: PIL.Image.Image, mode: Optional[str] = None) -> tuple[int]:
+    """
+    Return the palette of the image, optionally converting it to a different mode.
+
+    Equivalent to
+    [`PIL.Image.Image.getpalette()`](https://pillow.readthedocs.io/en/stable/reference/Image.html#PIL.Image.Image.getpalette)
+
+    Args:
+        mode: The mode to convert the palette to.
+    """
     pass
 
 
 @func.udf(param_types=[ts.ImageType(), ts.ArrayType((2,), dtype=ts.IntType())], is_method=True)
-def getpixel(self: PIL.Image.Image, xy: tuple[int, int]) -> Tuple[int]:
-=======
-@func.udf(substitute_fn=PIL.Image.Image.getbands)
-def getbands(self: PIL.Image.Image) -> tuple[str]:
-    """
-    Return a tuple containing the names of the image bands.
-
-    Equivalent to
-    [`PIL.Image.Image.getbands()`](https://pillow.readthedocs.io/en/stable/reference/Image.html#PIL.Image.Image.getbands)
-    """
-    pass
-
-
-@func.udf(substitute_fn=PIL.Image.Image.getbbox)
-def getbbox(self: PIL.Image.Image, *, alpha_only: bool = True) -> tuple[int, int, int, int]:
-    """
-    Return a bounding box for the non-zero regions of the image.
-
-    Equivalent to [`PIL.Image.Image.getbbox()`](https://pillow.readthedocs.io/en/stable/reference/Image.html#PIL.Image.Image.getbbox)
-
-    Args:
-        alpha_only: If `True`, and the image has an alpha channel, trim transparent pixels. Otherwise, trim pixels when all channels are zero.
-    """
-    pass
-
-
-@func.udf(substitute_fn=PIL.Image.Image.getcolors)
-def getcolors(self: PIL.Image.Image, maxcolors: int = 256) -> tuple[tuple[int, int, int], int]:
-    """
-    Return a list of colors used in the image, up to a maximum of `maxcolors`.
-
-    Equivalent to
-    [`PIL.Image.Image.getcolors()`](https://pillow.readthedocs.io/en/stable/reference/Image.html#PIL.Image.Image.getcolors)
-
-    Args:
-        maxcolors: The maximum number of colors to return.
-    """
-    pass
-
-
-@func.udf(substitute_fn=PIL.Image.Image.getextrema)
-def getextrema(self: PIL.Image.Image) -> tuple[int, int]:
-    """
-    Return a 2-tuple containing the minimum and maximum pixel values of the image.
-
-    Equivalent to
-    [`PIL.Image.Image.getextrema()`](https://pillow.readthedocs.io/en/stable/reference/Image.html#PIL.Image.Image.getextrema)
-    """
-    pass
-
-
-@func.udf(substitute_fn=PIL.Image.Image.getpalette)
-def getpalette(self: PIL.Image.Image, mode: Optional[str] = None) -> tuple[int]:
-    """
-    Return the palette of the image, optionally converting it to a different mode.
-
-    Equivalent to
-    [`PIL.Image.Image.getpalette()`](https://pillow.readthedocs.io/en/stable/reference/Image.html#PIL.Image.Image.getpalette)
-
-    Args:
-        mode: The mode to convert the palette to.
-    """
-    pass
-
-
-@func.udf(param_types=[ts.ImageType(), ts.ArrayType((2,), dtype=ts.IntType())])
 def getpixel(self: PIL.Image.Image, xy: tuple[int, int]) -> tuple[int]:
     """
     Return the pixel value at the given position. The position `xy` is a tuple containing the x and y coordinates.
@@ -332,32 +293,22 @@
     Args:
         xy: The coordinates, given as (x, y).
     """
->>>>>>> fe086f00
     # `xy` will be a list; `tuple(xy)` is necessary for pillow 9 compatibility
     return self.getpixel(tuple(xy))
 
 
-<<<<<<< HEAD
 @func.udf(substitute_fn=PIL.Image.Image.getprojection, is_method=True)
-def getprojection(self: PIL.Image.Image) -> Tuple[int]:
+def getprojection(self: PIL.Image.Image) -> tuple[int]:
+    """
+    Return two sequences representing the horizontal and vertical projection of the image.
+
+    Equivalent to
+    [`PIL.Image.Image.getprojection()`](https://pillow.readthedocs.io/en/stable/reference/Image.html#PIL.Image.Image.getprojection)
+    """
     pass
 
 
 @func.udf(substitute_fn=PIL.Image.Image.histogram, is_method=True)
-def histogram(self: PIL.Image.Image, mask: PIL.Image.Image, extrema: Optional[list] = None) -> Tuple[int]:
-=======
-@func.udf(substitute_fn=PIL.Image.Image.getprojection)
-def getprojection(self: PIL.Image.Image) -> tuple[int]:
-    """
-    Return two sequences representing the horizontal and vertical projection of the image.
-
-    Equivalent to
-    [`PIL.Image.Image.getprojection()`](https://pillow.readthedocs.io/en/stable/reference/Image.html#PIL.Image.Image.getprojection)
-    """
-    pass
-
-
-@func.udf(substitute_fn=PIL.Image.Image.histogram)
 def histogram(
         self: PIL.Image.Image, mask: Optional[PIL.Image.Image] = None, extrema: Optional[list] = None
 ) -> list[int]:
@@ -371,7 +322,6 @@
         mask: An optional mask image.
         extrema: An optional list of extrema.
     """
->>>>>>> fe086f00
     pass
 
 
@@ -400,11 +350,7 @@
     pass
 
 
-<<<<<<< HEAD
 @func.udf(substitute_fn=PIL.Image.Image.reduce, is_method=True)
-def reduce(self: PIL.Image.Image, factor: int, box: Optional[Tuple[int]] = None) -> PIL.Image.Image:
-=======
-@func.udf(substitute_fn=PIL.Image.Image.reduce)
 def reduce(self: PIL.Image.Image, factor: int, box: Optional[tuple[int]] = None) -> PIL.Image.Image:
     """
     Reduce the image by the given factor.
@@ -416,7 +362,6 @@
         factor: The reduction factor.
         box: An optional 4-tuple of ints providing the source image region to be reduced. The values must be within (0, 0, width, height) rectangle. If omitted or None, the entire source is used.
     """
->>>>>>> fe086f00
     pass
 
 
