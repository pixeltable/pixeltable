--- conflicted
+++ resolved
@@ -1,13 +1,9 @@
-<<<<<<< HEAD
-# type: ignore
-=======
 """
 Pixeltable [UDFs](https://pixeltable.readme.io/docs/user-defined-functions-udfs)
 that wrap various endpoints from the OpenAI API. In order to use them, you must
 first `pip install openai` and configure your OpenAI credentials, as described in
 the [Working with OpenAI](https://pixeltable.readme.io/docs/working-with-openai) tutorial.
 """
->>>>>>> d84bfe5c
 
 import base64
 import io
@@ -466,10 +462,6 @@
 _T = TypeVar('_T')
 
 
-<<<<<<< HEAD
-def _opt(arg: Optional[_T]) -> Union[_T, NotGiven]:
-    return arg if arg is not None else NOT_GIVEN
-=======
 def _opt(arg: _T) -> Union[_T, 'NotGiven']:
     from openai._types import NOT_GIVEN
 
@@ -480,5 +472,4 @@
 
 
 def __dir__():
-    return __all__
->>>>>>> d84bfe5c
+    return __all__