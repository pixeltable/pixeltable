"""
Pixeltable [UDFs](https://pixeltable.readme.io/docs/user-defined-functions-udfs)
that wrap various endpoints from the OpenAI API. In order to use them, you must
first `pip install openai` and configure your OpenAI credentials, as described in
the [Working with OpenAI](https://pixeltable.readme.io/docs/working-with-openai) tutorial.
"""

import base64
import datetime
import io
import json
import logging
import math
import pathlib
import re
import uuid
from typing import TYPE_CHECKING, Any, Callable, Literal, Optional, Type, TypeVar, Union, cast

import httpx
import numpy as np
import PIL

import pixeltable as pxt
from pixeltable import env, exprs
from pixeltable.func import Batch, Tools
from pixeltable.utils.code import local_public_names

if TYPE_CHECKING:
    import openai

_logger = logging.getLogger('pixeltable')


@env.register_client('openai')
def _(api_key: str) -> 'openai.AsyncOpenAI':
    import openai

    return openai.AsyncOpenAI(
        api_key=api_key,
        # recommended to increase limits for async client to avoid connection errors
        http_client=httpx.AsyncClient(limits=httpx.Limits(max_keepalive_connections=100, max_connections=500)),
    )


def _openai_client() -> 'openai.AsyncOpenAI':
    return env.Env.get().get_client('openai')


# models that share rate limits; see https://platform.openai.com/settings/organization/limits for details
_shared_rate_limits = {
    'gpt-4-turbo': [
        'gpt-4-turbo',
        'gpt-4-turbo-latest',
        'gpt-4-turbo-2024-04-09',
        'gpt-4-turbo-preview',
        'gpt-4-0125-preview',
        'gpt-4-1106-preview',
    ],
    'gpt-4o': [
        'gpt-4o',
        'gpt-4o-latest',
        'gpt-4o-2024-05-13',
        'gpt-4o-2024-08-06',
        'gpt-4o-2024-11-20',
        'gpt-4o-audio-preview',
        'gpt-4o-audio-preview-2024-10-01',
        'gpt-4o-audio-preview-2024-12-17',
    ],
    'gpt-4o-mini': [
        'gpt-4o-mini',
        'gpt-4o-mini-latest',
        'gpt-4o-mini-2024-07-18',
        'gpt-4o-mini-audio-preview',
        'gpt-4o-mini-audio-preview-2024-12-17',
    ],
    'gpt-4o-mini-realtime-preview': [
        'gpt-4o-mini-realtime-preview',
        'gpt-4o-mini-realtime-preview-latest',
        'gpt-4o-mini-realtime-preview-2024-12-17',
    ],
}


def _rate_limits_pool(model: str) -> str:
    for model_family, models in _shared_rate_limits.items():
        if model in models:
            return f'rate-limits:openai:{model_family}'
    return f'rate-limits:openai:{model}'


class OpenAIRateLimitsInfo(env.RateLimitsInfo):
    retryable_errors: tuple[Type[Exception], ...]

    def __init__(self, get_request_resources: Callable[..., dict[str, int]]):
        super().__init__(get_request_resources)
        import openai

        self.retryable_errors = (
            # ConnectionError: we occasionally see this error when the AsyncConnectionPool is trying to close
            # expired connections
            # (AsyncConnectionPool._close_expired_connections() fails with ConnectionError when executing
            # 'await connection.aclose()', which is very likely a bug in AsyncConnectionPool)
            openai.APIConnectionError,
            # the following errors are retryable according to OpenAI's API documentation
            openai.RateLimitError,
            openai.APITimeoutError,
            openai.UnprocessableEntityError,
            openai.InternalServerError,
        )

    def get_retry_delay(self, exc: Exception) -> Optional[float]:
        import openai

        if not isinstance(exc, self.retryable_errors):
            return None
        assert isinstance(exc, openai.APIError)
        return 1.0


# RE pattern for duration in '*-reset' headers;
# examples: 1d2h3ms, 4m5.6s; # fractional seconds can be reported as 0.5s or 500ms
_header_duration_pattern = re.compile(r'(?:(\d+)d)?(?:(\d+)h)?(?:(\d+)ms)|(?:(\d+)m)?(?:([\d.]+)s)?')


def _parse_header_duration(duration_str):
    match = _header_duration_pattern.match(duration_str)
    if not match:
        raise ValueError('Invalid duration format')

    days = int(match.group(1) or 0)
    hours = int(match.group(2) or 0)
    milliseconds = int(match.group(3) or 0)
    minutes = int(match.group(4) or 0)
    seconds = float(match.group(5) or 0)

    return datetime.timedelta(days=days, hours=hours, minutes=minutes, seconds=seconds, milliseconds=milliseconds)


def _get_header_info(
    headers: httpx.Headers, *, requests: bool = True, tokens: bool = True
) -> tuple[Optional[tuple[int, int, datetime.datetime]], Optional[tuple[int, int, datetime.datetime]]]:
    assert requests or tokens
    now = datetime.datetime.now(tz=datetime.timezone.utc)

    requests_info: Optional[tuple[int, int, datetime.datetime]] = None
    if requests:
        requests_limit_str = headers.get('x-ratelimit-limit-requests')
        requests_limit = int(requests_limit_str) if requests_limit_str is not None else None
        requests_remaining_str = headers.get('x-ratelimit-remaining-requests')
        requests_remaining = int(requests_remaining_str) if requests_remaining_str is not None else None
        requests_reset_str = headers.get('x-ratelimit-reset-requests')
        requests_reset_ts = now + _parse_header_duration(requests_reset_str)
        requests_info = (requests_limit, requests_remaining, requests_reset_ts)

    tokens_info: Optional[tuple[int, int, datetime.datetime]] = None
    if tokens:
        tokens_limit_str = headers.get('x-ratelimit-limit-tokens')
        tokens_limit = int(tokens_limit_str) if tokens_limit_str is not None else None
        tokens_remaining_str = headers.get('x-ratelimit-remaining-tokens')
        tokens_remaining = int(tokens_remaining_str) if tokens_remaining_str is not None else None
        tokens_reset_str = headers.get('x-ratelimit-reset-tokens')
        tokens_reset_ts = now + _parse_header_duration(tokens_reset_str)
        tokens_info = (tokens_limit, tokens_remaining, tokens_reset_ts)

    return requests_info, tokens_info


#####################################
# Audio Endpoints


@pxt.udf
async def speech(
    input: str,
    *,
    model: str,
    voice: str,
    response_format: Optional[str] = None,
    speed: Optional[float] = None,
    timeout: Optional[float] = None,
) -> pxt.Audio:
    """
    Generates audio from the input text.

    Equivalent to the OpenAI `audio/speech` API endpoint.
    For additional details, see: <https://platform.openai.com/docs/guides/text-to-speech>

    Request throttling:
    Applies the rate limit set in the config (section `openai.rate_limits`; use the model id as the key). If no rate
    limit is configured, uses a default of 600 RPM.

    __Requirements:__

    - `pip install openai`

    Args:
        input: The text to synthesize into speech.
        model: The model to use for speech synthesis.
        voice: The voice profile to use for speech synthesis. Supported options include:
            `alloy`, `echo`, `fable`, `onyx`, `nova`, and `shimmer`.

    For details on the other parameters, see: <https://platform.openai.com/docs/api-reference/audio/createSpeech>

    Returns:
        An audio file containing the synthesized speech.

    Examples:
        Add a computed column that applies the model `tts-1` to an existing Pixeltable column `tbl.text`
        of the table `tbl`:

        >>> tbl.add_computed_column(audio=speech(tbl.text, model='tts-1', voice='nova'))
    """
    content = await _openai_client().audio.speech.create(
        input=input,
        model=model,
        voice=voice,  # type: ignore
        response_format=_opt(response_format),  # type: ignore
        speed=_opt(speed),
        timeout=_opt(timeout),
    )
    ext = response_format or 'mp3'
    output_filename = str(env.Env.get().tmp_dir / f'{uuid.uuid4()}.{ext}')
    content.write_to_file(output_filename)
    return output_filename


@pxt.udf
async def transcriptions(
    audio: pxt.Audio,
    *,
    model: str,
    language: Optional[str] = None,
    prompt: Optional[str] = None,
    temperature: Optional[float] = None,
    timeout: Optional[float] = None,
) -> dict:
    """
    Transcribes audio into the input language.

    Equivalent to the OpenAI `audio/transcriptions` API endpoint.
    For additional details, see: <https://platform.openai.com/docs/guides/speech-to-text>

    Request throttling:
    Applies the rate limit set in the config (section `openai.rate_limits`; use the model id as the key). If no rate
    limit is configured, uses a default of 600 RPM.

    __Requirements:__

    - `pip install openai`

    Args:
        audio: The audio to transcribe.
        model: The model to use for speech transcription.

    For details on the other parameters, see: <https://platform.openai.com/docs/api-reference/audio/createTranscription>

    Returns:
        A dictionary containing the transcription and other metadata.

    Examples:
        Add a computed column that applies the model `whisper-1` to an existing Pixeltable column `tbl.audio`
        of the table `tbl`:

        >>> tbl.add_computed_column(transcription=transcriptions(tbl.audio, model='whisper-1', language='en'))
    """
    file = pathlib.Path(audio)
    transcription = await _openai_client().audio.transcriptions.create(
        file=file,
        model=model,
        language=_opt(language),
        prompt=_opt(prompt),
        temperature=_opt(temperature),
        timeout=_opt(timeout),
    )
    return transcription.dict()


@pxt.udf
async def translations(
    audio: pxt.Audio,
    *,
    model: str,
    prompt: Optional[str] = None,
    temperature: Optional[float] = None,
    timeout: Optional[float] = None,
) -> dict:
    """
    Translates audio into English.

    Equivalent to the OpenAI `audio/translations` API endpoint.
    For additional details, see: <https://platform.openai.com/docs/guides/speech-to-text>

    Request throttling:
    Applies the rate limit set in the config (section `openai.rate_limits`; use the model id as the key). If no rate
    limit is configured, uses a default of 600 RPM.

    __Requirements:__

    - `pip install openai`

    Args:
        audio: The audio to translate.
        model: The model to use for speech transcription and translation.

    For details on the other parameters, see: <https://platform.openai.com/docs/api-reference/audio/createTranslation>

    Returns:
        A dictionary containing the translation and other metadata.

    Examples:
        Add a computed column that applies the model `whisper-1` to an existing Pixeltable column `tbl.audio`
        of the table `tbl`:

        >>> tbl.add_computed_column(translation=translations(tbl.audio, model='whisper-1', language='en'))
    """
    file = pathlib.Path(audio)
    translation = await _openai_client().audio.translations.create(
        file=file, model=model, prompt=_opt(prompt), temperature=_opt(temperature), timeout=_opt(timeout)
    )
    return translation.dict()


#####################################
# Chat Endpoints


def _default_max_tokens(model: str) -> int:
<<<<<<< HEAD
    if model in {'o1', 'o3-mini'}:
=======
    if (
        _is_model_family(model, 'gpt-4o-realtime')
        or _is_model_family(model, 'gpt-4o-mini-realtime')
        or _is_model_family(model, 'gpt-4-turbo')
        or _is_model_family(model, 'gpt-3.5-turbo')
    ):
        return 4096
    if _is_model_family(model, 'gpt-4'):
        return 8192  # All other gpt-4 models (will not match on gpt-4o models)
    if _is_model_family(model, 'gpt-4o') or _is_model_family(model, 'gpt-4.5-preview'):
        return 16384  # All other gpt-4o / gpt-4.5 models
    if _is_model_family(model, 'o1-preview'):
        return 32768
    if _is_model_family(model, 'o1-mini'):
>>>>>>> dfa8106a
        return 65536
    if _is_model_family(model, 'o1') or _is_model_family(model, 'o3'):
        return 100000  # All other o1 / o3 models
    return 100000  # global default


def _is_model_family(model: str, family: str) -> bool:
    # `model.startswith(family)` would be a simpler match, but increases the risk of false positives.
    # We use a slightly more complicated criterion to make things a little less error prone.
    return model == family or model.startswith(f'{family}-')


def _chat_completions_get_request_resources(
    messages: list, model: str, max_completion_tokens: Optional[int], max_tokens: Optional[int], n: Optional[int]
) -> dict[str, int]:
    completion_tokens = (n or 1) * (max_completion_tokens or max_tokens or _default_max_tokens(model))

    num_tokens = 0.0
    for message in messages:
        num_tokens += 4  # every message follows <im_start>{role/name}\n{content}<im_end>\n
        for key, value in message.items():
            num_tokens += len(value) / 4
            if key == 'name':  # if there's a name, the role is omitted
                num_tokens -= 1  # role is always required and always 1 token
    num_tokens += 2  # every reply is primed with <im_start>assistant
    return {'requests': 1, 'tokens': int(num_tokens) + completion_tokens}


@pxt.udf
async def chat_completions(
    messages: list,
    *,
    model: str,
    frequency_penalty: Optional[float] = None,
    logit_bias: Optional[dict[str, int]] = None,
    logprobs: Optional[bool] = None,
    top_logprobs: Optional[int] = None,
    max_completion_tokens: Optional[int] = None,
    max_tokens: Optional[int] = None,
    n: Optional[int] = None,
    presence_penalty: Optional[float] = None,
    reasoning_effort: Optional[Literal['low', 'medium', 'high']] = None,
    response_format: Optional[dict] = None,
    seed: Optional[int] = None,
    stop: Optional[list[str]] = None,
    temperature: Optional[float] = None,
    tools: Optional[list[dict]] = None,
    tool_choice: Optional[dict] = None,
    top_p: Optional[float] = None,
    user: Optional[str] = None,
    timeout: Optional[float] = None,
) -> dict:
    """
    Creates a model response for the given chat conversation.

    Equivalent to the OpenAI `chat/completions` API endpoint.
    For additional details, see: <https://platform.openai.com/docs/guides/chat-completions>

    Request throttling:
    Uses the rate limit-related headers returned by the API to throttle requests adaptively, based on available
    request and token capacity. No configuration is necessary.

    __Requirements:__

    - `pip install openai`

    Args:
        messages: A list of messages to use for chat completion, as described in the OpenAI API documentation.
        model: The model to use for chat completion.

    For details on the other parameters, see: <https://platform.openai.com/docs/api-reference/chat>

    Returns:
        A dictionary containing the response and other metadata.

    Examples:
        Add a computed column that applies the model `gpt-4o-mini` to an existing Pixeltable column `tbl.prompt`
        of the table `tbl`:

        >>> messages = [
                {'role': 'system', 'content': 'You are a helpful assistant.'},
                {'role': 'user', 'content': tbl.prompt}
            ]
            tbl.add_computed_column(response=chat_completions(messages, model='gpt-4o-mini'))
    """
    if tools is not None:
        tools = [{'type': 'function', 'function': tool} for tool in tools]

    tool_choice_: Union[str, dict, None] = None
    if tool_choice is not None:
        if tool_choice['auto']:
            tool_choice_ = 'auto'
        elif tool_choice['required']:
            tool_choice_ = 'required'
        else:
            assert tool_choice['tool'] is not None
            tool_choice_ = {'type': 'function', 'function': {'name': tool_choice['tool']}}

    extra_body: Optional[dict[str, Any]] = None
    if tool_choice is not None and not tool_choice['parallel_tool_calls']:
        extra_body = {'parallel_tool_calls': False}

    # make sure the pool info exists prior to making the request
    resource_pool = _rate_limits_pool(model)
    rate_limits_info = env.Env.get().get_resource_pool_info(
        resource_pool, lambda: OpenAIRateLimitsInfo(_chat_completions_get_request_resources)
    )

    # cast(Any, ...): avoid mypy errors
    result = await _openai_client().chat.completions.with_raw_response.create(
        messages=messages,
        model=model,
        frequency_penalty=_opt(frequency_penalty),
        logit_bias=_opt(logit_bias),
        logprobs=_opt(logprobs),
        top_logprobs=_opt(top_logprobs),
        max_completion_tokens=_opt(max_completion_tokens),
        max_tokens=_opt(max_tokens),
        n=_opt(n),
        presence_penalty=_opt(presence_penalty),
        reasoning_effort=_opt(reasoning_effort),
        response_format=_opt(cast(Any, response_format)),
        seed=_opt(seed),
        stop=_opt(stop),
        temperature=_opt(temperature),
        tools=_opt(cast(Any, tools)),
        tool_choice=_opt(cast(Any, tool_choice_)),
        top_p=_opt(top_p),
        user=_opt(user),
        timeout=_opt(timeout),
        extra_body=extra_body,
    )

    requests_info, tokens_info = _get_header_info(result.headers)
    rate_limits_info.record(requests=requests_info, tokens=tokens_info)

    return json.loads(result.text)


def _vision_get_request_resources(
    prompt: str,
    image: PIL.Image.Image,
    model: str,
    max_completion_tokens: Optional[int],
    max_tokens: Optional[int],
    n: Optional[int],
) -> dict[str, int]:
    completion_tokens = (n or 1) * (max_completion_tokens or max_tokens or _default_max_tokens(model))
    prompt_tokens = len(prompt) / 4

    # calculate image tokens based on
    # https://platform.openai.com/docs/guides/vision/calculating-costs#calculating-costs
    # assuming detail='high' (which appears to be the default, according to community forum posts)

    # number of 512x512 crops; ceil(): partial crops still count as full crops
    crops_width = math.ceil(image.width / 512)
    crops_height = math.ceil(image.height / 512)
    total_crops = crops_width * crops_height

    base_tokens = 85  # base cost for the initial 512x512 overview
    crop_tokens = 170  # cost per additional 512x512 crop
    img_tokens = base_tokens + (crop_tokens * total_crops)

    total_tokens = (
        prompt_tokens
        + img_tokens
        + completion_tokens
        + 4  # for <im_start>{role/name}\n{content}<im_end>\n
        + 2  # for reply's <im_start>assistant
    )
    return {'requests': 1, 'tokens': int(total_tokens)}


@pxt.udf
async def vision(
    prompt: str,
    image: PIL.Image.Image,
    *,
    model: str,
    max_completion_tokens: Optional[int] = None,
    max_tokens: Optional[int] = None,
    n: Optional[int] = 1,
    timeout: Optional[float] = None,
) -> str:
    """
    Analyzes an image with the OpenAI vision capability. This is a convenience function that takes an image and
    prompt, and constructs a chat completion request that utilizes OpenAI vision.

    For additional details, see: <https://platform.openai.com/docs/guides/vision>

    Request throttling:
    Uses the rate limit-related headers returned by the API to throttle requests adaptively, based on available
    request and token capacity. No configuration is necessary.

    __Requirements:__

    - `pip install openai`

    Args:
        prompt: A prompt for the OpenAI vision request.
        image: The image to analyze.
        model: The model to use for OpenAI vision.

    Returns:
        The response from the OpenAI vision API.

    Examples:
        Add a computed column that applies the model `gpt-4o-mini` to an existing Pixeltable column `tbl.image`
        of the table `tbl`:

        >>> tbl.add_computed_column(response=vision("What's in this image?", tbl.image, model='gpt-4o-mini'))
    """
    # TODO(aaron-siegel): Decompose CPU/GPU ops into separate functions
    bytes_arr = io.BytesIO()
    image.save(bytes_arr, format='png')
    b64_bytes = base64.b64encode(bytes_arr.getvalue())
    b64_encoded_image = b64_bytes.decode('utf-8')
    messages = [
        {
            'role': 'user',
            'content': [
                {'type': 'text', 'text': prompt},
                {'type': 'image_url', 'image_url': {'url': f'data:image/png;base64,{b64_encoded_image}'}},
            ],
        }
    ]

    # make sure the pool info exists prior to making the request
    resource_pool = _rate_limits_pool(model)
    rate_limits_info = env.Env.get().get_resource_pool_info(
        resource_pool, lambda: OpenAIRateLimitsInfo(_vision_get_request_resources)
    )

    result = await _openai_client().chat.completions.with_raw_response.create(
        messages=messages,  # type: ignore
        model=model,
        max_completion_tokens=_opt(max_completion_tokens),
        max_tokens=_opt(max_tokens),
        n=_opt(n),
        timeout=_opt(timeout),
    )

    requests_info, tokens_info = _get_header_info(result.headers)
    rate_limits_info.record(requests=requests_info, tokens=tokens_info)

    result = json.loads(result.text)
    return result['choices'][0]['message']['content']


#####################################
# Embeddings Endpoints

_embedding_dimensions_cache: dict[str, int] = {
    'text-embedding-ada-002': 1536,
    'text-embedding-3-small': 1536,
    'text-embedding-3-large': 3072,
}


def _embeddings_get_request_resources(input: list[str]) -> dict[str, int]:
    input_len = sum(len(s) for s in input)
    return {'requests': 1, 'tokens': int(input_len / 4)}


@pxt.udf(batch_size=32)
async def embeddings(
    input: Batch[str],
    *,
    model: str,
    dimensions: Optional[int] = None,
    user: Optional[str] = None,
    timeout: Optional[float] = None,
) -> Batch[pxt.Array[(None,), pxt.Float]]:
    """
    Creates an embedding vector representing the input text.

    Equivalent to the OpenAI `embeddings` API endpoint.
    For additional details, see: <https://platform.openai.com/docs/guides/embeddings>

    Request throttling:
    Uses the rate limit-related headers returned by the API to throttle requests adaptively, based on available
    request and token capacity. No configuration is necessary.

    __Requirements:__

    - `pip install openai`

    Args:
        input: The text to embed.
        model: The model to use for the embedding.
        dimensions: The vector length of the embedding. If not specified, Pixeltable will use
            a default value based on the model.

    For details on the other parameters, see: <https://platform.openai.com/docs/api-reference/embeddings>

    Returns:
        An array representing the application of the given embedding to `input`.

    Examples:
        Add a computed column that applies the model `text-embedding-3-small` to an existing
        Pixeltable column `tbl.text` of the table `tbl`:

        >>> tbl.add_computed_column(embed=embeddings(tbl.text, model='text-embedding-3-small'))

        Add an embedding index to an existing column `text`, using the model `text-embedding-3-small`:

        >>> tbl.add_embedding_index(embedding=embeddings.using(model='text-embedding-3-small'))
    """
    _logger.debug(f'embeddings: batch_size={len(input)}')
    resource_pool = _rate_limits_pool(model)
    rate_limits_info = env.Env.get().get_resource_pool_info(
        resource_pool, lambda: OpenAIRateLimitsInfo(_embeddings_get_request_resources)
    )
    result = await _openai_client().embeddings.with_raw_response.create(
        input=input,
        model=model,
        dimensions=_opt(dimensions),
        user=_opt(user),
        encoding_format='float',
        timeout=_opt(timeout),
    )
    requests_info, tokens_info = _get_header_info(result.headers)
    rate_limits_info.record(requests=requests_info, tokens=tokens_info)
    return [np.array(data['embedding'], dtype=np.float64) for data in json.loads(result.content)['data']]


@embeddings.conditional_return_type
def _(model: str, dimensions: Optional[int] = None) -> pxt.ArrayType:
    if dimensions is None:
        if model not in _embedding_dimensions_cache:
            # TODO: find some other way to retrieve a sample
            return pxt.ArrayType((None,), dtype=pxt.FloatType(), nullable=False)
        dimensions = _embedding_dimensions_cache.get(model)
    return pxt.ArrayType((dimensions,), dtype=pxt.FloatType(), nullable=False)


#####################################
# Images Endpoints


@pxt.udf
async def image_generations(
    prompt: str,
    *,
    model: str = 'dall-e-2',
    quality: Optional[str] = None,
    size: Optional[str] = None,
    style: Optional[str] = None,
    user: Optional[str] = None,
    timeout: Optional[float] = None,
) -> PIL.Image.Image:
    """
    Creates an image given a prompt.

    Equivalent to the OpenAI `images/generations` API endpoint.
    For additional details, see: <https://platform.openai.com/docs/guides/images>

    Request throttling:
    Applies the rate limit set in the config (section `openai.rate_limits`; use the model id as the key). If no rate
    limit is configured, uses a default of 600 RPM.

    __Requirements:__

    - `pip install openai`

    Args:
        prompt: Prompt for the image.
        model: The model to use for the generations.

    For details on the other parameters, see: <https://platform.openai.com/docs/api-reference/images/create>

    Returns:
        The generated image.

    Examples:
        Add a computed column that applies the model `dall-e-2` to an existing
        Pixeltable column `tbl.text` of the table `tbl`:

        >>> tbl.add_computed_column(gen_image=image_generations(tbl.text, model='dall-e-2'))
    """
    # TODO(aaron-siegel): Decompose CPU/GPU ops into separate functions
    result = await _openai_client().images.generate(
        prompt=prompt,
        model=_opt(model),
        quality=_opt(quality),  # type: ignore
        size=_opt(size),  # type: ignore
        style=_opt(style),  # type: ignore
        user=_opt(user),
        response_format='b64_json',
        timeout=_opt(timeout),
    )
    b64_str = result.data[0].b64_json
    b64_bytes = base64.b64decode(b64_str)
    img = PIL.Image.open(io.BytesIO(b64_bytes))
    img.load()
    return img


@image_generations.conditional_return_type
def _(size: Optional[str] = None) -> pxt.ImageType:
    if size is None:
        return pxt.ImageType(size=(1024, 1024))
    x_pos = size.find('x')
    if x_pos == -1:
        return pxt.ImageType()
    try:
        width, height = int(size[:x_pos]), int(size[x_pos + 1 :])
    except ValueError:
        return pxt.ImageType()
    return pxt.ImageType(size=(width, height))


#####################################
# Moderations Endpoints


@pxt.udf
async def moderations(input: str, *, model: str = 'omni-moderation-latest') -> dict:
    """
    Classifies if text is potentially harmful.

    Equivalent to the OpenAI `moderations` API endpoint.
    For additional details, see: <https://platform.openai.com/docs/guides/moderation>

    Request throttling:
    Applies the rate limit set in the config (section `openai.rate_limits`; use the model id as the key). If no rate
    limit is configured, uses a default of 600 RPM.

    __Requirements:__

    - `pip install openai`

    Args:
        input: Text to analyze with the moderations model.
        model: The model to use for moderations.

    For details on the other parameters, see: <https://platform.openai.com/docs/api-reference/moderations>

    Returns:
        Details of the moderations results.

    Examples:
        Add a computed column that applies the model `text-moderation-stable` to an existing
        Pixeltable column `tbl.input` of the table `tbl`:

        >>> tbl.add_computed_column(moderations=moderations(tbl.text, model='text-moderation-stable'))
    """
    result = await _openai_client().moderations.create(input=input, model=_opt(model))
    return result.dict()


@speech.resource_pool
@transcriptions.resource_pool
@translations.resource_pool
@image_generations.resource_pool
@moderations.resource_pool
def _(model: str) -> str:
    return f'request-rate:openai:{model}'


@chat_completions.resource_pool
@vision.resource_pool
@embeddings.resource_pool
def _(model: str) -> str:
    return _rate_limits_pool(model)


def invoke_tools(tools: Tools, response: exprs.Expr) -> exprs.InlineDict:
    """Converts an OpenAI response dict to Pixeltable tool invocation format and calls `tools._invoke()`."""
    return tools._invoke(_openai_response_to_pxt_tool_calls(response))


@pxt.udf
def _openai_response_to_pxt_tool_calls(response: dict) -> Optional[dict]:
    if 'tool_calls' not in response['choices'][0]['message'] or response['choices'][0]['message']['tool_calls'] is None:
        return None
    openai_tool_calls = response['choices'][0]['message']['tool_calls']
    return {
        tool_call['function']['name']: {'args': json.loads(tool_call['function']['arguments'])}
        for tool_call in openai_tool_calls
    }


_T = TypeVar('_T')


def _opt(arg: _T) -> Union[_T, 'openai.NotGiven']:
    import openai

    return arg if arg is not None else openai.NOT_GIVEN


__all__ = local_public_names(__name__)


def __dir__():
    return __all__<|MERGE_RESOLUTION|>--- conflicted
+++ resolved
@@ -325,9 +325,6 @@
 
 
 def _default_max_tokens(model: str) -> int:
-<<<<<<< HEAD
-    if model in {'o1', 'o3-mini'}:
-=======
     if (
         _is_model_family(model, 'gpt-4o-realtime')
         or _is_model_family(model, 'gpt-4o-mini-realtime')
@@ -342,7 +339,6 @@
     if _is_model_family(model, 'o1-preview'):
         return 32768
     if _is_model_family(model, 'o1-mini'):
->>>>>>> dfa8106a
         return 65536
     if _is_model_family(model, 'o1') or _is_model_family(model, 'o3'):
         return 100000  # All other o1 / o3 models
