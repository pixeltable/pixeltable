--- conflicted
+++ resolved
@@ -116,16 +116,12 @@
         import openai
 
         self.retryable_errors = (
-<<<<<<< HEAD
-=======
             # ConnectionError: we occasionally see this error when the AsyncConnectionPool is trying to close
             # expired connections
             # (AsyncConnectionPool._close_expired_connections() fails with ConnectionError when executing
             # 'await connection.aclose()', which is potentially a bug in AsyncConnectionPool)
             openai.APIConnectionError,
-
             # the following errors are retryable according to OpenAI's API documentation
->>>>>>> 931be7ee
             openai.RateLimitError,
             openai.APITimeoutError,
             openai.UnprocessableEntityError,
@@ -400,7 +396,8 @@
     # make sure the pool info exists prior to making the request
     resource_pool = _resource_pool(model)
     rate_limits_info = env.Env.get().get_resource_pool_info(
-        resource_pool, lambda: OpenAIRateLimitsInfo(_chat_completions_get_request_resources))
+        resource_pool, lambda: OpenAIRateLimitsInfo(_chat_completions_get_request_resources)
+    )
 
     # cast(Any, ...): avoid mypy errors
     result = await _async_openai_client().chat.completions.with_raw_response.create(
@@ -426,12 +423,6 @@
     )
 
     requests_info, tokens_info = _get_header_info(result.headers)
-<<<<<<< HEAD
-    rate_limits_info = env.Env.get().get_resource_pool_info(
-        resource_pool, lambda: OpenAIRateLimitsInfo(_chat_completions_get_request_resources)
-    )
-=======
->>>>>>> 931be7ee
     rate_limits_info.record(requests=requests_info, tokens=tokens_info)
 
     return json.loads(result.text)
@@ -530,17 +521,12 @@
     _logger.debug(f'embeddings: batch_size={len(input)}')
     resource_pool = _resource_pool(model)
     rate_limits_info = env.Env.get().get_resource_pool_info(
-        resource_pool, lambda: OpenAIRateLimitsInfo(_embeddings_get_request_resources))
+        resource_pool, lambda: OpenAIRateLimitsInfo(_embeddings_get_request_resources)
+    )
     result = await _async_openai_client().embeddings.with_raw_response.create(
         input=input, model=model, dimensions=_opt(dimensions), user=_opt(user), encoding_format='float'
     )
     requests_info, tokens_info = _get_header_info(result.headers)
-<<<<<<< HEAD
-    rate_limits_info = env.Env.get().get_resource_pool_info(
-        resource_pool, lambda: OpenAIRateLimitsInfo(_embeddings_get_request_resources)
-    )
-=======
->>>>>>> 931be7ee
     rate_limits_info.record(requests=requests_info, tokens=tokens_info)
     return [np.array(data['embedding'], dtype=np.float64) for data in json.loads(result.content)['data']]
 
