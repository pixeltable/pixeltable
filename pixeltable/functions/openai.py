--- conflicted
+++ resolved
@@ -358,9 +358,6 @@
             for tool in tools
         ]
 
-<<<<<<< HEAD
-    result = await _async_openai_client().chat.completions.with_raw_response.create(
-=======
     tool_choice_: Union[str, dict, None] = None
     if tool_choice is not None:
         if tool_choice['auto']:
@@ -378,8 +375,7 @@
     if tool_choice is not None and not tool_choice['parallel_tool_calls']:
         extra_body = {'parallel_tool_calls': False}
 
-    result = _retry(_openai_client().chat.completions.create)(
->>>>>>> 7ca32556
+    result = await _async_openai_client().chat.completions.with_raw_response.create(
         messages=messages,
         model=model,
         frequency_penalty=_opt(frequency_penalty),
@@ -397,11 +393,8 @@
         tools=_opt(tools),
         tool_choice=_opt(tool_choice_),
         user=_opt(user),
-<<<<<<< HEAD
         timeout=10
-=======
         extra_body=extra_body,
->>>>>>> 7ca32556
     )
 
     _report_header_info(result.headers, _resource_pool(model))
