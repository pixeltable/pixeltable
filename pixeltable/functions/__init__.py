--- conflicted
+++ resolved
@@ -1,10 +1,6 @@
 import tempfile
 from pathlib import Path
-<<<<<<< HEAD
 from typing import Optional, Union, Any
-=======
-from typing import Optional, Union
->>>>>>> e8ce99a2
 
 import PIL.Image
 import av
@@ -17,32 +13,13 @@
 # import all standard function modules here so they get registered with the FunctionRegistry
 import pixeltable.functions.pil.image
 from pixeltable import exprs
-<<<<<<< HEAD
 from pixeltable.type_system import StringType, IntType, JsonType, ColumnType, FloatType, ImageType, VideoType
-=======
-from pixeltable.type_system import IntType, ColumnType, FloatType, ImageType, VideoType
 
 # automatically import all submodules so that the udfs get registered
 from . import image
 from . import string
 from . import video
 
-try:
-    import openai
-    from .util import create_openai_module
-    _mod = create_openai_module()
-    #func.FunctionRegistry.get().register_module(_mod)
-except ImportError:
-    pass
-
-try:
-    import together
-    from .util import create_together_module
-    _mod = create_together_module()
-    #func.FunctionRegistry.get().register_module(_mod)
-except ImportError:
-    pass
->>>>>>> e8ce99a2
 
 # TODO: remove and replace calls with astype()
 def cast(expr: exprs.Expr, target_type: ColumnType) -> exprs.Expr:
