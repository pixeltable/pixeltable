--- conflicted
+++ resolved
@@ -3,18 +3,7 @@
 from pixeltable.utils.code import local_public_names
 
 
-<<<<<<< HEAD
-import pixeltable.env as env
-import pixeltable.func as func
-# import all standard function modules here so they get registered with the FunctionRegistry
-import pixeltable.functions.pil.image
-from pixeltable import exprs
-from pixeltable.type_system import IntType, ColumnType, FloatType, ImageType, VideoType
-# automatically import all submodules so that the udfs get registered
-from . import image, string, video
-=======
 __all__ = local_public_names(__name__, exclude=['globals']) + local_public_names(globals.__name__)
->>>>>>> d84bfe5c
 
 
 def __dir__():
