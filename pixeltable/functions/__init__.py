--- conflicted
+++ resolved
@@ -1,9 +1,5 @@
 from pixeltable.utils.code import local_public_names
 
-<<<<<<< HEAD
-from . import (anthropic, audio, fireworks, gemini, huggingface, image, json, llama_cpp, math, mistralai, ollama,
-               openai, string, timestamp, together, video, vision, whisper, replicate)
-=======
 from . import (
     anthropic,
     audio,
@@ -17,6 +13,7 @@
     mistralai,
     ollama,
     openai,
+    replicate,
     string,
     timestamp,
     together,
@@ -24,7 +21,6 @@
     vision,
     whisper,
 )
->>>>>>> 4b99f441
 from .globals import count, max, mean, min, sum
 
 __all__ = local_public_names(__name__, exclude=['globals']) + local_public_names(globals.__name__)
