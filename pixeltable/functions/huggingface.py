from typing import Callable, TypeVar

import PIL.Image
import numpy as np

import pixeltable as pxt
import pixeltable.env as env
import pixeltable.type_system as ts
from pixeltable.func import Batch


@pxt.udf(batch_size=32, return_type=ts.ArrayType((None,), dtype=ts.FloatType()))
def sentence_transformer(
        sentences: Batch[str], *, model_id: str, normalize_embeddings: bool = False
) -> Batch[np.ndarray]:
    env.Env.get().require_package('sentence_transformers')
    from sentence_transformers import SentenceTransformer

    model = _lookup_model(model_id, SentenceTransformer)

    array = model.encode(sentences, normalize_embeddings=normalize_embeddings)
    return [array[i] for i in range(array.shape[0])]


@pxt.udf
def sentence_transformer_list(sentences: list, *, model_id: str, normalize_embeddings: bool = False) -> list:
    env.Env.get().require_package('sentence_transformers')
    from sentence_transformers import SentenceTransformer

    model = _lookup_model(model_id, SentenceTransformer)

    array = model.encode(sentences, normalize_embeddings=normalize_embeddings)
    return [array[i].tolist() for i in range(array.shape[0])]


@pxt.udf(batch_size=32)
def cross_encoder(sentences1: Batch[str], sentences2: Batch[str], *, model_id: str) -> Batch[float]:
    env.Env.get().require_package('sentence_transformers')
    from sentence_transformers import CrossEncoder

    model = _lookup_model(model_id, CrossEncoder)

    array = model.predict([[s1, s2] for s1, s2 in zip(sentences1, sentences2)], convert_to_numpy=True)
    return array.tolist()


@pxt.udf
def cross_encoder_list(sentence1: str, sentences2: list, *, model_id: str) -> list:
    env.Env.get().require_package('sentence_transformers')
    from sentence_transformers import CrossEncoder

    model = _lookup_model(model_id, CrossEncoder)

    array = model.predict([[sentence1, s2] for s2 in sentences2], convert_to_numpy=True)
    return array.tolist()


@pxt.udf(batch_size=32, return_type=ts.ArrayType((512,), dtype=ts.FloatType(), nullable=False))
def clip_text(text: Batch[str], *, model_id: str) -> Batch[np.ndarray]:
    env.Env.get().require_package('transformers')
    import torch
    from transformers import CLIPModel, CLIPProcessor

    model = _lookup_model(model_id, CLIPModel.from_pretrained)
<<<<<<< HEAD
    model.eval()
=======
    assert model.config.projection_dim == 512
>>>>>>> b5091dde
    processor = _lookup_processor(model_id, CLIPProcessor.from_pretrained)

    with torch.no_grad():
        inputs = processor(text=text, return_tensors='pt', padding=True, truncation=True)
        embeddings = model.get_text_features(**inputs).detach().numpy()

    return [embeddings[i] for i in range(embeddings.shape[0])]


@pxt.udf(batch_size=32, return_type=ts.ArrayType((512,), dtype=ts.FloatType(), nullable=False))
def clip_image(image: Batch[PIL.Image.Image], *, model_id: str) -> Batch[np.ndarray]:
    env.Env.get().require_package('transformers')
    import torch
    from transformers import CLIPModel, CLIPProcessor

    model = _lookup_model(model_id, CLIPModel.from_pretrained)
<<<<<<< HEAD
    model.eval()
=======
    assert model.config.projection_dim == 512
>>>>>>> b5091dde
    processor = _lookup_processor(model_id, CLIPProcessor.from_pretrained)

    with torch.no_grad():
        inputs = processor(images=image, return_tensors='pt', padding=True)
        embeddings = model.get_image_features(**inputs).detach().numpy()

    return [embeddings[i] for i in range(embeddings.shape[0])]


@pxt.udf(batch_size=4)
def detr_for_object_detection(
        image: Batch[PIL.Image.Image],
        *,
        model_id: str,
        threshold: float = 0.5,
        device: str = 'cpu'
) -> Batch[dict]:
    env.Env.get().require_package('transformers')
    import torch
    from transformers import DetrImageProcessor, DetrForObjectDetection

    model = _lookup_model(model_id, lambda x: DetrForObjectDetection.from_pretrained(x, revision='no_timm'))
    model = model.to(device)
    model.eval()
    processor = _lookup_processor(model_id, lambda x: DetrImageProcessor.from_pretrained(x, revision='no_timm'))

    with torch.no_grad():
        inputs = processor(images=image, return_tensors='pt')
        outputs = model(**inputs.to(device))
        results = processor.post_process_object_detection(
            outputs, threshold=threshold, target_sizes=[(img.height, img.width) for img in image]
        )

    return [
        {
            'scores': [score.item() for score in result['scores']],
            'labels': [label.item() for label in result['labels']],
            'label_text': [model.config.id2label[label.item()] for label in result['labels']],
            'boxes': [box.tolist() for box in result['boxes']]
        }
        for result in results
    ]


T = TypeVar('T')


def _lookup_model(model_id: str, create: Callable[[str], T]) -> T:
    key = (model_id, create)  # For safety, include the `create` callable in the cache key
    if key not in _model_cache:
        _model_cache[key] = create(model_id)
    return _model_cache[key]


def _lookup_processor(model_id: str, create: Callable[[str], T]) -> T:
    key = (model_id, create)  # For safety, include the `create` callable in the cache key
    if key not in _processor_cache:
        _processor_cache[key] = create(model_id)
    return _processor_cache[key]


_model_cache = {}
_processor_cache = {}<|MERGE_RESOLUTION|>--- conflicted
+++ resolved
@@ -62,11 +62,8 @@
     from transformers import CLIPModel, CLIPProcessor
 
     model = _lookup_model(model_id, CLIPModel.from_pretrained)
-<<<<<<< HEAD
+    assert model.config.projection_dim == 512
     model.eval()
-=======
-    assert model.config.projection_dim == 512
->>>>>>> b5091dde
     processor = _lookup_processor(model_id, CLIPProcessor.from_pretrained)
 
     with torch.no_grad():
@@ -83,11 +80,8 @@
     from transformers import CLIPModel, CLIPProcessor
 
     model = _lookup_model(model_id, CLIPModel.from_pretrained)
-<<<<<<< HEAD
+    assert model.config.projection_dim == 512
     model.eval()
-=======
-    assert model.config.projection_dim == 512
->>>>>>> b5091dde
     processor = _lookup_processor(model_id, CLIPProcessor.from_pretrained)
 
     with torch.no_grad():
