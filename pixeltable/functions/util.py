from typing import Tuple, List, Optional
import types
import sys

import pixeltable.func as func
import pixeltable.type_system as ts
import pixeltable.env as env


<<<<<<< HEAD
=======
def create_openai_module() -> types.ModuleType:
    """Create module pixeltable.functions.openai and populate it with functions for the OpenAPI functions"""
    module_name = 'pixeltable.functions.openai'
    pt_module = types.ModuleType(module_name)
    pt_module.__package__ = 'pixeltable.functions'
    sys.modules[module_name] = pt_module
    specs = [
        func.OpenAIFunctionSpec(
            name='chat_completion',
            call=['chat', 'completions', 'create'],
            params={
                'messages': ts.JsonType(nullable=False),
                'model': ts.StringType(nullable=False),
                'frequency_penalty': ts.FloatType(nullable=True),
                'logit_bias': ts.JsonType(nullable=True),
                'max_tokens': ts.IntType(nullable=True),
                'n': ts.IntType(nullable=True),
                'presence_penalty': ts.FloatType(nullable=True),
                'response_format': ts.JsonType(nullable=True),
                'seed': ts.IntType(nullable=True),
                # tool_choice: ChatCompletionToolChoiceOptionParam | NotGiven = NOT_GIVEN,
                # tools: List[ChatCompletionToolParam] | NotGiven = NOT_GIVEN,
                'top_p': ts.FloatType(nullable=True),
                'temperature': ts.FloatType(nullable=True),
            },
            batch_params=[],
            output_path=None,
            output_type=ts.JsonType(nullable=False),
        ),
        func.OpenAIFunctionSpec(
            name='embedding',
            call=['embeddings', 'create'],
            params={
                'input': ts.StringType(nullable=False),
                'model': ts.StringType(nullable=False),  # TODO: defaults? text-embedding-ada-002
                'encoding_format': ts.StringType(nullable=True),
            },
            batch_params=['input'],
            output_path='data[].embedding',
            output_type=ts.ArrayType((None,), dtype=ts.FloatType(), nullable=False),
        ),
        func.OpenAIFunctionSpec(
            name='moderation',
            call=['moderations', 'create'],
            params={
                'input': ts.StringType(nullable=False),
                'model': ts.StringType(nullable=True),
            },
            batch_params=[],
            output_path='results[0]',
            output_type=ts.JsonType(nullable=False),
        ),
    ]

    for spec in specs:
        fn = func.OpenAIFunction(spec, self_path=f'{module_name}.{spec.name}')
        setattr(pt_module, spec.name, fn)

    return pt_module

def create_together_module() -> types.ModuleType:
    """Create module pixeltable.functions.together and populate it with functions for the Together functions"""
    module_name = 'pixeltable.functions.together'
    pt_module = types.ModuleType(module_name)
    pt_module.__package__ = 'pixeltable.functions'
    sys.modules[module_name] = pt_module
    specs = [
        func.TogetherFunctionSpec(
            name='completion',
            call=['Complete', 'create'],
            params={
                'prompt': ts.StringType(),
                'model': ts.StringType(),
                'max_tokens': ts.IntType(nullable=True),
                'repetition_penalty': ts.FloatType(nullable=True),
                'response_format': ts.JsonType(nullable=True),
                'seed': ts.IntType(nullable=True),
                'stop': ts.JsonType(nullable=True),
                'top_k': ts.IntType(nullable=True),
                'top_p': ts.FloatType(nullable=True),
                'temperature': ts.FloatType(nullable=True),
            },
            batch_params=[],
            output_path=None,
            output_type=ts.JsonType(nullable=False),
        ),
    ]

    for spec in specs:
        fn = func.TogetherFunction(spec, self_path=f'{module_name}.{spec.name}')
        setattr(pt_module, spec.name, fn)

    return pt_module

>>>>>>> e8ce99a2
def create_nos_modules() -> List[types.ModuleType]:
    """Create module pixeltable.functions.nos with one submodule per task and return the submodules"""
    models = env.Env.get().nos_client.ListModels()
    model_info = [env.Env.get().nos_client.GetModelInfo(model) for model in models]
    model_info.sort(key=lambda info: info.task.value)

    module_name = 'pixeltable.functions.nos'
    nos_module = types.ModuleType(module_name)
    nos_module.__package__ = 'pixeltable.functions'
    sys.modules[module_name] = nos_module

    prev_task = ''
    new_modules: List[types.ModuleType] = []
    sub_module: Optional[types.ModuleType] = None
    for info in model_info:
        if info.task.value != prev_task:
            # we construct one submodule per task
            namespace = info.task.name.lower()
            submodule_name = f'{module_name}.{namespace}'
            sub_module = types.ModuleType(submodule_name)
            sub_module.__package__ = module_name
            setattr(nos_module, namespace, sub_module)
            new_modules.append(sub_module)
            sys.modules[submodule_name] = sub_module
            prev_task = info.task.value

        # add a Function for this model to the module
        model_id = info.name.replace("/", "_").replace("-", "_")
        pt_func = func.NOSFunction(info, f'{submodule_name}.{model_id}')
        setattr(sub_module, model_id, pt_func)

    return new_modules<|MERGE_RESOLUTION|>--- conflicted
+++ resolved
@@ -7,103 +7,6 @@
 import pixeltable.env as env
 
 
-<<<<<<< HEAD
-=======
-def create_openai_module() -> types.ModuleType:
-    """Create module pixeltable.functions.openai and populate it with functions for the OpenAPI functions"""
-    module_name = 'pixeltable.functions.openai'
-    pt_module = types.ModuleType(module_name)
-    pt_module.__package__ = 'pixeltable.functions'
-    sys.modules[module_name] = pt_module
-    specs = [
-        func.OpenAIFunctionSpec(
-            name='chat_completion',
-            call=['chat', 'completions', 'create'],
-            params={
-                'messages': ts.JsonType(nullable=False),
-                'model': ts.StringType(nullable=False),
-                'frequency_penalty': ts.FloatType(nullable=True),
-                'logit_bias': ts.JsonType(nullable=True),
-                'max_tokens': ts.IntType(nullable=True),
-                'n': ts.IntType(nullable=True),
-                'presence_penalty': ts.FloatType(nullable=True),
-                'response_format': ts.JsonType(nullable=True),
-                'seed': ts.IntType(nullable=True),
-                # tool_choice: ChatCompletionToolChoiceOptionParam | NotGiven = NOT_GIVEN,
-                # tools: List[ChatCompletionToolParam] | NotGiven = NOT_GIVEN,
-                'top_p': ts.FloatType(nullable=True),
-                'temperature': ts.FloatType(nullable=True),
-            },
-            batch_params=[],
-            output_path=None,
-            output_type=ts.JsonType(nullable=False),
-        ),
-        func.OpenAIFunctionSpec(
-            name='embedding',
-            call=['embeddings', 'create'],
-            params={
-                'input': ts.StringType(nullable=False),
-                'model': ts.StringType(nullable=False),  # TODO: defaults? text-embedding-ada-002
-                'encoding_format': ts.StringType(nullable=True),
-            },
-            batch_params=['input'],
-            output_path='data[].embedding',
-            output_type=ts.ArrayType((None,), dtype=ts.FloatType(), nullable=False),
-        ),
-        func.OpenAIFunctionSpec(
-            name='moderation',
-            call=['moderations', 'create'],
-            params={
-                'input': ts.StringType(nullable=False),
-                'model': ts.StringType(nullable=True),
-            },
-            batch_params=[],
-            output_path='results[0]',
-            output_type=ts.JsonType(nullable=False),
-        ),
-    ]
-
-    for spec in specs:
-        fn = func.OpenAIFunction(spec, self_path=f'{module_name}.{spec.name}')
-        setattr(pt_module, spec.name, fn)
-
-    return pt_module
-
-def create_together_module() -> types.ModuleType:
-    """Create module pixeltable.functions.together and populate it with functions for the Together functions"""
-    module_name = 'pixeltable.functions.together'
-    pt_module = types.ModuleType(module_name)
-    pt_module.__package__ = 'pixeltable.functions'
-    sys.modules[module_name] = pt_module
-    specs = [
-        func.TogetherFunctionSpec(
-            name='completion',
-            call=['Complete', 'create'],
-            params={
-                'prompt': ts.StringType(),
-                'model': ts.StringType(),
-                'max_tokens': ts.IntType(nullable=True),
-                'repetition_penalty': ts.FloatType(nullable=True),
-                'response_format': ts.JsonType(nullable=True),
-                'seed': ts.IntType(nullable=True),
-                'stop': ts.JsonType(nullable=True),
-                'top_k': ts.IntType(nullable=True),
-                'top_p': ts.FloatType(nullable=True),
-                'temperature': ts.FloatType(nullable=True),
-            },
-            batch_params=[],
-            output_path=None,
-            output_type=ts.JsonType(nullable=False),
-        ),
-    ]
-
-    for spec in specs:
-        fn = func.TogetherFunction(spec, self_path=f'{module_name}.{spec.name}')
-        setattr(pt_module, spec.name, fn)
-
-    return pt_module
-
->>>>>>> e8ce99a2
 def create_nos_modules() -> List[types.ModuleType]:
     """Create module pixeltable.functions.nos with one submodule per task and return the submodules"""
     models = env.Env.get().nos_client.ListModels()
