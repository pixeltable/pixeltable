--- conflicted
+++ resolved
@@ -1,12 +1,8 @@
-<<<<<<< HEAD
+import builtins
 from typing import _GenericAlias  # type: ignore[attr-defined]
-from typing import Optional, Union
-=======
-import builtins
 from typing import Optional, Union
 
 import sqlalchemy as sql
->>>>>>> 38ed34af
 
 import pixeltable.func as func
 import pixeltable.type_system as ts
