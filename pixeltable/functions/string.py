"""
Pixeltable [UDFs](https://pixeltable.readme.io/docs/user-defined-functions-udfs) for `StringType`.
It closely follows the Pandas `pandas.Series.str` API.

Example:
```python
import pixeltable as pxt
from pixeltable.functions import string as pxt_str

t = pxt.get_table(...)
t.select(pxt_str.capitalize(t.str_col)).collect()
```
"""

from typing import Any, Optional

import pixeltable.func as func
from pixeltable.type_system import StringType
from pixeltable.utils.code import local_public_names


<<<<<<< HEAD
@func.udf(return_type=StringType(), param_types=[StringType()], is_method=True)
def str_format(format_str: str, *args: Any, **kwargs: Any) -> str:
    """Return a formatted version of format_str, using substitutions from args and kwargs:
    - {<int>} will be replaced by the corresponding element in args
    - {<key>} will be replaced by the corresponding value in kwargs
=======
@func.udf
def capitalize(s: str) -> str:
    """
    Return `s` with its first character capitalized and the rest lowercased.

    Equivalent to [`str.capitalize()`](https://docs.python.org/3/library/stdtypes.html#str.capitalize).
    """
    return s.capitalize()

@func.udf
def casefold(s: str) -> str:
    """
    Return a casefolded copy of `s`.

    Equivalent to [`str.casefold()`](https://docs.python.org/3/library/stdtypes.html#str.casefold).
    """
    return s.casefold()

@func.udf
def center(s: str, width: int, fillchar: str = ' ') -> str:
    """
    Return a centered string of length `width`.

    Equivalent to [`str.center()`](https://docs.python.org/3/library/stdtypes.html#str.center).

    Args:
        s: String.
        width: Total width of the resulting string.
        fillchar: Character used for padding.
    """
    return s.center(width, fillchar)

@func.udf
def contains(s: str, pattern: str, case: bool = True, flags: int = 0, regex: bool = True) -> bool:
    """
    Test if pattern or regex is contained within a string.

    Args:
        s: String.
        pattern: string literal or regular expression
        case: if False, ignore case
        flags: [flags](https://docs.python.org/3/library/re.html#flags) for the `re` module
        regex: if True, treat pattern as a regular expression
    """
    if regex:
        import re
        if not case:
            flags |= re.IGNORECASE
        return bool(re.search(pattern, s, flags))
    else:
        if case:
            return pattern in s
        else:
            return pattern.lower() in s.lower()

@func.udf
def count(s: str, pattern: str, flags: int = 0) -> int:
    """
    Count occurrences of pattern or regex in `s`.

    Args:
        s: String.
        pattern: string literal or regular expression
        flags: [flags](https://docs.python.org/3/library/re.html#flags) for the `re` module
    """
    import re
    from builtins import len
    return len(re.findall(pattern, s, flags))

@func.udf
def endswith(s: str, pattern: str) -> bool:
    """
    Return `True` if the string ends with the specified suffix, otherwise return `False`.

    Equivalent to [`str.endswith()`](https://docs.python.org/3/library/stdtypes.html#str.endswith).

    Args:
        s: String.
        pattern: string literal
    """
    return s.endswith(pattern)

@func.udf
def fill(s: str, width: int, **kwargs: Any) -> str:
    """
    Wraps the single paragraph in `s`, and returns a single string containing the wrapped paragraph.

    Equivalent to [`textwrap.fill()`](https://docs.python.org/3/library/textwrap.html#textwrap.fill).

    Args:
        s: String.
        width: Maximum line width.
        kwargs: Additional keyword arguments to pass to `textwrap.fill()`.
    """
    import textwrap
    return textwrap.fill(s, width, **kwargs)

@func.udf
def find(s: str, substr: str, start: Optional[int] = 0, end: Optional[int] = None) -> int:
    """
    Return the lowest index in `s` where `substr` is found within the slice `s[start:end]`.

    Equivalent to [`str.find()`](https://docs.python.org/3/library/stdtypes.html#str.find).

    Args:
        s: String.
        substr: substring to search for
        start: slice start
        end: slice end
    """
    return s.find(substr, start, end)

@func.udf
def findall(s: str, pattern: str, flags: int = 0) -> list:
    """
    Find all occurrences of a regular expression pattern in a string.

    Equivalent to [`re.findall()`](https://docs.python.org/3/library/re.html#re.findall).

    Args:
        s: String.
        pattern: regular expression pattern
        flags: [flags](https://docs.python.org/3/library/re.html#flags) for the `re` module
    """
    import re
    return re.findall(pattern, s, flags)

@func.udf
def format(s: str, *args: Any, **kwargs: Any) -> str:
    """
    Perform string formatting.

    Equivalent to [`str.format()`](https://docs.python.org/3/library/stdtypes.html#str.format).
    """
    return s.format(*args, **kwargs)

@func.udf
def fullmatch(s: str, pattern: str, case: bool = True, flags: int = 0) -> bool:
    """
    Determine if `s` fully matches a regular expression.

    Equivalent to [`re.fullmatch()`](https://docs.python.org/3/library/re.html#re.fullmatch).

    Args:
        s: String.
        pattern: regular expression pattern
        case: if False, ignore case
        flags: [flags](https://docs.python.org/3/library/re.html#flags) for the `re` module
    """
    import re
    if not case:
        flags |= re.IGNORECASE
    _ = bool(re.fullmatch(pattern, s, flags))
    return bool(re.fullmatch(pattern, s, flags))

@func.udf
def index(s: str, substr: str, start: Optional[int] = 0, end: Optional[int] = None) -> int:
    """
    Return the lowest index in `s` where `substr` is found within the slice `s[start:end]`. Raises ValueError if `substr` is not found.

    Equivalent to [`str.index()`](https://docs.python.org/3/library/stdtypes.html#str.index).

    Args:
        s: String.
        substr: substring to search for
        start: slice start
        end: slice end
    """
    return s.index(substr, start, end)

@func.udf
def isalnum(s: str) -> bool:
    """
    Return `True` if all characters in the string are alphanumeric and there is at least one character, `False`
    otherwise.

    Equivalent to [`str.isalnum()`](https://docs.python.org/3/library/stdtypes.html#str.isalnum
    """
    return s.isalnum()

@func.udf
def isalpha(s: str) -> bool:
    """
    Return `True` if all characters in the string are alphabetic and there is at least one character, `False` otherwise.

    Equivalent to [`str.isalpha()`](https://docs.python.org/3/library/stdtypes.html#str.isalpha).
    """
    return s.isalpha()

@func.udf
def isascii(s: str) -> bool:
    """
    Return `True` if the string is empty or all characters in the string are ASCII, `False` otherwise.

    Equivalent to [`str.isascii()`](https://docs.python.org/3/library/stdtypes.html#str.isascii).
    """
    return s.isascii()

@func.udf
def isdecimal(s: str) -> bool:
    """
    Return `True` if all characters in the string are decimal characters and there is at least one character, `False`
    otherwise.

    Equivalent to [`str.isdecimal()`](https://docs.python.org/3/library/stdtypes.html#str.isdecimal).
    """
    return s.isdecimal()

@func.udf
def isdigit(s: str) -> bool:
    """
    Return `True` if all characters in the string are digits and there is at least one character, `False` otherwise.

    Equivalent to [`str.isdigit()`](https://docs.python.org/3/library/stdtypes.html#str.isdigit).
    """
    return s.isdigit()

@func.udf
def isidentifier(s: str) -> bool:
    """
    Return `True` if the string is a valid identifier according to the language definition, `False` otherwise.

    Equivalent to [`str.isidentifier()`](https://docs.python.org/3/library/stdtypes.html#str.isidentifier)
    """
    return s.isidentifier()


@func.udf
def islower(s: str) -> bool:
    """
    Return `True` if all cased characters in the string are lowercase and there is at least one cased character, `False` otherwise.

    Equivalent to [`str.islower()`](https://docs.python.org/3/library/stdtypes.html#str.islower)
    """
    return s.islower()

@func.udf
def isnumeric(s: str) -> bool:
    """
    Return `True` if all characters in the string are numeric characters, `False` otherwise.

    Equivalent to [`str.isnumeric()`](https://docs.python.org/3/library/stdtypes.html#str.isnumeric)
    """
    return s.isnumeric()

@func.udf
def isupper(s: str) -> bool:
    """
    Return `True` if all cased characters in the string are uppercase and there is at least one cased character, `False` otherwise.

    Equivalent to [`str.isupper()`](https://docs.python.org/3/library/stdtypes.html#str.isupper)
    """
    return s.isupper()

@func.udf
def istitle(s: str) -> bool:
    """
    Return `True` if the string is a titlecased string and there is at least one character, `False` otherwise.

    Equivalent to [`str.istitle()`](https://docs.python.org/3/library/stdtypes.html#str.istitle)
    """
    return s.istitle()

@func.udf
def isspace(s: str) -> bool:
    """
    Return `True` if there are only whitespace characters in the string and there is at least one character, `False` otherwise.

    Equivalent to [`str.isspace()`](https://docs.python.org/3/library/stdtypes.html#str.isspace)
    """
    return s.isspace()

@func.udf
def len(s: str) -> int:
    """
    Return the number of characters in the string.

    Equivalent to [`len(str)`](https://docs.python.org/3/library/functions.html#len)
    """
    return s.__len__()

@func.udf
def ljust(s: str, width: int, fillchar: str = ' ') -> str:
    """
    Return the string left-justified in a string of length `width`. Padding is done using the specified `fillchar` (default is a space).

    Equivalent to [`str.ljust()`](https://docs.python.org/3/library/stdtypes.html#str.ljust)

    Args:
        s: String.
        width: Minimum width of resulting string; additional characters will be filled with character defined in `fillchar`.
        fillchar: Additional character for filling.
    """
    return s.ljust(width, fillchar)

@func.udf
def lower(s: str) -> str:
    """
    Return a copy of the string with all the cased characters converted to lowercase.

    Equivalent to [`str.lower()`](https://docs.python.org/3/library/stdtypes.html#str.lower)
    """
    return s.lower()

@func.udf
def lstrip(s: str, chars: Optional[str] = None) -> str:
    """
    Return a copy of the string with leading characters removed. The `chars` argument is a string specifying the set of
    characters to be removed. If omitted or `None`, whitespace characters are removed.

    Equivalent to [`str.lstrip()`](https://docs.python.org/3/library/stdtypes.html#str.lstrip)

    Args:
        s: String.
        chars: The set of characters to be removed.
    """
    return s.lstrip(chars)

@func.udf
def match(s: str, pattern: str, case: bool = True, flags: int = 0) -> bool:
    """
    Determine if string starts with a match of a regular expression

    Args:
        s: String.
        pattern: regular expression pattern
        case: if False, ignore case
        flags: [flags](https://docs.python.org/3/library/re.html#flags) for the `re` module
    """
    import re
    if not case:
        flags |= re.IGNORECASE
    return bool(re.match(pattern, s, flags))

@func.udf
def normalize(s: str, form: str) -> str:
    """
    Return the Unicode normal form for `s`.

    Equivalent to [`unicodedata.normalize()`](https://docs.python.org/3/library/unicodedata.html#unicodedata.normalize)

    Args:
        s: String.
        form: Unicode normal form (`‘NFC’`, `‘NFKC’`, `‘NFD’`, `‘NFKD’`)
    """
    import unicodedata
    return unicodedata.normalize(form, s)

@func.udf
def pad(s: str, width: int, side: str = 'left', fillchar: str = ' ') -> str:
    """
    Pad string up to width

    Args:
        s: String.
        width: Minimum width of resulting string; additional characters will be filled with character defined in `fillchar`.
        side: Side from which to fill resulting string (`‘left’`, `‘right’`, `‘both’`)
        fillchar: Additional character for filling
    """
    if side == 'left':
        return s.ljust(width, fillchar)
    elif side == 'right':
        return s.rjust(width, fillchar)
    elif side == 'both':
        return s.center(width, fillchar)
    else:
        raise ValueError(f"Invalid side: {side}")

@func.udf
def partition(s: str, sep: str = ' ') -> list:
    """
    Splits `s` at the first occurrence of `sep`, and returns 3 elements containing the part before the
    separator, the separator itself, and the part after the separator. If the separator is not found, return 3 elements
    containing `s` itself, followed by two empty strings.
    """
    idx = s.find(sep)
    if idx == -1:
        return [s, '', '']
    from builtins import len
    return [s[:idx], sep, s[idx + len(sep):]]

@func.udf
def removeprefix(s: str, prefix: str) -> str:
    """
    Remove prefix from `s`. If the prefix is not present, returns `s`.
    """
    if s.startswith(prefix):
        # we need to avoid referring to our symbol 'len'
        from builtins import len
        return s[len(prefix):]
    return s

@func.udf
def removesuffix(s: str, suffix: str) -> str:
    """
    Remove suffix from `s`. If the suffix is not present, returns `s`.
    """
    if s.endswith(suffix):
        # we need to avoid referring to our symbol 'len'
        from builtins import len
        return s[:-len(suffix)]
    return s

@func.udf
def repeat(s: str, n: int) -> str:
    """
    Repeat `s` `n` times.
    """
    return s * n

@func.udf
def replace(
        s: str, pattern: str, repl: str, n: int = -1, case: bool = True, flags: int = 0, regex: bool = False
) -> str:
    """
    Replace occurrences of `pattern` in `s` with `repl`.

    Equivalent to [`str.replace()`](https://docs.python.org/3/library/stdtypes.html#str.replace) or
    [`re.sub()`](https://docs.python.org/3/library/re.html#re.sub), depending on the value of regex.

    Args:
        s: String.
        pattern: string literal or regular expression
        repl: replacement string
        n: number of replacements to make (-1 for all)
        case: if False, ignore case
        flags: [flags](https://docs.python.org/3/library/re.html#flags) for the `re` module
        regex: if True, treat pattern as a regular expression
    """
    if regex:
        import re
        if not case:
            flags |= re.IGNORECASE
        return re.sub(pattern, repl, s, 0 if n == -1 else n, flags)
    else:
        return s.replace(pattern, repl, n)

@func.udf
def rfind(s: str, substr: str, start: Optional[int] = 0, end: Optional[int] = None) -> int:
    """
    Return the highest index in `s` where `substr` is found, such that `substr` is contained within `s[start:end]`.

    Equivalent to [`str.rfind()`](https://docs.python.org/3/library/stdtypes.html#str.rfind).

    Args:
        s: String.
        substr: substring to search for
        start: slice start
        end: slice end
    """
    return s.rfind(substr, start, end)

@func.udf
def rindex(s: str, substr: str, start: Optional[int] = 0, end: Optional[int] = None) -> int:
    """
    Return the highest index in `s` where `substr` is found, such that `substr` is contained within `s[start:end]`.
    Raises ValueError if `substr` is not found.

    Equivalent to [`str.rindex()`](https://docs.python.org/3/library/stdtypes.html#str.rindex).
    """
    return s.rindex(substr, start, end)

@func.udf
def rjust(s: str, width: int, fillchar: str = ' ') -> str:
    """
    Return `s` right-justified in a string of length `width`.

    Equivalent to [`str.rjust()`](https://docs.python.org/3/library/stdtypes.html#str.rjust).

    Args:
        s: String.
        width: Minimum width of resulting string.
        fillchar: Additional character for filling.
    """
    return s.rjust(width, fillchar)

@func.udf
def rpartition(s: str, sep: str = ' ') -> list:
    """
    This method splits `s` at the last occurrence of `sep`, and returns a list containing the part before the
    separator, the separator itself, and the part after the separator.
    """
    idx = s.rfind(sep)
    if idx == -1:
        return [s, '', '']
    from builtins import len
    return [s[:idx], sep, s[idx + len(sep):]]

@func.udf
def rstrip(s: str, chars: Optional[str] = None) -> str:
    """
    Return a copy of `s` with trailing characters removed.

    Equivalent to [`str.rstrip()`](https://docs.python.org/3/library/stdtypes.html#str.rstrip).

    Args:
        s: String.
        chars: The set of characters to be removed. If omitted or `None`, whitespace characters are removed.
    """
    return s.rstrip(chars)

@func.udf
def slice(s: str, start: Optional[int] = None, stop: Optional[int] = None, step: Optional[int] = None) -> str:
    """
    Return a slice of `s`.

    Args:
        s: String.
        start: slice start
        stop: slice end
        step: slice step
    """
    return s[start:stop:step]

@func.udf
def slice_replace(s: str, start: Optional[int] = None, stop: Optional[int] = None, repl: Optional[str] = None) -> str:
    """
    Replace a positional slice of a string with another value.

    Args:
        s: String.
        start: slice start
        stop: slice end
        repl: replacement value
    """
    return s[:start] + repl + s[stop:]

@func.udf
def startswith(s: str, pattern: str) -> int:
    """
    Return `True` if `s` starts with `pattern`, otherwise return `False`.

    Equivalent to [`str.startswith()`](https://docs.python.org/3/library/stdtypes.html#str.startswith).

    Args:
        s: String.
        pattern: string literal
    """
    return s.startswith(pattern)

@func.udf
def strip(s: str, chars: Optional[str] = None) -> str:
    """
    Return a copy of `s` with leading and trailing characters removed.

    Equivalent to [`str.strip()`](https://docs.python.org/3/library/stdtypes.html#str.strip).

    Args:
        s: String.
        chars: The set of characters to be removed. If omitted or `None`, whitespace characters are removed.
    """
    return s.strip(chars)

@func.udf
def swapcase(s: str) -> str:
    """
    Return a copy of `s` with uppercase characters converted to lowercase and vice versa.

    Equivalent to [`str.swapcase()`](https://docs.python.org/3/library/stdtypes.html#str.swapcase).
    """
    return s.swapcase()

@func.udf
def title(s: str) -> str:
    """
    Return a titlecased version of `s`, i.e. words start with uppercase characters, all remaining cased characters are
    lowercase.

    Equivalent to [`str.title()`](https://docs.python.org/3/library/stdtypes.html#str.title).
    """
    return s.title()

@func.udf
def upper(s: str) -> str:
    """
    Return a copy of `s` converted to uppercase.
    Equivalent to [`str.upper()`](https://docs.python.org/3/library/stdtypes.html#str.upper).
    """
    return s.upper()

@func.udf
def wrap(s: str, width: int, **kwargs: Any) -> dict:
>>>>>>> 678484b8
    """
    Wraps the single paragraph in `s` so every line is at most `width` characters long.
    Returns a list of output lines, without final newlines.

    Equivalent to [`textwrap.fill()`](https://docs.python.org/3/library/textwrap.html#textwrap.fill).

    Args:
        s: String.
        width: Maximum line width.
        kwargs: Additional keyword arguments to pass to `textwrap.fill()`.
    """
    import textwrap
    return textwrap.wrap(s, width, **kwargs)

@func.udf
def zfill(s: str, width: int) -> str:
    """
    Pad a numeric string `s` with ASCII `0` on the left to a total length of `width`.

    Equivalent to [`str.zfill()`](https://docs.python.org/3/library/stdtypes.html#str.zfill).

    Args:
        s: String.
        width: Minimum width of resulting string.
    """
    return s.zfill(width)


__all__ = local_public_names(__name__)


def __dir__():
    return __all__<|MERGE_RESOLUTION|>--- conflicted
+++ resolved
@@ -19,13 +19,6 @@
 from pixeltable.utils.code import local_public_names
 
 
-<<<<<<< HEAD
-@func.udf(return_type=StringType(), param_types=[StringType()], is_method=True)
-def str_format(format_str: str, *args: Any, **kwargs: Any) -> str:
-    """Return a formatted version of format_str, using substitutions from args and kwargs:
-    - {<int>} will be replaced by the corresponding element in args
-    - {<key>} will be replaced by the corresponding value in kwargs
-=======
 @func.udf
 def capitalize(s: str) -> str:
     """
@@ -608,7 +601,6 @@
 
 @func.udf
 def wrap(s: str, width: int, **kwargs: Any) -> dict:
->>>>>>> 678484b8
     """
     Wraps the single paragraph in `s` so every line is at most `width` characters long.
     Returns a list of output lines, without final newlines.
