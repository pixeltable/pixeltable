--- conflicted
+++ resolved
@@ -10,10 +10,6 @@
 
 import PIL.Image
 import numpy as np
-<<<<<<< HEAD
-import together  # type: ignore
-=======
->>>>>>> d84bfe5c
 
 import io
 import pixeltable as pxt
