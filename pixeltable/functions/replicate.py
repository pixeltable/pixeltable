--- conflicted
+++ resolved
@@ -26,17 +26,12 @@
     return Env.get().get_client('replicate')
 
 
-<<<<<<< HEAD
 @pxt.udf(resource_pool='request-rate:replicate')
 async def run(
     input: dict[str, Any],
     *,
     ref: str,
 ) -> dict[str, Any]:
-=======
-@pxt.udf
-def run(input: dict[str, Any], *, ref: str) -> dict[str, Any]:
->>>>>>> 4b99f441
     """
     Run a model on Replicate.
 
