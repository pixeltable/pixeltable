--- conflicted
+++ resolved
@@ -16,11 +16,7 @@
 from pathlib import Path
 from typing import Optional
 
-<<<<<<< HEAD
-import av
-=======
 import av  # type: ignore[import-untyped]
->>>>>>> 90236152
 import numpy as np
 import PIL.Image
 
