"""
Pixeltable [UDFs](https://pixeltable.readme.io/docs/user-defined-functions-udfs) for `VideoType`.
"""

<<<<<<< HEAD
import pathlib
=======
>>>>>>> 5dbaccd8
import shutil
import subprocess
from typing import Any, Optional

import PIL.Image
import av
import av.stream
import numpy as np

import pixeltable as pxt
from pixeltable.utils.code import local_public_names
from pixeltable.utils.media_store import TempStore

_format_defaults: dict[str, tuple[str, str]] = {  # format -> (codec, ext)
    'wav': ('pcm_s16le', 'wav'),
    'mp3': ('libmp3lame', 'mp3'),
    'flac': ('flac', 'flac'),
    # 'mp4': ('aac', 'm4a'),
}

# for mp4:
# - extract_audio() fails with
#   "Application provided invalid, non monotonically increasing dts to muxer in stream 0: 1146 >= 290"
# - chatgpt suggests this can be fixed in the following manner
#     for packet in container.demux(audio_stream):
#         packet.pts = None  # Reset the PTS and DTS to allow FFmpeg to set them automatically
#         packet.dts = None
#         for frame in packet.decode():
#             frame.pts = None
#             for packet in output_stream.encode(frame):
#                 output_container.mux(packet)
#
#     # Flush remaining packets
#     for packet in output_stream.encode():
#         output_container.mux(packet)


@pxt.uda(requires_order_by=True)
class make_video(pxt.Aggregator):
    """
    Aggregator that creates a video from a sequence of images.

    Creates an H.264 encoded MP4 video from a sequence of PIL Image frames. This aggregator requires the input
    frames to be ordered (typically by frame position) and is commonly used with `FrameIterator` views to
    reconstruct videos from processed frames.

    Args:
        fps: Frames per second for the output video. Default is 25. This is set when the aggregator is created.

    Returns:

    - A `pxt.Video` containing the created video file path.

    Examples:
        Create a video from frames extracted using FrameIterator:

        >>> import pixeltable as pxt
        >>> from pixeltable.functions.video import make_video
        >>> from pixeltable.iterators import FrameIterator
        >>>
        >>> # Create base table for videos
        >>> videos_table = pxt.create_table('videos', {'video': pxt.Video})
        >>>
        >>> # Create view to extract frames
        >>> frames_view = pxt.create_view(
        ...     'video_frames',
        ...     videos_table,
        ...     iterator=FrameIterator.create(video=videos_table.video, fps=1)
        ... )
        >>>
        >>> # Reconstruct video from frames
        >>> frames_view.group_by(videos_table).select(
        ...     make_video(frames_view.pos, frames_view.frame)
        ... ).show()

        Apply transformations to frames before creating a video:

        >>> # Add computed column with transformed frames
        >>> frames_view.add_computed_column(
        ...     rotated_frame=frames_view.frame.rotate(30),
        ...     stored=True
        ... )
        >>>
        >>> # Create video from transformed frames
        >>> frames_view.group_by(videos_table).select(
        ...     make_video(frames_view.pos, frames_view.rotated_frame)
        ... ).show()

        Compare multiple processed versions side-by-side:

        >>> frames_view.group_by(videos_table).select(
        ...     make_video(frames_view.pos, frames_view.frame),
        ...     make_video(frames_view.pos, frames_view.rotated_frame)
        ... ).show()
    """

    container: Optional[av.container.OutputContainer]
    stream: Optional[av.video.stream.VideoStream]
    fps: int

    def __init__(self, fps: int = 25):
        """follows https://pyav.org/docs/develop/cookbook/numpy.html#generating-video"""
        self.container = None
        self.stream = None
        self.fps = fps

    def update(self, frame: PIL.Image.Image) -> None:
        if frame is None:
            return
        if self.container is None:
            self.out_file = TempStore.create_path(extension='.mp4')
            self.container = av.open(str(self.out_file), mode='w')
            self.stream = self.container.add_stream('h264', rate=self.fps)
            self.stream.pix_fmt = 'yuv420p'
            self.stream.width = frame.width
            self.stream.height = frame.height

        av_frame = av.VideoFrame.from_ndarray(np.array(frame.convert('RGB')), format='rgb24')
        for packet in self.stream.encode(av_frame):
            self.container.mux(packet)

    def value(self) -> pxt.Video:
        for packet in self.stream.encode():
            self.container.mux(packet)
        self.container.close()
        return str(self.out_file)


@pxt.udf(is_method=True)
def extract_audio(
    video_path: pxt.Video, stream_idx: int = 0, format: str = 'wav', codec: Optional[str] = None
) -> pxt.Audio:
    """
    Extract an audio stream from a video.

    Args:
        stream_idx: Index of the audio stream to extract.
        format: The target audio format. (`'wav'`, `'mp3'`, `'flac'`).
        codec: The codec to use for the audio stream. If not provided, a default codec will be used.

    Returns:
        The extracted audio.

    Examples:
        Add a computed column to a table `tbl` that extracts audio from an existing column `video_col`:

        >>> tbl.add_computed_column(
        ...     extracted_audio=tbl.video_col.extract_audio(format='flac')
        ... )
    """
    if format not in _format_defaults:
        raise ValueError(f'extract_audio(): unsupported audio format: {format}')
    default_codec, ext = _format_defaults[format]

    with av.open(video_path) as container:
        if len(container.streams.audio) <= stream_idx:
            return None
        audio_stream = container.streams.audio[stream_idx]
        # create this in our tmp directory, so it'll get cleaned up if it's being generated as part of a query
        output_path = str(TempStore.create_path(extension=f'.{ext}'))

        with av.open(output_path, 'w', format=format) as output_container:
            output_stream = output_container.add_stream(codec or default_codec)
            assert isinstance(output_stream, av.audio.stream.AudioStream)
            for packet in container.demux(audio_stream):
                for frame in packet.decode():
                    output_container.mux(output_stream.encode(frame))  # type: ignore[arg-type]

        return output_path


@pxt.udf(is_method=True)
def get_metadata(video: pxt.Video) -> dict:
    """
    Gets various metadata associated with a video file and returns it as a dictionary.

    Args:
        video: The video to get metadata for.

    Returns:
        A `dict` such as the following:

            ```json
            {
                'bit_exact': False,
                'bit_rate': 967260,
                'size': 2234371,
                'metadata': {
                    'encoder': 'Lavf60.16.100',
                    'major_brand': 'isom',
                    'minor_version': '512',
                    'compatible_brands': 'isomiso2avc1mp41',
                },
                'streams': [
                    {
                        'type': 'video',
                        'width': 640,
                        'height': 360,
                        'frames': 462,
                        'time_base': 1.0 / 12800,
                        'duration': 236544,
                        'duration_seconds': 236544.0 / 12800,
                        'average_rate': 25.0,
                        'base_rate': 25.0,
                        'guessed_rate': 25.0,
                        'metadata': {
                            'language': 'und',
                            'handler_name': 'L-SMASH Video Handler',
                            'vendor_id': '[0][0][0][0]',
                            'encoder': 'Lavc60.31.102 libx264',
                        },
                        'codec_context': {'name': 'h264', 'codec_tag': 'avc1', 'profile': 'High', 'pix_fmt': 'yuv420p'},
                    }
                ],
            }
            ```

    Examples:
        Extract metadata for files in the `video_col` column of the table `tbl`:

        >>> tbl.select(tbl.video_col.get_metadata()).collect()
    """
    return _get_metadata(video)


def _get_metadata(path: str) -> dict:
    with av.open(path) as container:
        assert isinstance(container, av.container.InputContainer)
        streams_info = [__get_stream_metadata(stream) for stream in container.streams]
        result = {
            'bit_exact': getattr(container, 'bit_exact', False),
            'bit_rate': container.bit_rate,
            'size': container.size,
            'metadata': container.metadata,
            'streams': streams_info,
        }
    return result


def __get_stream_metadata(stream: av.stream.Stream) -> dict:
    if stream.type not in ('audio', 'video'):
        return {'type': stream.type}  # Currently unsupported

    codec_context = stream.codec_context
    codec_context_md: dict[str, Any] = {
        'name': codec_context.name,
        'codec_tag': codec_context.codec_tag.encode('unicode-escape').decode('utf-8'),
        'profile': codec_context.profile,
    }
    metadata = {
        'type': stream.type,
        'duration': stream.duration,
        'time_base': float(stream.time_base) if stream.time_base is not None else None,
        'duration_seconds': float(stream.duration * stream.time_base)
        if stream.duration is not None and stream.time_base is not None
        else None,
        'frames': stream.frames,
        'metadata': stream.metadata,
        'codec_context': codec_context_md,
    }

    if stream.type == 'audio':
        # Additional metadata for audio
        channels = getattr(stream.codec_context, 'channels', None)
        codec_context_md['channels'] = int(channels) if channels is not None else None
    else:
        assert stream.type == 'video'
        assert isinstance(stream, av.video.stream.VideoStream)
        # Additional metadata for video
        codec_context_md['pix_fmt'] = getattr(stream.codec_context, 'pix_fmt', None)
        metadata.update(
            **{
                'width': stream.width,
                'height': stream.height,
                'frames': stream.frames,
                'average_rate': float(stream.average_rate) if stream.average_rate is not None else None,
                'base_rate': float(stream.base_rate) if stream.base_rate is not None else None,
                'guessed_rate': float(stream.guessed_rate) if stream.guessed_rate is not None else None,
            }
        )

    return metadata


@pxt.udf(is_method=True)
<<<<<<< HEAD
def get_clip(
    video: pxt.Video, *, start_time: float, end_time: float | None = None, duration: float | None = None
) -> pxt.Video:
    """
    Extract a clip from a video, specified by start_time and either end_time or duration (in seconds).

    Args:
        video: Input video file
        start_time: Start time in seconds
        end_time: End time in seconds (if None, goes to end of video)
        duration: Duration of the clip in seconds (if None, goes to end of video)

    Returns:
        New video containing only the specified time range
    """
    if start_time < 0:
        raise pxt.Error(f'start_time must be non-negative, got {start_time}')
    if end_time is not None and end_time <= start_time:
        raise pxt.Error(f'end_time ({end_time}) must be greater than start_time ({start_time})')
    if duration is not None and duration <= 0:
        raise pxt.Error(f'duration must be positive, got {duration}')
    if end_time is not None and duration is not None:
        raise pxt.Error('end_time and duration cannot both be specified')

    if not shutil.which('ffmpeg'):
        raise pxt.Error('ffmpeg is not installed or not in PATH. Please install ffmpeg to use get_clip().')

    output_path = str(TempStore.create_path(extension='.mp4'))

    # the order of arguments is critical: -ss <start> -t <duration> -i <input>
    cmd = ['ffmpeg', '-ss', str(start_time)]
    if end_time is not None:
        duration = end_time - start_time
    if duration is not None:
        cmd.extend(['-t', str(duration)])  # Use -t for duration instead of -to

    cmd.extend(
        [
            '-i',  # Input file
            str(video),
            '-y',  # Overwrite output file
            '-loglevel',
            'error',  # Only show errors
            '-c',
            'copy',  # Stream copy (no re-encoding)
            '-map',
            '0',  # Copy all streams from input
        ]
    )

    cmd.append(output_path)

    try:
        result = subprocess.run(
            cmd,
            capture_output=True,
            text=True,
            timeout=300,  # 5 minute timeout
            check=True,
        )

        # Check if output file was created
        output_file = pathlib.Path(output_path)
        if not output_file.exists() or output_file.stat().st_size == 0:
            error_msg = 'ffmpeg failed to create output file'
            if result.stderr is not None:
                error_msg += f'. ffmpeg stderr: {result.stderr.strip()}'
            raise pxt.Error(error_msg)

        # check for indications of errors in stderr
        stderr_output = result.stderr.strip() if result.stderr is not None else ''
        if len(stderr_output) > 0 and any(
            error_word in stderr_output.lower() for error_word in ['error', 'failed', 'invalid']
        ):
            raise pxt.Error(f'ffmpeg reported errors: {stderr_output}')

        return output_path

    except subprocess.CalledProcessError as e:
        error_msg = f'ffmpeg failed with return code {e.returncode}'
        if e.stderr is not None:
            error_msg += f': {e.stderr.strip()}'
        raise pxt.Error(error_msg) from e

    except subprocess.TimeoutExpired:
        raise pxt.Error('ffmpeg timed out for command line {" ".join(cmd)}') from None
=======
def get_frame(video: pxt.Video, *, timestamp: float) -> PIL.Image.Image:
    """
    Extract a single frame from a video at a specific timestamp.

    Args:
        video: The video to extract frame from.
        timestamp: Extract frame at this timestamp (in seconds).

    Returns:
        The extracted frame as a PIL Image.

    Examples:
        Extract the first frame from each video in the `video` column of the table `tbl`:

        >>> tbl.select(tbl.video.get_frame(0.0)).collect()

        Extract a frame close to the end of each video in the `video` column of the table `tbl`:

        >>> tbl.select(tbl.video.get_frame(tbl.video.get_metadata().streams[0].duration_seconds - 0.1)).collect()
    """
    if timestamp < 0:
        raise ValueError("'timestamp' must be non-negative")

    if not shutil.which('ffmpeg'):
        raise pxt.Error('ffmpeg is not installed or not in PATH. Please install ffmpeg to use get_clip().')

    output_path = TempStore.create_path(extension='.png')
    cmd = [
        'ffmpeg',
        '-ss',
        str(timestamp),
        '-i',
        str(video),
        '-vframes',
        '1',
        '-y',  # Overwrite output file
        str(output_path),
    ]

    try:
        result = subprocess.run(cmd, capture_output=True, text=True, check=False)

        if result.returncode != 0:
            raise pxt.Error(f'get_frame(): ffmpeg failed with error: {result.stderr}')
        if not output_path.exists():
            raise pxt.Error('get_frame(): ffmpeg did not create output file')
        return PIL.Image.open(output_path)
    except Exception as e:
        if output_path.exists():
            output_path.unlink()
        raise pxt.Error(f'get_frame(): failed to extract frame: {e}') from e
>>>>>>> 5dbaccd8


__all__ = local_public_names(__name__)


def __dir__() -> list[str]:
    return __all__<|MERGE_RESOLUTION|>--- conflicted
+++ resolved
@@ -2,10 +2,7 @@
 Pixeltable [UDFs](https://pixeltable.readme.io/docs/user-defined-functions-udfs) for `VideoType`.
 """
 
-<<<<<<< HEAD
 import pathlib
-=======
->>>>>>> 5dbaccd8
 import shutil
 import subprocess
 from typing import Any, Optional
@@ -290,8 +287,56 @@
     return metadata
 
 
+def get_frame(video: pxt.Video, *, timestamp: float) -> PIL.Image.Image:
+    """
+    Extract a single frame from a video at a specific timestamp.
+
+    Args:
+        video: The video to extract frame from.
+        timestamp: Extract frame at this timestamp (in seconds).
+
+    Returns:
+        The extracted frame as a PIL Image.
+
+    Examples:
+        Extract the first frame from each video in the `video` column of the table `tbl`:
+
+        >>> tbl.select(tbl.video.get_frame(0.0)).collect()
+
+        Extract a frame close to the end of each video in the `video` column of the table `tbl`:
+
+        >>> tbl.select(tbl.video.get_frame(tbl.video.get_metadata().streams[0].duration_seconds - 0.1)).collect()
+    """
+    if timestamp < 0:
+        raise ValueError("'timestamp' must be non-negative")
+    output_path = TempStore.create_path(extension='.png')
+    cmd = [
+        'ffmpeg',
+        '-ss',
+        str(timestamp),
+        '-i',
+        str(video),
+        '-vframes',
+        '1',
+        '-y',  # Overwrite output file
+        str(output_path),
+    ]
+
+    try:
+        result = subprocess.run(cmd, capture_output=True, text=True, check=False)
+
+        if result.returncode != 0:
+            raise pxt.Error(f'get_frame(): ffmpeg failed with error: {result.stderr}')
+        if not output_path.exists():
+            raise pxt.Error('get_frame(): ffmpeg did not create output file')
+        return PIL.Image.open(output_path)
+    except Exception as e:
+        if output_path.exists():
+            output_path.unlink()
+        raise pxt.Error(f'get_frame(): failed to extract frame: {e}') from e
+
+
 @pxt.udf(is_method=True)
-<<<<<<< HEAD
 def get_clip(
     video: pxt.Video, *, start_time: float, end_time: float | None = None, duration: float | None = None
 ) -> pxt.Video:
@@ -378,59 +423,6 @@
 
     except subprocess.TimeoutExpired:
         raise pxt.Error('ffmpeg timed out for command line {" ".join(cmd)}') from None
-=======
-def get_frame(video: pxt.Video, *, timestamp: float) -> PIL.Image.Image:
-    """
-    Extract a single frame from a video at a specific timestamp.
-
-    Args:
-        video: The video to extract frame from.
-        timestamp: Extract frame at this timestamp (in seconds).
-
-    Returns:
-        The extracted frame as a PIL Image.
-
-    Examples:
-        Extract the first frame from each video in the `video` column of the table `tbl`:
-
-        >>> tbl.select(tbl.video.get_frame(0.0)).collect()
-
-        Extract a frame close to the end of each video in the `video` column of the table `tbl`:
-
-        >>> tbl.select(tbl.video.get_frame(tbl.video.get_metadata().streams[0].duration_seconds - 0.1)).collect()
-    """
-    if timestamp < 0:
-        raise ValueError("'timestamp' must be non-negative")
-
-    if not shutil.which('ffmpeg'):
-        raise pxt.Error('ffmpeg is not installed or not in PATH. Please install ffmpeg to use get_clip().')
-
-    output_path = TempStore.create_path(extension='.png')
-    cmd = [
-        'ffmpeg',
-        '-ss',
-        str(timestamp),
-        '-i',
-        str(video),
-        '-vframes',
-        '1',
-        '-y',  # Overwrite output file
-        str(output_path),
-    ]
-
-    try:
-        result = subprocess.run(cmd, capture_output=True, text=True, check=False)
-
-        if result.returncode != 0:
-            raise pxt.Error(f'get_frame(): ffmpeg failed with error: {result.stderr}')
-        if not output_path.exists():
-            raise pxt.Error('get_frame(): ffmpeg did not create output file')
-        return PIL.Image.open(output_path)
-    except Exception as e:
-        if output_path.exists():
-            output_path.unlink()
-        raise pxt.Error(f'get_frame(): failed to extract frame: {e}') from e
->>>>>>> 5dbaccd8
 
 
 __all__ = local_public_names(__name__)
