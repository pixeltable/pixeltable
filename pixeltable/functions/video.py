import tempfile
import uuid
from pathlib import Path
from typing import Optional

import PIL.Image
import av
import numpy as np

import pixeltable.env as env
import pixeltable.func as func
import pixeltable.type_system as ts
from pixeltable.utils.code import local_public_names

_format_defaults = {  # format -> (codec, ext)
    'wav': ('pcm_s16le', 'wav'),
    'mp3': ('libmp3lame', 'mp3'),
    'flac': ('flac', 'flac'),
    #'mp4': ('aac', 'm4a'),
}

# for mp4:
# - extract_audio() fails with "Application provided invalid, non monotonically increasing dts to muxer in stream 0: 1146 >= 290"
# - chatgpt suggests this can be fixed in the following manner
#     for packet in container.demux(audio_stream):
#         packet.pts = None  # Reset the PTS and DTS to allow FFmpeg to set them automatically
#         packet.dts = None
#         for frame in packet.decode():
#             frame.pts = None
#             for packet in output_stream.encode(frame):
#                 output_container.mux(packet)
#
#     # Flush remaining packets
#     for packet in output_stream.encode():
#         output_container.mux(packet)


_extract_audio_param_types = [
    ts.VideoType(nullable=False),
    ts.IntType(nullable=False),
    ts.StringType(nullable=False),
    ts.StringType(nullable=True),
]


@func.udf(return_type=ts.AudioType(nullable=True), param_types=_extract_audio_param_types)
def extract_audio(
    video_path: str, stream_idx: int = 0, format: str = 'wav', codec: Optional[str] = None
) -> Optional[str]:
    """Extract an audio stream from a video file, save it as a media file and return its path"""
    if format not in _format_defaults:
        raise ValueError(f'extract_audio(): unsupported audio format: {format}')
    default_codec, ext = _format_defaults[format]

    with av.open(video_path) as container:
        if len(container.streams.audio) <= stream_idx:
            return None
        audio_stream = container.streams.audio[stream_idx]
        # create this in our tmp directory, so it'll get cleaned up if it's being generated as part of a query
        output_filename = str(env.Env.get().tmp_dir / f'{uuid.uuid4()}.{ext}')

        with av.open(output_filename, 'w', format=format) as output_container:
            output_stream = output_container.add_stream(codec or default_codec)
            for packet in container.demux(audio_stream):
                for frame in packet.decode():
                    output_container.mux(output_stream.encode(frame))

        return output_filename


@func.udf(return_type=ts.JsonType(nullable=False), param_types=[ts.VideoType(nullable=False)])
def get_metadata(video: str) -> dict:
    """Gets various metadata associated with a video file.

    Args:
        video (str): Path to the video file.

    Returns:
        A dictionary containing the associated metadata.
    """
    with av.open(video) as container:
        assert isinstance(container, av.container.InputContainer)
        streams_info = [__get_stream_metadata(stream) for stream in container.streams]
        result = {
            'bit_exact': container.bit_exact,
            'bit_rate': container.bit_rate,
            'size': container.size,
            'metadata': container.metadata,
            'streams': streams_info,
        }
    return result


<<<<<<< HEAD
@func.uda(
    init_types=[ts.IntType()], update_types=[ts.ImageType()], value_type=ts.VideoType(),
    requires_order_by=True, allows_window=False)
class make_video(func.Aggregator):
    def __init__(self, fps: int = 25):
        """follows https://pyav.org/docs/develop/cookbook/numpy.html#generating-video"""
        self.container: Optional[av.container.OutputContainer] = None
        self.stream: Optional[av.stream.Stream] = None
        self.fps = fps

    def update(self, frame: PIL.Image.Image) -> None:
        if frame is None:
            return
        if self.container is None:
            (_, output_filename) = tempfile.mkstemp(suffix='.mp4', dir=str(env.Env.get().tmp_dir))
            self.out_file = Path(output_filename)
            self.container = av.open(str(self.out_file), mode='w')
            self.stream = self.container.add_stream('h264', rate=self.fps)
            self.stream.pix_fmt = 'yuv420p'
            self.stream.width = frame.width
            self.stream.height = frame.height

        av_frame = av.VideoFrame.from_ndarray(np.array(frame.convert('RGB')), format='rgb24')
        for packet in self.stream.encode(av_frame):
            self.container.mux(packet)

    def value(self) -> str:
        for packet in self.stream.encode():
            self.container.mux(packet)
        self.container.close()
        return str(self.out_file)


__all__ = local_public_names(__name__)


def __dir__():
    return __all__
=======
def __get_stream_metadata(stream: av.stream.Stream) -> dict:
    if stream.type != 'audio' and stream.type != 'video':
        return {'type': stream.type}  # Currently unsupported

    codec_context = stream.codec_context
    codec_context_md = {
        'name': codec_context.name,
        'codec_tag': codec_context.codec_tag.encode('unicode-escape').decode('utf-8'),
        'profile': codec_context.profile,
    }
    metadata = {
        'type': stream.type,
        'duration': stream.duration,
        'time_base': float(stream.time_base) if stream.time_base is not None else None,
        'duration_seconds': float(stream.duration * stream.time_base)
            if stream.duration is not None and stream.time_base is not None else None,
        'frames': stream.frames,
        'metadata': stream.metadata,
        'codec_context': codec_context_md,
    }

    if stream.type == 'audio':
        # Additional metadata for audio
        codec_context_md['channels'] = int(codec_context.channels) if codec_context.channels is not None else None
    else:
        assert stream.type == 'video'
        # Additional metadata for video
        codec_context_md['pix_fmt'] = getattr(stream.codec_context, 'pix_fmt', None)
        metadata.update(**{
            'width': stream.width,
            'height': stream.height,
            'frames': stream.frames,
            'average_rate': float(stream.average_rate) if stream.average_rate is not None else None,
            'base_rate': float(stream.base_rate) if stream.base_rate is not None else None,
            'guessed_rate': float(stream.guessed_rate) if stream.guessed_rate is not None else None,
        })

    return metadata
>>>>>>> 4e71e054
<|MERGE_RESOLUTION|>--- conflicted
+++ resolved
@@ -33,6 +33,39 @@
 #     # Flush remaining packets
 #     for packet in output_stream.encode():
 #         output_container.mux(packet)
+
+
+@func.uda(
+    init_types=[ts.IntType()], update_types=[ts.ImageType()], value_type=ts.VideoType(),
+    requires_order_by=True, allows_window=False)
+class make_video(func.Aggregator):
+    def __init__(self, fps: int = 25):
+        """follows https://pyav.org/docs/develop/cookbook/numpy.html#generating-video"""
+        self.container: Optional[av.container.OutputContainer] = None
+        self.stream: Optional[av.stream.Stream] = None
+        self.fps = fps
+
+    def update(self, frame: PIL.Image.Image) -> None:
+        if frame is None:
+            return
+        if self.container is None:
+            (_, output_filename) = tempfile.mkstemp(suffix='.mp4', dir=str(env.Env.get().tmp_dir))
+            self.out_file = Path(output_filename)
+            self.container = av.open(str(self.out_file), mode='w')
+            self.stream = self.container.add_stream('h264', rate=self.fps)
+            self.stream.pix_fmt = 'yuv420p'
+            self.stream.width = frame.width
+            self.stream.height = frame.height
+
+        av_frame = av.VideoFrame.from_ndarray(np.array(frame.convert('RGB')), format='rgb24')
+        for packet in self.stream.encode(av_frame):
+            self.container.mux(packet)
+
+    def value(self) -> str:
+        for packet in self.stream.encode():
+            self.container.mux(packet)
+        self.container.close()
+        return str(self.out_file)
 
 
 _extract_audio_param_types = [
@@ -91,46 +124,6 @@
     return result
 
 
-<<<<<<< HEAD
-@func.uda(
-    init_types=[ts.IntType()], update_types=[ts.ImageType()], value_type=ts.VideoType(),
-    requires_order_by=True, allows_window=False)
-class make_video(func.Aggregator):
-    def __init__(self, fps: int = 25):
-        """follows https://pyav.org/docs/develop/cookbook/numpy.html#generating-video"""
-        self.container: Optional[av.container.OutputContainer] = None
-        self.stream: Optional[av.stream.Stream] = None
-        self.fps = fps
-
-    def update(self, frame: PIL.Image.Image) -> None:
-        if frame is None:
-            return
-        if self.container is None:
-            (_, output_filename) = tempfile.mkstemp(suffix='.mp4', dir=str(env.Env.get().tmp_dir))
-            self.out_file = Path(output_filename)
-            self.container = av.open(str(self.out_file), mode='w')
-            self.stream = self.container.add_stream('h264', rate=self.fps)
-            self.stream.pix_fmt = 'yuv420p'
-            self.stream.width = frame.width
-            self.stream.height = frame.height
-
-        av_frame = av.VideoFrame.from_ndarray(np.array(frame.convert('RGB')), format='rgb24')
-        for packet in self.stream.encode(av_frame):
-            self.container.mux(packet)
-
-    def value(self) -> str:
-        for packet in self.stream.encode():
-            self.container.mux(packet)
-        self.container.close()
-        return str(self.out_file)
-
-
-__all__ = local_public_names(__name__)
-
-
-def __dir__():
-    return __all__
-=======
 def __get_stream_metadata(stream: av.stream.Stream) -> dict:
     if stream.type != 'audio' and stream.type != 'video':
         return {'type': stream.type}  # Currently unsupported
@@ -169,4 +162,10 @@
         })
 
     return metadata
->>>>>>> 4e71e054
+
+
+__all__ = local_public_names(__name__)
+
+
+def __dir__():
+    return __all__