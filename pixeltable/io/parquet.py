--- conflicted
+++ resolved
@@ -68,13 +68,8 @@
         current_value_batch: Dict[str, deque] = {k: deque() for k in df.schema.keys()}
         current_byte_estimate = 0
 
-<<<<<<< HEAD
-        for data_row in df._exec():  # pylint: disable=protected-access
-            for (col_name, col_type), e in zip(df.schema.items(), df._select_list_exprs):  # pylint: disable=protected-access
-=======
         for data_row in df._exec():
-            for col_name, col_type, e in zip(column_names, column_types, df._select_list_exprs):
->>>>>>> cbfb4317
+            for (col_name, col_type), e in zip(df.schema.items(), df._select_list_exprs):
                 val = data_row[e.slot_idx]
                 if val is None:
                     current_value_batch[col_name].append(val)
