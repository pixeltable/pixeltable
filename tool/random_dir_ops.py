# Script that runs an infinite sequence of random directory operations.
import os
import random
import time
from datetime import datetime
from typing import Any

import pixeltable as pxt

dirs = ['A', 'B']
names = ['x', 'y', 'z']
ospid = os.getpid()


def list_objects(dir: str) -> tuple[list[str], list[str]]:
    tbls = pxt.list_tables(dir)
    subdirs = pxt.list_dirs(dir)
    assert len(set(tbls + subdirs)) == len(tbls) + len(subdirs), f'tables: {tbls}, subdirs: {subdirs}'
    assert set(tbls + subdirs).issubset({f'{dir}.{n}' for n in names}), f'tables: {tbls}, subdirs: {subdirs}'
    return tbls, subdirs


<<<<<<< HEAD
def log_op(msg: str) -> None:
    timestamp = datetime.fromtimestamp(time.time())
    print(timestamp, ospid, msg)


def create_drop(dir_name: str, if_exists: Any) -> None:
    log_op(f'adding  : {dir_name}')
    pxt.create_dir(dir_name, if_exists=if_exists)
    time.sleep(0.05)
    log_op(f'dropping: {dir_name}')
    pxt.drop_dir(dir_name, if_not_exists=if_exists)
    log_op(f'dropped : {dir_name}')


def run_ops():
    log_op(f'listD   : {pxt.list_dirs()}')
    if_exists = 'ignore'
    try:
        create_drop('C', if_exists=if_exists)
        create_drop('A.x', if_exists=if_exists)
        create_drop('B.x', if_exists=if_exists)
    except pxt.Error as e:
        print('pxt.ERROR: ---------------', e)


def random_dir_op():
    log_op(f'listDT  : {pxt.list_dirs()} , {pxt.list_tables()}')
=======
def random_dir_op() -> None:
>>>>>>> 174f5873
    dir = random.choice(dirs)
    tbls, subdirs = list_objects(dir)
    existing = [path.split('.')[1] for path in tbls + subdirs]
    log_op(f'dir     : {dir}, existing: {existing}')
    ops: list[str] = []
    if len(existing) > 0:
        ops.append('move')
        ops.append('drop')
    if len(existing) < len(names):
        ops.append('create')
    op = random.choice(ops)

    try:
        if op == 'create':
            name = random.choice(list(set(names) - set(existing)))
            path = f'{dir}.{name}'
            log_op(f'creat   : {path}')
            pxt.create_dir(path)
        elif op == 'drop':
            name = random.choice(existing)
            path = f'{dir}.{name}'
            log_op(f'drop    : {path}')
            pxt.drop_dir(path)
        elif op == 'move':
            other_dir = next(iter(set(dirs) - {dir}))
            name = random.choice(existing)
            path, other_path = f'{dir}.{name}', f'{other_dir}.{name}'
            log_op(f'move    : {path} -> {other_path}')
            pxt.move(path, other_path)
    except pxt.Error as e:
        print(e)
    log_op(f'list2   : {pxt.list_dirs()}')


def main() -> None:
    pxt.init()
    for dir in dirs:
        pxt.create_dir(dir, if_exists='ignore')

    log_op(f'listIT  : {pxt.list_dirs()} , {pxt.list_tables()}')

    while True:
        run_ops()
        random_dir_op()
        time.sleep(0.001 * random.randint(1, 10))


if __name__ == '__main__':
    main()<|MERGE_RESOLUTION|>--- conflicted
+++ resolved
@@ -20,7 +20,6 @@
     return tbls, subdirs
 
 
-<<<<<<< HEAD
 def log_op(msg: str) -> None:
     timestamp = datetime.fromtimestamp(time.time())
     print(timestamp, ospid, msg)
@@ -35,7 +34,7 @@
     log_op(f'dropped : {dir_name}')
 
 
-def run_ops():
+def run_ops() -> None:
     log_op(f'listD   : {pxt.list_dirs()}')
     if_exists = 'ignore'
     try:
@@ -46,11 +45,8 @@
         print('pxt.ERROR: ---------------', e)
 
 
-def random_dir_op():
+def random_dir_op() -> None:
     log_op(f'listDT  : {pxt.list_dirs()} , {pxt.list_tables()}')
-=======
-def random_dir_op() -> None:
->>>>>>> 174f5873
     dir = random.choice(dirs)
     tbls, subdirs = list_objects(dir)
     existing = [path.split('.')[1] for path in tbls + subdirs]
