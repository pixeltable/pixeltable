--- conflicted
+++ resolved
@@ -89,11 +89,7 @@
                       "howto/cookbooks/core/query-join-tables",
                       "howto/cookbooks/core/version-control-history",
                       "howto/cookbooks/core/custom-aggregates-uda",
-<<<<<<< HEAD
-                      "howto/cookbooks/core/custom-iterators",
                       "howto/cookbooks/core/data-split-rows",
-=======
->>>>>>> afd38552
                       "howto/cookbooks/core/time-zones"
                     ]
                   },
