--- conflicted
+++ resolved
@@ -437,11 +437,7 @@
     "    'rag_demo.chunks',\n",
     "    documents_t,\n",
     "    iterator=document_splitter(\n",
-<<<<<<< HEAD
-    "        document=documents_t.document,\n",
-=======
     "        documents_t.document,\n",
->>>>>>> 47e9dcb0
     "        separators='token_limit',\n",
     "        limit=300\n",
     "    )\n",
