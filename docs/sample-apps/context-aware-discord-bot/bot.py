--- conflicted
+++ resolved
@@ -1,4 +1,3 @@
-<<<<<<< HEAD
 import logging
 import os
 from datetime import datetime
@@ -77,7 +76,7 @@
         """Set up computed columns for the chat table"""
         try:
             # Add context column using sentence-level view
-            @self.messages_view.query
+            @pxt.query
             def get_context(question_text: str):
                 sim = self.messages_view.text.similarity(question_text)
                 return (
@@ -251,290 +250,4 @@
 
 
 if __name__ == '__main__':
-    main()
-=======
-import logging
-import os
-from datetime import datetime
-
-import discord
-import numpy as np
-from discord import app_commands
-from discord.ext import commands
-from dotenv import load_dotenv
-
-import pixeltable as pxt
-from pixeltable.functions import openai
-from pixeltable.functions.huggingface import sentence_transformer
-from pixeltable.iterators.string import StringSplitter
-
-from message_formatter import MessageFormatter
-
-# Configure logging
-logging.basicConfig(level=logging.INFO)
-logger = logging.getLogger("pixeltable-bot")
-
-class PixelTableBot:
-    def __init__(self):
-        # Initialize Discord bot
-        intents = discord.Intents.default()
-        intents.message_content = True
-        self.bot = commands.Bot(command_prefix="/", intents=intents)
-        self.logger = logging.getLogger("pixeltable-bot")
-        self.messages_table = None
-        self.messages_view = None 
-        self.chat_table = None
-        self.formatter = MessageFormatter()
-        self.setup_bot_events()
-
-    @staticmethod
-    @pxt.expr_udf
-    def get_embeddings(text: str) -> np.ndarray:
-        """Generate embeddings using sentence transformer"""
-        return sentence_transformer(text, model_id='intfloat/e5-large-v2')
-
-    def initialize_pixeltable(self):
-        """Initialize Pixeltable directory and tables"""
-        try:            
-            pxt.drop_dir('discord_bot', force=True)
-            pxt.create_dir('discord_bot')
-            
-            # Create messages table
-            self.messages_table = pxt.create_table(
-                'discord_bot.messages',
-                {
-                    'channel_id': pxt.String,
-                    'username': pxt.String,
-                    'content': pxt.String,
-                    'timestamp': pxt.Timestamp
-                }
-            )
-            
-            # Create sentence-level view
-            self.messages_view = pxt.create_view(
-                'discord_bot.sentences',
-                self.messages_table,
-                iterator=StringSplitter.create(
-                    text=self.messages_table.content,
-                    separators='sentence',
-                )
-            )
-            
-            # Add embedding index to the view
-            self.messages_view.add_embedding_index('text', string_embed=self.get_embeddings)
-            
-            # Create chat table
-            self.chat_table = pxt.create_table(
-                'discord_bot.chat',
-                {
-                    'channel_id': pxt.String,
-                    'question': pxt.String,
-                    'timestamp': pxt.Timestamp
-                }
-            )
-            
-            self.setup_chat_columns()
-            self.logger.info("Successfully initialized Pixeltable tables and views")
-            
-        except Exception as e:
-            self.logger.error(f"Failed to initialize Pixeltable: {str(e)}")
-            raise
-
-    def setup_chat_columns(self):
-        """Set up computed columns for the chat table"""
-        try:
-            # Add context column using sentence-level view
-            @pxt.query
-            def get_context(question_text: str):
-                sim = self.messages_view.text.similarity(question_text)
-                return (
-                    self.messages_view
-                    .order_by(sim, asc=False)
-                    .select(
-                        text=self.messages_view.text,
-                        username=self.messages_view.username,
-                        sim=sim
-                    )
-                    .limit(10)
-                )
-
-            self.chat_table.add_computed_column(context=get_context(self.chat_table.question))
-            
-            # Add prompt column
-            @pxt.udf
-            def create_prompt(context: list[dict], question: str) -> str:
-                context_str = "\n".join(
-                    f"{msg['username']}: {msg['text']}" 
-                    for msg in context
-                    if msg['sim'] > 0.3
-                )
-                return f"Context:\n{context_str}\n\nQuestion: {question}"
-            
-            self.chat_table.add_computed_column(prompt=create_prompt(
-                self.chat_table.context,
-                self.chat_table.question
-            ))
-
-            system_prompt = '''You are a helpful personal assistant focused on natural conversation.
-                CORE PRINCIPLES:
-                - Maintain conversational context
-                - Remember user preferences and details
-                - Progress discussions naturally
-                - Be specific and actionable
-                - Stay on topic unless user changes it
-
-                CONVERSATION STYLE:
-                - Friendly and engaging
-                - Clear and concise
-                - Naturally incorporate context
-                - Ask relevant follow-up questions
-                - Provide practical suggestions'''
-            
-            # Add response column
-            self.chat_table.add_computed_column(response=openai.chat_completions(
-                messages=[
-                    {
-                        "role": "system",
-                        "content": system_prompt
-                    },
-                    {
-                        "role": "user",
-                        "content": self.chat_table.prompt
-                    }
-                ],
-                model='gpt-4o-mini',
-                temperature=0.7,
-                max_tokens=2000,
-                presence_penalty=0.7,
-                frequency_penalty=0.5
-            ).choices[0].message.content)
-            
-        except Exception as e:
-            self.logger.error(f"Failed to set up chat columns: {str(e)}")
-            raise
-
-    def setup_bot_events(self):
-        """Set up Discord bot event handlers"""
-        @self.bot.event
-        async def on_ready():
-            self.logger.info(f"Bot logged in as {self.bot.user.name}")
-            self.initialize_pixeltable()
-
-        @self.bot.event
-        async def on_message(message):
-            if message.author == self.bot.user:
-                return
-            
-            await self.bot.process_commands(message)
-            
-            try:
-                if message.content and self.messages_table:
-                    self.messages_table.insert([{
-                        'channel_id': str(message.channel.id),
-                        'username': message.author.name,
-                        'content': message.content,
-                        'timestamp': datetime.now()
-                    }])
-            except Exception as e:
-                self.logger.error(f"Failed to store message: {str(e)}")
-
-        @self.bot.command(name="search")
-        async def search(ctx, *, query: str):
-            """Search messages in the channel"""
-            response_message = await ctx.send("Searching...")
-            
-            try:
-                if not self.messages_view:
-                    raise ValueError("Messages view not initialized")
-                    
-                sim = self.messages_view.text.similarity(query)
-                results_df = (
-                    self.messages_view
-                    .order_by(sim, asc=False)
-                    .select(
-                        text=self.messages_view.text,
-                        username=self.messages_view.username,
-                        similarity=sim
-                    )
-                    .limit(5)
-                    .collect()
-                    .to_pandas()
-                )
-
-                if results_df.empty:
-                    await response_message.edit(content="No matching messages found.")
-                    return
-
-                embed = self.formatter.create_search_embed(
-                    results_df.to_dict('records'),
-                    query
-                )
-                
-                await response_message.edit(content=None, embed=embed)
-
-            except Exception as e:
-                self.logger.error(f"Search failed: {str(e)}")
-                error_embed = self.formatter.create_error_embed(str(e))
-                await response_message.edit(content=None, embed=error_embed)
-
-        @self.bot.command(name="chat")
-        async def chat_command(ctx, *, question: str):
-            """Chat with context from message history"""
-            response_message = await ctx.send("Processing...")
-            
-            try:
-                if not self.chat_table:
-                    raise ValueError("Chat table not initialized")
-                
-                self.chat_table.insert([{
-                    'channel_id': str(ctx.channel.id),
-                    'question': question,
-                    'timestamp': datetime.now()
-                }])
-                
-                result = self.chat_table.select(
-                    self.chat_table.question,
-                    self.chat_table.response,
-                    self.chat_table.context
-                ).order_by(self.chat_table.timestamp, asc=False).limit(1).collect()
-                
-                if len(result) == 0:
-                    raise ValueError("Failed to generate response")
-
-                embed = self.formatter.create_chat_embed(
-                    question=question,
-                    response=result['response'][0],
-                    context=result['context'][0]
-                )
-                
-                await response_message.edit(content=None, embed=embed)
-
-            except Exception as e:
-                self.logger.error(f"Chat failed: {str(e)}")
-                error_embed = self.formatter.create_error_embed(str(e))
-                await response_message.edit(content=None, embed=error_embed)
-
-    def run(self, token: str):
-        """Run the Discord bot"""
-        try:
-            self.bot.run(token)
-        except Exception as e:
-            logger.error(f"Failed to start bot: {str(e)}")
-            raise
-
-def main():
-    load_dotenv()
-    token = os.getenv('DISCORD_TOKEN')
-    if token is None:
-        raise ValueError("Missing key in environment")
-
-    try:
-        bot = PixelTableBot()
-        bot.run(token)
-    except Exception as e:
-        logging.error(f"Bot execution failed: {str(e)}")
-        raise
-
-if __name__ == "__main__":
-    main()
->>>>>>> 931be7ee
+    main()