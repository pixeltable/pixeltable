#!/bin/bash -e

# Pixeltable release script

SCRIPT_DIR="$(dirname "$0")"
PROJECT_ROOT="$(readlink -f "$SCRIPT_DIR/..")"

echo -e "\n============= Running pixeltable release script.\n"

echo "Project root: $PROJECT_ROOT"
cd "$PROJECT_ROOT"

if [[ ! $(gh --version) ]]; then
  echo "You must have Github commandline utilities installed to run this script. See: https://cli.github.com/"
  exit 1
fi

if [ "$(git remote get-url home)" != 'https://github.com/pixeltable/pixeltable' ]; then
  echo "Unexpected home repo: $(git remote get-url home)"
  exit 1
fi

<<<<<<< HEAD
git diff
=======
git diff  # Needed to ensure correct behavior of subsequent `git diff-index` call
>>>>>>> 51569284

if [[ -n "$(git diff-index HEAD)" || -n "$(git diff-files)" || -n "$(git ls-files --exclude-standard --others)" ]]; then
  echo "The release script must be run from a clean git repo."
  exit 1
fi

if [ -z "$PYPI_API_KEY" ]; then
  echo "PYPI_API_KEY not defined in environment; searching in ~/.pixeltable/config.yaml."
  PYPI_API_KEY=$(
    python -c "import yaml,sys; y = yaml.safe_load(sys.stdin); print(y['pypi']['api_key'])" < ~/.pixeltable/config.yaml
  )
fi

git fetch home
git checkout home/main

echo -n "Enter version number for release: "
read VERSION

echo ""
echo "This will publish version v$VERSION to PyPI. Enter to confirm; Ctrl-C to abort."
read

git tag "v$VERSION"
git push home "v$VERSION"

echo "v$VERSION tag created and pushed to home repo."
echo "Enter to proceed; Ctrl-C to abort."
read

git tag -d release
git push --delete home release
git tag release
git push home release

make clean
poetry build
poetry publish --username __token__ --password "$PYPI_API_KEY"

echo "Creating release on github ..."
gh release create "v$VERSION" --generate-notes --repo pixeltable/pixeltable
open "https://github.com/pixeltable/pixeltable/releases/tag/v$VERSION"<|MERGE_RESOLUTION|>--- conflicted
+++ resolved
@@ -20,11 +20,7 @@
   exit 1
 fi
 
-<<<<<<< HEAD
-git diff
-=======
 git diff  # Needed to ensure correct behavior of subsequent `git diff-index` call
->>>>>>> 51569284
 
 if [[ -n "$(git diff-index HEAD)" || -n "$(git diff-files)" || -n "$(git ls-files --exclude-standard --others)" ]]; then
   echo "The release script must be run from a clean git repo."
