name: Run pytest

on:
  pull_request:
    branches: [master]
  push:
    branches: [master]
  workflow_dispatch:

jobs:
  pytest:
    strategy:
      fail-fast: false
      matrix:
<<<<<<< HEAD
        os: [ubuntu-22.04, macos-latest]
        python-version: ["3.9", "3.10", "3.11", "3.12"]
=======
        os: [ubuntu-22.04, macos-latest, windows-latest]
        # TODO: pixeltable currently fails on python 3.12.
        python-version: ["3.9", "3.10", "3.11"]
>>>>>>> 1371c561
        poetry-version: ["1.7.1"]
        poetry-options: ["--with dev"]
        include:
          # Adds one additional matrix configuration that runs the unit tests
          # against a minimal installation of pixeltable (without --with dev).
          - os: ubuntu-22.04
            python-version: "3.9"
            poetry-version: "1.7.1"
            poetry-options: ""
    runs-on: ${{ matrix.os }}
    steps:
      - name: Checkout repo
        uses: actions/checkout@v4
      - name: Install python
        uses: actions/setup-python@v5
        with:
          python-version: ${{ matrix.python-version }}
      - name: Install poetry
        uses: abatilo/actions-poetry@v2
        with:
          poetry-version: ${{ matrix.poetry-version }}
      - name: Define a venv cache
        uses: actions/cache@v4
        with:
          # The cache is keyed to the following:
          # - Matrix parameters
          # - poetry.lock and related .toml files (so that if the dependencies
          #   or poetry config change, the cache will be invalidated)
          path: ./.venv
          key: venv-${{ matrix.os }}-${{ matrix.python-version }}-${{ matrix.poetry-version }}-${{ matrix.poetry-options }}-${{ hashFiles('poetry.lock', 'poetry.toml', 'pyproject.toml') }}
      - name: Install the project dependencies
        run: poetry install ${{ matrix.poetry-options }}
      - name: Ensure pytest is installed
        # This is necessary for running the tests without --with dev
        if: ${{ matrix.poetry-options == '' }}
        run: poetry run pip install pytest coverage
      - name: Run the unit tests
        run: poetry run coverage run -m --source=pixeltable pytest -v
        env:
          # In a PR, these secrets will be empty, and the relevant tests will be skipped
          FIREWORKS_API_KEY: ${{ secrets.FIREWORKS_API_KEY }}
          OPENAI_API_KEY: ${{ secrets.OPENAI_API_KEY }}
          TOGETHER_API_KEY: ${{ secrets.TOGETHER_API_KEY }}
      - name: Generate code coverage report
        run: poetry run coverage report -m<|MERGE_RESOLUTION|>--- conflicted
+++ resolved
@@ -12,14 +12,8 @@
     strategy:
       fail-fast: false
       matrix:
-<<<<<<< HEAD
-        os: [ubuntu-22.04, macos-latest]
+        os: [ubuntu-22.04, macos-latest, windows-latest]
         python-version: ["3.9", "3.10", "3.11", "3.12"]
-=======
-        os: [ubuntu-22.04, macos-latest, windows-latest]
-        # TODO: pixeltable currently fails on python 3.12.
-        python-version: ["3.9", "3.10", "3.11"]
->>>>>>> 1371c561
         poetry-version: ["1.7.1"]
         poetry-options: ["--with dev"]
         include:
