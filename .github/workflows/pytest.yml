name: Run pytest

on:
  pull_request:
    branches: [master]
  push:
    branches: [master]

jobs:
  pytest:
    strategy:
      fail-fast: false
      matrix:
        os: [ubuntu-22.04, macos-latest]
<<<<<<< HEAD
        python-version: ["3.9", "3.10", "3.11", "3.12"]
=======
        # TODO: pixeltable currently fails on python 3.12.
        python-version: ["3.9", "3.10", "3.11"]
>>>>>>> ac525d7c
        poetry-version: ["1.7.1"]
    runs-on: ${{ matrix.os }}
    steps:
      - name: Checkout repo
        uses: actions/checkout@v4
      - name: Install python
        uses: actions/setup-python@v5
        with:
          python-version: ${{ matrix.python-version }}
      - name: Install poetry
        uses: abatilo/actions-poetry@v2
        with:
          poetry-version: ${{ matrix.poetry-version }}
      - name: Define a venv cache
        uses: actions/cache@v4
        with:
          # The cache is keyed to the following:
          # - Matrix parameters
          # - poetry.lock and related .toml files (so that if the dependencies
          #   or poetry config change, the cache will be invalidated)
          path: ./.venv
          key: venv-${{ matrix.os }}-${{ matrix.python-version }}-${{ matrix.poetry-version }}-${{ hashFiles('poetry.lock', 'poetry.toml', 'pyproject.toml') }}
      - name: Install the project dependencies
        run: poetry install --with dev
      - name: Run the unit tests
        run: poetry run coverage run -m --source=pixeltable pytest -v
        env:
          # In a PR, these secrets will be empty, and the relevant tests will be skipped
          FIREWORKS_API_KEY: ${{ secrets.FIREWORKS_API_KEY }}
          OPENAI_API_KEY: ${{ secrets.OPENAI_API_KEY }}
          TOGETHER_API_KEY: ${{ secrets.TOGETHER_API_KEY }}
      - name: Generate code coverage report
        run: poetry run coverage report -m<|MERGE_RESOLUTION|>--- conflicted
+++ resolved
@@ -12,12 +12,7 @@
       fail-fast: false
       matrix:
         os: [ubuntu-22.04, macos-latest]
-<<<<<<< HEAD
         python-version: ["3.9", "3.10", "3.11", "3.12"]
-=======
-        # TODO: pixeltable currently fails on python 3.12.
-        python-version: ["3.9", "3.10", "3.11"]
->>>>>>> ac525d7c
         poetry-version: ["1.7.1"]
     runs-on: ${{ matrix.os }}
     steps:
