--- conflicted
+++ resolved
@@ -22,12 +22,6 @@
     - name: Install type-checking and linting tools
       run: |
         python -m pip install --upgrade pip
-<<<<<<< HEAD
-        python -m pip install mypy 'sqlalchemy[mypy]' pylint ruff
-    - name: Analyze the code with linting tools
-      # This will lint ONLY the files that are affected by the PR.
-      run: ./scripts/lint-changed-files.sh
-=======
         python -m pip install mypy sqlalchemy[mypy] pylint ruff
     # These steps will check ONLY the files that are affected by the PR.
     # For the time being, failures will be ignored (report-only).
@@ -39,5 +33,4 @@
       continue-on-error: true
     - name: Analyze code with ruff
       run: ./scripts/analyze-changed-files.sh "ruff check" "ruff format --check"
-      continue-on-error: true
->>>>>>> f6143d47
+      continue-on-error: true