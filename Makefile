--- conflicted
+++ resolved
@@ -21,11 +21,7 @@
 # haven't changed
 .make-install: poetry.lock
 	@echo "Installing development environment..."
-<<<<<<< HEAD
-	@poetry install -E s3 -E openai -E torch -E nos --with=dev
-=======
 	@poetry install --with=dev
->>>>>>> f5f72464
 	@poetry run python -m ipykernel install --user --name=$(KERNEL_NAME)
 	@touch .make-install
 
