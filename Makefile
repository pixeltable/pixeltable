--- conflicted
+++ resolved
@@ -35,7 +35,6 @@
 
 # Use the placeholder `.make-install` to track whether the installation is up-to-date
 .make-install: poetry.lock
-<<<<<<< HEAD
 	@echo "Installing poetry ..."
 	@python -m pip install --upgrade pip
 	@python -m pip install poetry==1.8.2
@@ -45,17 +44,10 @@
 ifeq ($(YOLOX_OK), True)
 	# YOLOX only works on python <= 3.10 and cannot be installed via poetry
 	@echo "Installing YOLOX ..."
-	@python -m pip install git+https://github.com/Megvii-BaseDetection/YOLOX@ac58e0a
+	@python -m pip install -q git+https://github.com/Megvii-BaseDetection/YOLOX@ac58e0a
 else
 	@echo "Python version is >= 3.11; skipping YOLOX installation."
 endif
-=======
-	@poetry run python -m pip install --upgrade pip
-	@echo "Installing dependencies in poetry.lock ..."
-	@poetry install --with dev
-	@echo "Installing yolox ..."
-	@poetry run python -m pip install -q git+https://github.com/Megvii-BaseDetection/YOLOX@ac58e0a
->>>>>>> 776635f7
 	@echo "Installing Jupyter kernel ..."
 	@python -m ipykernel install --user --name=$(KERNEL_NAME)
 	@touch .make-install
