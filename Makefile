--- conflicted
+++ resolved
@@ -86,10 +86,7 @@
 	@python -m pip install -qU pip
 	@python -m pip install -q uv==0.8.2
 	@echo 'Installing ffmpeg ...'
-<<<<<<< HEAD
-	@conda install -q -y -c conda-forge libiconv 'ffmpeg==6.1.1=gpl*' google-cloud-sdk
-=======
-	@conda install -q -y -c conda-forge libiconv 'ffmpeg==6.1.1=gpl*'
+	@conda install -q -y -c conda-forge libiconv 'ffmpeg==6.1.1=gpl*' awscli google-cloud-sdk
 	@echo 'Installing quarto ...'
 	@conda install -q -y -c conda-forge quarto
 	@echo 'Fixing quarto conda packaging bugs ...'
@@ -100,7 +97,6 @@
 		target=$$(basename $$dir); \
 		ln -sf $$dir $(CONDA_PREFIX)/share/$$target 2>/dev/null || true; \
 	done
->>>>>>> 4a7c4c44
 	@$(TOUCH) .make-install/uv
 
 .make-install/deps: pyproject.toml uv.lock
