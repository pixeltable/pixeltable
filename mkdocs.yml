--- conflicted
+++ resolved
@@ -30,18 +30,15 @@
     - DataFrame: api/data-frame.md
     - Table: api/table.md
   - Built-in UDFs:
-    - Fireworks: api/functions/fireworks.md
-    - Huggingface: api/functions/huggingface.md
-<<<<<<< HEAD
-    - OpenAI: api/functions/openai.md
-    - Together: api/functions/together.md
-    - Whisper: api/functions/whisper.md
-=======
     - image: api/functions/image.md
     - string: api/functions/string.md
     - timestamp: api/functions/timestamp.md
     - video: api/functions/video.md
->>>>>>> fe086f00
+    - fireworks: api/functions/fireworks.md
+    - huggingface: api/functions/huggingface.md
+    - openai: api/functions/openai.md
+    - together: api/functions/together.md
+    - whisper: api/functions/whisper.md
 
 plugins:
   - search
