--- conflicted
+++ resolved
@@ -102,12 +102,6 @@
         r61 = Catalog.get().create_replica(Path('replica_s61'), s61_md, if_exists=IfExistsParam.ERROR)
         r51 = Catalog.get().create_replica(Path('replica_s51'), s51_md, if_exists=IfExistsParam.ERROR)
 
-<<<<<<< HEAD
         with Catalog.get().begin_xact(for_write=False):
-            assert len(r51._bases) == 4
-            assert len(r61._bases) == 5
-=======
-        with Env.get().begin_xact():
             assert len(r51._base_tables) == 4
             assert len(r61._base_tables) == 6
->>>>>>> 94a8de61
