import time
from datetime import datetime, timedelta
from typing import Callable
from zoneinfo import ZoneInfo

import pytest

import pixeltable as pxt
from pixeltable.env import Env

from ..utils import validate_update_status


class TestTimestamp:
    # All test datetimes are in America/Los_Angeles time zone
    TEST_DATETIMES = [
        "2024-01-01T12:34:56-08:00",
        "2023-12-31T23:59:59-08:00",
        "2022-06-15T08:30:00-07:00",
        "2020-02-29T00:00:00-08:00",
        "2019-01-01T00:00:01-08:00"
    ]

<<<<<<< HEAD
    def test_all(self, reset_db) -> None:
        # Set a default time zone that's likely to be different from the system time zone of most test environments
        default_tz = ZoneInfo('America/Anchorage')
        Env.get().default_time_zone = default_tz
=======
    def test_methods(self, reset_db) -> None:
>>>>>>> bcac1251
        t = pxt.create_table('test_tbl', {'dt': pxt.TimestampType()})
        test_dts = [datetime.fromisoformat(dt) for dt in self.TEST_DATETIMES]
        validate_update_status(t.insert({'dt': dt} for dt in test_dts), expected_rows=len(test_dts))

        from pixeltable.functions.timestamp import (day, hour, isocalendar,
                                                    isoformat, isoweekday,
                                                    microsecond, minute, month,
                                                    posix_timestamp, replace,
                                                    second, strftime,
                                                    toordinal, weekday, year)

        test_params: list[tuple[pxt.Function, Callable, list, dict]] = [
            # (pxt_fn, str_fn, args, kwargs)
            #(date, lambda dt: datetime(dt.year, dt.month, dt.day), [], {}),
            #(time, lambda dt: datetime(1, 1, 1, dt.hour, dt.minute, dt.second, dt.microsecond), [], {}),
            (year, datetime.year.__get__, [], {}),
            (month, datetime.month.__get__, [], {}),
            (day, datetime.day.__get__, [], {}),
            (hour, datetime.hour.__get__, [], {}),
            (minute, datetime.minute.__get__, [], {}),
            (second, datetime.second.__get__, [], {}),
            (microsecond, datetime.microsecond.__get__, [], {}),
            (weekday, datetime.weekday, [], {}),
            (isoweekday, datetime.isoweekday, [], {}),
            (isocalendar,
             lambda dt: {'year': dt.isocalendar()[0], 'week': dt.isocalendar()[1], 'weekday': dt.isocalendar()[2]},
             [],
             {}),
            (isoformat, datetime.isoformat, ['T'], {}),
            (strftime, datetime.strftime, ['%Y-%m-%d %H:%M:%S'], {}),
            (replace, datetime.replace, [2025, 1, 1], {}),
            (toordinal, datetime.toordinal, [], {}),
            (posix_timestamp, datetime.timestamp, [], {}),
        ]

        def debug_str() -> str:
            system_tz = time.tzname
            db_dts = [dt.isoformat() for dt in t.select(out=t.dt).collect()['out']]
            return f'system_tz={system_tz}, db_dts={db_dts}'

        for pxt_fn, dt_fn, args, kwargs in test_params:
<<<<<<< HEAD
            print(f'Testing {pxt_fn.name} ...')
            actual = t.select(out=pxt_fn(t.dt, *args, **kwargs)).collect()['out']
            expected = [dt_fn(dt.astimezone(default_tz), *args, **kwargs) for dt in test_dts]
            assert actual == expected, debug_str()
=======
            assert (
                t.select(out=pxt_fn(t.dt, *args, **kwargs)).collect()['out']
                    == [dt_fn(dt, *args, **kwargs) for dt in test_dts]
            ), pxt_fn.name
            # run the same timestamp function again, but force its execution to happen in Python
            assert (
                t.select(out=pxt_fn(t.dt.apply(lambda x: x, col_type=pxt.TimestampType()), *args, **kwargs))
                    .collect()['out'] == [dt_fn(dt, *args, **kwargs) for dt in test_dts]
            ), pxt_fn.name
>>>>>>> bcac1251

        # Check that they can all be called with method syntax too
        for pxt_fn, _, _, _ in test_params:
            mref = t.dt.__getattr__(pxt_fn.name)
<<<<<<< HEAD
            if isinstance(mref, pxt.exprs.MethodRef):
                # method
                assert mref.method_name == pxt_fn.name, pxt_fn
            elif isinstance(mref, pxt.exprs.FunctionCall):
                # property
                assert mref.fn.name == pxt_fn.name, pxt_fn
            else:
                assert False

    def test_time_zones(self, reset_db) -> None:
        timestamps = [
            # Some random times in the summer months (to ensure varying DST treatment)
            datetime.fromisoformat('2024-07-01T22:45:12'),
            datetime.fromisoformat('2024-07-01T22:45:12-02:00'),
            datetime(2024, 7, 1, 22, 45, 12, tzinfo=ZoneInfo('Pacific/Auckland'))
        ]
        # Test various methods and properties that are timezone-sensitive
        props_to_test = ['year', 'month', 'day', 'hour', 'minute']
        methods_to_test = ['weekday', 'isoweekday']
        query_time_zone = ZoneInfo('Europe/Berlin')
        # Test time zone conversions several ways: (i) with default time zone equal to
        # system local time, and (ii) with default time zone set to a couple different
        # values, to ensure that we test some values where it's different from
        # the system local time where the test is running.
        for tz_str in [None, 'America/Anchorage', 'America/New_York', 'Asia/Kolkata', 'Asia/Dubai']:
            print(f'Testing with default time zone equal to: {tz_str}')
            default_time_zone = None if tz_str is None else ZoneInfo(tz_str)
            Env.get().default_time_zone = default_time_zone

            pxt.drop_table('test_tbl', force=True)
            t = pxt.create_table('test_tbl', {'dt': pxt.TimestampType()})
            t.insert({'dt': dt} for dt in timestamps)
            selection = {'dt': t.dt, 'dt_tz': t.dt.astimezone(query_time_zone.key)}
            for prop in props_to_test:
                selection[prop] = getattr(t.dt, prop)
                selection[prop + '_tz'] = getattr(t.dt.astimezone(query_time_zone.key), prop)
            for method in methods_to_test:
                selection[method] = getattr(t.dt, method)()
                selection[method + '_tz'] = getattr(t.dt.astimezone(query_time_zone.key), method)()
            results = t.select(**selection).collect()

            assert len(results) == len(timestamps)
            for row_idx in range(len(timestamps)):
                # `effective_dt` is the aware timestamp that is the Pixeltable interpretation of the input
                # timestamp: if the input timestamp is naive, it is interpreted as being in default_time_zone.
                effective_dt = (
                    timestamps[row_idx] if timestamps[row_idx].tzinfo is not None
                    else timestamps[row_idx].replace(tzinfo=default_time_zone)
                )
                for col in 'dt', 'dt_tz':
                    # Ensure that timestamps are always returned from the database as aware datetimes
                    assert results[col][row_idx].tzinfo is not None
                    # Ensure that they map to the same absolute time as the inputs
                    assert results[col][row_idx].timestamp() == effective_dt.timestamp()
                # Ensure that the 'dt_tz' column is in the correct time zone
                # (the 'dt' column depends on the system time where the test is run!)
                assert results['dt_tz'][row_idx].utcoffset() == timedelta(hours=2)
                # Ensure that the properties are computed correctly based on timezone
                for prop in props_to_test:
                    assert results[prop][row_idx] == getattr(effective_dt.astimezone(default_time_zone), prop)
                    assert results[prop + '_tz'][row_idx] == getattr(effective_dt.astimezone(query_time_zone), prop)
                for method in methods_to_test:
                    assert results[method][row_idx] == getattr(effective_dt.astimezone(default_time_zone), method)()
                    assert results[method + '_tz'][row_idx] == getattr(effective_dt.astimezone(query_time_zone), method)()

    def test_time_zone_in_literals(self, reset_db) -> None:
        Env.get().default_time_zone = ZoneInfo('America/Anchorage')
        t = pxt.create_table('test_tbl', {'n': pxt.IntType(), 'dt': pxt.TimestampType()})
        start = datetime.fromisoformat('2024-07-01T00:00:00+00:00')
        validate_update_status(
            t.insert({'n': n, 'dt': start + timedelta(minutes=n)} for n in range(1440)),
            expected_rows=1440
        )
        # Ensure literals are displayed correctly in the default TZ (with naive datetimes interpreted
        # as being in the default time zone)
        assert str(t.dt >= datetime.fromisoformat('2024-07-01T00:00:00')) == "dt >= '2024-07-01T00:00:00-08:00'"
        assert str(t.dt >= datetime.fromisoformat('2024-07-01T00:00:00-04:00')) == "dt >= '2024-06-30T20:00:00-08:00'"
        assert t.where(t.dt >= datetime.fromisoformat('2024-07-01T00:00:00')).count() == 960
        assert t.where(t.dt >= datetime.fromisoformat('2024-07-01T00:00:00-04:00')).count() == 1200
=======
            if pxt_fn.is_property:
                assert isinstance(mref, pxt.exprs.FunctionCall)
            else:
                assert isinstance(mref, pxt.exprs.MethodRef)
                assert mref.method_name == pxt_fn.name, pxt_fn.name

    def test_make_ts(self, reset_db) -> None:
        t = pxt.create_table('test_tbl', {'dt': pxt.TimestampType()})
        test_dts = [datetime.fromisoformat(dt) for dt in self.TEST_DATETIMES]
        validate_update_status(t.insert({'dt': dt} for dt in test_dts), expected_rows=len(test_dts))
        from pixeltable.functions.timestamp import make_timestamp
        res = t.select(
            out=make_timestamp(
                year=t.dt.year, month=t.dt.month, day=t.dt.day, hour=t.dt.hour,
                # omit minute in order to force FunctionCall.sql_expr() to deal with kw args
                second=t.dt.second)
        ).collect()
        assert (
            res['out'] == [datetime(dt.year, dt.month, dt.day, dt.hour, minute=0, second=dt.second) for dt in test_dts]
        )
>>>>>>> bcac1251
<|MERGE_RESOLUTION|>--- conflicted
+++ resolved
@@ -21,14 +21,11 @@
         "2019-01-01T00:00:01-08:00"
     ]
 
-<<<<<<< HEAD
-    def test_all(self, reset_db) -> None:
+    def test_methods(self, reset_db) -> None:
         # Set a default time zone that's likely to be different from the system time zone of most test environments
         default_tz = ZoneInfo('America/Anchorage')
         Env.get().default_time_zone = default_tz
-=======
-    def test_methods(self, reset_db) -> None:
->>>>>>> bcac1251
+
         t = pxt.create_table('test_tbl', {'dt': pxt.TimestampType()})
         test_dts = [datetime.fromisoformat(dt) for dt in self.TEST_DATETIMES]
         validate_update_status(t.insert({'dt': dt} for dt in test_dts), expected_rows=len(test_dts))
@@ -70,27 +67,18 @@
             return f'system_tz={system_tz}, db_dts={db_dts}'
 
         for pxt_fn, dt_fn, args, kwargs in test_params:
-<<<<<<< HEAD
             print(f'Testing {pxt_fn.name} ...')
             actual = t.select(out=pxt_fn(t.dt, *args, **kwargs)).collect()['out']
             expected = [dt_fn(dt.astimezone(default_tz), *args, **kwargs) for dt in test_dts]
             assert actual == expected, debug_str()
-=======
-            assert (
-                t.select(out=pxt_fn(t.dt, *args, **kwargs)).collect()['out']
-                    == [dt_fn(dt, *args, **kwargs) for dt in test_dts]
-            ), pxt_fn.name
-            # run the same timestamp function again, but force its execution to happen in Python
-            assert (
-                t.select(out=pxt_fn(t.dt.apply(lambda x: x, col_type=pxt.TimestampType()), *args, **kwargs))
-                    .collect()['out'] == [dt_fn(dt, *args, **kwargs) for dt in test_dts]
-            ), pxt_fn.name
->>>>>>> bcac1251
+            actual_py = t.select(
+                out=pxt_fn(t.dt.apply(lambda x: x, col_type=pxt.TimestampType()), *args, **kwargs)
+            ).collect()['out']
+            assert actual_py == expected, debug_str()
 
         # Check that they can all be called with method syntax too
         for pxt_fn, _, _, _ in test_params:
             mref = t.dt.__getattr__(pxt_fn.name)
-<<<<<<< HEAD
             if isinstance(mref, pxt.exprs.MethodRef):
                 # method
                 assert mref.method_name == pxt_fn.name, pxt_fn
@@ -170,12 +158,6 @@
         assert str(t.dt >= datetime.fromisoformat('2024-07-01T00:00:00-04:00')) == "dt >= '2024-06-30T20:00:00-08:00'"
         assert t.where(t.dt >= datetime.fromisoformat('2024-07-01T00:00:00')).count() == 960
         assert t.where(t.dt >= datetime.fromisoformat('2024-07-01T00:00:00-04:00')).count() == 1200
-=======
-            if pxt_fn.is_property:
-                assert isinstance(mref, pxt.exprs.FunctionCall)
-            else:
-                assert isinstance(mref, pxt.exprs.MethodRef)
-                assert mref.method_name == pxt_fn.name, pxt_fn.name
 
     def test_make_ts(self, reset_db) -> None:
         t = pxt.create_table('test_tbl', {'dt': pxt.TimestampType()})
@@ -190,5 +172,4 @@
         ).collect()
         assert (
             res['out'] == [datetime(dt.year, dt.month, dt.day, dt.hour, minute=0, second=dt.second) for dt in test_dts]
-        )
->>>>>>> bcac1251
+        )