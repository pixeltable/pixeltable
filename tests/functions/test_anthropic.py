--- conflicted
+++ resolved
@@ -1,10 +1,7 @@
-<<<<<<< HEAD
-=======
 from typing import Optional
 
 import pytest
 
->>>>>>> 7ca32556
 import pixeltable as pxt
 
 from ..utils import skip_test_if_no_client, skip_test_if_not_installed, stock_price, validate_update_status
