from typing import Optional

import av  # type: ignore[import-untyped]
import math


import pixeltable as pxt
import pixeltable.env as env
from pixeltable.iterators.audio import AudioSplitter
from pixeltable.utils.media_store import MediaStore

from .utils import get_audio_files, get_audio_file, get_video_files, validate_update_status


class TestAudio:
    def check_audio_params(self, path: str, format: Optional[str] = None, codec: Optional[str] = None):
        with av.open(path) as container:
            audio_stream = container.streams.audio[0]
            if format is not None:
                assert format == container.format.name
            if codec is not None:
                assert codec == audio_stream.codec_context.codec.name

    def test_basic(self, reset_db) -> None:
        audio_filepaths = get_audio_files()
        audio_t = pxt.create_table('audio', {'audio_file': pxt.Audio})
        status = audio_t.insert({'audio_file': p} for p in audio_filepaths)
        assert status.num_rows == len(audio_filepaths)
        assert status.num_excs == 0
        paths = audio_t.select(output=audio_t.audio_file.localpath).collect()['output']
        assert set(paths) == set(audio_filepaths)

    def test_extract(self, reset_db) -> None:
        video_filepaths = get_video_files()
        video_t = pxt.create_table('videos', {'video': pxt.Video})
        video_t.add_computed_column(audio=video_t.video.extract_audio())

        # one of the 3 videos doesn't have audio
        status = video_t.insert({'video': p} for p in video_filepaths)
        assert status.num_rows == len(video_filepaths)
        assert status.num_excs == 0
        assert MediaStore.count(video_t._id) == len(video_filepaths) - 1
        assert video_t.where(video_t.audio != None).count() == len(video_filepaths) - 1
        assert env.Env.get().num_tmp_files() == 0

        video_t = pxt.get_table('videos')
        assert video_t.where(video_t.audio != None).count() == len(video_filepaths) - 1

        # test generating different formats and codecs
        paths = video_t.select(output=video_t.video.extract_audio(format='wav', codec='pcm_s16le')).collect()['output']
        # media files that are created as a part of a query end up in the tmp dir
        assert env.Env.get().num_tmp_files() == video_t.where(video_t.audio != None).count()
        for path in [p for p in paths if p is not None]:
            self.check_audio_params(path, format='wav', codec='pcm_s16le')
        # higher resolution
        paths = video_t.select(output=video_t.video.extract_audio(format='wav', codec='pcm_s32le')).collect()['output']
        for path in [p for p in paths if p is not None]:
            self.check_audio_params(path, format='wav', codec='pcm_s32le')

        for format in ['mp3', 'flac']:
            paths = video_t.select(output=video_t.video.extract_audio(format=format)).collect()['output']
            for path in [p for p in paths if p is not None]:
                self.check_audio_params(path, format=format)

    def test_get_metadata(self, reset_db) -> None:
        audio_filepaths = get_audio_files()
        base_t = pxt.create_table('audio_tbl', {'audio': pxt.Audio})
        base_t.add_computed_column(metadata=base_t.audio.get_metadata())
        validate_update_status(base_t.insert({'audio': p} for p in audio_filepaths), expected_rows=len(audio_filepaths))
        result = base_t.where(base_t.metadata.size == 2568827).select(base_t.metadata).collect()['metadata'][0]
        assert result == {
            'size': 2568827,
            'streams': [
                {
                    'type': 'audio',
                    'frames': 0,
                    'duration': 2646000,
                    'metadata': {},
                    'time_base': 2.2675736961451248e-05,
                    'codec_context': {
                        'name': 'flac',
                        'profile': None,
                        'channels': 1,
                        'codec_tag': '\\x00\\x00\\x00\\x00',
                    },
                    'duration_seconds': 60.0,
                }
            ],
            'bit_rate': 342510,
            'metadata': {'encoder': 'Lavf61.1.100'},
<<<<<<< HEAD
            'bit_exact': False
        }

    def __get_chunk_counts(self, files, target_chunk_size_sec) -> dict[str, int]:
        file_to_chunk_count: dict[str, int] = {}
        for file in files:
            container = av.open(file)
            total_duration = container.streams.audio[0].duration or 0
            start_time = container.streams.audio[0].start_time or 0
            time_base = container.streams.audio[0].time_base
            target_chunk_size_pts = int(target_chunk_size_sec / time_base)
            chunks = math.ceil((total_duration - start_time) / target_chunk_size_pts) if total_duration else 0
            if chunks > 0:
                file_to_chunk_count[file] = chunks
        return file_to_chunk_count

    def test_audio_iterator_on_audio(self, reset_db) -> None:
        audio_filepaths = get_audio_files()
        base_t = pxt.create_table('audio_tbl', {'audio': pxt.Audio})
        validate_update_status(base_t.insert({'audio': p} for p in audio_filepaths), expected_rows=len(audio_filepaths))
        audio_chunk_view = pxt.create_view(
            "audio_chunks",
            base_t,
            iterator = AudioSplitter.create(
                audio=base_t.audio,
                chunk_duration_sec = 5.0,
                overlap_sec = 0.0,
                min_chunk_duration_sec = 0.0,
                drop_incomplete_chunks=False
            ))
        file_to_chunks = self.__get_chunk_counts(audio_filepaths, 5.0)
        results = audio_chunk_view.collect()
        assert len(results) == sum(file_to_chunks.values())
        file_to_chunks_from_view = {}
        for result in results:
            file_to_chunks_from_view[result['audio']] = file_to_chunks_from_view.get(result['audio'], 0) + 1
        assert file_to_chunks_from_view == file_to_chunks

    def test_audio_iterator_on_videos(self, reset_db) -> None:
        video_filepaths = get_video_files()
        video_t = pxt.create_table('videos', {'video': pxt.Video})
        video_t.insert({'video': p} for p in video_filepaths)
        # extract audio
        video_t.add_computed_column(audio=video_t.video.extract_audio(format='mp3'))
        audio_chunk_view = pxt.create_view(
            'audio_chunks',
            video_t,
            iterator=AudioSplitter.create(
                audio=video_t.audio,
                chunk_duration_sec=2.0
            )
        )
        audio_files = [ result['audio'] for result in video_t.select(video_t.audio).where(video_t.audio != None).collect()]
        file_to_chunks = self.__get_chunk_counts(audio_files, 2.0)
        results = audio_chunk_view.collect()
        assert len(results) == sum(file_to_chunks.values())
        file_to_chunks_from_view = {}
        for result in results:
            file_to_chunks_from_view[result['audio']] = file_to_chunks_from_view.get(result['audio'], 0) + 1
        assert file_to_chunks_from_view == file_to_chunks

    def test_audio_iterator_build_chunks(self, reset_db) -> None:
        chunks = AudioSplitter.build_chunks(0, 1005, 100, 0, 10, drop_incomplete_chunks=True)
        assert len(chunks) == 10
        assert all((chunk[1] - chunk[0]) is 100  for chunk in chunks)
        chunks = AudioSplitter.build_chunks(0, 1005, 100, 10, 10, drop_incomplete_chunks=True)
        assert len(chunks) == 10
        assert all((chunk[1] - chunk[0]) is 110 for chunk in chunks[:9])
        assert chunks[-1][0] == 900
        assert chunks[-1][1] == 1005
        chunks = AudioSplitter.build_chunks(0, 1005, 100, 10, 0, drop_incomplete_chunks=False)
        assert len(chunks) == 10
        assert all((chunk[1] - chunk[0]) is 110 for chunk in chunks[:9])
        assert chunks[-1][0] == 900
        assert chunks[-1][1] == 1005
        chunks = AudioSplitter.build_chunks(0, 1005, 100, 0, 0, drop_incomplete_chunks=False)
        assert len(chunks) == 11
        assert all((chunk[1] - chunk[0]) is 100 for chunk in chunks[:10])
        assert chunks[-1][0] == 1000
        assert chunks[-1][1] == 1005
        chunks = AudioSplitter.build_chunks(0, 1055, 100, 10, 60, drop_incomplete_chunks=True)
        assert len(chunks) == 10
        assert all((chunk[1] - chunk[0]) is 110 for chunk in chunks[:10])
        assert chunks[-1][0] == 900
        assert chunks[-1][1] == 1010
        chunks = AudioSplitter.build_chunks(0, 1055, 100, 10, 55, drop_incomplete_chunks=True)
        assert len(chunks) == 11
        assert all((chunk[1] - chunk[0]) is 110 for chunk in chunks[:10])
        assert chunks[-1][0] == 1000
        assert chunks[-1][1] == 1055
        chunks = AudioSplitter.build_chunks(1000, 1005, 100, 0, 10, drop_incomplete_chunks=True)
        assert len(chunks) == 0
        chunks = AudioSplitter.build_chunks(0, 5, 100, 0, 10, drop_incomplete_chunks=True)
        assert len(chunks) == 0
        chunks = AudioSplitter.build_chunks(0, 0, 100, 10, 0, drop_incomplete_chunks=False)
        assert len(chunks) == 0

    def test_audio_iterator_single_file(self, reset_db) -> None:
        audio_filepath = get_audio_file('jfk_1961_0109_cityuponahill-excerpt.flac') # 60s audio file
        base_t = pxt.create_table('audio_tbl', {'audio': pxt.Audio})
        validate_update_status(base_t.insert([{'audio': audio_filepath}]))
        audio_chunk_view = pxt.create_view(
            "audio_chunks",
            base_t,
            iterator=AudioSplitter.create(
                audio=base_t.audio,
                chunk_duration_sec=5.0,
                overlap_sec=0.0,
                min_chunk_duration_sec=0.0,
                drop_incomplete_chunks=False
            ))
        assert audio_chunk_view.count() is 12
        result = audio_chunk_view.collect()
        print(result)
        assert all(result['audio'] == audio_filepath for result in result)
        assert result[-1]['end_time_sec'] == 60
        for i in range(len(result)):
            assert math.floor(result[i]['start_time_sec']) == i * 5.0
        for i in range(len(result) - 1):
            assert round(result[i]['duration_sec']) == 5.0

        audio_chunk_view = pxt.create_view(
            "audio_chunks_overlap",
            base_t,
            iterator=AudioSplitter.create(
                audio=base_t.audio,
                chunk_duration_sec=14.0,
                overlap_sec=2.5,
                min_chunk_duration_sec=0.0,
                drop_incomplete_chunks=False
            ))
        assert audio_chunk_view.count() is 5
        result = audio_chunk_view.collect()
        assert all(result['audio'] == audio_filepath for result in result)
        assert result[-1]['end_time_sec'] == 60
        assert round(result[-1]['duration_sec']) == 4
        for i in range(len(result)):
            assert math.floor(result[i]['start_time_sec']) == i * 14.0
        for i in range(len(result) - 1):
            assert round(result[i]['duration_sec']) == 17

        audio_chunk_view = pxt.create_view(
            "audio_chunks_overlap_with_drop",
            base_t,
            iterator=AudioSplitter.create(
                audio=base_t.audio,
                chunk_duration_sec=14.0,
                overlap_sec=2.5,
                min_chunk_duration_sec=4.5,
                drop_incomplete_chunks=True
            ))
        assert audio_chunk_view.count() is 4
        result = audio_chunk_view.collect()
        assert all(result['audio'] == audio_filepath for result in result)
        assert result[-1]['end_time_sec'] < 59
        for i in range(len(result)):
            assert math.floor(result[i]['start_time_sec']) == i * 14.0
        for i in range(len(result)):
            assert round(result[i]['duration_sec']) == 17.0
=======
            'bit_exact': False,
        }
>>>>>>> 4b99f441
<|MERGE_RESOLUTION|>--- conflicted
+++ resolved
@@ -88,8 +88,7 @@
             ],
             'bit_rate': 342510,
             'metadata': {'encoder': 'Lavf61.1.100'},
-<<<<<<< HEAD
-            'bit_exact': False
+            'bit_exact': False,
         }
 
     def __get_chunk_counts(self, files, target_chunk_size_sec) -> dict[str, int]:
@@ -247,8 +246,4 @@
         for i in range(len(result)):
             assert math.floor(result[i]['start_time_sec']) == i * 14.0
         for i in range(len(result)):
-            assert round(result[i]['duration_sec']) == 17.0
-=======
-            'bit_exact': False,
-        }
->>>>>>> 4b99f441
+            assert round(result[i]['duration_sec']) == 17.0