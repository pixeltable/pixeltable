--- conflicted
+++ resolved
@@ -107,15 +107,11 @@
             # Pixeltable types with specialized parameters
             Array[Int]: (ArrayType(dtype=IntType(), nullable=False), 'Array[Int]'),  # type: ignore[misc]
             Array[(None,), Int]: (ArrayType((None,), dtype=IntType(), nullable=False), 'Array[(None,), Int]'),  # type: ignore[misc]
-<<<<<<< HEAD
+            Array[(5,), Bool]: (ArrayType((5,), dtype=BoolType(), nullable=False), 'Array[(5,), Bool]'),  # type: ignore[misc]
             Array[(5, None, 3), Float]: (  # type: ignore[misc]
                 ArrayType((5, None, 3), dtype=FloatType(), nullable=False),
                 'Array[(5, None, 3), Float]',
             ),
-=======
-            Array[(5,), Bool]: (ArrayType((5,), dtype=BoolType(), nullable=False), 'Array[(5,), Bool]'),  # type: ignore[misc]
-            Array[(5, None, 3), Float]: (ArrayType((5, None, 3), dtype=FloatType(), nullable=False), 'Array[(5, None, 3), Float]'),  # type: ignore[misc]
->>>>>>> be0aafc2
             Image[(100, 200)]: (ImageType(width=100, height=200, mode=None, nullable=False), 'Image[(100, 200)]'),  # type: ignore[misc]
             Image[(100, None)]: (ImageType(width=100, height=None, mode=None, nullable=False), 'Image[(100, None)]'),  # type: ignore[misc]
             Image[(None, 200)]: (ImageType(width=None, height=200, mode=None, nullable=False), 'Image[(None, 200)]'),  # type: ignore[misc]
@@ -150,51 +146,40 @@
             (BoolType(), IntType(), IntType()),
             (BoolType(), FloatType(), FloatType()),
             (IntType(), StringType(), None),
-<<<<<<< HEAD
             (
                 ArrayType((1, 2, 3), dtype=IntType()),
                 ArrayType((3, 2, 1), dtype=IntType()),
                 ArrayType((None, 2, None), dtype=IntType()),
             ),
-            (ArrayType((1, 2, 3), dtype=IntType()), ArrayType((1, 2), dtype=IntType()), None),
+            (ArrayType((1, 2, 3), dtype=IntType()), ArrayType((1, 2), dtype=IntType()), ArrayType(dtype=IntType())),
             (
                 ArrayType((1, 2, 3), dtype=IntType()),
                 ArrayType((3, 2, 1), dtype=FloatType()),
                 ArrayType((None, 2, None), dtype=FloatType()),
             ),
-            (ArrayType((1, 2, 3), dtype=IntType()), ArrayType((3, 2, 1), dtype=StringType()), None),
-            (
-                ImageType(height=100, width=200, mode='RGB'),
-                ImageType(height=100, width=200, mode='RGB'),
-                ImageType(height=100, width=200, mode='RGB'),
-            ),
-            (
-                ImageType(height=100, width=200, mode='RGB'),
-                ImageType(height=100, width=200, mode='RGBA'),
-                ImageType(height=100, width=200, mode=None),
-            ),
-            (
-                ImageType(height=100, width=200, mode='RGB'),
-                ImageType(height=100, width=300, mode='RGB'),
-                ImageType(height=100, width=None, mode='RGB'),
-            ),
-            (
-                ImageType(height=100, width=200, mode='RGB'),
-                ImageType(height=300, width=200, mode='RGB'),
-                ImageType(height=None, width=200, mode='RGB'),
-            ),
-=======
-            (ArrayType((1, 2, 3), dtype=IntType()), ArrayType((3, 2, 1), dtype=IntType()), ArrayType((None, 2, None), dtype=IntType())),
-            (ArrayType((1, 2, 3), dtype=IntType()), ArrayType((1, 2), dtype=IntType()), ArrayType(dtype=IntType())),
-            (ArrayType((1, 2, 3), dtype=IntType()), ArrayType((3, 2, 1), dtype=FloatType()), ArrayType((None, 2, None), dtype=FloatType())),
             (ArrayType((1, 2, 3), dtype=IntType()), ArrayType((3, 2, 1), dtype=StringType()), ArrayType()),
             (ArrayType((1, 2, 3), dtype=IntType()), ArrayType((1, 2), dtype=StringType()), ArrayType()),
             (ArrayType(), IntType(), None),
-            (ImageType(height=100, width=200, mode='RGB'), ImageType(height=100, width=200, mode='RGB'), ImageType(height=100, width=200, mode='RGB')),
-            (ImageType(height=100, width=200, mode='RGB'), ImageType(height=100, width=200, mode='RGBA'), ImageType(height=100, width=200, mode=None)),
-            (ImageType(height=100, width=200, mode='RGB'), ImageType(height=100, width=300, mode='RGB'), ImageType(height=100, width=None, mode='RGB')),
-            (ImageType(height=100, width=200, mode='RGB'), ImageType(height=300, width=200, mode='RGB'), ImageType(height=None, width=200, mode='RGB')),
->>>>>>> be0aafc2
+            (
+                ImageType(height=100, width=200, mode='RGB'),
+                ImageType(height=100, width=200, mode='RGB'),
+                ImageType(height=100, width=200, mode='RGB'),
+            ),
+            (
+                ImageType(height=100, width=200, mode='RGB'),
+                ImageType(height=100, width=200, mode='RGBA'),
+                ImageType(height=100, width=200, mode=None),
+            ),
+            (
+                ImageType(height=100, width=200, mode='RGB'),
+                ImageType(height=100, width=300, mode='RGB'),
+                ImageType(height=100, width=None, mode='RGB'),
+            ),
+            (
+                ImageType(height=100, width=200, mode='RGB'),
+                ImageType(height=300, width=200, mode='RGB'),
+                ImageType(height=None, width=200, mode='RGB'),
+            ),
             (ImageType(height=100, width=200, mode='RGB'), ImageType(height=300, width=400, mode='RGBA'), ImageType()),
             (ImageType(height=100, width=200, mode='RGB'), ImageType(), ImageType()),
             (JsonType(), JsonType(), JsonType()),
