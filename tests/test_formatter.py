<<<<<<< HEAD
import glob
import os
from pathlib import Path
=======
import uuid
>>>>>>> 4f064fed

import pixeltable.type_system as ts
from pixeltable.env import Env
from pixeltable.utils.formatter import Formatter


class TestFormatter:
    def test_format(self, init_env: None) -> None:
        formatter = Formatter(10, 10, Env.get().http_address)
        float_formatter = formatter.get_pandas_formatter(ts.FloatType())
        string_formatter = formatter.get_pandas_formatter(ts.StringType())
        json_formatter = formatter.get_pandas_formatter(ts.JsonType())
        uuid_formatter = formatter.get_pandas_formatter(ts.UUIDType())

        assert float_formatter(0.4171780) == '0.417'
        assert float_formatter(1401.19018) == '1401.19'

        # Test HTML and MathJax escaping
        test_string = '<div>"bacon & eggs", $9\n</div>'
        escaped = '&lt;div&gt;&quot;bacon &amp; eggs&quot;, \\$9\n&lt;/div&gt;'
        assert string_formatter(test_string) == escaped
        # Test that JSON formatting on a lone string works the same way
        assert json_formatter(test_string) == escaped

        # Test string shortening: build an irregular string of length 1001
        long_string = 'abcdefghijklm' * 77
        assert len(long_string) == 1001
        result = string_formatter(long_string)
        assert len(result) == 1000
        assert result == f'{long_string[:496]} ...... {long_string[-496:]}'
        assert result == json_formatter(long_string)

        # Test a JSON list
        items = [0.4171780, test_string, long_string, 84, True]
        # Inside a JSON struct, the strings are rendered differently
        # (quote the string; escape any quotes inside the string; shorter abbreviations).
        escaped_json = '&lt;div&gt;\\&quot;bacon &amp; eggs\\&quot;, \\$9\\n&lt;/div&gt;'
        long_string_json = f'{long_string[:146]} ...... {long_string[-146:]}'
        expected = f'[0.417, &quot;{escaped_json}&quot;, &quot;{long_string_json}&quot;, 84, true]'
        assert json_formatter(items) == expected

        # Test a JSON dict
        assert json_formatter({'items': items}) == f'{{&quot;items&quot;: {expected}}}'

<<<<<<< HEAD
    def test_make_pdf_thumbnail(self) -> None:
        docs_dir = Path(os.path.dirname(__file__)) / 'data' / 'documents'
        file_paths = glob.glob(f'{docs_dir}/*', recursive=True)
        file_paths = [path for path in file_paths if path.endswith('.pdf')]
        assert len(file_paths) > 2
        max_size = 128
        for pdf_path in file_paths:
            thumb = Formatter.make_document_thumbnail(pdf_path, max_size, max_size)
            thumb.verify()
            assert thumb.width <= max_size
            assert thumb.height <= max_size
=======
        # Test UUID formatting
        test_uuid = uuid.uuid4()
        assert uuid_formatter(test_uuid) == string_formatter(str(test_uuid))
        assert uuid_formatter(None) == ''
>>>>>>> 4f064fed
<|MERGE_RESOLUTION|>--- conflicted
+++ resolved
@@ -1,10 +1,7 @@
-<<<<<<< HEAD
 import glob
 import os
+import uuid
 from pathlib import Path
-=======
-import uuid
->>>>>>> 4f064fed
 
 import pixeltable.type_system as ts
 from pixeltable.env import Env
@@ -49,7 +46,11 @@
         # Test a JSON dict
         assert json_formatter({'items': items}) == f'{{&quot;items&quot;: {expected}}}'
 
-<<<<<<< HEAD
+        # Test UUID formatting
+        test_uuid = uuid.uuid4()
+        assert uuid_formatter(test_uuid) == string_formatter(str(test_uuid))
+        assert uuid_formatter(None) == ''
+
     def test_make_pdf_thumbnail(self) -> None:
         docs_dir = Path(os.path.dirname(__file__)) / 'data' / 'documents'
         file_paths = glob.glob(f'{docs_dir}/*', recursive=True)
@@ -60,10 +61,4 @@
             thumb = Formatter.make_document_thumbnail(pdf_path, max_size, max_size)
             thumb.verify()
             assert thumb.width <= max_size
-            assert thumb.height <= max_size
-=======
-        # Test UUID formatting
-        test_uuid = uuid.uuid4()
-        assert uuid_formatter(test_uuid) == string_formatter(str(test_uuid))
-        assert uuid_formatter(None) == ''
->>>>>>> 4f064fed
+            assert thumb.height <= max_size