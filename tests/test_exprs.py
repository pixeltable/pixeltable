import base64
import json
import math
import urllib.parse
import urllib.request
from datetime import datetime
from pathlib import Path
from typing import Any, Optional

import numpy as np
import pandas as pd
import PIL.Image
import pytest
import sqlalchemy as sql

import pixeltable as pxt
import pixeltable.type_system as ts
from pixeltable import exprs, functions as pxtf
from pixeltable.catalog import Catalog
from pixeltable.exprs import ColumnRef, Expr, Literal
from pixeltable.functions.globals import cast
from pixeltable.iterators import FrameIterator

from .utils import (
    ReloadTester,
    create_all_datatypes_tbl,
    create_scalars_tbl,
    get_image_files,
    reload_catalog,
    skip_test_if_not_installed,
    validate_update_status,
)


class TestExprs:
    @staticmethod
    @pxt.udf
    def div_0_error(a: int, b: int) -> float:
        return a / b

    @staticmethod
    @pxt.udf
    def required_params_fn(a: float, b: float) -> float:
        return a + b

    @staticmethod
    @pxt.udf
    def mixed_params_fn(a: float, b: Optional[float]) -> float:
        if b is None:
            return a
        return a + b

    @staticmethod
    @pxt.udf
    def optional_params_fn(a: Optional[float], b: Optional[float]) -> Optional[float]:
        if a is None:
            return b
        if b is None:
            return a
        return a + b

    # error in agg.init()
    @pxt.uda
    class init_exc(pxt.Aggregator):
        def __init__(self) -> None:
            self.sum = 1 / 0

        def update(self, val: int) -> None:
            pass

        def value(self) -> int:
            return 1

    # error in agg.update()
    @pxt.uda
    class update_exc(pxt.Aggregator):
        def __init__(self) -> None:
            self.sum = 0

        def update(self, val: int) -> None:
            self.sum += 1 // val

        def value(self) -> int:
            return 1

    # error in agg.value()
    @pxt.uda
    class value_exc(pxt.Aggregator):
        def __init__(self) -> None:
            self.sum = 0

        def update(self, val: int) -> None:
            self.sum += val

        def value(self) -> float:
            return 1 / self.sum

    @classmethod
    def is_str(cls, object: Any) -> bool:
        return isinstance(object, str) or (isinstance(object, Expr) and object.col_type.is_string_type())

    @classmethod
    def is_int(cls, object: Any) -> bool:
        return isinstance(object, int) or (isinstance(object, Expr) and object.col_type.is_int_type())

    def test_basic(self, test_tbl: pxt.Table) -> None:
        t = test_tbl
        assert t['c1'].equals(t.c1)
        assert t['c7']['*'].f5.equals(t.c7['*'].f5)

        assert isinstance(t.c1 == None, Expr)
        assert isinstance(t.c1 < 'a', Expr)
        assert isinstance(t.c1 <= 'a', Expr)
        assert isinstance(t.c1 == 'a', Expr)
        assert isinstance(t.c1 != 'a', Expr)
        assert isinstance(t.c1 > 'a', Expr)
        assert isinstance(t.c1 >= 'a', Expr)
        assert isinstance((t.c1 == 'a') & (t.c2 < 5), Expr)
        assert isinstance((t.c1 == 'a') | (t.c2 < 5), Expr)
        assert isinstance(~(t.c1 == 'a'), Expr)
        with pytest.raises(AttributeError) as excinfo:
            _ = t.does_not_exist
        assert 'unknown' in str(excinfo.value).lower()

    def test_compound_predicates(self, test_tbl: pxt.Table) -> None:
        t = test_tbl
        # compound predicates that can be fully evaluated in SQL
        _ = t.where((t.c1 == 'test string') & (t.c6.f1 > 50)).collect()
        _ = t.where((t.c1 == 'test string') & (t.c2 > 50)).collect()
        sql_elements = exprs.SqlElementCache()
        # Expr.sql_expr() needs to run in the context of a transaction
        with Catalog.get().begin_xact(for_write=False):
            e = sql_elements.get(((t.c1 == 'test string') & (t.c2 > 50)))
            assert len(e.clauses) == 2

            e = sql_elements.get(((t.c1 == 'test string') & (t.c2 > 50) & (t.c3 < 1.0)))
            assert len(e.clauses) == 3
            e = sql_elements.get(((t.c1 == 'test string') | (t.c2 > 50)))
            assert len(e.clauses) == 2
            e = sql_elements.get(((t.c1 == 'test string') | (t.c2 > 50) | (t.c3 < 1.0)))
            assert len(e.clauses) == 3
            e = sql_elements.get((~(t.c1 == 'test string')))
            assert isinstance(e, sql.sql.expression.BinaryExpression)

        with pytest.raises(TypeError) as exc_info:
            _ = t.where((t.c1 == 'test string') or (t.c6.f1 > 50)).collect()
        assert 'cannot be used in conjunction with python boolean operators' in str(exc_info.value).lower()

        # # compound predicates with Python functions
        # @pt.udf(return_type=BoolType(), param_types=[StringType()])
        # def udf(_: str) -> bool:
        #     return True
        # @pt.udf(return_type=BoolType(), param_types=[IntType()])
        # def udf2(_: int) -> bool:
        #     return True

        # TODO: find a way to test this
        # # & can be split
        # p = (t.c1 == 'test string') & udf(t.c1)
        # assert p.sql_expr() is None
        # sql_pred, other_pred = p.extract_sql_predicate()
        # assert isinstance(sql_pred, sql.sql.expression.BinaryExpression)
        # assert isinstance(other_pred, FunctionCall)
        #
        # p = (t.c1 == 'test string') & udf(t.c1) & (t.c2 > 50)
        # assert p.sql_expr() is None
        # sql_pred, other_pred = p.extract_sql_predicate()
        # assert len(sql_pred.clauses) == 2
        # assert isinstance(other_pred, FunctionCall)
        #
        # p = (t.c1 == 'test string') & udf(t.c1) & (t.c2 > 50) & udf2(t.c2)
        # assert p.sql_expr() is None
        # sql_pred, other_pred = p.extract_sql_predicate()
        # assert len(sql_pred.clauses) == 2
        # assert isinstance(other_pred, CompoundPredicate)
        #
        # # | cannot be split
        # p = (t.c1 == 'test string') | udf(t.c1)
        # assert p.sql_expr() is None
        # sql_pred, other_pred = p.extract_sql_predicate()
        # assert sql_pred is None
        # assert isinstance(other_pred, CompoundPredicate)

    def test_filters(self, test_tbl: pxt.Table) -> None:
        t = test_tbl
        _ = t.where(t.c1 == 'test string').show()
        print(_)
        _ = t.where(t.c2 > 50).show()
        print(_)
        _ = t.where(t.c1n == None).show()
        print(_)
        _ = t.where(t.c1n != None).collect()
        print(_)

    def test_exception_handling(self, test_tbl: pxt.Table) -> None:
        t = test_tbl

        # TODO(aaron-siegel): I had to comment this out. We can't let division by zero errors
        #     be handled in SQL; this will fail if we have a query whose where clause is a Python
        #     UDF that excludes the rows triggering the error. We'll need to substitute a different
        #     example, or perhaps ensure we avoid SQL errors in the first place.
        # error in expr that's handled in SQL
        # with pytest.raises(pxt.Error):
        #     _ = t[(t.c2 + 1) / t.c2].show()

        # error in expr that's handled in Python
        with pytest.raises(pxt.Error):
            _ = t.select((t.c6.f2 + 1) / (t.c2 - 10)).show()

        # the same, but with an inline function
        with pytest.raises(pxt.Error):
            _ = t.select(self.div_0_error(t.c2 + 1, t.c2)).show()

        # error in agg.init()
        with pytest.raises(pxt.Error) as exc_info:
            _ = t.select(self.init_exc(t.c2)).show()
        assert 'division by zero' in str(exc_info.value)

        # error in agg.update()
        with pytest.raises(pxt.Error):
            _ = t.select(self.update_exc(t.c2 - 10)).show()

        # error in agg.value()
        with pytest.raises(pxt.Error):
            _ = t.where(t.c2 <= 2).select(self.value_exc(t.c2 - 1)).show()

    def test_props(self, test_tbl: pxt.Table, img_tbl: pxt.Table) -> None:
        t = test_tbl
        # errortype/-msg for computed column
        res = t.select(error=t.c8.errortype).collect()
        assert res.to_pandas()['error'].isna().all()
        res = t.select(error=t.c8.errormsg).collect()
        assert res.to_pandas()['error'].isna().all()

        img_t = img_tbl
        # fileurl
        res = img_t.select(img_t.img.fileurl).collect().to_pandas()
        stored_urls = set(res.iloc[:, 0])
        assert len(stored_urls) == len(res)
        all_urls = {urllib.parse.urljoin('file:', urllib.request.pathname2url(path)) for path in get_image_files()}
        assert stored_urls <= all_urls

        # localpath
        res = img_t.select(img_t.img.localpath).collect().to_pandas()
        stored_paths = set(res.iloc[:, 0])
        assert len(stored_paths) == len(res)
        all_paths = set(get_image_files())
        assert stored_paths <= all_paths

        # errortype/-msg for image column
        res = img_t.select(error=img_t.img.errortype).collect().to_pandas()
        assert res['error'].isna().all()
        res = img_t.select(error=img_t.img.errormsg).collect().to_pandas()
        assert res['error'].isna().all()

        for c in [t.c1, t.c1n, t.c2, t.c3, t.c4, t.c5, t.c6, t.c7]:
            # errortype/errormsg only applies to stored computed and media columns
            with pytest.raises(pxt.Error) as excinfo:
                _ = t.select(c.errortype).show()
            assert 'only valid for' in str(excinfo.value)
            with pytest.raises(pxt.Error) as excinfo:
                _ = t.select(c.errormsg).show()
            assert 'only valid for' in str(excinfo.value)

            # fileurl/localpath only applies to media columns
            with pytest.raises(pxt.Error) as excinfo:
                _ = t.select(t.c1.fileurl).show()
            assert 'only valid for' in str(excinfo.value)
            with pytest.raises(pxt.Error) as excinfo:
                _ = t.select(t.c1.localpath).show()
            assert 'only valid for' in str(excinfo.value)

        # fileurl/localpath doesn't apply to unstored computed img columns
        img_t.add_computed_column(c9=img_t.img.rotate(30), stored=False)
        with pytest.raises(pxt.Error) as excinfo:
            _ = img_t.select(img_t.c9.localpath).show()
        assert 'computed unstored' in str(excinfo.value)
        with pytest.raises(pxt.Error) as excinfo:
            _ = img_t.select(img_t.c9.errormsg).show()
        assert 'only valid for' in str(excinfo.value)
        with pytest.raises(pxt.Error) as excinfo:
            _ = img_t.select(img_t.c9.errortype).show()
        assert 'only valid for' in str(excinfo.value)

    def test_null_args(self, reset_db: None) -> None:
        # create table with two columns
        schema = {'c1': pxt.Float, 'c2': pxt.Float}
        t = pxt.create_table('test', schema)

        t.add_computed_column(c3=self.required_params_fn(t.c1, t.c2))
        t.add_computed_column(c4=self.mixed_params_fn(t.c1, t.c2))
        t.add_computed_column(c5=self.optional_params_fn(t.c1, t.c2))

        # data that tests all combinations of nulls
        data: list[dict[str, Any]] = [
            {'c1': 1.0, 'c2': 1.0},
            {'c1': 1.0, 'c2': None},
            {'c1': None, 'c2': 1.0},
            {'c1': None, 'c2': None},
        ]
        validate_update_status(t.insert(data), expected_rows=4)
        result = t.collect()
        assert result['c3'] == [2.0, None, None, None]
        assert result['c4'] == [2.0, 1.0, None, None]
        assert result['c5'] == [2.0, 1.0, 1.0, None]

    def test_arithmetic_exprs(self, test_tbl: pxt.Table) -> None:
        t = test_tbl

        # Add nullable int and float columns
        t.add_column(c2n=pxt.Int)
        t.add_column(c3n=pxt.Float)
        t.where(t.c2 % 7 != 0).update({'c2n': t.c2, 'c3n': t.c3})

        _ = t.select(t.c2, t.c6.f3, t.c2 + t.c6.f3, (t.c2 + t.c6.f3) / (t.c6.f3 + 1)).collect()
        _ = t.select(t.c2 + t.c2).collect()
        for op1, op2 in [(t.c2, t.c2), (t.c3, t.c3), (t.c2, t.c2n), (t.c2n, t.c2)]:
            _ = t.select(op1 + op2).collect()
            _ = t.select(op1 - op2).collect()
            _ = t.select(op1 * op2).collect()
            _ = t.where(op2 > 0).select(op1 / op2).collect()
            _ = t.where(op2 > 0).select(op1 % op2).collect()
            _ = t.where(op2 > 0).select(op1 // op2).collect()

        # non-numeric types
        for op1, op2 in [
            (t.c1, t.c2),  # string, int
            (t.c1, 1),  # string, int
            (t.c2, t.c1),  # int, string
            (t.c2, 'a'),  # int, string
            (t.c1, t.c3),  # string, float
            (t.c1, 1.0),  # string, float
            (t.c3, t.c1),  # float, string
            (t.c3, 'a'),  # float, string
        ]:
            with pytest.raises(pxt.Error):
                _ = t.select(op1 + op2).collect()
            with pytest.raises(pxt.Error):
                _ = t.select(op1 - op2).collect()
            if self.is_str(op1) and self.is_int(op2):
                _ = t.select(op1 * op2).collect()
            else:
                with pytest.raises(pxt.Error):
                    _ = t.select(op1 * op2).collect()
            with pytest.raises(pxt.Error):
                _ = t.select(op1 / op2).collect()
            with pytest.raises(pxt.Error):
                _ = t.select(op1 % op2).collect()
            with pytest.raises(pxt.Error):
                _ = t.select(op1 // op2).collect()

        # TODO: test division; requires predicate
        for op1, op2 in [(t.c6.f2, t.c6.f2), (t.c6.f3, t.c6.f3)]:
            _ = t.select(op1 + op2).collect()
            _ = t.select(op1 - op2).collect()
            _ = t.select(op1 * op2).collect()
            with pytest.raises(pxt.Error):
                _ = t.select(op1 / op2).collect()

        for op1, op2 in [
            (t.c6.f1, t.c6.f2),
            (t.c6.f1, t.c6.f3),
            (t.c6.f1, 1),
            (t.c6.f1, 1.0),
            (t.c6.f2, t.c6.f1),
            (t.c6.f3, t.c6.f1),
            (t.c6.f2, 'a'),
            (t.c6.f3, 'a'),
        ]:
            with pytest.raises(pxt.Error):
                _ = t.select(op1 + op2).collect()
            with pytest.raises(pxt.Error):
                _ = t.select(op1 - op2).collect()
            with pytest.raises(pxt.Error):
                _ = t.select(op1 * op2).collect()

        # Test literal exprs
        results = (
            t.where(t.c2 == 7)
            .select(
                -t.c2,
                t.c2 + 2,
                t.c2 - 2,
                t.c2 * 2,
                t.c2 / 2,
                t.c2 % 2,
                t.c2 // 2,
                2 + t.c2,
                2 - t.c2,
                2 * t.c2,
                2 / t.c2,
                2 % t.c2,
                2 // t.c2,
            )
            .collect()
        )
        assert list(results[0].values()) == [-7, 9, 5, 14, 3.5, 1, 3, 9, -5, 14, 0.2857142857142857, 2, 0]

        # Test that arithmetic operations give the right answers. We do this two ways:
        # (i) with primitive operators only, to ensure that the arithmetic operations are done in SQL when possible;
        # (ii) with a Python function call interposed, to ensure that the arithmetic operations are always done in
        #     Python;
        # (iii) and (iv), as (i) and (ii) but with JsonType expressions.
        primitive_ops = (t.c2, t.c3)
        forced_python_ops = (t.c2.apply(math.floor, col_type=pxt.Int), t.c3.apply(math.floor, col_type=pxt.Float))
        json_primitive_ops = (t.c6.f2, t.c6.f3)
        json_forced_python_ops = (
            t.c6.f2.apply(math.floor, col_type=pxt.Int),
            t.c6.f3.apply(math.floor, col_type=pxt.Float),
        )
        for int_operand, float_operand in (
            primitive_ops,
            forced_python_ops,
            json_primitive_ops,
            json_forced_python_ops,
        ):
            results = (
                t.where(t.c2 == 7)
                .select(
                    add_int=int_operand + (t.c2 - 4),
                    sub_int=int_operand - (t.c2 - 4),
                    mul_int=int_operand * (t.c2 - 4),
                    truediv_int=int_operand / (t.c2 - 4),
                    mod_int=int_operand % (t.c2 - 4),
                    neg_floordiv_int=(int_operand * -1) // (t.c2 - 4),
                    add_float=float_operand + (t.c3 - 4.0),
                    sub_float=float_operand - (t.c3 - 4.0),
                    mul_float=float_operand * (t.c3 - 4.0),
                    truediv_float=float_operand / (t.c3 - 4.0),
                    mod_float=float_operand % (t.c3 - 4.0),
                    floordiv_float=float_operand // (t.c3 - 4.0),
                    neg_floordiv_float=(float_operand * -1) // (t.c3 - 4.0),
                    add_int_to_nullable=int_operand + (t.c2n - 4),
                    add_float_to_nullable=float_operand + (t.c3n - 4.0),
                )
                .collect()
            )
            assert list(results[0].values()) == [
                10,
                4,
                21,
                2.3333333333333335,
                1,
                -3,
                10.0,
                4.0,
                21.0,
                2.3333333333333335,
                1.0,
                2.0,
                -3.0,
                None,
                None,
            ], f'Failed with operands: {int_operand}, {float_operand}'

        with pytest.raises(pxt.Error) as exc_info:
            t.select(t.c6 + t.c2.apply(math.floor, col_type=pxt.Int)).collect()
        assert '+ requires numeric types, but c6 has type dict' in str(exc_info.value)

    def test_comparison(self, test_tbl: pxt.Table) -> None:
        t = test_tbl
        # Test that comparison operations give the right answers. As with arithmetic operations, we do this two ways:
        # (i) with primitive operators only, to ensure that the comparison operations are done in SQL when possible;
        # (ii) with a Python function call interposed, to ensure that the comparison operations are always done in
        #     Python.
        comparison_pairs = (
            (t.c1, 'test string 10'),  # string-to-string
            (t.c2, 50),  # int-to-int
            (t.c3, 50.1),  # float-to-float
            (t.c5, datetime(2024, 7, 2)),  # datetime-to-datetime
        )
        for expr1, expr2 in comparison_pairs:
            forced_expr1 = expr1.apply(lambda x: x, col_type=expr1.col_type)
            for a_expr, b_expr in ((expr1, expr2), (expr2, expr1), (forced_expr1, expr2), (expr2, forced_expr1)):
                results = t.select(
                    a=a_expr,
                    b=b_expr,
                    eq=a_expr == b_expr,
                    ne=a_expr != b_expr,
                    # One or the other of a_expr or b_expr will always be an Expr, but mypy doesn't understand that
                    lt=a_expr < b_expr,  # type: ignore[operator]
                    le=a_expr <= b_expr,  # type: ignore[operator]
                    gt=a_expr > b_expr,  # type: ignore[operator]
                    ge=a_expr >= b_expr,  # type: ignore[operator]
                ).collect()
                a_results = results['a']
                b_results = results['b']
                assert results['eq'] == [a == b for a, b in zip(a_results, b_results)], f'{a_expr} == {b_expr}'
                assert results['ne'] == [a != b for a, b in zip(a_results, b_results)], f'{a_expr} != {b_expr}'
                assert results['lt'] == [a < b for a, b in zip(a_results, b_results)], f'{a_expr} < {b_expr}'
                assert results['le'] == [a <= b for a, b in zip(a_results, b_results)], f'{a_expr} <= {b_expr}'
                assert results['gt'] == [a > b for a, b in zip(a_results, b_results)], f'{a_expr} > {b_expr}'
                assert results['ge'] == [a >= b for a, b in zip(a_results, b_results)], f'{a_expr} >= {b_expr}'

    def test_inline_dict(self, test_tbl: pxt.Table) -> None:
        t = test_tbl
        df = t.select({'a': t.c1, 'b': {'c': t.c2}, 'd': 1, 'e': {'f': 2}})
        result = df.show()
        print(result)

    def test_constant_literals(self, test_tbl: pxt.Table, reload_tester: ReloadTester) -> None:
        t = test_tbl
        t.add_computed_column(cc0=datetime.now())  # timestamp
        t.add_computed_column(cc1=100)  # integer
        t.add_computed_column(cc2='abc')  # string
        t.add_computed_column(cc3=10.4)  # floating point
        t.add_computed_column(cc4=(100, 200))  # tuple of integer
        t.add_computed_column(cc5={'a': 'str100', 'b': 3.14, 'c': [1, 2, 3], 'd': {'e': (0.99, 100.1)}})
        t.add_computed_column(cc6=pxt.array([100.1, 200.1, 300.1]))  # one dimensional floating point array
        t.add_computed_column(cc7=pxt.array(['abc', 'bcd', 'efg']))  # one dimensional string array
        # list if list (integers)
        t.add_computed_column(
            cc8=[[[1, 2, 3], [4, 5, 6]], [[10, 20, 30], [40, 50, 60]], [[100, 200, 300], [400, 500, 600]]]
        )
        # multidimensional string arrays
        t.add_computed_column(
            cc9=pxt.array(
                [
                    [['a1', 'b2', 'c3'], ['a4', 'b5', 'c6']],
                    [['a10', 'b20', 'c30'], ['a40', 'b50', 'c60']],
                    [['a100', 'b200', 'c300'], ['a400', 'b500', 'c600']],
                ]
            )
        )
        results = reload_tester.run_query(
            t.select(t.cc0, t.cc1, t.cc2, t.cc3, t.cc4, t.cc5, t.cc6, t.cc7, t.cc8, t.cc9)
        )
        print(results.schema)
        reload_tester.run_reload_test()

    def test_inline_constants(self, test_tbl: pxt.Table) -> None:
        t = test_tbl
        result = t.select([1, 2, 3])
        print(result.show(5))
        assert isinstance(result.select_list[0][0], Literal)

        arr1 = np.array([1, 2, 3, 4, 5], dtype=np.int64)
        arr2 = np.array([[1, 2, 3], [4, 5, 6]], dtype=np.int64)

        # r0 = t.select(None)
        # print(r0.show(5))

        r1 = t.select(pxt.array(arr1))
        print(r1.show(5))

        arr3 = pxt.array([1, 2, 3, 4, 5])
        r2 = t.select(arr3)
        print(r2.show(5))

        arr4 = pxt.array(np.array([1, 2, 3, 4, 5], dtype=np.int64))
        r3 = t.select(arr4)
        print(r3.show(5))

        result = t.select(
            1,
            (100, 100),
            [200, 200],
            # This will produce a Json type literal object
            ['a', 'b', 'c'],
            # This is an np.array, dtype='<U1' : col_type = StringType
            pxt.array(['a', 'b', 'c']),
            # This is an np.array, dtype='<U7' : col_type = StringType
            pxt.array(['abc', 'd', 'efghijk']),
            arr1,
            arr2,
            {'b': [4, 5]},
            {'c': {}},
            {'d': {'d': 6, 'e': [7, 8], 'f': {}, 'g': {'h': 9}}},
        )
        print(result.show(5))
        exprs = [expr[0] for expr in result.select_list]
        for e in exprs:
            assert isinstance(e, Literal)

        result = t.select(
            1, (100, 100), {'a': [t.c1, 3]}, {'b': [4, 5]}, {'c': {'d': 6, 'e': [7, 8], 'f': {}, 'g': {'h': t.c2}}}
        )
        print(result.show(5))
        exprs = [expr[0] for expr in result.select_list]
        assert isinstance(exprs[0], Literal)
        assert isinstance(exprs[1], Literal)
        assert not isinstance(exprs[2], Literal)
        assert isinstance(exprs[3], Literal)
        assert not isinstance(exprs[4], Literal)

        result = t.select(
            1,
            (100, 100),
            {'a': [t.c1, 3]},
            {'b': [4, 5]},
            {'c': {'d': 6, 'e': [7, 8], 'f': (t.c1, t.c3), 'g': {'h': 9}}},
            {'d': t.c1},
        )
        print(result.show(5))
        exprs = [expr[0] for expr in result.select_list]
        assert isinstance(exprs[0], Literal)
        assert isinstance(exprs[1], Literal)
        assert not isinstance(exprs[2], Literal)
        assert isinstance(exprs[3], Literal)
        assert not isinstance(exprs[4], Literal)
        assert not isinstance(exprs[5], Literal)

        result = t.select(pxt.array([[1, 2, 3], [4, 5, 6]]))
        print(result.show(5))
        exprs = [expr[0] for expr in result.select_list]
        assert isinstance(exprs[0], Literal)
        col_type = next(iter(result.schema.values()))
        assert col_type.is_array_type()
        assert isinstance(col_type, ts.ArrayType)

    def test_inline_array(self, test_tbl: pxt.Table) -> None:
        t = test_tbl
        result = t.select(pxt.array([[t.c2, 1], [t.c2, 2]])).show()
        col_type = next(iter(result.schema.values()))
        assert col_type.is_array_type()
        assert isinstance(col_type, ts.ArrayType)
        assert col_type.shape == (2, 2)
        assert col_type.dtype == ts.ColumnType.Type.INT

        with pytest.raises(pxt.Error) as excinfo:
            _ = t.select(pxt.array([t.c1, t.c2])).collect()
        assert 'element of type `Int` at index 1 is not compatible with type `String` of preceding elements' in str(
            excinfo.value
        )

    def test_json_path(self, test_tbl: pxt.Table) -> None:
        t = test_tbl
        t.add_computed_column(attr=t.c6.f5)
        t.add_computed_column(item=t['c6']['f5'])
        t.add_computed_column(index=t['c6'].f5[2])
        t.add_computed_column(slice_all=t.c6.f5[:])
        t.add_computed_column(slice_to=t.c6.f5[:7])
        t.add_computed_column(slice_from=t.c6.f5[3:])
        t.add_computed_column(slice_range=t.c6.f5[3:7])
        t.add_computed_column(slice_range_step=t.c6.f5[3:7:2])
        t.add_computed_column(slice_range_step_item=t['c6'].f5[3:7:2])
        res = t.collect()
        orig = res['attr']
        assert all(res['item'][i] == orig[i] for i in range(len(res)))
        assert all(res['index'][i] == orig[i][2] for i in range(len(res)))
        assert all(res['slice_all'][i] == orig[i] for i in range(len(orig)))
        assert all(res['slice_to'][i] == orig[i][:7] for i in range(len(orig)))
        assert all(res['slice_from'][i] == orig[i][3:] for i in range(len(orig)))
        assert all(res['slice_range'][i] == orig[i][3:7] for i in range(len(orig)))
        assert all(res['slice_range_step'][i] == orig[i][3:7:2] for i in range(len(orig)))
        assert all(res['slice_range_step_item'][i] == orig[i][3:7:2] for i in range(len(orig)))

    def test_json_mapper(self, test_tbl: pxt.Table, reload_tester: ReloadTester) -> None:
        t = test_tbl

        # top-level is dict
        res1 = reload_tester.run_query(
            t.select(input=t.c6.f5, output=pxtf.map(t.c6.f5['*'], lambda x: x + 1)).order_by(t.c2)
        )
        for row in res1:
            assert row['output'] == [x + 1 for x in row['input']]

        # top-level is list of dicts; subsequent json path element references the dicts
        res2 = reload_tester.run_query(
            t.select(input=t.c7, output=pxtf.map(t.c7['*'].f5, lambda x: [x[3], x[2], x[1], x[0]])).order_by(t.c2)
        )
        for row in res2:
            assert row['output'] == [[d['f5'][3], d['f5'][2], d['f5'][1], d['f5'][0]] for d in row['input']]

        # target expr contains global-scope dependency
        res3 = reload_tester.run_query(
            t.select(input=t.c6, output=pxtf.map(t.c6.f5['*'], lambda x: x * t.c6.f5[1])).order_by(t.c2)
        )
        for row in res3:
            assert row['output'] == [x * row['input']['f5'][1] for x in row['input']['f5']]

        # mapper appears inside the anchor of a JsonPath
        res4 = reload_tester.run_query(
            t.select(input=t.c6, output=pxtf.map(t.c6.f5['*'], lambda x: x + 1)[0]).order_by(t.c2)
        )
        for row in res4:
            assert row['output'] == row['input']['f5'][0] + 1

        # test it as a computed column
        validate_update_status(t.add_computed_column(out1=pxtf.map(t.c6.f5['*'], lambda x: x + 1)), 100)
        validate_update_status(
            t.add_computed_column(out2=pxtf.map(t.c7['*'].f5, lambda x: [x[3], x[2], x[1], x[0]])), 100
        )
        validate_update_status(t.add_computed_column(out3=pxtf.map(t.c6.f5['*'], lambda x: x * t.c6.f5[1])), 100)
        validate_update_status(t.add_computed_column(out4=pxtf.map(t.c6.f5['*'], lambda x: x + 1)[0]), 100)
        res_col = reload_tester.run_query(t.select(t.out1, t.out2, t.out3, t.out4).order_by(t.c2))

        for row1, row2, row3, row4, row_col in zip(res1, res2, res3, res4, res_col):
            assert row1['output'] == row_col['out1']
            assert row2['output'] == row_col['out2']
            assert row3['output'] == row_col['out3']
            assert row4['output'] == row_col['out4']

        with pytest.raises(pxt.Error, match=r'Failed to evaluate map function.'):
            pxtf.map(t.c6.f5['*'], lambda x: x and False)

        reload_tester.run_reload_test()

    def test_multi_json_mapper(self, reset_db: None, reload_tester: ReloadTester) -> None:
        # Workflow with multiple JsonMapper instances
        t = pxt.create_table('test', {'jcol': pxt.Json})
        t.add_computed_column(outputx=pxtf.map(t.jcol.x['*'], lambda x: x + 1))
        t.add_computed_column(outputy=pxtf.map(t.jcol.y['*'], lambda x: x + 2))
        t.add_computed_column(outputz=pxtf.map(t.jcol.z['*'], lambda x: x + 3))
        for i in range(8):
            data = {}
            if (i & 1) != 0:
                data['x'] = [1, 2, 3]
            if (i & 2) != 0:
                data['y'] = [4, 5, 6]
            if (i & 4) != 0:
                data['z'] = [7, 8, 9]
            t.insert(jcol=data)
        res = reload_tester.run_query(t.select(t.outputx, t.outputy, t.outputz))
        for i in range(8):
            print(res[i])
            assert res[i]['outputx'] == (None if (i & 1) == 0 else [2, 3, 4])
            assert res[i]['outputy'] == (None if (i & 2) == 0 else [6, 7, 8])
            assert res[i]['outputz'] == (None if (i & 4) == 0 else [10, 11, 12])

        reload_tester.run_reload_test()

    def test_dicts(self, test_tbl: pxt.Table) -> None:
        t = test_tbl
        # top-level is dict
        _ = t.select(t.c6.f1)
        _ = _.show()
        print(_)
        # predicate on dict field
        _ = t.select(t.c6.f2 < 2).show()
        # _ = t[t.c6.f2].show()
        # _ = t[t.c6.f5].show()
        _ = t.select(t.c6.f6.f8).show()
        _ = t.select(cast(t.c6.f6.f8, pxt.Array[(4,), pxt.Float])).show()  # type: ignore[misc]

        # top-level is array
        # _ = t[t.c7['*'].f1].show()
        # _ = t[t.c7['*'].f2].show()
        # _ = t.select(t.c7['*'].f5).show()
        _ = t.select(t.c7['*'].f6.f8).show()
        _ = t.select(t.c7[0].f6.f8).show()
        _ = t.select(t.c7[:2].f6.f8).show()
        _ = t.select(t.c7[::-1].f6.f8).show()
        _ = t.select(cast(t.c7['*'].f6.f8, pxt.Array[(2, 4), pxt.Float])).show()  # type: ignore[misc]
        print(_)

    def test_arrays(self, test_tbl: pxt.Table) -> None:
        t = test_tbl
        t.add_computed_column(array_col=pxt.array([[t.c2, 1], [5, t.c2]]))

        def selection_equals(expr: Expr, expected: list[np.ndarray]) -> bool:
            return all(np.array_equal(x, y) for x, y in zip(t.select(out=expr).collect()['out'], expected))

        assert selection_equals(t.array_col, [np.array([[i, 1], [5, i]]) for i in range(100)])
        assert selection_equals(t.array_col[1], [np.array([5, i]) for i in range(100)])
        assert selection_equals(t.array_col[:, 0], [np.array([i, 5]) for i in range(100)])

        with pytest.raises(AttributeError) as excinfo:
            t.array_col[1, 'string']
        assert 'Invalid array indices' in str(excinfo.value)

    def test_in(self, test_tbl: pxt.Table) -> None:
        t = test_tbl
        user_cols = [t.c1, t.c1n, t.c2, t.c3, t.c4, t.c5, t.c6, t.c7]
        # list of literals
        rows = list(t.where(t.c2.isin([1, 2, 3])).select(*user_cols).collect())
        assert len(rows) == 3

        # list of literals with some incompatible values
        rows = list(t.where(t.c2.isin(['a', datetime.now(), 1, 2, 3])).select(*user_cols).collect())
        assert len(rows) == 3

        # set of literals
        rows = list(t.where(t.c2.isin({1, 2, 3})).select(*user_cols).collect())
        assert len(rows) == 3

        # dict of literals
        rows = list(t.where(t.c2.isin({1: 'a', 2: 'b', 3: 'c'})).select(*user_cols).collect())
        assert len(rows) == 3

        # json expr
        rows = list(t.where(t.c2.isin(t.c6.f5)).select(*user_cols).collect())
        assert len(rows) == 5

        with pytest.raises(pxt.Error) as excinfo:
            # not a scalar
            _ = t.where(t.c6.isin([{'a': 1}, {'b': 2}])).collect()
        assert 'only supported for scalar types' in str(excinfo.value)

        with pytest.raises(pxt.Error) as excinfo:
            # bad json path returns None
            _ = t.where(t.c2.isin(t.c7.badpath)).collect()
        assert 'must be an Iterable' in str(excinfo.value)

        with pytest.raises(pxt.Error) as excinfo:
            # json path returns scalar
            _ = t.where(t.c2.isin(t.c6.f2)).collect()
        assert ', not 0' in str(excinfo.value)

        with pytest.raises(pxt.Error) as excinfo:
            # not a scalar
            _ = t.where(t.c2.isin(t.c1)).collect()
        assert 'c1 has type String' in str(excinfo.value)

        status = t.add_computed_column(in_test=t.c2.isin([1, 2, 3]))
        assert status.num_excs == 0

        def inc_pk(rows: list[dict], offset: int) -> None:
            for r in rows:
                r['c2'] += offset

        inc_pk(rows, 1000)
        validate_update_status(t.insert(rows), len(rows))

        # still works after catalog reload
        reload_catalog()
        t = pxt.get_table('test_tbl')
        inc_pk(rows, 1000)
        validate_update_status(t.insert(rows), len(rows))

    def test_astype(self, test_tbl: pxt.Table) -> None:
        t = test_tbl

        # Convert int to float
        validate_update_status(t.add_computed_column(c2_as_float=t.c2.astype(pxt.Float)))
        assert t.c2_as_float.col_type == ts.FloatType(nullable=False)
        data = t.select(t.c2, t.c2_as_float).collect()
        for row in data:
            assert isinstance(row['c2'], int)
            assert isinstance(row['c2_as_float'], float)
            assert row['c2'] == row['c2_as_float']

        # Compound expression
        validate_update_status(t.add_computed_column(compound_as_float=(t.c2 + 1).astype(pxt.Float)))
        assert t.compound_as_float.col_type == ts.FloatType(nullable=False)
        data = t.select(t.c2, t.compound_as_float).collect()
        for row in data:
            assert isinstance(row['compound_as_float'], float)
            assert row['c2'] + 1 == row['compound_as_float']

        # Type conversion error
        status = t.add_computed_column(c2_as_string=t.c2.astype(pxt.String), on_error='ignore')
        assert status.num_excs == t.count()
        errormsgs = t.select(out=t.c2_as_string.errormsg).collect()['out']
        assert all('Expected string, got int' in msg for msg in errormsgs), errormsgs

        # Convert a nullable column
        validate_update_status(t.add_column(c2n=pxt.Int))
        t.where(t.c2 % 2 == 0).update({'c2n': t.c2})  # set even values; keep odd values as None
        validate_update_status(t.add_computed_column(c2n_as_float=t.c2n.astype(pxt.Float)))
        assert t.c2n_as_float.col_type == ts.FloatType(nullable=True)

        # Cast nullable to required
        status = t.add_computed_column(c2n_as_req_float=t.c2n.astype(pxt.Required[pxt.Float]), on_error='ignore')
        assert t.c2n_as_req_float.col_type == ts.FloatType(nullable=False)
        assert status.num_excs == t.count() // 2  # Just the odd values should error out
        errormsgs = [msg for msg in t.select(out=t.c2n_as_req_float.errormsg).collect()['out'] if msg is not None]
        assert len(errormsgs) == t.count() // 2
        assert all('Expected non-None value' in msg for msg in errormsgs), errormsgs

    def test_astype_str_to_img(self, reset_db: None) -> None:
        img_files = get_image_files()
        img_files = img_files[:5]
        # store relative paths in the table
        parent_dir = Path(img_files[0]).parent
        assert all(parent_dir == Path(img_file).parent for img_file in img_files)
        t = pxt.create_table('astype_test', {'rel_path': pxt.String})
        validate_update_status(t.insert({'rel_path': Path(f).name} for f in img_files), expected_rows=len(img_files))

        # create a computed image column constructed from the relative paths
        import pixeltable.functions as pxtf

        validate_update_status(
            t.add_computed_column(
                img=pxtf.string.format('{0}/{1}', str(parent_dir), t.rel_path).astype(pxt.Image), stored=True
            )
        )
        loaded_imgs = t.select(t.img).collect()['img']
        orig_imgs = [PIL.Image.open(f) for f in img_files]
        for orig_img, retrieved_img in zip(orig_imgs, loaded_imgs):
            assert np.array_equal(np.array(orig_img), np.array(retrieved_img))

        # the same for a select list item
        loaded_imgs = t.select(
            img=pxtf.string.format('{0}/{1}', str(parent_dir), t.rel_path).astype(pxt.Image)
        ).collect()['img']
        for orig_img, retrieved_img in zip(orig_imgs, loaded_imgs):
            assert np.array_equal(np.array(orig_img), np.array(retrieved_img))

    def test_astype_str_to_img_data_url(self, reset_db: None) -> None:
        t = pxt.create_table('astype_test', {'url': pxt.String})
        t.add_computed_column(img=t.url.astype(pxt.Image))
        images = get_image_files(include_bad_image=True)[:5]  # bad image is at idx 0
        url_encoded_images = []
        for img in images:
            with open(img, 'rb') as fp:
                b64_img = base64.b64encode(fp.read()).decode()
                url_encoded_images.append(f'data:image/jpeg;base64,{b64_img}')

        status = t.insert({'url': url} for url in url_encoded_images[1:])
        validate_update_status(status, expected_rows=4)

        loaded_imgs = t.select(t.img).head(4)['img']
        for image_file, retrieved_img in zip(images[1:], loaded_imgs):
            orig_img = PIL.Image.open(image_file)
            orig_img.load()
            assert orig_img.size == retrieved_img.size

        # Try inserting a non-image
        with pytest.raises(pxt.ExprEvalError) as exc_info:
            t.insert(url='data:text/plain,Hello there.')
        assert (
            str(exc_info.value.__cause__)
            == 'data URL could not be decoded into a valid image: data:text/plain,Hello there.'
        )

        # Try inserting a bad image
        with pytest.raises(pxt.ExprEvalError) as exc_info:
            t.insert(url=url_encoded_images[0])
        assert (
            str(exc_info.value.__cause__) == 'data URL could not be decoded into a valid image: '
            'data:image/jpeg;base64,dGhlc2UgYXJlIHNvbWUgYmFkIGp...'
        )

    def test_apply(self, test_tbl: pxt.Table) -> None:
        t = test_tbl

        # For each column c1, ..., c5, we create a new column ci_as_str that converts it to
        # a string, then check that each row is correctly converted
        # (For c1 this is the no-op string-to-string conversion)
        for col_id in range(1, 6):
            col_name = f'c{col_id}'
            str_col_name = f'c{col_id}_str'
            status = t.add_computed_column(**{str_col_name: t[col_name].apply(str)})
            assert status.num_excs == 0
            data = t.select(t[col_name], t[str_col_name]).collect()
            for row in data:
                assert row[str_col_name] == str(row[col_name])

        # Test a compound expression with apply
        status = t.add_computed_column(c2_plus_1_str=(t.c2 + 1).apply(str))
        assert status.num_excs == 0
        data = t.select(t.c2, t.c2_plus_1_str).collect()
        for row in data:
            assert row['c2_plus_1_str'] == str(row['c2'] + 1)

        # For columns c6, c7, try using json.dumps and json.loads to emit and parse JSON <-> str
        for col_id in range(6, 8):
            col_name = f'c{col_id}'
            str_col_name = f'c{col_id}_str'
            back_to_json_col_name = f'c{col_id}_back_to_json'
            status = t.add_computed_column(**{str_col_name: t[col_name].apply(json.dumps)})
            assert status.num_excs == 0
            status = t.add_computed_column(**{back_to_json_col_name: t[str_col_name].apply(json.loads)})
            assert status.num_excs == 0
            data = t.select(t[col_name], t[str_col_name], t[back_to_json_col_name]).collect()
            for row in data:
                assert row[str_col_name] == json.dumps(row[col_name])
                assert row[back_to_json_col_name] == row[col_name]

        def f1(x):  # type: ignore[no-untyped-def]
            return str(x)

        # Now test that a function without a return type throws an exception ...
        with pytest.raises(pxt.Error) as exc_info:
            t.c2.apply(f1)
        assert 'Column type of `f1` cannot be inferred.' in str(exc_info.value)

        # ... but works if the type is specified explicitly.
        status = t.add_computed_column(c2_str_f1=t.c2.apply(f1, col_type=pxt.String))
        assert status.num_excs == 0

        # Test that the return type of a function can be successfully inferred.
        def f2(x) -> str:  # type: ignore[no-untyped-def]
            return str(x)

        status = t.add_computed_column(c2_str_f2=t.c2.apply(f2))
        assert status.num_excs == 0

        # Test various validation failures.

        def f3(x, y) -> str:  # type: ignore[no-untyped-def]
            return f'{x}{y}'

        with pytest.raises(pxt.Error) as exc_info:
            t.c2.apply(f3)  # Too many required parameters
        assert str(exc_info.value) == 'Function `f3` has multiple required parameters.'

        def f4() -> str:
            return 'pixeltable'

        with pytest.raises(pxt.Error) as exc_info:
            t.c2.apply(f4)  # No positional parameters
        assert str(exc_info.value) == 'Function `f4` has no positional parameters.'

        def f5(**kwargs: Any) -> str:
            return ''

        with pytest.raises(pxt.Error) as exc_info:
            t.c2.apply(f5)  # No positional parameters
        assert str(exc_info.value) == 'Function `f5` has no positional parameters.'

        # Ensure these varargs signatures are acceptable

        def f6(x, **kwargs: Any) -> str:  # type: ignore[no-untyped-def]
            return x

        t.c2.apply(f6)

        def f7(x, *args: Any) -> str:  # type: ignore[no-untyped-def]
            return x

        t.c2.apply(f7)

        def f8(*args: Any) -> str:
            return ''

        t.c2.apply(f8)

    def test_select_list(self, img_tbl: pxt.Table) -> None:
        t = img_tbl
        result = t.select(t.img).show(n=100)
        _ = result._repr_html_()
        df = t.select(t.img, t.img.rotate(60))
        _ = df.show(n=100)._repr_html_()

        with pytest.raises(pxt.Error):
            _ = t.select(t.img.rotate)

    def test_img_members(self, img_tbl: pxt.Table) -> None:
        t = img_tbl
        # make sure the limit is applied in Python, not in the SELECT
        result = t.where(t.img.height > 200).select(t.img).show(n=3)
        assert len(result) == 3
        result = t.select(t.img.crop((10, 10, 60, 60))).show(n=100)
        result = t.select(t.img.crop((10, 10, 60, 60)).resize((100, 100))).show(n=100)
        result = t.select(t.img.crop((10, 10, 60, 60)).resize((100, 100)).convert('L')).show(n=100)
        result = t.select(t.img.getextrema()).show(n=100)
        result = t.select(t.img, t.img.height, t.img.rotate(90)).show(n=100)
        _ = result._repr_html_()

    def test_ext_imgs(self, reset_db: None) -> None:
        t = pxt.create_table('img_test', {'img': ts.ImageType()})
        img_urls = [
            'https://raw.github.com/pixeltable/pixeltable/main/docs/resources/images/000000000030.jpg',
            'https://raw.github.com/pixeltable/pixeltable/main/docs/resources/images/000000000034.jpg',
            'https://raw.github.com/pixeltable/pixeltable/main/docs/resources/images/000000000042.jpg',
            'https://raw.github.com/pixeltable/pixeltable/main/docs/resources/images/000000000049.jpg',
            'https://raw.github.com/pixeltable/pixeltable/main/docs/resources/images/000000000057.jpg',
            'https://raw.github.com/pixeltable/pixeltable/main/docs/resources/images/000000000061.jpg',
            'https://raw.github.com/pixeltable/pixeltable/main/docs/resources/images/000000000063.jpg',
            'https://raw.github.com/pixeltable/pixeltable/main/docs/resources/images/000000000064.jpg',
            'https://raw.github.com/pixeltable/pixeltable/main/docs/resources/images/000000000069.jpg',
            'https://raw.github.com/pixeltable/pixeltable/main/docs/resources/images/000000000071.jpg',
        ]
        t.insert({'img': url} for url in img_urls)
        # this fails with an assertion
        # TODO: fix it
        # res = t.where(t.img.width < 600).collect()

    def test_img_exprs(self, img_tbl: pxt.Table) -> None:
        t = img_tbl
        _ = t.where(t.img.width < 600).collect()
        _ = (t.img.entropy() > 1) & (t.split == 'train')
        _ = (t.img.entropy() > 1) & (t.split == 'train') & (t.split == 'val')
        _ = (t.split == 'train') & (t.img.entropy() > 1) & (t.split == 'val') & (t.img.entropy() < 0)
        result = t.where((t.split == 'train') & (t.category == 'n03445777')).select(t.img).show()
        print(result)
        result = t.where(t.img.width > 1).show()
        print(result)
        result = t.where((t.split == 'val') & (t.img.entropy() > 1) & (t.category == 'n03445777')).show()
        print(result)
        result = (
            t.where((t.split == 'train') & (t.img.entropy() > 1) & (t.split == 'val') & (t.img.entropy() < 0))
            .select(t.img, t.split)
            .show()
        )
        print(result)

<<<<<<< HEAD
    @pytest.mark.skip(reason='temporarily disabled')
    def test_similarity(self, small_img_tbl: pxt.Table) -> None:
        t = small_img_tbl
        _ = t.show(30)
        probe = t.select(t.img, t.category).show(1)
        img = probe[0, 0]
        result = t.where(t.img.nearest(img)).show(10)
        assert len(result) == 10
        # nearest() with one SQL predicate and one Python predicate
        result = t.select(t.img.nearest(img) & (t.category == probe[0, 1]) & (t.img.width > 1)).show(10)
        # TODO: figure out how to verify results

        with pytest.raises(pxt.Error) as exc_info:
            _ = t.select(t.img.nearest(img)).order_by(t.category).show()
        assert 'cannot be used in conjunction with' in str(exc_info.value)

        result = t.select(t.img.nearest('musical instrument')).show(10)
        assert len(result) == 10
        # matches() with one SQL predicate and one Python predicate
        french_horn_category = 'n03394916'
        result = t[t.img.nearest('musical instrument') & (t.category == french_horn_category) & (t.img.width > 1)].show(
            10
        )

        with pytest.raises(pxt.Error) as exc_info:
            _ = t.select(t.img.nearest(5)).show()
        assert 'requires' in str(exc_info.value)

    # TODO: this doesn't work when combined with test_similarity(), for some reason the data table for img_tbl
    # doesn't get created; why?
    def test_similarity2(self, img_tbl: pxt.Table, indexed_img_tbl: pxt.Table, multi_idx_img_tbl: pxt.Table) -> None:
=======
    def test_similarity(
        self, img_tbl: catalog.Table, indexed_img_tbl: catalog.Table, multi_idx_img_tbl: catalog.Table
    ) -> None:
>>>>>>> 3afaf54b
        t = img_tbl
        probe = t.select(t.img).show(1)
        img = probe[0, 0]

        with pytest.raises(AttributeError):
            _ = t.select(t.img.nearest(img)).show(10)
        with pytest.raises(AttributeError):
            _ = t.select(t.img.nearest('musical instrument')).show(10)

        t1 = indexed_img_tbl
        # for a table with a single embedding index, whether we
        # specify the index or not, the similarity expression
        # would use that index. So these exressions should be equivalent.
        sim1 = t1.img.similarity('red truck')
        sim2 = t1.img.similarity('red truck', idx='img_idx0')
        assert sim1.id == sim2.id
        assert sim1.serialize() == sim2.serialize()

        t2 = multi_idx_img_tbl
        # for a table with multiple embedding indexes, the index
        # to use must be specified to the similarity expression.
        # So similarity expressions using different indexes should differ.
        sim1 = t2.img.similarity('red truck', idx='img_idx1')
        sim2 = t2.img.similarity('red truck', idx='img_idx2')
        assert sim1.id != sim2.id
        assert sim1.serialize() != sim2.serialize()

    def test_ids(
        self, test_tbl_exprs: list[exprs.Expr], img_tbl_exprs: list[exprs.Expr], multi_img_tbl_exprs: list[exprs.Expr]
    ) -> None:
        skip_test_if_not_installed('transformers')
        d: dict[int, exprs.Expr] = {}
        for e in test_tbl_exprs + img_tbl_exprs + multi_img_tbl_exprs:
            assert e.id is not None
            d[e.id] = e
        assert len(d) == len(test_tbl_exprs) + len(img_tbl_exprs) + len(multi_img_tbl_exprs)

    def test_serialization(
        self, test_tbl_exprs: list[exprs.Expr], img_tbl_exprs: list[exprs.Expr], multi_img_tbl_exprs: list[exprs.Expr]
    ) -> None:
        """Test as_dict()/from_dict() (via serialize()/deserialize()) for all exprs."""
        skip_test_if_not_installed('transformers')

        for e in test_tbl_exprs + img_tbl_exprs + multi_img_tbl_exprs:
            e_serialized = e.serialize()
            e_deserialized = Expr.deserialize(e_serialized)
            assert e.equals(e_deserialized)

    def test_print(
        self, test_tbl_exprs: list[exprs.Expr], img_tbl_exprs: list[exprs.Expr], multi_img_tbl_exprs: list[exprs.Expr]
    ) -> None:
        skip_test_if_not_installed('transformers')
        _ = pxt.func.FunctionRegistry.get().module_fns
        for e in test_tbl_exprs + img_tbl_exprs + multi_img_tbl_exprs:
            _ = str(e)
            print(_)

    def test_subexprs(self, img_tbl: pxt.Table) -> None:
        t = img_tbl
        e = t.img
        subexprs = list(e.subexprs())
        assert len(subexprs) == 1
        e = t.img.rotate(90).resize((224, 224))
        subexprs = list(e.subexprs())
        assert len(subexprs) == 5
        subexprs = list(e.subexprs(expr_class=ColumnRef))
        assert len(subexprs) == 1
        assert t.img.equals(subexprs[0])

    def test_window_fns(self, reset_db: None, test_tbl: pxt.Table) -> None:
        t = test_tbl
        _ = t.select(pxtf.sum(t.c2, group_by=t.c4, order_by=t.c3)).show(100)

        # conflicting ordering requirements
        with pytest.raises(pxt.Error):
            _ = t.select(
                pxtf.sum(t.c2, group_by=t.c4, order_by=t.c3), pxtf.sum(t.c2, group_by=t.c3, order_by=t.c4)
            ).show(100)
        with pytest.raises(pxt.Error):
            _ = t.select(
                pxtf.sum(t.c2, group_by=t.c4, order_by=t.c3), pxtf.sum(t.c2, group_by=t.c3, order_by=t.c4)
            ).show(100)

        # backfill works
        t.add_computed_column(c9=pxtf.sum(t.c2, group_by=t.c4, order_by=t.c3))
        _ = t.c9.col.has_window_fn_call()

        # ordering conflict between frame extraction and window fn
        base_t = pxt.create_table('videos', {'video': pxt.Video, 'c2': pxt.Int})
        v = pxt.create_view('frame_view', base_t, iterator=FrameIterator.create(video=base_t.video, fps=0))
        # compatible ordering
        _ = v.select(v.frame, pxtf.sum(v.frame_idx, group_by=base_t, order_by=v.pos)).show(100)
        with pytest.raises(pxt.Error):
            # incompatible ordering
            _ = v.select(v.frame, pxtf.sum(v.c2, order_by=base_t, group_by=v.pos)).show(100)

        schema = {'c2': pxt.Int, 'c3': pxt.Float, 'c4': pxt.Bool}
        new_t = pxt.create_table('insert_test', schema)
        new_t.add_computed_column(c2_sum=pxtf.sum(new_t.c2, group_by=new_t.c4, order_by=new_t.c3))
        rows = list(t.select(t.c2, t.c4, t.c3).collect())
        new_t.insert(rows)
        _ = new_t.collect()

    def test_make_list(self, test_tbl: pxt.Table) -> None:
        t = test_tbl

        # create a json column with an InlineDict; the type will have a type spec
        t.add_computed_column(json_col={'a': t.c1, 'b': t.c2})
        res = t.select(out=pxtf.json.make_list(t.json_col)).collect()
        assert len(res) == 1
        val = res[0]['out']
        assert len(val) == t.count()
        res2 = t.select(t.json_col).collect()['json_col']
        # need to use frozensets because dicts are not hashable
        assert {frozenset(d.items()) for d in val} == {frozenset(d.items()) for d in res2}

    def test_agg(self, reset_db: None) -> None:
        t = create_scalars_tbl(1000)
        df = t.select().collect().to_pandas()

        def series_to_list(series: pd.Series) -> list[Optional[int]]:
            return [int(x) if pd.notna(x) else None for x in series]

        int_sum: Expr = pxtf.sum(t.c_int)
        _ = t.group_by(t.c_int).select(t.c_int, two=2).collect()
        _ = t.group_by(t.c_int).select(t.c_int).collect()
        _ = t.group_by(t.c_int).select(t.c_int, out=int_sum).order_by(int_sum, asc=False).limit(5).collect()

        # selecting a subset of the grouping exprs doesn't change the cardinality of the result
        r1 = t.group_by(t.c_bool, t.c_string).select(t.c_bool, t.c_string).collect()
        r2 = t.group_by(t.c_bool, t.c_string).select(t.c_string).collect()
        assert len(r1) == len(r2)

        r3 = t.group_by(t.c_bool, t.c_string).select(t.c_bool, two='2').collect()
        assert len(r1) == len(r3)

        r4 = t.group_by(t.c_bool, t.c_string).select(two='2').collect()
        assert len(r1) == len(r4)

        # we correctly apply a limit to the agg output
        r5 = t.group_by(t.c_bool).select(s=pxtf.sum(t.c_int)).collect()['s']
        r6 = (
            t.group_by(t.c_bool)
            .select(s=pxtf.sum(t.c_int.apply(lambda x: x, col_type=pxt.Int)))
            .limit(3)
            .collect()['s']
        )
        assert set(r5) == set(r6)

        for pxt_fn, pd_fn in [
            (pxtf.sum, 'sum'),
            (pxtf.mean, 'mean'),
            (pxtf.min, 'min'),
            (pxtf.max, 'max'),
            (pxtf.count, 'count'),
        ]:
            pxt_sql_result = t.group_by(t.c_int).select(out=pxt_fn(t.c_int)).order_by(t.c_int).collect()
            pxt_py_result = (
                t.group_by(t.c_int)
                # apply(): force execution in Python
                .select(out=pxt_fn(t.c_int.apply(lambda x: x, col_type=t.c_int.col_type)))
                .order_by(t.c_int)
                .collect()
            )
            pd_result = (
                df.groupby('c_int', dropna=False)
                .agg(out=('c_int', pd_fn))
                .reset_index()
                .sort_values('c_int', na_position='last')
            )
            if pd_fn != 'sum':
                # pandas doesn't return NaN for sum of NaNs
                assert pxt_sql_result['out'] == series_to_list(pd_result['out']), pd_fn
            assert pxt_py_result['out'] == pxt_sql_result['out'], pd_fn

        # agg with order-by is currently not supported on the Python path
        for pxt_fn, pd_fn in [(pxtf.mean, 'mean'), (pxtf.min, 'min'), (pxtf.max, 'max'), (pxtf.count, 'count')]:
            int_agg = pxt_fn(t.c_int)
            pxt_sql_result = (
                t.where(t.c_int != None)
                .group_by(t.c_int)
                .select(out=int_agg)
                .order_by(int_agg, asc=False)
                .limit(5)
                .collect()
            )
            pd_result = (
                df.groupby('c_int')
                .agg(out=('c_int', pd_fn))
                .nlargest(5, 'out')
                .reset_index()
                .sort_values('out', ascending=False)
            )
            assert pxt_sql_result['out'] == series_to_list(pd_result['out']), pd_fn

        # sum()
        pxt_sql_result = (
            t.where(t.c_int != None).group_by(t.c_int).select(out=pxtf.sum(t.c_int)).order_by(t.c_int).collect()
        )
        pd_result = df.groupby('c_int', dropna=True).agg(out=('c_int', 'sum')).reset_index().sort_values('c_int')
        assert pxt_sql_result['out'] == series_to_list(pd_result['out'])

    def test_agg_errors(self, test_tbl: pxt.Table) -> None:
        t = test_tbl
        from pixeltable.functions import count, sum

        # check that aggregates don't show up in the wrong places
        with pytest.raises(pxt.Error):
            # aggregate in where clause
            _ = t.group_by(t.c2 % 2).where(sum(t.c2) > 0).select(sum(t.c2)).collect()
        with pytest.raises(pxt.Error):
            # aggregate in group_by clause
            _ = t.group_by(sum(t.c2)).select(sum(t.c2)).collect()
        with pytest.raises(pxt.Error):
            # mixing aggregates and non-aggregates
            _ = t.group_by(t.c2 % 2).select(sum(t.c2) + t.c2).collect()
        with pytest.raises(pxt.Error):
            # nested aggregates
            _ = t.group_by(t.c2 % 2).select(sum(count(t.c2))).collect()

    def test_function_call_errors(self, test_tbl: pxt.Table) -> None:
        t = test_tbl
        with pytest.raises(
            pxt.Error, match=r"Argument 2 in call to 'tests.test_exprs.udf1' is not a valid Pixeltable expression"
        ):
            udf1(t.c2, bool)
        with pytest.raises(
            pxt.Error, match=r"Argument 'eggs' in call to 'tests.test_exprs.udf1' is not a valid Pixeltable expression"
        ):
            udf1(eggs=bool)

    @pxt.uda(allows_window=True, requires_order_by=False)
    class window_agg(pxt.Aggregator):
        def __init__(self, val: int = 0):
            self.val = val

        def update(self, ignore: int) -> None:
            pass

        def value(self) -> int:
            return self.val

    @pxt.uda(requires_order_by=True, allows_window=True)
    class ordered_agg(pxt.Aggregator):
        def __init__(self, val: int = 0):
            self.val = val

        def update(self, i: int) -> None:
            pass

        def value(self) -> int:
            return self.val

    @pxt.uda(requires_order_by=False, allows_window=False)
    class std_agg(pxt.Aggregator):
        def __init__(self, val: int = 0):
            self.val = val

        def update(self, i: int) -> None:
            pass

        def value(self) -> int:
            return self.val

    def test_udas(self, test_tbl: pxt.Table) -> None:
        t = test_tbl
        # init arg is passed along
        assert t.select(out=self.window_agg(t.c2, order_by=t.c2)).collect()[0]['out'] == 0
        assert t.select(out=self.window_agg(t.c2, val=1, order_by=t.c2)).collect()[0]['out'] == 1

        with pytest.raises(pxt.Error) as exc_info:
            _ = t.select(self.window_agg(t.c2, val=t.c2, order_by=t.c2)).collect()
        assert 'must be a constant value' in str(exc_info.value)

        with pytest.raises(pxt.Error) as exc_info:
            # ordering expression not a pixeltable expr
            _ = t.select(self.ordered_agg(1, t.c2)).collect()
        assert 'but instead is a' in str(exc_info.value).lower()

        with pytest.raises(pxt.Error) as exc_info:
            # explicit order_by
            _ = t.select(self.ordered_agg(t.c2, order_by=t.c2)).collect()
        assert 'order_by invalid' in str(exc_info.value).lower()

        with pytest.raises(pxt.Error) as exc_info:
            # order_by for non-window function
            _ = t.select(self.std_agg(t.c2, order_by=t.c2)).collect()
        assert 'does not allow windows' in str(exc_info.value).lower()

        with pytest.raises(pxt.Error) as exc_info:
            # group_by for non-window function
            _ = t.select(self.std_agg(t.c2, group_by=t.c4)).collect()
        assert 'group_by invalid' in str(exc_info.value).lower()

        with pytest.raises(pxt.Error) as exc_info:
            # group_by with non-ancestor table
            _ = t.select(t.c2).group_by(t)
        assert 'group_by(): test_tbl is not a base table of test_tbl' in str(exc_info.value)

        with pytest.raises(pxt.Error) as exc_info:
            # group_by with non-singleton table
            _ = t.select(t.c2).group_by(t, t.c2)
        assert 'group_by(): only one table can be specified' in str(exc_info.value)

        with pytest.raises(pxt.Error) as exc_info:
            # missing update parameter
            @pxt.uda
            class WindowAgg1(pxt.Aggregator):
                def __init__(self, val: int = 0):
                    self.val = val

                def update(self) -> None:
                    pass

                def value(self) -> int:
                    return self.val

        assert 'must have at least one parameter' in str(exc_info.value)

        with pytest.raises(pxt.Error) as exc_info:
            # duplicate parameter names
            @pxt.uda
            class WindowAgg2(pxt.Aggregator):
                def __init__(self, val: int = 0):
                    self.val = val

                def update(self, val: int) -> None:
                    pass

                def value(self) -> int:
                    return self.val

        assert 'cannot have parameters with the same name: val' in str(exc_info.value)

        with pytest.raises(pxt.Error) as exc_info:
            # reserved parameter name
            @pxt.uda
            class WindowAgg3(pxt.Aggregator):
                def __init__(self, val: int = 0):
                    self.val = val

                def update(self, order_by: int) -> None:
                    pass

                def value(self) -> int:
                    return self.val

        assert "'order_by' is a reserved parameter name" in str(exc_info.value).lower()

        with pytest.raises(pxt.Error) as exc_info:
            # reserved parameter name
            @pxt.uda
            class WindowAgg4(pxt.Aggregator):
                def __init__(self, val: int = 0):
                    self.val = val

                def update(self, group_by: int) -> None:
                    pass

                def value(self) -> int:
                    return self.val

        assert "'group_by' is a reserved parameter name" in str(exc_info.value).lower()

    def test_repr(self, reset_db: None) -> None:
        t = create_all_datatypes_tbl()
        instances: list[tuple[exprs.Expr, str]] = [
            # ArithmeticExpr
            (t.c_int + 5, 'c_int + 5'),
            (t.c_int - 5, 'c_int - 5'),
            (t.c_int * 5, 'c_int * 5'),
            (t.c_int / 5, 'c_int / 5'),
            (t.c_int % 5, 'c_int % 5'),
            (t.c_int // (t.c_int - 5), 'c_int // (c_int - 5)'),
            # ArraySlice
            (t.c_array[:5, 2], 'c_array[:5, 2]'),
            # ColumnPropertyRef
            (t.c_image.errormsg, 'c_image.errormsg'),
            # Comparison
            (t.c_int == 5, 'c_int == 5'),
            (t.c_int != 5, 'c_int != 5'),
            (t.c_int < 5, 'c_int < 5'),
            (t.c_int <= 5, 'c_int <= 5'),
            (t.c_int > 5, 'c_int > 5'),
            (t.c_int >= 5, 'c_int >= 5'),
            # CompoundPredicate
            ((t.c_int == 5) & (t.c_float > 5), '(c_int == 5) & (c_float > 5)'),
            ((t.c_int == 5) | (t.c_float > 5), '(c_int == 5) | (c_float > 5)'),
            (~(t.c_int == 5), '~(c_int == 5)'),
            # FunctionCall
            (pxtf.string.lower(t.c_string), 'lower(c_string)'),
            (pxtf.image.quantize(t.c_image, kmeans=5), 'quantize(c_image, kmeans=5)'),
            # InPredicate
            (t.c_int.isin([1, 2, 3]), 'c_int.isin([1, 2, 3])'),
            # InlineDict/List
            (
                pxtf.openai.chat_completions([{'system': t.c_string}], model='test'),
                "chat_completions([{'system': c_string}], model='test')",
            ),
            # InlineArray
            (pxt.array([1, 2, t.c_int]), '[1, 2, c_int]'),
            # IsNull
            (t.c_int == None, 'c_int == None'),
            # JsonPath
            (t.c_json.f2.f5[2:4][3], 'c_json.f2.f5[2:4][3]'),
            # JsonPath with relative root (with and without a succeeding path)
            (pxtf.map(t.c_json.f2.f5['*'], lambda x: x), 'map(c_json.f2.f5[*], lambda R: R)'),
            (pxtf.map(t.c_json.f2.f5['*'], lambda x: x.abcd), 'map(c_json.f2.f5[*], lambda R: R.abcd)'),
            # MethodRef
            (t.c_image.resize((100, 100)), 'c_image.resize([100, 100])'),
            # TypeCast
            (t.c_int.astype(pxt.Float), 'c_int.astype(Float)'),
        ]
        for e, expected_repr in instances:
            assert repr(e) == expected_repr

    def test_string_operations(self, test_tbl: pxt.Table, reset_db: None, reload_tester: ReloadTester) -> None:
        # create table with two columns
        schema = {'s1': pxt.String, 's2': pxt.String, 'i1': pxt.Int}
        t = pxt.create_table('test_str_concat', schema)
        t.add_computed_column(s3=t.s1 + '-' + t.s2)
        t.add_computed_column(s4=t.s1 * 3)
        t.add_computed_column(s5=(t.s1 + t.s2) * 2)
        t.add_computed_column(s6=t.s1 + t.s2 * 2)
        t.add_computed_column(s7='a' * t.i1)
        t.add_computed_column(s8=t.s2 * t.i1)
        t.insert([{'s1': 'left', 's2': 'right', 'i1': 2}, {'s1': 'A', 's2': 'B', 'i1': 3}])
        result = t.collect()
        assert result['s3'] == ['left-right', 'A-B']
        assert result['s4'] == ['leftleftleft', 'AAA']
        assert result['s5'] == ['leftrightleftright', 'ABAB']
        assert result['s6'] == ['leftrightright', 'ABB']
        assert result['s7'] == ['aa', 'aaa']
        assert result['s8'] == ['rightright', 'BBB']

        with pytest.raises(pxt.Error) as exc_info:
            _ = t.add_computed_column(invalid_op=t.s1 * 's1')
        assert '* on strings requires int type,' in str(exc_info.value)

        with pytest.raises(pxt.Error) as exc_info:
            _ = t.add_computed_column(invalid_op=t.s1 + 3)
        assert '+ on strings requires string type,' in str(exc_info.value)

        with pytest.raises(pxt.Error) as exc_info:
            _ = t.add_computed_column(invalid_op=t.s1 / t.s2)
        assert 'requires numeric types, but s1 has type Optional[String]' in str(exc_info.value)

        results = reload_tester.run_query(t.select(a=t.s1 + t.s2, b=t.s1 * 3, c=t.s2 * t.i1, d=(t.s1 + '/' + t.s2) * 2))
        assert list(results[0].values()) == ['leftright', 'leftleftleft', 'rightright', 'left/rightleft/right']
        assert list(results[1].values()) == ['AB', 'AAA', 'BBB', 'A/BA/B']

        reload_tester.run_reload_test()

    def test_base_table_col_refs(self, test_tbl: pxt.Table) -> None:
        t = test_tbl
        # Filter down to just 5 rows of the table.
        v = pxt.create_view('test_view', t.where(t.c2 < 5))

        assert len(t.c2.head(n=100)) == 100
        assert len(v.c2.head(n=100)) == 5
        assert len(t.c2.tail(n=100)) == 100
        assert len(v.c2.tail(n=100)) == 5
        assert len(t.c2.show(n=100)) == 100
        assert len(v.c2.show(n=100)) == 5

        assert t.c2.head()._col_names == ['c2']
        assert v.c2.head()._col_names == ['c2']

        # Test snapshots of the base table and of the view, with and without additional_columns
        snap1 = pxt.create_snapshot('test_snapshot_1', t)
        snap2 = pxt.create_snapshot('test_snapshot_2', v)
        snap3 = pxt.create_snapshot('test_snapshot_3', t, additional_columns={'x1': t.c2})
        snap4 = pxt.create_snapshot('test_snapshot_4', v, additional_columns={'x1': v.c2})
        t.delete()

        assert len(t.c2.head(n=100)) == 0
        assert len(v.c2.head(n=100)) == 0
        assert len(snap1.c2.head(n=100)) == 100
        assert len(snap2.c2.head(n=100)) == 5
        assert len(snap3.c2.head(n=100)) == 100
        assert len(snap4.c2.head(n=100)) == 5


@pxt.udf
def udf1(x: int, y: str) -> str:
    return f'{x} {y}'<|MERGE_RESOLUTION|>--- conflicted
+++ resolved
@@ -1077,43 +1077,7 @@
         )
         print(result)
 
-<<<<<<< HEAD
-    @pytest.mark.skip(reason='temporarily disabled')
-    def test_similarity(self, small_img_tbl: pxt.Table) -> None:
-        t = small_img_tbl
-        _ = t.show(30)
-        probe = t.select(t.img, t.category).show(1)
-        img = probe[0, 0]
-        result = t.where(t.img.nearest(img)).show(10)
-        assert len(result) == 10
-        # nearest() with one SQL predicate and one Python predicate
-        result = t.select(t.img.nearest(img) & (t.category == probe[0, 1]) & (t.img.width > 1)).show(10)
-        # TODO: figure out how to verify results
-
-        with pytest.raises(pxt.Error) as exc_info:
-            _ = t.select(t.img.nearest(img)).order_by(t.category).show()
-        assert 'cannot be used in conjunction with' in str(exc_info.value)
-
-        result = t.select(t.img.nearest('musical instrument')).show(10)
-        assert len(result) == 10
-        # matches() with one SQL predicate and one Python predicate
-        french_horn_category = 'n03394916'
-        result = t[t.img.nearest('musical instrument') & (t.category == french_horn_category) & (t.img.width > 1)].show(
-            10
-        )
-
-        with pytest.raises(pxt.Error) as exc_info:
-            _ = t.select(t.img.nearest(5)).show()
-        assert 'requires' in str(exc_info.value)
-
-    # TODO: this doesn't work when combined with test_similarity(), for some reason the data table for img_tbl
-    # doesn't get created; why?
-    def test_similarity2(self, img_tbl: pxt.Table, indexed_img_tbl: pxt.Table, multi_idx_img_tbl: pxt.Table) -> None:
-=======
-    def test_similarity(
-        self, img_tbl: catalog.Table, indexed_img_tbl: catalog.Table, multi_idx_img_tbl: catalog.Table
-    ) -> None:
->>>>>>> 3afaf54b
+    def test_similarity(self, img_tbl: pxt.Table, indexed_img_tbl: pxt.Table, multi_idx_img_tbl: pxt.Table) -> None:
         t = img_tbl
         probe = t.select(t.img).show(1)
         img = probe[0, 0]
