--- conflicted
+++ resolved
@@ -183,13 +183,8 @@
         #     _ = t[(t.c2 + 1) / t.c2].show()
 
         # error in expr that's handled in Python
-<<<<<<< HEAD
-        with pytest.raises(excs.Error) as exc_info:
-            _ = t[(t.c6.f2 + 1) / (t.c2 - 10)].show()
-=======
         with pytest.raises(excs.Error):
             _ = t.select((t.c6.f2 + 1) / (t.c2 - 10)).show()
->>>>>>> 7ca32556
 
         # the same, but with an inline function
         with pytest.raises(excs.Error):
