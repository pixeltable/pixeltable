import base64
import json
import math
import urllib.parse
import urllib.request
from datetime import datetime
from pathlib import Path
from typing import Any, Optional

import numpy as np
import pandas as pd
import PIL.Image
import pytest
import sqlalchemy as sql

import pixeltable as pxt
import pixeltable.exceptions as excs
import pixeltable.functions as pxtf
from pixeltable import catalog, exprs
from pixeltable.exprs import RELATIVE_PATH_ROOT as R, Literal
from pixeltable.exprs import ColumnRef, Expr
from pixeltable.functions.globals import cast
from pixeltable.iterators import FrameIterator
from .conftest import reload_tester

<<<<<<< HEAD
from .utils import (create_all_datatypes_tbl, create_scalars_tbl, get_image_files, reload_catalog,
                    skip_test_if_not_installed, validate_update_status)
=======
from .utils import (create_all_datatypes_tbl, create_scalars_tbl, get_image_files, reload_catalog, skip_test_if_not_installed,
                    validate_update_status, ReloadTester)
>>>>>>> 3c05dca9


class TestExprs:
    @staticmethod
    @pxt.udf
    def div_0_error(a: int, b: int) -> float:
        return a / b

    @staticmethod
    @pxt.udf
    def required_params_fn(a: float, b: float) -> float:
        return a + b

    @staticmethod
    @pxt.udf
    def mixed_params_fn(a: float, b: Optional[float]) -> float:
        if b is None:
            return a
        return a + b

    @staticmethod
    @pxt.udf
    def optional_params_fn(a: Optional[float], b: Optional[float]) -> Optional[float]:
        if a is None:
            return b
        if b is None:
            return a
        return a + b

    # error in agg.init()
    @pxt.uda
    class init_exc(pxt.Aggregator):
        def __init__(self) -> None:
            self.sum = 1 / 0
        def update(self, val: int):
            pass
        def value(self) -> int:
            return 1

    # error in agg.update()
    @pxt.uda
    class update_exc(pxt.Aggregator):
        def __init__(self) -> None:
            self.sum = 0
        def update(self, val: int):
            self.sum += 1 // val
        def value(self) -> int:
            return 1

    # error in agg.value()
    @pxt.uda
    class value_exc(pxt.Aggregator):
        def __init__(self):
            self.sum = 0
        def update(self, val: int):
            self.sum += val
        def value(self) -> float:
            return 1 / self.sum

    def test_basic(self, test_tbl: catalog.Table) -> None:
        t = test_tbl
        assert t['c1'].equals(t.c1)
        assert t['c7']['*'].f5.equals(t.c7['*'].f5)

        assert isinstance(t.c1 == None, Expr)
        assert isinstance(t.c1 < 'a', Expr)
        assert isinstance(t.c1 <= 'a', Expr)
        assert isinstance(t.c1 == 'a', Expr)
        assert isinstance(t.c1 != 'a', Expr)
        assert isinstance(t.c1 > 'a', Expr)
        assert isinstance(t.c1 >= 'a', Expr)
        assert isinstance((t.c1 == 'a') & (t.c2 < 5), Expr)
        assert isinstance((t.c1 == 'a') | (t.c2 < 5), Expr)
        assert isinstance(~(t.c1 == 'a'), Expr)
        with pytest.raises(AttributeError) as excinfo:
            _ = t.does_not_exist
        assert 'unknown' in str(excinfo.value).lower()

    def test_compound_predicates(self, test_tbl: catalog.Table) -> None:
        t = test_tbl
        # compound predicates that can be fully evaluated in SQL
        _ = t.where((t.c1 == 'test string') & (t.c6.f1 > 50)).collect()
        _ = t.where((t.c1 == 'test string') & (t.c2 > 50)).collect()
        sql_elements = pxt.exprs.SqlElementCache()
        e = sql_elements.get(((t.c1 == 'test string') & (t.c2 > 50)))
        assert len(e.clauses) == 2

        e = sql_elements.get(((t.c1 == 'test string') & (t.c2 > 50) & (t.c3 < 1.0)))
        assert len(e.clauses) == 3
        e = sql_elements.get(((t.c1 == 'test string') | (t.c2 > 50)))
        assert len(e.clauses) == 2
        e = sql_elements.get(((t.c1 == 'test string') | (t.c2 > 50) | (t.c3 < 1.0)))
        assert len(e.clauses) == 3
        e = sql_elements.get((~(t.c1 == 'test string')))
        assert isinstance(e, sql.sql.expression.BinaryExpression)

        with pytest.raises(TypeError) as exc_info:
            _ = t.where((t.c1 == 'test string') or (t.c6.f1 > 50)).collect()
        assert 'cannot be used in conjunction with python boolean operators' in str(exc_info.value).lower()

        # # compound predicates with Python functions
        # @pt.udf(return_type=BoolType(), param_types=[StringType()])
        # def udf(_: str) -> bool:
        #     return True
        # @pt.udf(return_type=BoolType(), param_types=[IntType()])
        # def udf2(_: int) -> bool:
        #     return True

        # TODO: find a way to test this
        # # & can be split
        # p = (t.c1 == 'test string') & udf(t.c1)
        # assert p.sql_expr() is None
        # sql_pred, other_pred = p.extract_sql_predicate()
        # assert isinstance(sql_pred, sql.sql.expression.BinaryExpression)
        # assert isinstance(other_pred, FunctionCall)
        #
        # p = (t.c1 == 'test string') & udf(t.c1) & (t.c2 > 50)
        # assert p.sql_expr() is None
        # sql_pred, other_pred = p.extract_sql_predicate()
        # assert len(sql_pred.clauses) == 2
        # assert isinstance(other_pred, FunctionCall)
        #
        # p = (t.c1 == 'test string') & udf(t.c1) & (t.c2 > 50) & udf2(t.c2)
        # assert p.sql_expr() is None
        # sql_pred, other_pred = p.extract_sql_predicate()
        # assert len(sql_pred.clauses) == 2
        # assert isinstance(other_pred, CompoundPredicate)
        #
        # # | cannot be split
        # p = (t.c1 == 'test string') | udf(t.c1)
        # assert p.sql_expr() is None
        # sql_pred, other_pred = p.extract_sql_predicate()
        # assert sql_pred is None
        # assert isinstance(other_pred, CompoundPredicate)

    def test_filters(self, test_tbl: catalog.Table) -> None:
        t = test_tbl
        _ = t.where(t.c1 == 'test string').show()
        print(_)
        _ = t.where(t.c2 > 50).show()
        print(_)
        _ = t.where(t.c1n == None).show()
        print(_)
        _ = t.where(t.c1n != None).collect()
        print(_)

    def test_exception_handling(self, test_tbl: catalog.Table) -> None:
        t = test_tbl

        # TODO(aaron-siegel): I had to comment this out. We can't let division by zero errors
        #     be handled in SQL; this will fail if we have a query whose where clause is a Python
        #     UDF that excludes the rows triggering the error. We'll need to substitute a different
        #     example, or perhaps ensure we avoid SQL errors in the first place.
        # error in expr that's handled in SQL
        # with pytest.raises(excs.Error):
        #     _ = t[(t.c2 + 1) / t.c2].show()

        # error in expr that's handled in Python
        with pytest.raises(excs.Error):
            _ = t.select((t.c6.f2 + 1) / (t.c2 - 10)).show()

        # the same, but with an inline function
        with pytest.raises(excs.Error):
            _ = t.select(self.div_0_error(t.c2 + 1, t.c2)).show()

        # error in agg.init()
        with pytest.raises(excs.Error) as exc_info:
            _ = t.select(self.init_exc(t.c2)).show()
        assert 'division by zero' in str(exc_info.value)

        # error in agg.update()
        with pytest.raises(excs.Error):
            _ = t.select(self.update_exc(t.c2 - 10)).show()

        # error in agg.value()
        with pytest.raises(excs.Error):
            _ = t.where(t.c2 <= 2).select(self.value_exc(t.c2 - 1)).show()

    def test_props(self, test_tbl: catalog.Table, img_tbl: catalog.Table) -> None:
        t = test_tbl
        # errortype/-msg for computed column
        res = t.select(error=t.c8.errortype).collect()
        assert res.to_pandas()['error'].isna().all()
        res = t.select(error=t.c8.errormsg).collect()
        assert res.to_pandas()['error'].isna().all()

        img_t = img_tbl
        # fileurl
        res = img_t.select(img_t.img.fileurl).collect().to_pandas()
        stored_urls = set(res.iloc[:, 0])
        assert len(stored_urls) == len(res)
        all_urls = set(urllib.parse.urljoin('file:', urllib.request.pathname2url(path)) for path in get_image_files())
        assert stored_urls <= all_urls

        # localpath
        res = img_t.select(img_t.img.localpath).collect().to_pandas()
        stored_paths = set(res.iloc[:, 0])
        assert len(stored_paths) == len(res)
        all_paths  = set(get_image_files())
        assert stored_paths <= all_paths

        # errortype/-msg for image column
        res = img_t.select(error=img_t.img.errortype).collect().to_pandas()
        assert res['error'].isna().all()
        res = img_t.select(error=img_t.img.errormsg).collect().to_pandas()
        assert res['error'].isna().all()

        for c in [t.c1, t.c1n, t.c2, t.c3, t.c4, t.c5, t.c6, t.c7]:
            # errortype/errormsg only applies to stored computed and media columns
            with pytest.raises(excs.Error) as excinfo:
                _ = t.select(c.errortype).show()
            assert 'only valid for' in str(excinfo.value)
            with pytest.raises(excs.Error) as excinfo:
                _ = t.select(c.errormsg).show()
            assert 'only valid for' in str(excinfo.value)

            # fileurl/localpath only applies to media columns
            with pytest.raises(excs.Error) as excinfo:
                _ = t.select(t.c1.fileurl).show()
            assert 'only valid for' in str(excinfo.value)
            with pytest.raises(excs.Error) as excinfo:
                _ = t.select(t.c1.localpath).show()
            assert 'only valid for' in str(excinfo.value)

        # fileurl/localpath doesn't apply to unstored computed img columns
        img_t.add_computed_column(c9=img_t.img.rotate(30), stored=False)
        with pytest.raises(excs.Error) as excinfo:
            _ = img_t.select(img_t.c9.localpath).show()
        assert 'computed unstored' in str(excinfo.value)
        with pytest.raises(excs.Error) as excinfo:
            _ = img_t.select(img_t.c9.errormsg).show()
        assert 'only valid for' in str(excinfo.value)
        with pytest.raises(excs.Error) as excinfo:
            _ = img_t.select(img_t.c9.errortype).show()
        assert 'only valid for' in str(excinfo.value)

    def test_null_args(self, reset_db) -> None:
        # create table with two columns
        schema = {'c1': pxt.Float, 'c2': pxt.Float}
        t = pxt.create_table('test', schema)

        t.add_computed_column(c3=self.required_params_fn(t.c1, t.c2))
        t.add_computed_column(c4=self.mixed_params_fn(t.c1, t.c2))
        t.add_computed_column(c5=self.optional_params_fn(t.c1, t.c2))

        # data that tests all combinations of nulls
        data: list[dict[str, Any]] = [{'c1': 1.0, 'c2': 1.0}, {'c1': 1.0, 'c2': None}, {'c1': None, 'c2': 1.0}, {'c1': None, 'c2': None}]
        validate_update_status(t.insert(data), expected_rows=4)
        result = t.collect()
        assert result['c3'] == [2.0, None, None, None]
        assert result['c4'] == [2.0, 1.0, None, None]
        assert result['c5'] == [2.0, 1.0, 1.0, None]

    def test_arithmetic_exprs(self, test_tbl: catalog.Table) -> None:
        t = test_tbl

        # Add nullable int and float columns
        t.add_column(c2n=pxt.Int)
        t.add_column(c3n=pxt.Float)
        t.where(t.c2 % 7 != 0).update({'c2n': t.c2, 'c3n': t.c3})

        _ = t.select(t.c2, t.c6.f3, t.c2 + t.c6.f3, (t.c2 + t.c6.f3) / (t.c6.f3 + 1)).collect()
        _ = t.select(t.c2 + t.c2).collect()
        for op1, op2 in [(t.c2, t.c2), (t.c3, t.c3), (t.c2, t.c2n), (t.c2n, t.c2)]:
            _ = t.select(op1 + op2).collect()
            _ = t.select(op1 - op2).collect()
            _ = t.select(op1 * op2).collect()
            _ = t.where(op2 > 0).select(op1 / op2).collect()
            _ = t.where(op2 > 0).select(op1 % op2).collect()
            _ = t.where(op2 > 0).select(op1 // op2).collect()

        # non-numeric types
        for op1, op2 in [
            (t.c1, t.c2), (t.c1, 1), (t.c2, t.c1), (t.c2, 'a'),
            (t.c1, t.c3), (t.c1, 1.0), (t.c3, t.c1), (t.c3, 'a')
        ]:
            with pytest.raises(excs.Error):
                _ = t.select(op1 + op2).collect()
            with pytest.raises(excs.Error):
                _ = t.select(op1 - op2).collect()
            with pytest.raises(excs.Error):
                _ = t.select(op1 * op2).collect()
            with pytest.raises(excs.Error):
                _ = t.select(op1 / op2).collect()
            with pytest.raises(excs.Error):
                _ = t.select(op1 % op2).collect()
            with pytest.raises(excs.Error):
                _ = t.select(op1 // op2).collect()

        # TODO: test division; requires predicate
        for op1, op2 in [(t.c6.f2, t.c6.f2), (t.c6.f3, t.c6.f3)]:
            _ = t.select(op1 + op2).collect()
            _ = t.select(op1 - op2).collect()
            _ = t.select(op1 * op2).collect()
            with pytest.raises(excs.Error):
                _ = t.select(op1 / op2).collect()

        for op1, op2 in [
            (t.c6.f1, t.c6.f2), (t.c6.f1, t.c6.f3), (t.c6.f1, 1), (t.c6.f1, 1.0),
            (t.c6.f2, t.c6.f1), (t.c6.f3, t.c6.f1), (t.c6.f2, 'a'), (t.c6.f3, 'a'),
        ]:
            with pytest.raises(excs.Error):
                _ = t.select(op1 + op2).collect()
            with pytest.raises(excs.Error):
                _ = t.select(op1 - op2).collect()
            with pytest.raises(excs.Error):
                _ = t.select(op1 * op2).collect()

        # Test literal exprs
        results = t.where(t.c2 == 7).select(
            -t.c2,
            t.c2 + 2,
            t.c2 - 2,
            t.c2 * 2,
            t.c2 / 2,
            t.c2 % 2,
            t.c2 // 2,
            2 + t.c2,
            2 - t.c2,
            2 * t.c2,
            2 / t.c2,
            2 % t.c2,
            2 // t.c2,
        ).collect()
        assert list(results[0].values()) == [-7, 9, 5, 14, 3.5, 1, 3, 9, -5, 14, 0.2857142857142857, 2, 0]

        # Test that arithmetic operations give the right answers. We do this two ways:
        # (i) with primitive operators only, to ensure that the arithmetic operations are done in SQL when possible;
        # (ii) with a Python function call interposed, to ensure that the arithmetic operations are always done in Python;
        # (iii) and (iv), as (i) and (ii) but with JsonType expressions.
        primitive_ops = (t.c2, t.c3)
        forced_python_ops = (t.c2.apply(math.floor, col_type=pxt.Int), t.c3.apply(math.floor, col_type=pxt.Float))
        json_primitive_ops = (t.c6.f2, t.c6.f3)
        json_forced_python_ops = (t.c6.f2.apply(math.floor, col_type=pxt.Int), t.c6.f3.apply(math.floor, col_type=pxt.Float))
        for (int_operand, float_operand) in (primitive_ops, forced_python_ops, json_primitive_ops, json_forced_python_ops):
            results = t.where(t.c2 == 7).select(
                add_int=int_operand + (t.c2 - 4),
                sub_int=int_operand - (t.c2 - 4),
                mul_int=int_operand * (t.c2 - 4),
                truediv_int=int_operand / (t.c2 - 4),
                mod_int=int_operand % (t.c2 - 4),
                neg_floordiv_int=(int_operand * -1) // (t.c2 - 4),
                add_float=float_operand + (t.c3 - 4.0),
                sub_float=float_operand - (t.c3 - 4.0),
                mul_float=float_operand * (t.c3 - 4.0),
                truediv_float=float_operand / (t.c3 - 4.0),
                mod_float=float_operand % (t.c3 - 4.0),
                floordiv_float=float_operand // (t.c3 - 4.0),
                neg_floordiv_float=(float_operand * -1) // (t.c3 - 4.0),
                add_int_to_nullable=int_operand + (t.c2n - 4),
                add_float_to_nullable=float_operand + (t.c3n - 4.0),
            ).collect()
            assert list(results[0].values()) == [10, 4, 21, 2.3333333333333335, 1, -3, 10.0, 4.0, 21.0, 2.3333333333333335, 1.0, 2.0, -3.0, None, None], (
                f'Failed with operands: {int_operand}, {float_operand}'
            )

        with pytest.raises(excs.Error) as exc_info:
            t.select(t.c6 + t.c2.apply(math.floor, col_type=pxt.Int)).collect()
        assert '+ requires numeric type, but c6 has type dict' in str(exc_info.value)

    def test_comparison(self, test_tbl: catalog.Table) -> None:
        t = test_tbl
        # Test that comparison operations give the right answers. As with arithmetic operations, we do this two ways:
        # (i) with primitive operators only, to ensure that the comparison operations are done in SQL when possible;
        # (ii) with a Python function call interposed, to ensure that the comparison operations are always done in Python.
        comparison_pairs = (
            (t.c1, "test string 10"),       # string-to-string
            (t.c2, 50),                     # int-to-int
            (t.c3, 50.1),                   # float-to-float
            (t.c5, datetime(2024, 7, 2)),   # datetime-to-datetime
        )
        for expr1, expr2 in comparison_pairs:
            forced_expr1 = expr1.apply(lambda x: x, col_type=expr1.col_type)
            for a_expr, b_expr in ((expr1, expr2), (expr2, expr1), (forced_expr1, expr2), (expr2, forced_expr1)):
                results = t.select(
                    a=a_expr,
                    b=b_expr,
                    eq=a_expr == b_expr,
                    ne=a_expr != b_expr,
                    # One or the other of a_expr or b_expr will always be an Expr, but mypy doesn't understand that
                    lt=a_expr < b_expr,  # type: ignore[operator]
                    le=a_expr <= b_expr,  # type: ignore[operator]
                    gt=a_expr > b_expr,  # type: ignore[operator]
                    ge=a_expr >= b_expr,  # type: ignore[operator]
                ).collect()
                a_results = results['a']
                b_results = results['b']
                assert results['eq'] == [a == b for a, b in zip(a_results, b_results)], f'{a_expr} == {b_expr}'
                assert results['ne'] == [a != b for a, b in zip(a_results, b_results)], f'{a_expr} != {b_expr}'
                assert results['lt'] == [a < b for a, b in zip(a_results, b_results)], f'{a_expr} < {b_expr}'
                assert results['le'] == [a <= b for a, b in zip(a_results, b_results)], f'{a_expr} <= {b_expr}'
                assert results['gt'] == [a > b for a, b in zip(a_results, b_results)], f'{a_expr} > {b_expr}'
                assert results['ge'] == [a >= b for a, b in zip(a_results, b_results)], f'{a_expr} >= {b_expr}'

    def test_inline_dict(self, test_tbl: catalog.Table) -> None:
        t = test_tbl
        df = t.select({'a': t.c1, 'b': {'c': t.c2}, 'd': 1, 'e': {'f': 2}})
        result = df.show()
        print(result)

    def test_constant_literals(self, test_tbl: catalog.Table, reload_tester: ReloadTester) -> None:
        t = test_tbl
        t.add_computed_column(cc0=datetime.now()) #timestamp
        t.add_computed_column(cc1=100) # integer
        t.add_computed_column(cc2="abc") # string
        t.add_computed_column(cc3=10.4) # floating point
        t.add_computed_column(cc4=(100,200)) #tuple of integer
        t.add_computed_column(cc5={'a': 'str100', 'b': 3.14, 'c' : [1,2,3], 'd' : { 'e': (.99, 100.1)}})
        t.add_computed_column(cc6=pxt.array([100.1, 200.1, 300.1])) # one dimensional floating point array
        t.add_computed_column(cc7=pxt.array(['abc', 'bcd', 'efg'])) # one dimensional string array
        # list if list (integers)
        t.add_computed_column(cc8=[[[1, 2, 3], [4, 5, 6]], [[10, 20, 30], [40, 50, 60]], [[100, 200, 300], [400, 500, 600]]])
        # multidimensional string arrays
        t.add_computed_column(cc9=pxt.array([[['a1', 'b2', 'c3'], ["a4", "b5", "c6"]], [['a10', 'b20', 'c30'], ["a40", "b50", "c60"]],
                                             [['a100', 'b200', 'c300'], ['a400', 'b500', 'c600']]]))
        results = reload_tester.run_query(t.select(t.cc0, t.cc1, t.cc2, t.cc3, t.cc4, t.cc5, t.cc6, t.cc7, t.cc8, t.cc9))
        print(results.schema)
        reload_tester.run_reload_test()

    def test_inline_constants(self, test_tbl: catalog.Table) -> None:
        t = test_tbl
        result = t.select([1, 2, 3])
        print(result.show())
        assert isinstance(result.select_list[0][0], Literal)

        result = t.select(1,
                                                  (100, 100),
                                                  {'a' : [t.c1, 3]},
                                                  {'b' : [4 , 5]},
                                                  {'c': { 'd': 6, 'e' : [7, 8], 'f' : {}, 'g' : { 'h': t.c2}}}
                                                  )
        print(result.show())
        exprs = [expr[0] for expr in result.select_list]
        assert isinstance(exprs[0], Literal)
        assert isinstance(exprs[1], Literal)
        assert not isinstance(exprs[2], Literal)
        assert isinstance(exprs[3], Literal)
        assert not isinstance(exprs[4], Literal)

        result = t.select(1,
                                                  (100, 100),
                                                  {'a': [t.c1, 3]},
                                                  {'b': [4, 5]},
                                                  {'c': {'d': 6, 'e': [7, 8], 'f': {}, 'g': {'h': 9}}}
                                                  )
        print(result.show())
        exprs = [expr[0] for expr in result.select_list]
        assert isinstance(exprs[0], Literal)
        assert isinstance(exprs[1], Literal)
        assert not isinstance(exprs[2], Literal)
        assert isinstance(exprs[3], Literal)
        assert isinstance(exprs[4], Literal)

        result = t.select(1,
                                                  (100, 100),
                                                  {'a': [t.c1, 3]},
                                                  {'b': [4, 5]},
                                                  {'c': {'d': 6, 'e': [7, 8], 'f':  (t.c1, t.c3), 'g': {'h': 9}}}
                                                  )
        print(result.show())
        exprs = [expr[0] for expr in result.select_list]
        assert isinstance(exprs[0], Literal)
        assert isinstance(exprs[1], Literal)
        assert not isinstance(exprs[2], Literal)
        assert isinstance(exprs[3], Literal)
        assert not isinstance(exprs[4], Literal)

        result = t.select(pxt.array([[1, 2, 3], [4, 5, 6]]))
        print(result.show())
        exprs = [expr[0] for expr in result.select_list]
        assert isinstance(exprs[0], Literal)
        col_type = next(iter(result.schema.values()))
        assert col_type.is_array_type()
        assert isinstance(col_type, pxt.ArrayType)

    def test_inline_array(self, test_tbl: catalog.Table) -> None:
        t = test_tbl
        result = t.select(pxt.array([[t.c2, 1], [t.c2, 2]])).show()
        col_type = next(iter(result.schema.values()))
        assert col_type.is_array_type()
        assert isinstance(col_type, pxt.ArrayType)
        assert col_type.shape == (2, 2)
        assert col_type.dtype == pxt.ColumnType.Type.INT

        with pytest.raises(excs.Error) as excinfo:
            _ = t.select(pxt.array([t.c1, t.c2])).collect()
        assert 'element of type `Int` at index 1 is not compatible with type `String` of preceding elements' in str(excinfo.value)

    def test_json_path(self, test_tbl: catalog.Table) -> None:
        t = test_tbl
        t.add_computed_column(attr=t.c6.f5)
        t.add_computed_column(item=t['c6']['f5'])
        t.add_computed_column(index=t['c6'].f5[2])
        t.add_computed_column(slice_all=t.c6.f5[:])
        t.add_computed_column(slice_to=t.c6.f5[:7])
        t.add_computed_column(slice_from=t.c6.f5[3:])
        t.add_computed_column(slice_range=t.c6.f5[3:7])
        t.add_computed_column(slice_range_step=t.c6.f5[3:7:2])
        t.add_computed_column(slice_range_step_item=t['c6'].f5[3:7:2])
        res = t.collect()
        orig = res['attr']
        assert all(res['item'][i] == orig[i] for i in range(len(res)))
        assert all(res['index'][i] == orig[i][2] for i in range(len(res)))
        assert all(res['slice_all'][i] == orig[i] for i in range(len(orig)))
        assert all(res['slice_to'][i] == orig[i][:7] for i in range(len(orig)))
        assert all(res['slice_from'][i] == orig[i][3:] for i in range(len(orig)))
        assert all(res['slice_range'][i] == orig[i][3:7] for i in range(len(orig)))
        assert all(res['slice_range_step'][i] == orig[i][3:7:2] for i in range(len(orig)))
        assert all(res['slice_range_step_item'][i] == orig[i][3:7:2] for i in range(len(orig)))

    def test_json_mapper(self, test_tbl: catalog.Table) -> None:
        t = test_tbl
        # top-level is dict
        df = t.select(t.c6.f5['*'] >> (R + 1))
        res = df.show()
        print(res)
        _ = t.select(t.c7['*'].f5 >> [R[3], R[2], R[1], R[0]])
        _ = _.show()
        print(_)
        # target expr contains global-scope dependency
        df = t.select(t.c6.f5['*'] >> (R * t.c6.f5[1]))
        res = df.show()
        print(res)

    def test_dicts(self, test_tbl: catalog.Table) -> None:
        t = test_tbl
        # top-level is dict
        _ = t.select(t.c6.f1)
        _ = _.show()
        print(_)
        # predicate on dict field
        _ = t.select(t.c6.f2 < 2).show()
        #_ = t[t.c6.f2].show()
        #_ = t[t.c6.f5].show()
        _ = t.select(t.c6.f6.f8).show()
        _ = t.select(cast(t.c6.f6.f8, pxt.Array[(4,), pxt.Float])).show()  # type: ignore[misc]

        # top-level is array
        #_ = t[t.c7['*'].f1].show()
        #_ = t[t.c7['*'].f2].show()
        #_ = t.select(t.c7['*'].f5).show()
        _ = t.select(t.c7['*'].f6.f8).show()
        _ = t.select(t.c7[0].f6.f8).show()
        _ = t.select(t.c7[:2].f6.f8).show()
        _ = t.select(t.c7[::-1].f6.f8).show()
        _ = t.select(cast(t.c7['*'].f6.f8, pxt.Array[(2, 4), pxt.Float])).show()  # type: ignore[misc]
        print(_)

    def test_arrays(self, test_tbl: catalog.Table) -> None:
        t = test_tbl
        t.add_computed_column(array_col=pxt.array([[t.c2, 1], [5, t.c2]]))

        def selection_equals(expr: Expr, expected: list[np.ndarray]) -> bool:
            return all(
                np.array_equal(x, y)
                for x, y in zip(t.select(out=expr).collect()['out'], expected)
            )

        assert selection_equals(t.array_col, [np.array([[i, 1], [5, i]]) for i in range(100)])
        assert selection_equals(t.array_col[1], [np.array([5, i]) for i in range(100)])
        assert selection_equals(t.array_col[:, 0], [np.array([i, 5]) for i in range(100)])

        with pytest.raises(AttributeError) as excinfo:
            t.array_col[1, 'string']
        assert 'Invalid array indices' in str(excinfo.value)

    def test_in(self, test_tbl: catalog.Table) -> None:
        t = test_tbl
        user_cols = [t.c1, t.c1n, t.c2, t.c3, t.c4, t.c5, t.c6, t.c7]
        # list of literals
        rows = list(t.where(t.c2.isin([1, 2, 3])).select(*user_cols).collect())
        assert len(rows) == 3

        # list of literals with some incompatible values
        rows = list(t.where(t.c2.isin(['a', datetime.now(), 1, 2, 3])).select(*user_cols).collect())
        assert len(rows) == 3

        # set of literals
        rows = list(t.where(t.c2.isin({1, 2, 3})).select(*user_cols).collect())
        assert len(rows) == 3

        # dict of literals
        rows = list(t.where(t.c2.isin({1: 'a', 2: 'b', 3: 'c'})).select(*user_cols).collect())
        assert len(rows) == 3

        # json expr
        rows = list(t.where(t.c2.isin(t.c6.f5)).select(*user_cols).collect())
        assert len(rows) == 5

        with pytest.raises(excs.Error) as excinfo:
            # not a scalar
            _ = t.where(t.c6.isin([{'a': 1}, {'b': 2}])).collect()
        assert 'only supported for scalar types' in str(excinfo.value)

        with pytest.raises(excs.Error) as excinfo:
            # bad json path returns None
            _ = t.where(t.c2.isin(t.c7.badpath)).collect()
        assert 'must be an Iterable' in str(excinfo.value)

        with pytest.raises(excs.Error) as excinfo:
            # json path returns scalar
            _ = t.where(t.c2.isin(t.c6.f2)).collect()
        assert ', not 0' in str(excinfo.value)

        with pytest.raises(excs.Error) as excinfo:
            # not a scalar
            _ = t.where(t.c2.isin(t.c1)).collect()
        assert 'c1 has type String' in str(excinfo.value)

        status = t.add_computed_column(in_test=t.c2.isin([1, 2, 3]))
        assert status.num_excs == 0
        def inc_pk(rows: list[dict], offset: int) -> None:
            for r in rows:
                r['c2'] += offset
        inc_pk(rows, 1000)
        validate_update_status(t.insert(rows), len(rows))

        # still works after catalog reload
        reload_catalog()
        t = pxt.get_table('test_tbl')
        inc_pk(rows, 1000)
        validate_update_status(t.insert(rows), len(rows))

    def test_astype(self, test_tbl: catalog.Table) -> None:
        t = test_tbl

        # Convert int to float
        validate_update_status(t.add_computed_column(c2_as_float=t.c2.astype(pxt.Float)))
        assert t.c2_as_float.col_type == pxt.FloatType(nullable=False)
        data = t.select(t.c2, t.c2_as_float).collect()
        for row in data:
            assert isinstance(row['c2'], int)
            assert isinstance(row['c2_as_float'], float)
            assert row['c2'] == row['c2_as_float']

        # Compound expression
        validate_update_status(t.add_computed_column(compound_as_float=(t.c2 + 1).astype(pxt.Float)))
        assert t.compound_as_float.col_type == pxt.FloatType(nullable=False)
        data = t.select(t.c2, t.compound_as_float).collect()
        for row in data:
            assert isinstance(row['compound_as_float'], float)
            assert row['c2'] + 1 == row['compound_as_float']

        # Type conversion error
        status = t.add_computed_column(c2_as_string=t.c2.astype(pxt.String), on_error='ignore')
        assert status.num_excs == t.count()
        errormsgs = t.select(out=t.c2_as_string.errormsg).collect()['out']
        assert all('Expected string, got int' in msg for msg in errormsgs), errormsgs

        # Convert a nullable column
        validate_update_status(t.add_column(c2n=pxt.Int))
        t.where(t.c2 % 2 == 0).update({'c2n': t.c2})  # set even values; keep odd values as None
        validate_update_status(t.add_computed_column(c2n_as_float=t.c2n.astype(pxt.Float)))
        assert t.c2n_as_float.col_type == pxt.FloatType(nullable=True)

        # Cast nullable to required
        status = t.add_computed_column(c2n_as_req_float=t.c2n.astype(pxt.Required[pxt.Float]), on_error='ignore')
        assert t.c2n_as_req_float.col_type == pxt.FloatType(nullable=False)
        assert status.num_excs == t.count() // 2  # Just the odd values should error out
        errormsgs = [
            msg for msg in t.select(out=t.c2n_as_req_float.errormsg).collect()['out']
            if msg is not None
        ]
        assert len(errormsgs) == t.count() // 2
        assert all('Expected non-None value' in msg for msg in errormsgs), errormsgs

    def test_astype_str_to_img(self, reset_db) -> None:
        img_files = get_image_files()
        img_files = img_files[:5]
        # store relative paths in the table
        parent_dir = Path(img_files[0]).parent
        assert(all(parent_dir == Path(img_file).parent for img_file in img_files))
        t = pxt.create_table('astype_test', {'rel_path': pxt.String})
        validate_update_status(t.insert({'rel_path': Path(f).name} for f in img_files), expected_rows=len(img_files))

        # create a computed image column constructed from the relative paths
        import pixeltable.functions as pxtf
        validate_update_status(
            t.add_computed_column(
                img=pxtf.string.format('{0}/{1}', str(parent_dir), t.rel_path).astype(pxt.Image), stored=True)
        )
        loaded_imgs = t.select(t.img).collect()['img']
        orig_imgs = [PIL.Image.open(f) for f in img_files]
        for orig_img, retrieved_img in zip(orig_imgs, loaded_imgs):
            assert np.array_equal(np.array(orig_img), np.array(retrieved_img))

        # the same for a select list item
        loaded_imgs = (
            t.select(img=pxtf.string.format('{0}/{1}', str(parent_dir), t.rel_path).astype(pxt.Image))
            .collect()['img']
        )
        for orig_img, retrieved_img in zip(orig_imgs, loaded_imgs):
            assert np.array_equal(np.array(orig_img), np.array(retrieved_img))

    def test_astype_str_to_img_data_url(self, reset_db) -> None:
        t = pxt.create_table('astype_test', {'url': pxt.String})
        t.add_computed_column(img=t.url.astype(pxt.Image))
        images = get_image_files(include_bad_image=True)[:5]  # bad image is at idx 0
        url_encoded_images = [
            f'data:image/jpeg;base64,{base64.b64encode(open(img, "rb").read()).decode()}'
            for img in images
        ]

        status = t.insert({'url': url} for url in url_encoded_images[1:])
        validate_update_status(status, expected_rows=4)

        loaded_imgs = t.select(t.img).head(4)['img']
        for image_file, retrieved_img in zip(images[1:], loaded_imgs):
            orig_img = PIL.Image.open(image_file)
            orig_img.load()
            assert orig_img.size == retrieved_img.size

        # Try inserting a non-image
        with pytest.raises(
            excs.ExprEvalError,
            match='data URL could not be decoded into a valid image: data:text/plain,Hello there.'
        ):
            t.insert(url='data:text/plain,Hello there.')

        # Try inserting a bad image
        with pytest.raises(
            excs.ExprEvalError,
            match='data URL could not be decoded into a valid image: data:image/jpeg;base64,dGhlc2UgYXJlIHNvbWUgYmFkIGp...'
        ):
            t.insert(url=url_encoded_images[0])

    def test_apply(self, test_tbl: catalog.Table) -> None:
        t = test_tbl

        # For each column c1, ..., c5, we create a new column ci_as_str that converts it to
        # a string, then check that each row is correctly converted
        # (For c1 this is the no-op string-to-string conversion)
        for col_id in range(1, 6):
            col_name = f'c{col_id}'
            str_col_name = f'c{col_id}_str'
            status = t.add_computed_column(**{str_col_name: t[col_name].apply(str)})
            assert status.num_excs == 0
            data = t.select(t[col_name], t[str_col_name]).collect()
            for row in data:
                assert row[str_col_name] == str(row[col_name])

        # Test a compound expression with apply
        status = t.add_computed_column(c2_plus_1_str=(t.c2 + 1).apply(str))
        assert status.num_excs == 0
        data = t.select(t.c2, t.c2_plus_1_str).collect()
        for row in data:
            assert row['c2_plus_1_str'] == str(row['c2'] + 1)

        # For columns c6, c7, try using json.dumps and json.loads to emit and parse JSON <-> str
        for col_id in range(6, 8):
            col_name = f'c{col_id}'
            str_col_name = f'c{col_id}_str'
            back_to_json_col_name = f'c{col_id}_back_to_json'
            status = t.add_computed_column(**{str_col_name: t[col_name].apply(json.dumps)})
            assert status.num_excs == 0
            status = t.add_computed_column(**{back_to_json_col_name: t[str_col_name].apply(json.loads)})
            assert status.num_excs == 0
            data = t.select(t[col_name], t[str_col_name], t[back_to_json_col_name]).collect()
            for row in data:
                assert row[str_col_name] == json.dumps(row[col_name])
                assert row[back_to_json_col_name] == row[col_name]

        def f1(x):
            return str(x)

        # Now test that a function without a return type throws an exception ...
        with pytest.raises(excs.Error) as exc_info:
            t.c2.apply(f1)
        assert 'Column type of `f1` cannot be inferred.' in str(exc_info.value)

        # ... but works if the type is specified explicitly.
        status = t.add_computed_column(c2_str_f1=t.c2.apply(f1, col_type=pxt.String))
        assert status.num_excs == 0

        # Test that the return type of a function can be successfully inferred.
        def f2(x) -> str:
            return str(x)

        status = t.add_computed_column(c2_str_f2=t.c2.apply(f2))
        assert status.num_excs == 0

        # Test various validation failures.

        def f3(x, y) -> str:
            return f'{x}{y}'

        with pytest.raises(excs.Error) as exc_info:
            t.c2.apply(f3)  # Too many required parameters
        assert str(exc_info.value) == 'Function `f3` has multiple required parameters.'

        def f4() -> str:
            return "pixeltable"

        with pytest.raises(excs.Error) as exc_info:
            t.c2.apply(f4)  # No positional parameters
        assert str(exc_info.value) == 'Function `f4` has no positional parameters.'

        def f5(**kwargs) -> str:
            return ""

        with pytest.raises(excs.Error) as exc_info:
            t.c2.apply(f5)  # No positional parameters
        assert str(exc_info.value) == 'Function `f5` has no positional parameters.'

        # Ensure these varargs signatures are acceptable

        def f6(x, **kwargs) -> str:
            return x

        t.c2.apply(f6)

        def f7(x, *args) -> str:
            return x

        t.c2.apply(f7)

        def f8(*args) -> str:
            return ''

        t.c2.apply(f8)

    def test_select_list(self, img_tbl) -> None:
        t = img_tbl
        result = t.select(t.img).show(n=100)
        _ = result._repr_html_()
        df = t.select(t.img, t.img.rotate(60))
        _ = df.show(n=100)._repr_html_()

        with pytest.raises(excs.Error):
            _ = t.select(t.img.rotate)

    def test_img_members(self, img_tbl) -> None:
        t = img_tbl
        # make sure the limit is applied in Python, not in the SELECT
        result = t.where(t.img.height > 200).select(t.img).show(n=3)
        assert len(result) == 3
        result = t.select(t.img.crop((10, 10, 60, 60))).show(n=100)
        result = t.select(t.img.crop((10, 10, 60, 60)).resize((100, 100))).show(n=100)
        result = t.select(t.img.crop((10, 10, 60, 60)).resize((100, 100)).convert('L')).show(n=100)
        result = t.select(t.img.getextrema()).show(n=100)
        result = t.select(t.img, t.img.height, t.img.rotate(90)).show(n=100)
        _ = result._repr_html_()

    def test_ext_imgs(self, reset_db) -> None:
        t = pxt.create_table('img_test', {'img': pxt.ImageType()})
        img_urls = [
            'https://raw.github.com/pixeltable/pixeltable/main/docs/resources/images/000000000030.jpg',
            'https://raw.github.com/pixeltable/pixeltable/main/docs/resources/images/000000000034.jpg',
            'https://raw.github.com/pixeltable/pixeltable/main/docs/resources/images/000000000042.jpg',
            'https://raw.github.com/pixeltable/pixeltable/main/docs/resources/images/000000000049.jpg',
            'https://raw.github.com/pixeltable/pixeltable/main/docs/resources/images/000000000057.jpg',
            'https://raw.github.com/pixeltable/pixeltable/main/docs/resources/images/000000000061.jpg',
            'https://raw.github.com/pixeltable/pixeltable/main/docs/resources/images/000000000063.jpg',
            'https://raw.github.com/pixeltable/pixeltable/main/docs/resources/images/000000000064.jpg',
            'https://raw.github.com/pixeltable/pixeltable/main/docs/resources/images/000000000069.jpg',
            'https://raw.github.com/pixeltable/pixeltable/main/docs/resources/images/000000000071.jpg',
        ]
        t.insert({'img': url} for url in img_urls)
        # this fails with an assertion
        # TODO: fix it
        #res = t.where(t.img.width < 600).collect()

    def test_img_exprs(self, img_tbl) -> None:
        t = img_tbl
        _ = t.where(t.img.width < 600).collect()
        _ = (t.img.entropy() > 1) & (t.split == 'train')
        _ = (t.img.entropy() > 1) & (t.split == 'train') & (t.split == 'val')
        _ = (t.split == 'train') & (t.img.entropy() > 1) & (t.split == 'val') & (t.img.entropy() < 0)
        result = t.where((t.split == 'train') & (t.category == 'n03445777')).select(t.img).show()
        print(result)
        result = t.where(t.img.width > 1).show()
        print(result)
        result = t.where((t.split == 'val') & (t.img.entropy() > 1) & (t.category == 'n03445777')).show()
        print(result)
        result = t.where(
            (t.split == 'train') & (t.img.entropy() > 1) & (t.split == 'val') & (t.img.entropy() < 0)
        ).select(t.img, t.split).show()
        print(result)

    @pytest.mark.skip(reason='temporarily disabled')
    def test_similarity(self, small_img_tbl) -> None:
        t = small_img_tbl
        _ = t.show(30)
        probe = t.select(t.img, t.category).show(1)
        img = probe[0, 0]
        result = t.where(t.img.nearest(img)).show(10)
        assert len(result) == 10
        # nearest() with one SQL predicate and one Python predicate
        result = t.select(t.img.nearest(img) & (t.category == probe[0, 1]) & (t.img.width > 1)).show(10)
        # TODO: figure out how to verify results

        with pytest.raises(excs.Error) as exc_info:
            _ = t.select(t.img.nearest(img)).order_by(t.category).show()
        assert 'cannot be used in conjunction with' in str(exc_info.value)

        result = t.select(t.img.nearest('musical instrument')).show(10)
        assert len(result) == 10
        # matches() with one SQL predicate and one Python predicate
        french_horn_category = 'n03394916'
        result = t[
            t.img.nearest('musical instrument') & (t.category == french_horn_category) & (t.img.width > 1)
        ].show(10)

        with pytest.raises(excs.Error) as exc_info:
            _ = t.select(t.img.nearest(5)).show()
        assert 'requires' in str(exc_info.value)

    # TODO: this doesn't work when combined with test_similarity(), for some reason the data table for img_tbl
    # doesn't get created; why?
    def test_similarity2(self, img_tbl: catalog.Table, indexed_img_tbl: catalog.Table, multi_idx_img_tbl: catalog.Table) -> None:
        t = img_tbl
        probe = t.select(t.img).show(1)
        img = probe[0, 0]

        with pytest.raises(AttributeError):
            _ = t.select(t.img.nearest(img)).show(10)
        with pytest.raises(AttributeError):
            _ = t.select(t.img.nearest('musical instrument')).show(10)

        t1 = indexed_img_tbl
        # for a table with a single embedding index, whether we
        # specify the index or not, the similarity expression
        # would use that index. So these exressions should be equivalent.
        sim1 = t1.img.similarity('red truck')
        sim2 = t1.img.similarity('red truck', idx='img_idx0')
        assert sim1.id == sim2.id
        assert sim1.serialize() == sim2.serialize()

        t2 = multi_idx_img_tbl
        # for a table with multiple embedding indexes, the index
        # to use must be specified to the similarity expression.
        # So similarity expressions using different indexes should differ.
        sim1 = t2.img.similarity('red truck', idx='img_idx1')
        sim2 = t2.img.similarity('red truck', idx='img_idx2')
        assert sim1.id != sim2.id
        assert sim1.serialize() != sim2.serialize()

    def test_ids(
        self, test_tbl_exprs: list[exprs.Expr], img_tbl_exprs: list[exprs.Expr],
        multi_img_tbl_exprs: list[exprs.Expr]
    ) -> None:
        skip_test_if_not_installed('transformers')
        d: dict[int, exprs.Expr] = {}
        for e in test_tbl_exprs + img_tbl_exprs + multi_img_tbl_exprs:
            assert e.id is not None
            d[e.id] = e
        assert len(d) == len(test_tbl_exprs) + len(img_tbl_exprs) + len(multi_img_tbl_exprs)

    def test_serialization(
        self, test_tbl_exprs: list[exprs.Expr], img_tbl_exprs: list[exprs.Expr],
        multi_img_tbl_exprs: list[exprs.Expr]
    ) -> None:
        """Test as_dict()/from_dict() (via serialize()/deserialize()) for all exprs."""
        skip_test_if_not_installed('transformers')
        for e in test_tbl_exprs + img_tbl_exprs + multi_img_tbl_exprs:
            e_serialized = e.serialize()
            e_deserialized = Expr.deserialize(e_serialized)
            assert e.equals(e_deserialized)

    def test_print(self, test_tbl_exprs: list[exprs.Expr], img_tbl_exprs: list[exprs.Expr],
        multi_img_tbl_exprs: list[exprs.Expr]
    ) -> None:
        skip_test_if_not_installed('transformers')
        _ = pxt.func.FunctionRegistry.get().module_fns
        for e in test_tbl_exprs + img_tbl_exprs + multi_img_tbl_exprs:
            _ = str(e)
            print(_)

    def test_subexprs(self, img_tbl: catalog.Table) -> None:
        t = img_tbl
        e = t.img
        subexprs = [s for s in e.subexprs()]
        assert len(subexprs) == 1
        e = t.img.rotate(90).resize((224, 224))
        subexprs = [s for s in e.subexprs()]
        assert len(subexprs) == 6
        subexprs = [s for s in e.subexprs(expr_class=ColumnRef)]
        assert len(subexprs) == 1
        assert t.img.equals(subexprs[0])

    def test_window_fns(self, reset_db, test_tbl: catalog.Table) -> None:
        t = test_tbl
        _ = t.select(pxtf.sum(t.c2, group_by=t.c4, order_by=t.c3)).show(100)

        # conflicting ordering requirements
        with pytest.raises(excs.Error):
            _ = t.select(
                pxtf.sum(t.c2, group_by=t.c4, order_by=t.c3), pxtf.sum(t.c2, group_by=t.c3, order_by=t.c4)).show(100)
        with pytest.raises(excs.Error):
            _ = t.select(
                pxtf.sum(t.c2, group_by=t.c4, order_by=t.c3), pxtf.sum(t.c2, group_by=t.c3, order_by=t.c4)).show(100)

        # backfill works
        t.add_computed_column(c9=pxtf.sum(t.c2, group_by=t.c4, order_by=t.c3))
        _ = t.c9.col.has_window_fn_call()

        # ordering conflict between frame extraction and window fn
        base_t = pxt.create_table('videos', {'video': pxt.Video, 'c2': pxt.Int})
        v = pxt.create_view('frame_view', base_t, iterator=FrameIterator.create(video=base_t.video, fps=0))
        # compatible ordering
        _ = v.select(v.frame, pxtf.sum(v.frame_idx, group_by=base_t, order_by=v.pos)).show(100)
        with pytest.raises(excs.Error):
            # incompatible ordering
            _ = v.select(v.frame, pxtf.sum(v.c2, order_by=base_t, group_by=v.pos)).show(100)

        schema = {
            'c2': pxt.Int,
            'c3': pxt.Float,
            'c4': pxt.Bool,
        }
        new_t = pxt.create_table('insert_test', schema)
        new_t.add_computed_column(c2_sum=pxtf.sum(new_t.c2, group_by=new_t.c4, order_by=new_t.c3))
        rows = list(t.select(t.c2, t.c4, t.c3).collect())
        new_t.insert(rows)
        _ = new_t.collect()

    def test_make_list(self, test_tbl: catalog.Table) -> None:
        t = test_tbl

        # create a json column with an InlineDict; the type will have a type spec
        t.add_computed_column(json_col={'a': t.c1, 'b': t.c2})
        res = t.select(out=pxtf.json.make_list(t.json_col)).collect()
        assert len(res) == 1
        val = res[0]['out']
        assert len(val) == t.count()
        res2 = t.select(t.json_col).collect()['json_col']
        # need to use frozensets because dicts are not hashable
        assert set(frozenset(d.items()) for d in val) == set(frozenset(d.items()) for d in res2)

    def test_agg(self, reset_db) -> None:
        t = create_scalars_tbl(1000)
        df = t.select().collect().to_pandas()
        def series_to_list(series):
            return [int(x) if pd.notna(x) else None for x in series]
        int_sum: Expr = pxtf.sum(t.c_int)
        _ = t.group_by(t.c_int).select(t.c_int, out=int_sum).order_by(int_sum, asc=False).limit(5).collect()

        for pxt_fn, pd_fn in [
            (pxtf.sum, 'sum'),
            (pxtf.mean, 'mean'),
            (pxtf.min, 'min'),
            (pxtf.max, 'max'),
            (pxtf.count, 'count'),
        ]:
            pxt_sql_result = t.group_by(t.c_int).select(out=pxt_fn(t.c_int)).order_by(t.c_int).collect()
            pxt_py_result = (
                t
                .group_by(t.c_int)
                # apply(): force execution in Python
                .select(out=pxt_fn(t.c_int.apply(lambda x: x, col_type=t.c_int.col_type)))
                .order_by(t.c_int)
                .collect()
            )
            pd_result = (
                df
                .groupby('c_int', dropna=False)
                .agg(out=('c_int', pd_fn))
                .reset_index()
                .sort_values('c_int', na_position='last')
            )
            if pd_fn != 'sum':
                # pandas doesn't return NaN for sum of NaNs
                assert pxt_sql_result['out'] == series_to_list(pd_result['out']), pd_fn
            assert pxt_py_result['out'] == pxt_sql_result['out'], pd_fn

        # agg with order-by is currently not supported on the Python path
        for pxt_fn, pd_fn in [
            (pxtf.mean, 'mean'),
            (pxtf.min, 'min'),
            (pxtf.max, 'max'),
            (pxtf.count, 'count'),
        ]:
            int_agg = pxt_fn(t.c_int)
            pxt_sql_result = (
                t
                .where(t.c_int != None)
                .group_by(t.c_int)
                .select(out=int_agg)
                .order_by(int_agg, asc=False)
                .limit(5)
                .collect()
            )
            pd_result = (
                df
                .groupby('c_int')
                .agg(out=('c_int', pd_fn))
                .nlargest(5, 'out')
                .reset_index()
                .sort_values('out', ascending=False)
            )
            assert pxt_sql_result['out'] == series_to_list(pd_result['out']), pd_fn

        # sum()
        pxt_sql_result = (
            t.where(t.c_int != None).group_by(t.c_int).select(out=pxtf.sum(t.c_int)).order_by(t.c_int).collect()
        )
        pd_result = (
            df
            .groupby('c_int', dropna=True)
            .agg(out=('c_int', 'sum'))
            .reset_index()
            .sort_values('c_int')
        )
        assert pxt_sql_result['out'] == series_to_list(pd_result['out'])

    def test_agg_errors(self, test_tbl: catalog.Table) -> None:
        t = test_tbl
        from pixeltable.functions import count, sum

        # check that aggregates don't show up in the wrong places
        with pytest.raises(excs.Error):
            # aggregate in where clause
            _ = t.group_by(t.c2 % 2).where(sum(t.c2) > 0).select(sum(t.c2)).collect()
        with pytest.raises(excs.Error):
            # aggregate in group_by clause
            _ = t.group_by(sum(t.c2)).select(sum(t.c2)).collect()
        with pytest.raises(excs.Error):
            # mixing aggregates and non-aggregates
            _ = t.group_by(t.c2 % 2).select(sum(t.c2) + t.c2).collect()
        with pytest.raises(excs.Error):
            # nested aggregates
            _ = t.group_by(t.c2 % 2).select(sum(count(t.c2))).collect()

    @pxt.uda(allows_window=True, requires_order_by=False)
    class window_agg(pxt.Aggregator):
        def __init__(self, val: int = 0):
            self.val = val
        def update(self, ignore: int) -> None:
            pass
        def value(self) -> int:
            return self.val

    @pxt.uda(requires_order_by=True, allows_window=True)
    class ordered_agg(pxt.Aggregator):
        def __init__(self, val: int = 0):
            self.val = val
        def update(self, i: int) -> None:
            pass
        def value(self) -> int:
            return self.val

    @pxt.uda(requires_order_by=False, allows_window=False)
    class std_agg(pxt.Aggregator):
        def __init__(self, val: int = 0):
            self.val = val
        def update(self, i: int) -> None:
            pass
        def value(self) -> int:
            return self.val

    def test_udas(self, test_tbl: catalog.Table) -> None:
        t = test_tbl
        # init arg is passed along
        assert t.select(out=self.window_agg(t.c2, order_by=t.c2)).collect()[0]['out'] == 0
        assert t.select(out=self.window_agg(t.c2, val=1, order_by=t.c2)).collect()[0]['out'] == 1

        with pytest.raises(excs.Error) as exc_info:
            _ = t.select(self.window_agg(t.c2, val=t.c2, order_by=t.c2)).collect()
        assert 'needs to be a constant' in str(exc_info.value)

        with pytest.raises(excs.Error) as exc_info:
            # ordering expression not a pixeltable expr
            _ = t.select(self.ordered_agg(1, t.c2)).collect()
        assert 'but instead is a' in str(exc_info.value).lower()

        with pytest.raises(excs.Error) as exc_info:
            # explicit order_by
            _ = t.select(self.ordered_agg(t.c2, order_by=t.c2)).collect()
        assert 'order_by invalid' in str(exc_info.value).lower()

        with pytest.raises(excs.Error) as exc_info:
            # order_by for non-window function
            _ = t.select(self.std_agg(t.c2, order_by=t.c2)).collect()
        assert 'does not allow windows' in str(exc_info.value).lower()

        with pytest.raises(excs.Error) as exc_info:
            # group_by for non-window function
            _ = t.select(self.std_agg(t.c2, group_by=t.c4)).collect()
        assert 'group_by invalid' in str(exc_info.value).lower()

        with pytest.raises(excs.Error) as exc_info:
            # group_by with non-ancestor table
            _ = t.select(t.c2).group_by(t)
        assert 'group_by(): test_tbl is not a base table of test_tbl' in str(exc_info.value)

        with pytest.raises(excs.Error) as exc_info:
            # group_by with non-singleton table
            _ = t.select(t.c2).group_by(t, t.c2)
        assert 'group_by(): only one table can be specified' in str(exc_info.value)

        with pytest.raises(excs.Error) as exc_info:
            # missing update parameter
            @pxt.uda
            class WindowAgg1(pxt.Aggregator):
                def __init__(self, val: int = 0):
                    self.val = val
                def update(self) -> None:
                    pass
                def value(self) -> int:
                    return self.val
        assert 'must have at least one parameter' in str(exc_info.value)

        with pytest.raises(excs.Error) as exc_info:
            # duplicate parameter names
            @pxt.uda
            class WindowAgg2(pxt.Aggregator):
                def __init__(self, val: int = 0):
                    self.val = val
                def update(self, val: int) -> None:
                    pass
                def value(self) -> int:
                    return self.val
        assert 'cannot have parameters with the same name: val' in str(exc_info.value)

        with pytest.raises(excs.Error) as exc_info:
            # reserved parameter name
            @pxt.uda
            class WindowAgg3(pxt.Aggregator):
                def __init__(self, val: int = 0):
                    self.val = val
                def update(self, order_by: int) -> None:
                    pass
                def value(self) -> int:
                    return self.val
        assert "'order_by' is a reserved parameter name" in str(exc_info.value).lower()

        with pytest.raises(excs.Error) as exc_info:
            # reserved parameter name
            @pxt.uda
            class WindowAgg4(pxt.Aggregator):
                def __init__(self, val: int = 0):
                    self.val = val
                def update(self, group_by: int) -> None:
                    pass
                def value(self) -> int:
                    return self.val
        assert "'group_by' is a reserved parameter name" in str(exc_info.value).lower()

    def test_repr(self, reset_db) -> None:
        t = create_all_datatypes_tbl()
        instances: list[tuple[exprs.Expr, str]] = [
            # ArithmeticExpr
            (t.c_int + 5, 'c_int + 5'),
            (t.c_int - 5, 'c_int - 5'),
            (t.c_int * 5, 'c_int * 5'),
            (t.c_int / 5, 'c_int / 5'),
            (t.c_int % 5, 'c_int % 5'),
            (t.c_int // (t.c_int - 5), 'c_int // (c_int - 5)'),
            # ArraySlice
            (t.c_array[:5, 2], 'c_array[:5, 2]'),
            # ColumnPropertyRef
            (t.c_image.errormsg, 'c_image.errormsg'),
            # Comparison
            (t.c_int == 5, 'c_int == 5'),
            (t.c_int != 5, 'c_int != 5'),
            (t.c_int < 5, 'c_int < 5'),
            (t.c_int <= 5, 'c_int <= 5'),
            (t.c_int > 5, 'c_int > 5'),
            (t.c_int >= 5, 'c_int >= 5'),
            # CompoundPredicate
            ((t.c_int == 5) & (t.c_float > 5), '(c_int == 5) & (c_float > 5)'),
            ((t.c_int == 5) | (t.c_float > 5), '(c_int == 5) | (c_float > 5)'),
            (~(t.c_int == 5), '~(c_int == 5)'),
            # FunctionCall
            (pxtf.string.lower(t.c_string), 'lower(c_string)'),
            (pxtf.image.quantize(t.c_image, kmeans=5), 'quantize(c_image, kmeans=5)'),
            # InPredicate
            (t.c_int.isin([1, 2, 3]), 'c_int.isin([1, 2, 3])'),
            # InlineDict/List
            (pxtf.openai.chat_completions([{'system': t.c_string}], model='test'),
                "chat_completions([{'system': c_string}], model='test')"),
            # InlineArray
            (pxt.array([1, 2, t.c_int]), "[1, 2, c_int]"),
            # IsNull
            (t.c_int == None, 'c_int == None'),
            # JsonPath
            (t.c_json.f2.f5[2:4][3], 'c_json.f2.f5[2:4][3]'),
            # MethodRef
            (t.c_image.resize((100, 100)), 'c_image.resize([100, 100])'),
            # TypeCast
            (t.c_int.astype(pxt.Float), 'c_int.astype(Float)'),
        ]
        for e, expected_repr in instances:
            assert repr(e) == expected_repr<|MERGE_RESOLUTION|>--- conflicted
+++ resolved
@@ -17,19 +17,13 @@
 import pixeltable.exceptions as excs
 import pixeltable.functions as pxtf
 from pixeltable import catalog, exprs
-from pixeltable.exprs import RELATIVE_PATH_ROOT as R, Literal
-from pixeltable.exprs import ColumnRef, Expr
+from pixeltable.exprs import RELATIVE_PATH_ROOT as R
+from pixeltable.exprs import ColumnRef, Expr, Literal
 from pixeltable.functions.globals import cast
 from pixeltable.iterators import FrameIterator
-from .conftest import reload_tester
-
-<<<<<<< HEAD
-from .utils import (create_all_datatypes_tbl, create_scalars_tbl, get_image_files, reload_catalog,
+
+from .utils import (ReloadTester, create_all_datatypes_tbl, create_scalars_tbl, get_image_files, reload_catalog,
                     skip_test_if_not_installed, validate_update_status)
-=======
-from .utils import (create_all_datatypes_tbl, create_scalars_tbl, get_image_files, reload_catalog, skip_test_if_not_installed,
-                    validate_update_status, ReloadTester)
->>>>>>> 3c05dca9
 
 
 class TestExprs:
