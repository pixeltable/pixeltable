--- conflicted
+++ resolved
@@ -232,22 +232,19 @@
     return tbl
 
 
-<<<<<<< HEAD
-def read_data_file(dir_name: str, file_name: str, path_col_names: Optional[list[str]] = None) -> list[dict[str, Any]]:
-=======
-def create_scalars_tbl(num_rows, seed: int = 0, percent_nulls: int = 10) -> catalog.Table:
+def create_scalars_tbl(num_rows: int, seed: int = 0, percent_nulls: int = 10) -> catalog.Table:
     """
     Creates a table with scalar columns, each of which contains randomly generated data.
     """
     assert percent_nulls >= 0 and percent_nulls <= 100
     rng = np.random.default_rng(seed)
     schema = {
-        'row_id': IntType(nullable=False),  # used for row selection
-        'c_bool': BoolType(nullable=True),
-        'c_float': FloatType(nullable=True),
-        'c_int': IntType(nullable=True),
-        'c_string': StringType(nullable=True),
-        'c_timestamp': TimestampType(nullable=True),
+        'row_id': pxt.IntType(nullable=False),  # used for row selection
+        'c_bool': pxt.BoolType(nullable=True),
+        'c_float': pxt.FloatType(nullable=True),
+        'c_int': pxt.IntType(nullable=True),
+        'c_string': pxt.StringType(nullable=True),
+        'c_timestamp': pxt.TimestampType(nullable=True),
     }
     tbl = pxt.create_table('scalars_tbl', schema)
 
@@ -271,8 +268,7 @@
     tbl.insert(example_rows)
     return tbl
 
-def read_data_file(dir_name: str, file_name: str, path_col_names: Optional[List[str]] = None) -> List[Dict[str, Any]]:
->>>>>>> 38ed34af
+def read_data_file(dir_name: str, file_name: str, path_col_names: Optional[list[str]] = None) -> list[dict[str, Any]]:
     """
     Locate dir_name, create df out of file_name.
     path_col_names: col names in csv file that contain file names; those will be converted to absolute paths
@@ -352,31 +348,19 @@
         image.close()
 
 
-<<<<<<< HEAD
 def get_audio_files(include_bad_audio: bool = False) -> list[str]:
-    tests_dir = os.path.dirname(__file__)
-    glob_result = glob.glob(f'{tests_dir}/**/audio/*', recursive=True)
-=======
-def get_audio_files(include_bad_audio: bool = False) -> List[str]:
     tests_dir = Path(os.path.dirname(__file__))
     audio_dir = tests_dir / 'data' / 'audio'
     glob_result = glob.glob(f'{audio_dir}/*', recursive=True)
->>>>>>> 38ed34af
     if not include_bad_audio:
         glob_result = [f for f in glob_result if 'bad_audio' not in f]
     return glob_result
 
 
-<<<<<<< HEAD
 def get_documents() -> list[str]:
-    tests_dir = os.path.dirname(__file__)
-    return [p for p in glob.glob(f'{tests_dir}/**/documents/*', recursive=True)]
-=======
-def get_documents() -> List[str]:
     tests_dir = Path(os.path.dirname(__file__))
     docs_dir = tests_dir / 'data' / 'documents'
     return glob.glob(f'{docs_dir}/*', recursive=True)
->>>>>>> 38ed34af
 
 
 def get_sentences(n: int = 100) -> list[str]:
