from typing import Optional

import PIL
import pytest

import pixeltable as pxt
from pixeltable.iterators import FrameIterator
from pixeltable.utils.media_store import MediaStore

from .utils import (
    get_video_files,
    reload_catalog,
    skip_test_if_not_in_path,
    skip_test_if_not_installed,
    validate_update_status,
)


class TestVideo:
    def create_tbls(
        self, base_name: str = 'video_tbl', view_name: str = 'frame_view', all_frame_attrs: bool = True
    ) -> tuple[pxt.Table, pxt.Table]:
        pxt.drop_table(view_name, if_not_exists='ignore')
        pxt.drop_table(base_name, if_not_exists='ignore')
        base_t = pxt.create_table(base_name, {'video': pxt.Video})
        view_t = pxt.create_view(
            view_name, base_t, iterator=FrameIterator.create(video=base_t.video, fps=1, all_frame_attrs=all_frame_attrs)
        )
        return base_t, view_t

    def create_and_insert(self, stored: Optional[bool], paths: list[str]) -> tuple[pxt.Table, pxt.Table]:
        base_t, view_t = self.create_tbls()

        view_t.add_computed_column(transform=view_t.frame.rotate(90), stored=stored)
        base_t.insert({'video': p} for p in paths)
        total_num_rows = view_t.count()
        # TODO: uncomment when we support to_sql_expr() for JsonPathExpr
        # num_key_frames = view_t.where(view_t.frame_attrs.key_frame.astype(pxt.Bool)).count()
        # assert num_key_frames > 0
        frame_attrs = view_t.where(view_t.pos == 0).select(view_t.frame_attrs).collect()[0, 0]
        assert isinstance(frame_attrs['key_frame'], bool) and frame_attrs['key_frame']
        result = (
            view_t.where(view_t.pos >= 5)
            .select(view_t.video, view_t.frame_attrs['index'], view_t.frame, view_t.transform)
            .collect()
        )
        assert len(result) == total_num_rows - len(paths) * 5
        result = view_t.select(view_t.frame, view_t.transform).show(3)
        assert len(result) == 3
        result = view_t.select(view_t.frame, view_t.transform).collect()
        assert len(result) == total_num_rows
        # Try inserting a row with a `None` video; confirm that it produces no additional rows in the view
        base_t.insert(video=None)
        result = view_t.select(view_t.frame, view_t.transform).collect()
        assert len(result) == total_num_rows
        return base_t, view_t

    def test_basic(self, reset_db: None) -> None:
        video_filepaths = get_video_files()

        # computed images are not stored
        _, view = self.create_and_insert(False, video_filepaths)
        assert MediaStore.get().count(view._id) == 0

        # computed images are stored
        tbl, view = self.create_and_insert(True, video_filepaths)
        assert MediaStore.get().count(view._id) == view.count()

        # revert() also removes computed images
        tbl.insert({'video': p} for p in video_filepaths)
        tbl.revert()
        assert MediaStore.get().count(view._id) == view.count()

    def test_query(self, reset_db: None) -> None:
        skip_test_if_not_installed('boto3')
        video_filepaths = get_video_files()
        base_t, view_t = self.create_tbls()
        # also include an external file, to make sure that prefetching works
        url = 's3://multimedia-commons/data/videos/mp4/ffe/ff3/ffeff3c6bf57504e7a6cecaff6aefbc9.mp4'
        video_filepaths.append(url)
        status = base_t.insert({'video': p} for p in video_filepaths)
        assert status.num_excs == 0
        # make sure that we can get the frames back
        res = view_t.select(view_t.frame).collect().to_pandas()
        assert res['frame'].notnull().all()
        # make sure we can select a specific video
        all_rows = view_t.select(url=view_t.video.fileurl).collect().to_pandas()
        res = view_t.where(view_t.video == url).collect()
        assert len(res) == len(all_rows[all_rows.url == url])

    def test_fps(self, reset_db: None) -> None:
        path = get_video_files()[0]
        videos = pxt.create_table('videos', {'video': pxt.Video})
        frames_all = pxt.create_view('frames_all', videos, iterator=FrameIterator.create(video=videos.video))
        frames_1_0 = pxt.create_view('frames_1_0', videos, iterator=FrameIterator.create(video=videos.video, fps=1))
        frames_0_5 = pxt.create_view('frames_0_5', videos, iterator=FrameIterator.create(video=videos.video, fps=1 / 2))
        frames_0_33 = pxt.create_view(
            'frames_0_33', videos, iterator=FrameIterator.create(video=videos.video, fps=1 / 3)
        )
        num_frames_10 = pxt.create_view(
            'num_frames_10', videos, iterator=FrameIterator.create(video=videos.video, num_frames=10)
        )
        num_frames_50 = pxt.create_view(
            'num_frames_50', videos, iterator=FrameIterator.create(video=videos.video, num_frames=50)
        )
        num_frames_1000 = pxt.create_view(
            'num_frames_1000', videos, iterator=FrameIterator.create(video=videos.video, num_frames=1000)
        )
        videos.insert(video=path)
        assert frames_all.count() == 449
        assert frames_1_0.count() == 15
        assert frames_0_5.count() == 8
        assert frames_0_33.count() == 5
        assert num_frames_10.count() == 10
        assert num_frames_50.count() == 50
        assert num_frames_1000.count() == 449
        with pytest.raises(pxt.Error) as exc_info:
            _ = pxt.create_view(
                'invalid_args', videos, iterator=FrameIterator.create(video=videos.video, fps=1 / 2, num_frames=10)
            )
        assert 'At most one of `fps` or `num_frames` may be specified' in str(exc_info.value)

    def test_computed_cols(self, reset_db: None) -> None:
        video_filepaths = get_video_files()
        base_t, view_t = self.create_tbls()
        # c2 and c4 depend directly on c1, c3 depends on it indirectly
        view_t.add_computed_column(c1=view_t.frame.resize([224, 224]))
        view_t.add_computed_column(c2=view_t.c1.rotate(10))
        view_t.add_computed_column(c3=view_t.c2.rotate(20))
        view_t.add_computed_column(c4=view_t.c1.rotate(30))
        for name in ['c1', 'c2', 'c3', 'c4']:
            assert view_t._tbl_version_path.tbl_version.get().cols_by_name[name].is_stored
        base_t.insert({'video': p} for p in video_filepaths)
        _ = view_t.select(view_t.c1, view_t.c2, view_t.c3, view_t.c4).collect()

    def test_frame_attrs(self, reset_db: None) -> None:
        video_filepaths = get_video_files()
        base_t, view_t = self.create_tbls(all_frame_attrs=True)
        base_t.insert([{'video': video_filepaths[0]}])
        all_attrs = set(view_t.limit(1).select(view_t.frame_attrs).collect()[0, 0].keys())
        assert all_attrs == {'index', 'pts', 'dts', 'time', 'is_corrupt', 'key_frame', 'pict_type', 'interlaced_frame'}
        _, view_t = self.create_tbls(all_frame_attrs=False)
        default_attrs = set(view_t.get_metadata()['columns'].keys())
        assert default_attrs == {'frame', 'pos', 'frame_idx', 'pos_msec', 'pos_frame', 'video'}

    def test_get_metadata(self, reset_db: None) -> None:
        video_filepaths = get_video_files()
        base_t = pxt.create_table('video_tbl', {'video': pxt.Video})
        base_t.add_computed_column(metadata=base_t.video.get_metadata())
        validate_update_status(base_t.insert({'video': p} for p in video_filepaths), expected_rows=len(video_filepaths))
        result = base_t.where(base_t.metadata.size == 2234371).select(base_t.metadata).collect()['metadata'][0]
        assert result == {
            'bit_exact': False,
            'bit_rate': 967260,
            'size': 2234371,
            'metadata': {
                'encoder': 'Lavf60.16.100',
                'major_brand': 'isom',
                'minor_version': '512',
                'compatible_brands': 'isomiso2avc1mp41',
            },
            'streams': [
                {
                    'type': 'video',
                    'width': 640,
                    'height': 360,
                    'frames': 462,
                    'time_base': 1.0 / 12800,
                    'duration': 236544,
                    'duration_seconds': 236544.0 / 12800,
                    'average_rate': 25.0,
                    'base_rate': 25.0,
                    'guessed_rate': 25.0,
                    'metadata': {
                        'language': 'und',
                        'handler_name': 'L-SMASH Video Handler',
                        'vendor_id': '[0][0][0][0]',
                        'encoder': 'Lavc60.31.102 libx264',
                    },
                    'codec_context': {'name': 'h264', 'codec_tag': 'avc1', 'profile': 'High', 'pix_fmt': 'yuv420p'},
                }
            ],
        }
        # Test a video with an audio stream and a bunch of other edge cases
        result = base_t.where(base_t.metadata.size == 980192).select(base_t.metadata).collect()['metadata'][0]
        assert result == {
            'bit_exact': False,
            'bit_rate': 521864,
            'size': 980192,
            'metadata': {'ENCODER': 'Lavf60.16.100'},
            'streams': [
                {
                    'type': 'video',
                    'duration': None,
                    'time_base': 0.001,
                    'duration_seconds': None,
                    'frames': 0,
                    'metadata': {
                        'language': 'eng',
                        'ENCODER': 'Lavc60.31.102 libvpx-vp9',
                        'DURATION': '00:00:14.981000000',
                    },
                    'average_rate': 30000.0 / 1001,
                    'base_rate': 30000.0 / 1001,
                    'guessed_rate': 30000.0 / 1001,
                    'width': 640,
                    'height': 360,
                    'codec_context': {
                        'name': 'vp9',
                        'codec_tag': '\\x00\\x00\\x00\\x00',
                        'profile': 'Profile 0',
                        'pix_fmt': 'yuv420p',
                    },
                },
                {
                    'type': 'audio',
                    'duration': None,
                    'time_base': 0.001,
                    'duration_seconds': None,
                    'frames': 0,
                    'metadata': {
                        'language': 'eng',
                        'ENCODER': 'Lavc60.31.102 libopus',
                        'DURATION': '00:00:15.026000000',
                    },
                    'codec_context': {
                        'name': 'opus',
                        'codec_tag': '\\x00\\x00\\x00\\x00',
                        'profile': None,
                        'channels': 2,
                    },
                },
            ],
        }

    # window function that simply passes through the frame
    @pxt.uda(requires_order_by=True, allows_std_agg=False, allows_window=True)
    class agg_fn(pxt.Aggregator):
        img: Optional[PIL.Image.Image]

        def __init__(self) -> None:
            self.img = None

        def update(self, frame: PIL.Image.Image) -> None:
            self.img = frame

        def value(self) -> PIL.Image.Image:
            return self.img

    def test_make_video(self, reset_db: None) -> None:
        video_filepaths = get_video_files()
        base_t, view_t = self.create_tbls()
        base_t.insert({'video': p} for p in video_filepaths)
        # reference to the frame col requires ordering by base, pos
        from pixeltable.functions.video import make_video

        _ = view_t.select(view_t.pos, view_t.frame).show()
        _ = view_t.select(make_video(view_t.pos, view_t.frame)).group_by(base_t).show()
        # the same without frame col
        view_t.add_computed_column(transformed=view_t.frame.rotate(30), stored=True)
        _ = view_t.select(make_video(view_t.pos, view_t.transformed)).group_by(base_t).show()

        with pytest.raises(pxt.Error):
            # make_video() doesn't allow windows
            _ = view_t.select(make_video(view_t.pos, view_t.frame, group_by=base_t)).show()
        with pytest.raises(pxt.Error):
            # make_video() requires ordering
            _ = view_t.select(make_video(view_t.frame, order_by=view_t.pos)).show()
        with pytest.raises(pxt.Error):
            # incompatible ordering requirements
            _ = (
                view_t.select(make_video(view_t.pos, view_t.frame), make_video(view_t.pos - 1, view_t.transformed))
                .group_by(base_t)
                .show()
            )

        # make sure it works
        _ = view_t.select(self.agg_fn(view_t.pos, view_t.frame, group_by=base_t)).show()
        status = view_t.add_computed_column(agg=self.agg_fn(view_t.pos, view_t.frame, group_by=base_t))
        assert status.num_excs == 0
        _ = view_t.select(make_video(view_t.pos, view_t.agg)).group_by(base_t).show()

        # image cols computed with a window function currently need to be stored
        with pytest.raises(pxt.Error):
            view_t.add_computed_column(agg2=self.agg_fn(view_t.pos, view_t.frame, group_by=base_t), stored=False)

        # reload from store
        reload_catalog()
        base_t, view_t = pxt.get_table(base_t._name), pxt.get_table(view_t._name)
        _ = view_t.select(self.agg_fn(view_t.pos, view_t.frame, group_by=base_t)).show()

<<<<<<< HEAD
    def test_get_clip(self, reset_db: None) -> None:
        t = pxt.create_table('get_clip_test', {'video': pxt.Video}, media_validation='on_write')
        video_filepaths = get_video_files()
        t.insert({'video': p} for p in video_filepaths)

        clip_5_10 = t.video.get_clip(start_time=5.0, end_time=10.0)
        clip_0_5 = t.video.get_clip(start_time=0.0, duration=5.0)
        clip_10_end = t.video.get_clip(start_time=10.0)
        result = t.select(
            clip_5_10=clip_5_10,
            clip_5_10_duration=clip_5_10.get_metadata().streams[0].duration_seconds,
            clip_0_5=clip_0_5,
            clip_0_5_duration=clip_0_5.get_metadata().streams[0].duration_seconds,
            clip_10_end=clip_10_end,
        ).collect()
        assert len(result) == len(video_filepaths)
        df = result.to_pandas()
        assert df['clip_5_10'].notnull().all()
        assert df['clip_0_5'].notnull().all()
        assert df['clip_10_end'].notnull().all()
        assert df['clip_5_10_duration'].between(5.0, 6.0).all()
        assert df['clip_0_5_duration'].between(5.0, 6.0).all()

        # insert generated clips into video_t to verify that they are valid videos
        t.insert({'video': row['clip_5_10']} for row in result)
        t.insert({'video': row['clip_0_5']} for row in result)
        t.insert({'video': row['clip_10_end']} for row in result)

        with pytest.raises(pxt.Error, match='start_time must be non-negative'):
            _ = t.select(invalid_clip=t.video.get_clip(start_time=-1.0)).collect()

        with pytest.raises(pxt.Error, match=r'end_time \(5.0\) must be greater than start_time \(10.0\)'):
            _ = t.select(invalid_clip=t.video.get_clip(start_time=10.0, end_time=5.0)).collect()

        with pytest.raises(pxt.Error, match='duration must be positive'):
            _ = t.select(invalid_clip=t.video.get_clip(start_time=10.0, duration=-1.0)).collect()

        with pytest.raises(pxt.Error, match='end_time and duration cannot both be specified'):
            _ = t.select(invalid_clip=t.video.get_clip(start_time=10.0, end_time=20.0, duration=10.0)).collect()
=======
    def test_get_frame(self, reset_db: None) -> None:
        skip_test_if_not_in_path('ffmpeg')
        video_filepaths = get_video_files()
        t = pxt.create_table('video_tbl', {'video': pxt.Video})
        validate_update_status(t.insert({'video': p} for p in video_filepaths), expected_rows=len(video_filepaths))

        status = t.add_computed_column(frame_at_1s=t.video.get_frame(timestamp=1.0))
        assert status.num_excs == 0
        status = t.add_computed_column(
            frame_at_minus_1s=t.video.get_frame(timestamp=t.video.get_metadata().streams[0].duration_seconds - 1.0)
        )
        assert status.num_excs == 0
        _ = t.select(t.video.get_metadata()).collect()
        result = t.select(
            width=t.video.get_metadata().streams[0].width,
            height=t.video.get_metadata().streams[0].height,
            at_1s_width=t.frame_at_1s.width,
            at_1s_height=t.frame_at_1s.height,
        ).collect()
        assert len(result) == len(video_filepaths)
        result_df = result.to_pandas()
        assert result_df['width'].eq(result_df['at_1s_width']).all()
        assert result_df['height'].eq(result_df['at_1s_height']).all()

        result = (
            t.where(t.video.get_metadata().streams[0].duration_seconds != None)
            .select(
                width=t.video.get_metadata().streams[0].width,
                height=t.video.get_metadata().streams[0].height,
                at_minus_1s_width=t.frame_at_minus_1s.width,
                at_minus_1s_height=t.frame_at_minus_1s.height,
            )
            .collect()
        )
        result_df = result.to_pandas()
        assert result_df['width'].eq(result_df['at_minus_1s_width']).all()
        assert result_df['height'].eq(result_df['at_minus_1s_height']).all()

        with pytest.raises(pxt.Error):
            t.add_computed_column(invalid3=t.video.get_frame(timestamp=-1.0))
>>>>>>> 5dbaccd8
<|MERGE_RESOLUTION|>--- conflicted
+++ resolved
@@ -289,7 +289,6 @@
         base_t, view_t = pxt.get_table(base_t._name), pxt.get_table(view_t._name)
         _ = view_t.select(self.agg_fn(view_t.pos, view_t.frame, group_by=base_t)).show()
 
-<<<<<<< HEAD
     def test_get_clip(self, reset_db: None) -> None:
         t = pxt.create_table('get_clip_test', {'video': pxt.Video}, media_validation='on_write')
         video_filepaths = get_video_files()
@@ -329,7 +328,7 @@
 
         with pytest.raises(pxt.Error, match='end_time and duration cannot both be specified'):
             _ = t.select(invalid_clip=t.video.get_clip(start_time=10.0, end_time=20.0, duration=10.0)).collect()
-=======
+
     def test_get_frame(self, reset_db: None) -> None:
         skip_test_if_not_in_path('ffmpeg')
         video_filepaths = get_video_files()
@@ -369,5 +368,4 @@
         assert result_df['height'].eq(result_df['at_minus_1s_height']).all()
 
         with pytest.raises(pxt.Error):
-            t.add_computed_column(invalid3=t.video.get_frame(timestamp=-1.0))
->>>>>>> 5dbaccd8
+            t.add_computed_column(invalid3=t.video.get_frame(timestamp=-1.0))