import logging
import os
import platform
import subprocess
import time
import uuid
from typing import Iterator, Literal

import pytest
import requests.exceptions

import pixeltable as pxt
import pixeltable.exceptions as excs
from pixeltable.functions.string import str_format
from ..utils import (skip_test_if_not_installed, get_image_files, validate_update_status, reload_catalog,
                     SAMPLE_IMAGE_URL, get_video_files)

_logger = logging.getLogger('pixeltable')


@pytest.mark.skipif(platform.system() == 'Windows', reason='Label Studio tests do not currently run on Windows')
class TestLabelStudio:

    test_config = """
    <View>
        <Image name="image_object" value="$image"/>
        <Choices name="image_class" toName="image_object">
          <Choice value="Cat"/>
          <Choice value="Dog"/>
        </Choices>
    </View>
    """
    test_config_2 = """
    <View>
        <Image name="image_object" value="$image"/>
        <Text name="text" value="$text"/>
        <Choices name="image_class" toName="image_object">
          <Choice value="Cat"/>
          <Choice value="Dog"/>
        </Choices>
    </View>
    """
    test_config_3 = """
    <View>
      <Image name="frame_obj" value="$frame"/>
      <RectangleLabels name="obj_label" toName="frame_obj">
        <Label value="knife" background="green"/>
        <Label value="person" background="blue"/>
      </RectangleLabels>
    </View>
    """
    test_config_4 = """
    <View>
        <Header value="$header"/>
        <Text name="text_obj" value="$text"/>
        <Image name="frame_obj" value="$frame"/>
        <Image name="rot_frame_obj" value="$rot_frame"/>
        <Choices name="image_class" toName="frame_obj">
          <Choice value="Cat"/>
          <Choice value="Dog"/>
        </Choices>
    </View>
    """

    def test_label_studio_remote(self, init_ls) -> None:
        skip_test_if_not_installed('label_studio_sdk')
        from pixeltable.datatransfer.label_studio import LabelStudioProject
        remote = LabelStudioProject.create(title='test_remote_project', label_config=self.test_config_2)
        assert remote.project_title == 'test_remote_project'
        assert remote.get_push_columns() == {'image': pxt.ImageType(), 'text': pxt.StringType()}
        assert remote.get_pull_columns() == {'annotations': pxt.JsonType(nullable=True)}

    def test_label_studio_remote_errors(self, init_ls) -> None:
        skip_test_if_not_installed('label_studio_sdk')
        from pixeltable.datatransfer.label_studio import LabelStudioProject

        with pytest.raises(excs.Error) as exc_info:
            _ = LabelStudioProject.create(
                title='test_remote_errors_project',
                label_config="""
                <View>
                  <Image name="frame_obj" value="$frame"/>
                  <RectangleLabels name="obj_label" toName="walnut">
                    <Label value="knife" background="green"/>
                    <Label value="person" background="blue"/>
                  </RectangleLabels>
                </View>
                """
            )
        assert '`toName` attribute of RectangleLabels `obj_label` references an unknown data key: `walnut`' in str(exc_info.value)

        with pytest.raises(excs.Error) as exc_info:
            _ = LabelStudioProject.create(
                title='test_remote_errors_project',
                label_config="""
                <View>
                  <Image name="frame_obj" value="$frame"/>
                  <RectangleLabels name="obj_label" toName="frame_obj">
                    <Label value="car" background="green"/>
                    <Label value="green gorilla" background="blue"/>
                  </RectangleLabels>
                </View>
                """
            )
        assert 'not a valid COCO object name' in str(exc_info.value)

    # Run the basic sync test four ways: with 'post' and 'file' import methods, and with
    # a stored and non-stored media column, in all combinations.
    @pytest.mark.parametrize(
        'media_import_method,sync_col',
        [('post', 'image_col'), ('file', 'image_col'), ('post', 'rot_image_col'), ('file', 'rot_image_col')]
    )
    def test_label_studio_sync(
            self,
            ls_image_table: pxt.InsertableTable,
            media_import_method: Literal['post', 'file'],
            sync_col: str
    ) -> None:
        skip_test_if_not_installed('label_studio_sdk')
        t = ls_image_table
        from pixeltable.datatransfer.label_studio import LabelStudioProject

<<<<<<< HEAD
        remote = LabelStudioProject.create(
            title='test_sync_project',
            label_config=self.test_config,
            media_import_method=media_import_method
        )
        t.link_remote(remote, {sync_col: 'image', 'annotations_col': 'annotations'})
        t.sync_remotes()

        # Check that the tasks were properly created
=======
        pxt.io.create_and_link_label_studio_project(
            t,
            label_config=self.test_config,
            col_mapping={'image_col': 'image', 'annotations_col': 'annotations'}
        )

        # Check that the project and tasks were properly created
        remote = next(iter(t.get_remotes()))
>>>>>>> 0eb963cf
        tasks = remote.project.get_tasks()
        assert len(tasks) == 30
        assert all(task['data']['image'] for task in tasks)

        # Programmatically add annotations by calling the Label Studio API directly
        for task in tasks[:10]:
            task_id = task['id']
            assert len(remote.project.get_task(task_id)['annotations']) == 0
            remote.project.create_annotation(
                task_id=task_id,
                unique_id=str(uuid.uuid4()),
                result=[{'image_class': 'Cat'}]
            )
            assert len(remote.project.get_task(task_id)['annotations']) == 1

        # Pull the annotations back to Pixeltable
        reload_catalog()
        t = pxt.get_table('test_ls_sync')
        t.sync()
        annotations = t.collect()['annotations_col']
        assert all(annotations[i][0]['result'][0]['image_class'] == 'Cat' for i in range(10)), annotations
        assert all(annotations[i] is None for i in range(10, 30)), annotations

        # Delete some random rows in Pixeltable and sync remotes again
        validate_update_status(t.delete(where=t.id.isin(range(0, 20, 3))), expected_rows=7)
        t.sync()

        # Verify that the tasks were deleted by calling the Label Studio API directly
        tasks = remote.project.get_tasks()
        assert len(tasks) == 23

        # Unlink the project and verify it no longer exists
        t.unlink_remote(remote, delete_remote_data=True)
        with pytest.raises(requests.exceptions.HTTPError) as exc_info:
            print(remote.project_title)
        assert 'Not Found for url' in str(exc_info.value)

    def test_label_studio_sync_preannotations(self, ls_image_table: pxt.InsertableTable) -> None:
        skip_test_if_not_installed('label_studio_sdk')
        skip_test_if_not_installed('transformers')
        t = ls_image_table
        t.delete(where=(t.id >= 5))  # Delete all but 5 rows so that the test isn't too slow
        from pixeltable.datatransfer.label_studio import LabelStudioProject
        from pixeltable.functions.huggingface import detr_for_object_detection, detr_to_coco

<<<<<<< HEAD
        remote = LabelStudioProject.create(title='test_client_project', label_config=self.test_config_3, media_import_method='post')
=======
>>>>>>> 0eb963cf
        t['detect'] = detr_for_object_detection(t.image_col, model_id='facebook/detr-resnet-50')
        t['preannotations'] = detr_to_coco(t.image_col, t.detect)

        pxt.io.create_and_link_label_studio_project(
            t,
            label_config=self.test_config_3,
            col_mapping={'image_col': 'frame', 'preannotations': 'obj_label', 'annotations_col': 'annotations'}
        )

        # Check that the preannotations sent to Label Studio are what we expect
        remote = next(iter(t.get_remotes()))
        tasks = remote.project.get_tasks()
        assert len(tasks) == 5

        def extract_labels() -> Iterator[str]:
            for task in tasks:
                for prediction in task['predictions']:
                    for result in prediction['result']:
                        assert len(result['value']['rectanglelabels']) == 1
                        yield result['value']['rectanglelabels'][0]

        found_labels = set(extract_labels())
        # No labels should be present other than 'knife' and 'person', since these are
        # the only labels defined in the XML config
        assert found_labels.issubset({'knife', 'person'})
        # 'person' should be present ('knife' sometimes is too, but it's nondeterministic)
        assert 'person' in found_labels

    def test_label_studio_sync_complex(self, ls_video_table: pxt.InsertableTable) -> None:
        # Test a more complex label studio project, with multiple images and other fields
        skip_test_if_not_installed('label_studio_sdk')
        from pixeltable.datatransfer.label_studio import LabelStudioProject

        v = pxt.create_view(
            'frames_view',
            ls_video_table,
            iterator=pxt.iterators.FrameIterator.create(video=ls_video_table.video_col, fps=0.5)
        )
        assert not v.frame.col.is_stored
        assert v.count() == 10
        v['rot_frame'] = v.frame.rotate(180)
        v['header'] = str_format('Frame Number {0}', v.frame_idx)
        v['text'] = pxt.StringType(nullable=True)
        v['annotations'] = pxt.JsonType(nullable=True)
        v.update({'text': 'Initial text'})

        remote = LabelStudioProject.create('test_sync_complex_project', self.test_config_4)
        v.link_remote(remote)

        reload_catalog()
        v = pxt.get_table('frames_view')
        v.sync_remotes()
        tasks: list[dict] = remote.project.get_tasks()
        assert len(tasks) == 10

        # Test that update propagation works
        v.update({'text': 'New text'}, v.frame_idx.isin([3, 8]))
        assert all(tasks[i]['data']['text'] == 'Initial text' for i in range(10))  # Before syncing
        v.sync_remotes()
        tasks = remote.project.get_tasks()
        assert len(tasks) == 10
        assert all(tasks[i]['data']['text'] == 'New text' for i in [3, 8])  # After syncing
        assert all(tasks[i]['data']['text'] == 'Initial text' for i in [0, 1, 2, 4, 5, 6, 7, 9])


    def test_label_studio_sync_errors(self, ls_image_table: pxt.InsertableTable) -> None:
        skip_test_if_not_installed('label_studio_sdk')
        t = ls_image_table
        t['annotations_col'] = pxt.JsonType(nullable=True)
        from pixeltable.datatransfer.label_studio import LabelStudioProject

        remote = LabelStudioProject.create('test_sync_errors_project', self.test_config, media_import_method='post')
        # Validate that syncing a remote with pull=True must have an `annotations` column mapping
        t.link(remote, {'image_col': 'image'})
        with pytest.raises(excs.Error) as exc_info:
            t.sync()
        assert 'but there are no columns to pull' in str(exc_info.value)
        # But it's ok if pull=False
        t.sync(pull=False)
        t.unlink()

        # Validate that syncing a remote with push=True must have at least one column to push
        t.link(remote, {'annotations_col': 'annotations'})
        with pytest.raises(excs.Error) as exc_info:
            t.sync()
        assert 'but there are no columns to push' in str(exc_info.value)
        # But it's ok if push=False
        t.sync(push=False)
        t.unlink()

<<<<<<< HEAD
        with pytest.raises(excs.Error) as exc_info:
            _ = LabelStudioProject.create(
                'test_sync_errors_project_2',
                self.test_config_2,
                media_import_method='post'
            )
        assert '`media_import_method` cannot be `post` if there is more than one data key' in str(exc_info.value)
=======
        # Validate that stored columns with local files cannot be pushed to a remote
        # if other columns exist in the LS configuration
        t['text_col'] = pxt.StringType(nullable=True)
        remote_2 = LabelStudioProject.create('test_sync_errors_project_2', self.test_config_2)
        t.link(remote_2, {'image_col': 'image', 'text_col': 'text', 'annotations_col': 'annotations'})
        with pytest.raises(excs.Error) as exc_info:
            t.sync()
        assert 'Cannot use locally stored media files' in str(exc_info.value)
        t.unlink()
>>>>>>> 0eb963cf

        # Check that we can create a LabelStudioProject on a non-existent project id
        # (this will happen if, for example, a DB reload happens after a synced project has
        # been deleted externally)
        false_project = LabelStudioProject(4171780, media_import_method='post')

        # But trying to do anything with it raises an exception.
        with pytest.raises(excs.Error) as exc_info:
            _ = false_project.project_title
        assert 'Could not locate Label Studio project' in str(exc_info.value)


@pytest.fixture(scope='function')
def ls_image_table(init_ls, reset_db) -> pxt.InsertableTable:
    skip_test_if_not_installed('label_studio_sdk')
    t = pxt.create_table(
        'test_ls_sync',
        {'id': pxt.IntType(), 'image_col': pxt.ImageType()}
    )
    t.add_column(rot_image_col=t.image_col.rotate(180), stored=False)
    # 30 rows, a mix of URLs and locally stored image files
    images = [SAMPLE_IMAGE_URL, *get_image_files()[:29]]
    status = t.insert({'id': n, 'image_col': image} for n, image in enumerate(images))
    validate_update_status(status, expected_rows=len(images))
    return t

@pytest.fixture(scope='function')
def ls_video_table(init_ls, reset_db) -> pxt.InsertableTable:
    skip_test_if_not_installed('label_studio_sdk')
    t = pxt.create_table(
        'test_ls_sync',
        {'id': pxt.IntType(), 'video_col': pxt.VideoType()}
    )
    video = next(video for video in get_video_files() if video.endswith('bangkok_half_res.mp4'))
    t.insert(id=0, video_col=video)
    return t


@pytest.fixture(scope='session')
def init_ls(init_env) -> None:
    skip_test_if_not_installed('label_studio_sdk')
    ls_version = '1.11.0'
    ls_port = 31713
    ls_url = f'http://localhost:{ls_port}/'
    _logger.info('Setting up a venv the Label Studio pytext fixture.')
    subprocess.run('python -m venv target/ls-env'.split(' '), check=True)
    if platform.system() == 'Windows':
        python_binary = 'target\\ls-env\\Scripts\\python.exe'
        ls_binary = 'target\\ls-env\\Scripts\\label-studio.exe'
    else:
        python_binary = 'target/ls-env/bin/python'
        ls_binary = 'target/ls-env/bin/label-studio'
    subprocess.run(f'{python_binary} -m pip install --upgrade pip'.split(' '), check=True)
    subprocess.run(f'{python_binary} -m pip install label-studio=={ls_version}'.split(' '), check=True)
    _logger.info('Spawning Label Studio pytest fixture.')
    import label_studio_sdk.client
    ls_process = subprocess.Popen([
        ls_binary,
        'start',
        '--no-browser',
        '--port', str(ls_port),
        '--username', 'pixeltable',
        '--password', 'pxtpass',
        '--user-token', 'pxt-api-token',
        '--data-dir', 'target/ls-data'
    ], env={'LABEL_STUDIO_LOCAL_FILES_SERVING_ENABLED': 'true'})

    _logger.info('Waiting for Label Studio pytest fixture to initialize.')
    max_wait = 300  # Maximum time in seconds to wait for Label Studio to initialize
    client = None
    try:
        for _ in range(max_wait // 5):
            time.sleep(5)
            try:
                client = label_studio_sdk.client.Client(url=ls_url, api_key='pxt-api-token')
                break
            except requests.exceptions.ConnectionError:
                pass
    finally:
        # This goes inside a `finally`, to ensure we always kill the Label Studio process
        # in the event something goes wrong.
        if not client:
            ls_process.kill()

    if not client:
        # This goes outside the `finally`, to ensure we raise an exception on a failed
        # initialization attempt, but only if we actually timed out (no prior exception)
        raise excs.Error(f'Failed to initialize Label Studio pytest fixture after {max_wait} seconds.')

    _logger.info('Label Studio pytest fixture is now running.')
    os.environ['LABEL_STUDIO_API_KEY'] = 'pxt-api-token'
    os.environ['LABEL_STUDIO_URL'] = ls_url
    yield

    _logger.info('Terminating Label Studio pytest fixture.')
    ls_process.kill()<|MERGE_RESOLUTION|>--- conflicted
+++ resolved
@@ -120,26 +120,15 @@
         t = ls_image_table
         from pixeltable.datatransfer.label_studio import LabelStudioProject
 
-<<<<<<< HEAD
-        remote = LabelStudioProject.create(
-            title='test_sync_project',
-            label_config=self.test_config,
-            media_import_method=media_import_method
-        )
-        t.link_remote(remote, {sync_col: 'image', 'annotations_col': 'annotations'})
-        t.sync_remotes()
-
-        # Check that the tasks were properly created
-=======
         pxt.io.create_and_link_label_studio_project(
             t,
             label_config=self.test_config,
-            col_mapping={'image_col': 'image', 'annotations_col': 'annotations'}
+            media_import_method=media_import_method,
+            col_mapping={sync_col: 'image', 'annotations_col': 'annotations'}
         )
 
         # Check that the project and tasks were properly created
         remote = next(iter(t.get_remotes()))
->>>>>>> 0eb963cf
         tasks = remote.project.get_tasks()
         assert len(tasks) == 30
         assert all(task['data']['image'] for task in tasks)
@@ -185,16 +174,13 @@
         from pixeltable.datatransfer.label_studio import LabelStudioProject
         from pixeltable.functions.huggingface import detr_for_object_detection, detr_to_coco
 
-<<<<<<< HEAD
-        remote = LabelStudioProject.create(title='test_client_project', label_config=self.test_config_3, media_import_method='post')
-=======
->>>>>>> 0eb963cf
         t['detect'] = detr_for_object_detection(t.image_col, model_id='facebook/detr-resnet-50')
         t['preannotations'] = detr_to_coco(t.image_col, t.detect)
 
         pxt.io.create_and_link_label_studio_project(
             t,
             label_config=self.test_config_3,
+            media_import_method='post',
             col_mapping={'image_col': 'frame', 'preannotations': 'obj_label', 'annotations_col': 'annotations'}
         )
 
@@ -279,7 +265,6 @@
         t.sync(push=False)
         t.unlink()
 
-<<<<<<< HEAD
         with pytest.raises(excs.Error) as exc_info:
             _ = LabelStudioProject.create(
                 'test_sync_errors_project_2',
@@ -287,17 +272,6 @@
                 media_import_method='post'
             )
         assert '`media_import_method` cannot be `post` if there is more than one data key' in str(exc_info.value)
-=======
-        # Validate that stored columns with local files cannot be pushed to a remote
-        # if other columns exist in the LS configuration
-        t['text_col'] = pxt.StringType(nullable=True)
-        remote_2 = LabelStudioProject.create('test_sync_errors_project_2', self.test_config_2)
-        t.link(remote_2, {'image_col': 'image', 'text_col': 'text', 'annotations_col': 'annotations'})
-        with pytest.raises(excs.Error) as exc_info:
-            t.sync()
-        assert 'Cannot use locally stored media files' in str(exc_info.value)
-        t.unlink()
->>>>>>> 0eb963cf
 
         # Check that we can create a LabelStudioProject on a non-existent project id
         # (this will happen if, for example, a DB reload happens after a synced project has
