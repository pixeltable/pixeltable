--- conflicted
+++ resolved
@@ -17,12 +17,7 @@
 import pixeltable as pxt
 import pixeltable.functions as pxtf
 from pixeltable import exprs, metadata, type_system as ts
-<<<<<<< HEAD
-from pixeltable._query import ResultSet
 from pixeltable.catalog import Catalog
-=======
-from pixeltable.catalog import Catalog, TableMetadata
->>>>>>> 7e3a2219
 from pixeltable.catalog.table_version import TableVersionCompleteMd
 from pixeltable.env import Env
 from pixeltable.index.embedding_index import EmbeddingIndex
@@ -187,10 +182,10 @@
         bundle_path: Path  # Path of the bundle on disk
         depth: int  # Depth of the table in the table hierarchy (= length of the table's TableVersionPath)
         schema: dict[str, ts.ColumnType]  # Schema of the table
-        metadata: TableMetadata  # User-facing metadata of the table
+        metadata: pxt.TableMetadata  # User-facing metadata of the table
         store_col_schema: set[tuple[str, str]]  # Set of (column_name, data_type) for the store table's columns
         store_idx_schema: set[tuple[str, str]]  # Set of (indexname, indexdef) for the store table's indices
-        result_set: ResultSet  # Resultset corresponding to the query `tbl.head(n=5000)`
+        result_set: pxt.ResultSet  # Resultset corresponding to the query `tbl.head(n=5000)`
 
     def __package_table(self, tbl: pxt.Table) -> BundleInfo:
         """
