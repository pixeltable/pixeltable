--- conflicted
+++ resolved
@@ -111,17 +111,10 @@
                 select_exprs[f'val_{col_name}'] = t[col_name]
             actual_col_types.append(col.col_type)
             if col.records_errors:
-<<<<<<< HEAD
                 select_exprs[f'errortype_{col_name}'] = t[col_name].errortype
-                actual_col_types.append(pxt.StringType())
+                actual_col_types.append(ts.StringType())
                 select_exprs[f'errormsg_{col_name}'] = t[col_name].errormsg
-                actual_col_types.append(pxt.StringType())
-=======
-                select_exprs[f'{col_name}_errortype'] = t[col_name].errortype
                 actual_col_types.append(ts.StringType())
-                select_exprs[f'{col_name}_errormsg'] = t[col_name].errormsg
-                actual_col_types.append(ts.StringType())
->>>>>>> 7c687ecc
 
         scope_tbl = scope_tbl or t
         pxt_data = scope_tbl.select(**select_exprs).collect()
