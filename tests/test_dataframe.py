--- conflicted
+++ resolved
@@ -221,13 +221,9 @@
 
         with pytest.raises(pxt.Error) as exc_info:
             _ = t1.join(t2, on=t2.id + 1).collect()
-<<<<<<< HEAD
-        assert 'boolean expression expected, but got Int | None: id + 1' in str(exc_info.value)
-=======
-        assert '`on` expects an expression of type `Bool`, but got one of type `Optional[Int]`: id + 1' in str(
+        assert '`on` expects an expression of type `Bool`, but got one of type `Int | None`: id + 1' in str(
             exc_info.value
         )
->>>>>>> 7535e4af
 
         with pytest.raises(pxt.Error) as exc_info:
             _ = t1.join(t2, on=t2.id).join(t3, on=t3.id).collect()
