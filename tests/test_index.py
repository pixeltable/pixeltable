--- conflicted
+++ resolved
@@ -1,10 +1,7 @@
-<<<<<<< HEAD
 import PIL.Image
-=======
 import sys
 from datetime import datetime, timedelta
 
->>>>>>> f99b389b
 import numpy as np
 import string
 import random
@@ -50,7 +47,6 @@
 
             t.drop_embedding_index(column_name='img')
 
-<<<<<<< HEAD
     def test_query(self, reset_db) -> None:
         queries = pxt.create_table('queries', schema={'query_text': pxt.StringType()}, )
         queries.insert([{'query_text': 'how much is the stock of AI companies up?'}, {'query_text': 'what happened to the term machine learning?'}])
@@ -92,10 +88,7 @@
 
         res = list(t.select(img=t.img.localpath, matches=t.img_matches(t.img)).head(1))
 
-    def test_search_errors(self, indexed_img_tbl: pxt.Table, small_img_tbl: pxt.Table) -> None:
-=======
     def test_similarity_errors(self, indexed_img_tbl: pxt.Table, small_img_tbl: pxt.Table) -> None:
->>>>>>> f99b389b
         skip_test_if_not_installed('transformers')
         t = indexed_img_tbl
         with pytest.raises(pxt.Error) as exc_info:
