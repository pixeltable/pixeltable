import random
import string
import sys
from datetime import datetime, timedelta
from typing import Union, _GenericAlias

import numpy as np
import PIL.Image
import pytest

import pixeltable as pxt
from pixeltable.functions.huggingface import clip_image, clip_text

from .utils import (assert_img_eq, clip_img_embed, clip_text_embed, e5_embed, reload_catalog,
                    skip_test_if_not_installed, validate_update_status, ReloadTester)


class TestIndex:

    # returns string
    @pxt.udf
    def bad_embed(x: str) -> str:
        return x

    # returns array w/o size
    @pxt.udf
    def bad_embed2(x: str) -> pxt.Array[(None,), pxt.Float]:
        return np.zeros(10)

    def test_similarity(self, small_img_tbl: pxt.Table, reload_test: ReloadTester) -> None:
        skip_test_if_not_installed('transformers')
        t = small_img_tbl
        sample_img = t.select(t.img).head(1)[0, 'img']
        _ = t.select(t.img.localpath).collect()

        for metric, is_asc in [('cosine', False), ('ip', False), ('l2', True)]:
            t.add_embedding_index('img', metric=metric, image_embed=clip_img_embed, string_embed=clip_text_embed)

            df = (
                t.select(img=t.img, sim=t.img.similarity(sample_img))
                .order_by(t.img.similarity(sample_img), asc=is_asc)
                .limit(1)
            )
            res = reload_test.run_query(df)
            out_img = res[0, 'img']
            assert_img_eq(sample_img, out_img), f'{metric} failed'

            # TODO:  how to verify the output?
            df = (
                t.select(path=t.img.localpath, sim=t.img.similarity('parachute'))
                .order_by(t.img.similarity('parachute'), asc=is_asc)
                .limit(1)
            )
            _ = reload_test.run_query(df)

            # can also be used in a computed column
            validate_update_status(t.add_column(sim=t.img.similarity('parachute')))
            t.drop_column('sim')

<<<<<<< HEAD
            reload_test.run_test()

            t.drop_embedding_index(column_name='img')
=======
            t.drop_embedding_index(column='img')
>>>>>>> 91f78b6a

    def test_query(self, reset_db) -> None:
        skip_test_if_not_installed('transformers')
        queries = pxt.create_table('queries', {'query_text': pxt.String})
        query_rows = [
            {'query_text': 'how much is the stock of AI companies up?'},
            {'query_text': 'what happened to the term machine learning?'}
        ]
        validate_update_status(queries.insert(query_rows))

        chunks = pxt.create_table('test_doc_chunks', {'text': pxt.String})
        chunks.insert([
            {'text': 'the stock of artificial intelligence companies is up 1000%'},
            {'text': 'the term machine learning has fallen out of fashion now that AI has been rehabilitated and is now the new hotness'},
            {'text': 'machine learning is a subset of artificial intelligence'},
            {'text': 'gas car companies are in danger of being left behind by electric car companies'},
        ])
        chunks.add_embedding_index(column='text', string_embed=clip_text_embed)

        @chunks.query
        def top_k_chunks(query_text: str) -> pxt.DataFrame:
            return chunks.select(chunks.text, sim=chunks.text.similarity(query_text)) \
                .order_by(chunks.text.similarity(query_text), asc=False) \
                .limit(5)

        _ = queries.select(queries.query_text, out=chunks.queries.top_k_chunks(queries.query_text)).collect()
        queries.add_column(chunks=chunks.queries.top_k_chunks(queries.query_text))
        _ = queries.collect()

        # make sure we can instantiate the query function from the metadata
        reload_catalog()
        queries = pxt.get_table('queries')
        _ = queries.collect()
        # insert more rows in order to run the query function
        validate_update_status(queries.insert(query_rows))

    def test_search_fn(self, small_img_tbl: pxt.Table) -> None:
        skip_test_if_not_installed('transformers')
        t = small_img_tbl
        sample_img = t.select(t.img).head(1)[0, 'img']
        _ = t.select(t.img.localpath).collect()

        t.add_embedding_index('img', metric='cosine', image_embed=clip_img_embed, string_embed=clip_text_embed)
        _ =  t.select(t.img.localpath).order_by(t.img.similarity(sample_img), asc=False).limit(3).collect()

        @t.query
        def img_matches(img: PIL.Image.Image):
            return t.select(t.img.localpath).order_by(t.img.similarity(img), asc=False).limit(3)

        res = list(t.select(img=t.img.localpath, matches=t.queries.img_matches(t.img)).head(1))

    def test_similarity_errors(self, indexed_img_tbl: pxt.Table, small_img_tbl: pxt.Table) -> None:
        skip_test_if_not_installed('transformers')
        t = indexed_img_tbl
        with pytest.raises(pxt.Error) as exc_info:
            _ = t.order_by(t.img.similarity(('red truck',))).limit(1).collect()
        assert 'requires a string or' in str(exc_info.value).lower()

        with pytest.raises(pxt.Error) as exc_info:
            _ = t.order_by(t.img.similarity(['red truck'])).limit(1).collect()
        assert 'requires a string or a ' in str(exc_info.value).lower()

        with pytest.raises(pxt.Error) as exc_info:
            _ = t.order_by(t.img.similarity(t.split)).limit(1).collect()
        assert 'not an expression' in str(exc_info.value).lower()

        with pytest.raises(pxt.Error) as exc_info:
            _ = t.order_by(t.split.similarity('red truck')).limit(1).collect()
        assert 'no index found' in str(exc_info.value).lower()

        t = small_img_tbl
        t.add_embedding_index('img', image_embed=clip_img_embed)
        with pytest.raises(pxt.Error) as exc_info:
            _ = t.order_by(t.img.similarity('red truck')).limit(1).collect()
        assert "was created without the 'string_embed' parameter" in str(exc_info.value).lower()

        t.add_embedding_index('img', string_embed=clip_text_embed, image_embed=clip_img_embed)
        with pytest.raises(pxt.Error) as exc_info:
            _ = t.order_by(t.img.similarity('red truck')).limit(1).collect()
        assert "column 'img' has multiple indices" in str(exc_info.value).lower()

        t.drop_embedding_index(idx_name='idx0')
        t.drop_embedding_index(idx_name='idx1')
        t.add_embedding_index('split', string_embed=clip_text_embed)
        sample_img = t.select(t.img).head(1)[0, 'img']
        with pytest.raises(pxt.Error) as exc_info:
            _ = t.order_by(t.split.similarity(sample_img)).limit(1).collect()
        assert "was created without the 'image_embed' parameter" in str(exc_info.value).lower()

    def test_embedding_basic(self, img_tbl: pxt.Table, test_tbl: pxt.Table) -> None:
        skip_test_if_not_installed('transformers')
        img_t = img_tbl
        rows = list(img_t.select(img=img_t.img.fileurl, category=img_t.category, split=img_t.split).collect())
        # create table with fewer rows to speed up testing
        schema = {'img': pxt.Image, 'category': pxt.String, 'split': pxt.String}
        tbl_name = 'index_test'
        img_t = pxt.create_table(tbl_name, schema)
        img_t.insert(rows[:30])
        dummy_img_t = pxt.create_table('dummy', schema)
        dummy_img_t.insert(rows[:10])

        with pytest.raises(pxt.Error) as exc_info:
            # cannot pass another table's column reference
            img_t.add_embedding_index(dummy_img_t.img, image_embed=clip_img_embed, string_embed=clip_text_embed)
        assert 'unknown column: dummy.img' in str(exc_info.value).lower()

        img_t.add_embedding_index('img', image_embed=clip_img_embed, string_embed=clip_text_embed)

        with pytest.raises(pxt.Error) as exc_info:
            # cannot pass another table's column reference
            img_t.drop_embedding_index(column=dummy_img_t.img);
        assert 'unknown column: dummy.img' in str(exc_info.value).lower()

        # predicates on media columns that have both a B-tree and an embedding index still work
        res = img_t.where(img_t.img == rows[0]['img']).collect()
        assert len(res) == 1

        with pytest.raises(pxt.Error) as exc_info:
            # duplicate name
            img_t.add_embedding_index('img', idx_name='idx0', image_embed=clip_img_embed)
        assert 'duplicate index name' in str(exc_info.value).lower()
        with pytest.raises(pxt.Error) as exc_info:
            img_t.add_embedding_index(img_t.img, idx_name='idx0', image_embed=clip_img_embed)
        assert 'duplicate index name' in str(exc_info.value).lower()

        img_t.add_embedding_index(img_t.category, string_embed=e5_embed)

        # revert() removes the index
        img_t.revert()
        with pytest.raises(pxt.Error) as exc_info:
            img_t.drop_embedding_index(column='category')
        assert 'does not have an index' in str(exc_info.value).lower()
        with pytest.raises(pxt.Error) as exc_info:
            img_t.drop_embedding_index(column=img_t.category)
        assert 'does not have an index' in str(exc_info.value).lower()

        rows = list(img_t.collect())
        status = img_t.update({'split': 'other'}, where=img_t.split == 'test')
        assert status.num_excs == 0

        status = img_t.delete()
        assert status.num_excs == 0

        # revert delete()
        img_t.revert()
        # revert update()
        img_t.revert()

        # make sure we can still do DML after reloading the metadata
        reload_catalog()
        img_t = pxt.get_table(tbl_name)
        status = img_t.insert(rows)
        assert status.num_excs == 0

        status = img_t.update({'split': 'other'}, where=img_t.split == 'test')
        assert status.num_excs == 0

        status = img_t.delete()
        assert status.num_excs == 0

        # revert delete()
        img_t.revert()
        # revert update()
        img_t.revert()

        # multiple indices
        img_t.add_embedding_index(img_t.img, idx_name='other_idx', image_embed=clip_img_embed, string_embed=clip_text_embed)
        with pytest.raises(pxt.Error) as exc_info:
            sim = img_t.img.similarity('red truck')
            _ = img_t.order_by(sim, asc=False).limit(1).collect()
        assert "column 'img' has multiple indices" in str(exc_info.value).lower()
        # lookup using the first index, how called idx3
        sim = img_t.img.similarity('red truck', idx='idx3')
        res = img_t.order_by(sim, asc=False).limit(1).collect()
        assert len(res) == 1
        # lookup using the second index
        sim = img_t.img.similarity('red truck', idx='other_idx')
        res = img_t.order_by(sim, asc=False).limit(1).collect()
        assert len(res) == 1

        with pytest.raises(pxt.Error) as exc_info:
            _ = img_t.img.similarity('red truck', idx='doesnotexist')
        assert "index 'doesnotexist' not found" in str(exc_info.value).lower()

        with pytest.raises(pxt.Error) as exc_info:
            img_t.drop_embedding_index(column='img')
        assert "column 'img' has multiple indices" in str(exc_info.value).lower()
        with pytest.raises(pxt.Error) as exc_info:
            img_t.drop_embedding_index(column=img_t.img)
        assert "column 'img' has multiple indices" in str(exc_info.value).lower()
        img_t.drop_embedding_index(idx_name='other_idx')

        with pytest.raises(pxt.Error) as exc_info:
            sim = img_t.img.similarity('red truck', idx='other_idx')
            _ = img_t.order_by(sim, asc=False).limit(1).collect()
        assert "index 'other_idx' not found" in str(exc_info.value).lower()

        img_t.drop_embedding_index(column=img_t.img)
        with pytest.raises(pxt.Error) as exc_info:
            img_t.drop_embedding_index(column=img_t.img)
        assert 'does not have an index' in str(exc_info.value).lower()

        # revert() makes the index reappear
        img_t.revert()
        with pytest.raises(pxt.Error) as exc_info:
            img_t.add_embedding_index('img', idx_name='idx0', image_embed=clip_img_embed)
        assert 'duplicate index name' in str(exc_info.value).lower()

        # dropping the indexed column also drops indices
        img_t.drop_column('img')
        with pytest.raises(pxt.Error) as exc_info:
            img_t.drop_embedding_index(idx_name='idx0')
        assert 'does not exist' in str(exc_info.value).lower()

    def test_embedding_errors(self, small_img_tbl: pxt.Table, test_tbl: pxt.Table) -> None:
        skip_test_if_not_installed('transformers')
        img_t = small_img_tbl

        with pytest.raises(pxt.Error) as exc_info:
            img_t.add_embedding_index('img', metric='badmetric', image_embed=clip_img_embed)
        assert 'invalid metric badmetric' in str(exc_info.value).lower()

        with pytest.raises(pxt.Error) as exc_info:
            # unknown column
            img_t.add_embedding_index('does_not_exist', idx_name='idx0', image_embed=clip_img_embed)
        assert "column 'does_not_exist' unknown" in str(exc_info.value).lower()

        with pytest.raises(pxt.Error) as exc_info:
            # wrong column type
            test_tbl.add_embedding_index('c2', image_embed=clip_img_embed)
        assert 'requires string or image column' in str(exc_info.value).lower()

        with pytest.raises(pxt.Error) as exc_info:
            # missing embedding function
            img_t.add_embedding_index('img', string_embed=clip_text_embed)
        assert 'image embedding function is required' in str(exc_info.value).lower()

        with pytest.raises(pxt.Error) as exc_info:
            # wrong signature
            img_t.add_embedding_index('img', image_embed=clip_image)
        assert 'but has signature' in str(exc_info.value).lower()

        with pytest.raises(pxt.Error) as exc_info:
            # missing embedding function
            img_t.add_embedding_index('category', image_embed=clip_img_embed)
        assert 'text embedding function is required' in str(exc_info.value).lower()

        with pytest.raises(pxt.Error) as exc_info:
            # wrong signature
            img_t.add_embedding_index('category', string_embed=clip_text)
        assert 'but has signature' in str(exc_info.value).lower()

        with pytest.raises(pxt.Error) as exc_info:
            img_t.add_embedding_index('category', string_embed=self.bad_embed)
        assert 'must return an array' in str(exc_info.value).lower()

        with pytest.raises(pxt.Error) as exc_info:
            img_t.add_embedding_index('category', string_embed=self.bad_embed2)
        assert 'must return a 1d array of a specific length' in str(exc_info.value).lower()

        with pytest.raises(pxt.Error) as exc_info:
            img_t.drop_embedding_index()
        assert "exactly one of 'column' or 'idx_name' must be provided" in str(exc_info.value).lower()

        with pytest.raises(pxt.Error) as exc_info:
            img_t.drop_embedding_index(idx_name='doesnotexist')
        assert "index 'doesnotexist' does not exist" in str(exc_info.value).lower()

        with pytest.raises(pxt.Error) as exc_info:
            img_t.drop_embedding_index(column='doesnotexist')
        assert "column 'doesnotexist' unknown" in str(exc_info.value).lower()
        with pytest.raises(AttributeError) as exc_info:
            img_t.drop_embedding_index(column=img_t.doesnotexist)
        assert 'column doesnotexist unknown' in str(exc_info.value).lower()

        with pytest.raises(pxt.Error) as exc_info:
            img_t.drop_embedding_index(column='img')
        assert "column 'img' does not have an index" in str(exc_info.value).lower()
        with pytest.raises(pxt.Error) as exc_info:
            img_t.drop_embedding_index(column=img_t.img)
        assert "column 'img' does not have an index" in str(exc_info.value).lower()

        img_t.add_embedding_index('img', idx_name='embed0', image_embed=clip_img_embed, string_embed=clip_text_embed)
        img_t.add_embedding_index('img', idx_name='embed1', image_embed=clip_img_embed, string_embed=clip_text_embed)

        with pytest.raises(pxt.Error) as exc_info:
            img_t.drop_embedding_index(column='img')
        assert "column 'img' has multiple indices" in str(exc_info.value).lower()
        with pytest.raises(pxt.Error) as exc_info:
            img_t.drop_embedding_index(column=img_t.img)
        assert "column 'img' has multiple indices" in str(exc_info.value).lower()

        with pytest.raises(pxt.Error) as exc_info:
            sim = img_t.img.similarity('red truck')
            _ = img_t.order_by(sim, asc=False).limit(1).collect()
        assert "column 'img' has multiple indices" in str(exc_info.value).lower()

    def run_btree_test(self, data: list, data_type: Union[type, _GenericAlias]) -> pxt.Table:
        t = pxt.create_table('btree_test', {'data': data_type})
        num_rows = len(data)
        rows = [{'data': value} for value in data]
        validate_update_status(t.insert(rows), expected_rows=num_rows)
        median_value = sorted(data)[num_rows // 2]

        assert t.where(t.data == median_value).count() == 1
        assert t.where(t.data < median_value).count() == num_rows // 2
        assert t.where(t.data <= median_value).count() == num_rows // 2 + 1
        assert t.where(t.data > median_value).count() == num_rows // 2
        assert t.where(t.data >= median_value).count() == num_rows // 2 + 1

        return t

    BTREE_TEST_NUM_ROWS = 10001  # ~10k rows: incentivize Postgres to use the index

    def test_int_btree(self, reset_db) -> None:
        random.seed(1)
        data = [random.randint(0, 2 ** 63 - 1) for _ in range(self.BTREE_TEST_NUM_ROWS)]
        self.run_btree_test(data, pxt.Int)

    def test_float_btree(self, reset_db) -> None:
        random.seed(1)
        data = [random.uniform(0, sys.float_info.max) for _ in range(self.BTREE_TEST_NUM_ROWS)]
        self.run_btree_test(data, pxt.Float)

    def test_string_btree(self, reset_db) -> None:
        def create_random_str(n: int) -> str:
            chars = string.ascii_letters + string.digits
            return ''.join(random.choice(chars) for _ in range(n))

        random.seed(1)
        # create random strings of length 200-300 characters
        data = [create_random_str(200 + i % 100) for i in range(self.BTREE_TEST_NUM_ROWS)]
        t = self.run_btree_test(data, pxt.String)

        # edge cases: strings that are at and above the max length
        sorted_data = sorted(data)
        # the index of the first string of length 255
        idx = next(i for i, s in enumerate(sorted_data) if len(s) == 255)
        s = sorted_data[idx]
        assert t.where(t.data == s).count() == 1
        assert t.where(t.data <= s).count() == idx + 1
        assert t.where(t.data < s).count() == idx
        assert t.where(t.data >= s).count() == self.BTREE_TEST_NUM_ROWS - idx
        assert t.where(t.data > s).count() == self.BTREE_TEST_NUM_ROWS - idx - 1

        with pytest.raises(pxt.Error) as exc_info:
            assert len(data[56]) == 256
            _ = t.where(t.data == data[56]).count()
        assert 'String literal too long' in str(exc_info.value)

        # test that Comparison uses BtreeIndex.MAX_STRING_LEN
        t = pxt.create_table('test_max_str_len', {'data': pxt.String})
        rows = [{'data': s}, {'data': s + 'a'}]
        validate_update_status(t.insert(rows), expected_rows=len(rows))
        assert t.where(t.data >= s).count() == 2
        assert t.where(t.data > s).count() == 1

    def test_timestamp_btree(self, reset_db) -> None:
        random.seed(1)
        start = datetime(2000, 1, 1)
        end = datetime(2020, 1, 1)
        delta = end - start
        delta_secs = int(delta.total_seconds())
        data = [start + timedelta(seconds=random.randint(0, int(delta_secs))) for _ in range(self.BTREE_TEST_NUM_ROWS)]
        self.run_btree_test(data, pxt.Timestamp)<|MERGE_RESOLUTION|>--- conflicted
+++ resolved
@@ -57,13 +57,9 @@
             validate_update_status(t.add_column(sim=t.img.similarity('parachute')))
             t.drop_column('sim')
 
-<<<<<<< HEAD
             reload_test.run_test()
 
-            t.drop_embedding_index(column_name='img')
-=======
             t.drop_embedding_index(column='img')
->>>>>>> 91f78b6a
 
     def test_query(self, reset_db) -> None:
         skip_test_if_not_installed('transformers')
