import random
import string
import sys
from datetime import datetime, timedelta
from typing import Any, Union, _GenericAlias  # type: ignore[attr-defined]

import numpy as np
import PIL.Image
import pytest

import pixeltable as pxt
from pixeltable import func
from pixeltable.functions.huggingface import clip

from .utils import (
    ReloadTester,
    assert_img_eq,
    assert_resultset_eq,
    get_sentences,
    reload_catalog,
    skip_test_if_not_installed,
    validate_update_status,
)


class TestIndex:
    # returns string
    @staticmethod
    @pxt.udf
    def bad_embed(x: str) -> str:
        return x

    # returns array w/o size
    @staticmethod
    @pxt.udf
    def bad_embed2(x: str) -> pxt.Array[(None,), pxt.Float]:
        return np.zeros(10)

    def test_similarity_multiple_index(
        self, multi_idx_img_tbl: pxt.Table, clip_embed: func.Function, reload_tester: ReloadTester
    ) -> None:
        skip_test_if_not_installed('transformers')
        t = multi_idx_img_tbl
        sample_img = t.select(t.img).head(1)[0, 'img']

        # similarity query should fail because there are multiple indices
        # img_idx1 and img_idx2 on img column in multi_idx_img_tbl
        with pytest.raises(pxt.Error) as exc_info:
            _ = t.select(t.img.localpath).order_by(t.img.similarity(sample_img), asc=False).limit(1).collect()
        assert "column 'img' has multiple indices" in str(exc_info.value).lower()
        # but we can specify the index to use, and the query should work
        df = t.select(t.img.localpath).order_by(t.img.similarity(sample_img, idx='img_idx1'), asc=False).limit(1)
        _ = reload_tester.run_query(df)
        df = t.select(t.img.localpath).order_by(t.img.similarity(sample_img, idx='img_idx2'), asc=False).limit(1)
        _ = reload_tester.run_query(df)

        # verify that the result is the same as the original query after reload
        reload_tester.run_reload_test(clear=False)

        # After the query is serialized, dropping the index should raise an error
        # on reload, because the index is no longer available
        t.drop_embedding_index(idx_name='img_idx1')
        with pytest.raises(pxt.Error) as exc_info:
            reload_tester.run_reload_test(clear=False)
        assert "index 'img_idx1' not found" in str(exc_info.value).lower()

        # After the query is serialized, dropping and recreating the index should work
        # on reload, because the index is available again even if it is not the exact
        # same one.
        t.add_embedding_index('img', idx_name='img_idx1', metric='cosine', embedding=clip_embed)
        reload_tester.run_reload_test(clear=True)

    @pytest.mark.parametrize('use_index_name,use_separate_embeddings', [(False, False), (True, False), (False, True)])
    def test_similarity(
        self,
        use_index_name: bool,
        use_separate_embeddings: bool,
        small_img_tbl: pxt.Table,
        clip_embed: func.Function,
        reload_tester: ReloadTester,
    ) -> None:
        skip_test_if_not_installed('transformers')
        t = small_img_tbl
        sample_img = t.select(t.img).head(1)[0, 'img']
        _ = t.select(t.img.localpath).collect()

        for metric, is_asc in [('cosine', False), ('ip', False), ('l2', True)]:
            iname = f'idx_{metric}_{is_asc}' if use_index_name else None
            if use_separate_embeddings:
                embed_args = {'string_embed': clip_embed, 'image_embed': clip_embed}
            else:
                embed_args = {'embedding': clip_embed}
            t.add_embedding_index('img', idx_name=iname, metric=metric, **embed_args)  # type: ignore[arg-type]

            df = (
                t.select(img=t.img, sim=t.img.similarity(sample_img, idx=iname))
                .order_by(t.img.similarity(sample_img, idx=iname), asc=is_asc)
                .limit(1)
            )
            res = reload_tester.run_query(df)
            out_img = res[0, 'img']
            assert_img_eq(sample_img, out_img, f'{metric} failed when using index {iname}')

            # TODO:  how to verify the output?
            df = (
                t.select(path=t.img.localpath, sim=t.img.similarity('parachute', idx=iname))
                .order_by(t.img.similarity('parachute', idx=iname), asc=is_asc)
                .limit(1)
            )
            _ = reload_tester.run_query(df)

            # can also be used in a computed column
            validate_update_status(t.add_computed_column(sim=t.img.similarity('parachute')))
            t.drop_column('sim')

            reload_tester.run_reload_test(clear=True)

            t.drop_embedding_index(column='img')

    def test_query(self, reset_db, clip_embed: func.Function) -> None:
        skip_test_if_not_installed('transformers')
        queries = pxt.create_table('queries', {'query_text': pxt.String})
        query_rows = [
            {'query_text': 'how much is the stock of AI companies up?'},
            {'query_text': 'what happened to the term machine learning?'},
        ]
        validate_update_status(queries.insert(query_rows))

        chunks = pxt.create_table('test_doc_chunks', {'text': pxt.String})
        chunks.insert(
            [
                {'text': 'the stock of artificial intelligence companies is up 1000%'},
                {
                    'text': 'the term machine learning has fallen out of fashion now that AI has been rehabilitated and is now the new hotness'
                },
                {'text': 'machine learning is a subset of artificial intelligence'},
                {'text': 'gas car companies are in danger of being left behind by electric car companies'},
            ]
        )
        chunks.add_embedding_index(column='text', string_embed=clip_embed)

        @pxt.query
        def top_k_chunks(query_text: str) -> pxt.DataFrame:
            return (
                chunks.select(chunks.text, sim=chunks.text.similarity(query_text))
                .order_by(chunks.text.similarity(query_text), asc=False)
                .limit(5)
            )

        _ = queries.select(queries.query_text, out=top_k_chunks(queries.query_text)).collect()
        queries.add_computed_column(chunks=top_k_chunks(queries.query_text))
        _ = queries.collect()

        # make sure we can instantiate the query function from the metadata
        reload_catalog()
        queries = pxt.get_table('queries')
        _ = queries.collect()
        # insert more rows in order to run the query function
        validate_update_status(queries.insert(query_rows))

    def test_search_fn(self, small_img_tbl: pxt.Table, clip_embed: func.Function) -> None:
        skip_test_if_not_installed('transformers')
        t = small_img_tbl
        sample_img = t.select(t.img).head(1)[0, 'img']
        _ = t.select(t.img.localpath).collect()

        t.add_embedding_index('img', metric='cosine', embedding=clip_embed)
        _ = t.select(t.img.localpath).order_by(t.img.similarity(sample_img), asc=False).limit(3).collect()

        @pxt.query
        def img_matches(img: PIL.Image.Image):
            return t.select(t.img.localpath).order_by(t.img.similarity(img), asc=False).limit(3)

        res = list(t.select(img=t.img.localpath, matches=img_matches(t.img)).head(1))

    def test_similarity_errors(
        self, indexed_img_tbl: pxt.Table, small_img_tbl: pxt.Table, clip_embed: func.Function
    ) -> None:
        skip_test_if_not_installed('transformers')
        t = indexed_img_tbl
        with pytest.raises(pxt.Error) as exc_info:
            _ = t.order_by(t.img.similarity(('red truck',))).limit(1).collect()
        assert 'requires a string or' in str(exc_info.value).lower()

        with pytest.raises(pxt.Error) as exc_info:
            _ = t.order_by(t.img.similarity(['red truck'])).limit(1).collect()
        assert 'requires a string or a ' in str(exc_info.value).lower()

        with pytest.raises(pxt.Error) as exc_info:
            _ = t.order_by(t.img.similarity(t.split)).limit(1).collect()
        assert 'not an expression' in str(exc_info.value).lower()

        with pytest.raises(pxt.Error, match='No indices found for '):
            _ = t.order_by(t.split.similarity('red truck')).limit(1).collect()

        t = small_img_tbl
        t.add_embedding_index('img', image_embed=clip_embed)
        with pytest.raises(pxt.Error) as exc_info:
            _ = t.order_by(t.img.similarity('red truck')).limit(1).collect()
        assert 'does not have a string embedding' in str(exc_info.value).lower()

        t.add_embedding_index('img', embedding=clip_embed)
        with pytest.raises(pxt.Error) as exc_info:
            _ = t.order_by(t.img.similarity('red truck')).limit(1).collect()
        assert "column 'img' has multiple indices" in str(exc_info.value).lower()

        # Similarity fails when attempted on a snapshot
        t_s = pxt.create_snapshot('t_s', t)
        with pytest.raises(pxt.Error, match='No indices found for '):
            _ = t_s.order_by(t_s.img.similarity('red truck')).limit(1).collect()

        # Direct access to the unnamed embedding column fails on a snapshot
        with pytest.raises(pxt.Error, match='No indices found for '):
            r = t_s.select(t_s.img.embedding(idx='other_idx')).limit(2)

        t.drop_embedding_index(idx_name='idx0')
        t.drop_embedding_index(idx_name='idx1')
        t.add_embedding_index('split', string_embed=clip_embed)
        sample_img = t.select(t.img).head(1)[0, 'img']
        with pytest.raises(pxt.Error) as exc_info:
            _ = t.order_by(t.split.similarity(sample_img)).limit(1).collect()
        assert 'does not have an image embedding' in str(exc_info.value).lower()

    def test_add_index_after_drop(self, small_img_tbl: pxt.Table, clip_embed: func.Function) -> None:
        """Test that an index with the same name can be added after the previous one is dropped"""
        skip_test_if_not_installed('transformers')
        t = small_img_tbl
        sample_img = t.select(t.img).head(1)[0, 'img']
        t.add_embedding_index('img', idx_name='clip_idx', embedding=clip_embed)
        orig_res = (
            t.select(t.img.localpath)
            .order_by(t.img.similarity(sample_img, idx='clip_idx'), asc=False)
            .limit(3)
            .collect()
        )
        t.revert()
        # creating an index with the same name again after a revert should be successful
        t.add_embedding_index('img', idx_name='clip_idx', embedding=clip_embed)
        res = (
            t.select(t.img.localpath)
            .order_by(t.img.similarity(sample_img, idx='clip_idx'), asc=False)
            .limit(3)
            .collect()
        )
        assert_resultset_eq(orig_res, res, True)
        t.revert()
        # should be true even after reloading from persistence
        reload_catalog()
        t = pxt.get_table('small_img_tbl')
        t.add_embedding_index('img', idx_name='clip_idx', embedding=clip_embed)
        res = (
            t.select(t.img.localpath)
            .order_by(t.img.similarity(sample_img, idx='clip_idx'), asc=False)
            .limit(3)
            .collect()
        )
        assert_resultset_eq(orig_res, res, True)

        # same should hold after a drop.
        t.drop_embedding_index(column='img')
        t.add_embedding_index('img', idx_name='clip_idx', embedding=clip_embed)
        res = (
            t.select(t.img.localpath)
            .order_by(t.img.similarity(sample_img, idx='clip_idx'), asc=False)
            .limit(3)
            .collect()
        )
        assert_resultset_eq(orig_res, res, True)
        t.drop_embedding_index(idx_name='clip_idx')
        reload_catalog()
        t = pxt.get_table('small_img_tbl')
        t.add_embedding_index('img', idx_name='clip_idx', embedding=clip_embed)
        res = (
            t.select(t.img.localpath)
            .order_by(t.img.similarity(sample_img, idx='clip_idx'), asc=False)
            .limit(3)
            .collect()
        )
        assert_resultset_eq(orig_res, res, True)

    def test_add_embedding_index_if_exists(
        self, small_img_tbl: pxt.Table, reload_tester: ReloadTester, clip_embed: func.Function
    ) -> None:
        skip_test_if_not_installed('transformers')
        t = small_img_tbl
        sample_img = t.select(t.img).head(1)[0, 'img']
        initial_indexes = len(t._list_index_info_for_test())

        t.add_embedding_index('img', idx_name='clip_idx', embedding=clip_embed)
        indexes = t._list_index_info_for_test()
        assert len(indexes) == initial_indexes + 1
        assert 'clip_idx' == indexes[initial_indexes]['_name']
        clip_idx_id_before = indexes[initial_indexes]['_id']

        # when index name is not provided, the index is created with
        # a newly generated name. And if_exists parameter does not apply
        # and will be ignored.
        t.add_embedding_index('img', embedding=clip_embed, if_exists='error')
        assert len(t._list_index_info_for_test()) == initial_indexes + 2

        t.add_embedding_index('img', embedding=clip_embed, if_exists='invalid')  # type: ignore[arg-type]
        assert len(t._list_index_info_for_test()) == initial_indexes + 3

        # when index name is provided, if_exists parameter is applied.
        # invalid value is rejected.
        with pytest.raises(pxt.Error) as exc_info:
            t.add_embedding_index('img', idx_name='clip_idx', embedding=clip_embed, if_exists='invalid')  # type: ignore[arg-type]
        assert (
            "if_exists must be one of: ['error', 'ignore', 'replace', 'replace_force']" in str(exc_info.value).lower()
        )
        assert len(t._list_index_info_for_test()) == initial_indexes + 3

        # if_exists='error' raises an error if the index name already exists.
        # by default, if_exists='error'.
        with pytest.raises(pxt.Error, match='Duplicate index name'):
            t.add_embedding_index('img', idx_name='clip_idx', embedding=clip_embed)
        with pytest.raises(pxt.Error, match='Duplicate index name'):
            t.add_embedding_index('img', idx_name='clip_idx', embedding=clip_embed, if_exists='error')
        assert len(t._list_index_info_for_test()) == initial_indexes + 3

        # if_exists='ignore' does nothing if the index name already exists.
        t.add_embedding_index('img', idx_name='clip_idx', embedding=clip_embed, if_exists='ignore')
        indexes = t._list_index_info_for_test()
        assert len(indexes) == initial_indexes + 3
        assert 'clip_idx' == indexes[initial_indexes]['_name']
        assert clip_idx_id_before == indexes[initial_indexes]['_id']

        # cannot use if_exists to ignore or replace an existing index
        # that is not an embedding (like, default btree indexes).
        assert 'idx0' == indexes[0]['_name']
        for _ie in ['ignore', 'replace', 'replace_force']:
            with pytest.raises(pxt.Error, match='not an embedding index'):
                t.add_embedding_index('img', idx_name='idx0', embedding=clip_embed, if_exists=_ie)  # type: ignore[arg-type]
        indexes = t._list_index_info_for_test()
        assert len(indexes) == initial_indexes + 3
        assert 'idx0' == indexes[0]['_name']
        assert 'clip_idx' == indexes[initial_indexes]['_name']

        # if_exists='replace' replaces the existing index with the new one.
        t.add_embedding_index('img', idx_name='clip_idx', embedding=clip_embed, if_exists='replace')
        indexes = t._list_index_info_for_test()
        assert len(indexes) == initial_indexes + 3
        assert 'clip_idx' != indexes[initial_indexes]['_name']
        assert 'clip_idx' == indexes[initial_indexes + 2]['_name']
        assert clip_idx_id_before != indexes[initial_indexes + 2]['_id']

        # sanity check: use the replaced index to run a query.
        # use the index hint in similarity function to ensure clip_idx is used.
        _ = reload_tester.run_query(
            t.select(t.img.localpath).order_by(t.img.similarity(sample_img, idx='clip_idx'), asc=False).limit(3)
        )

        # sanity check persistence
        reload_tester.run_reload_test()

<<<<<<< HEAD
    def test_update_img(
=======
    def test_embedding_access(
>>>>>>> 24480385
        self,
        img_tbl: pxt.Table,
        test_tbl: pxt.Table,
        clip_embed: func.Function,
        e5_embed: func.Function,
        all_mpnet_embed: func.Function,
        reload_tester: ReloadTester,
    ) -> None:
<<<<<<< HEAD
        img_t = img_tbl
        rows = list(img_t.select(img=img_t.img.fileurl, category=img_t.category, split=img_t.split).collect())
        short_rows = rows[:5]
        new_rows: list[dict[str, Any]] = []
        for n, row in enumerate(short_rows):
            row['pkey'] = n
            new_rows.append(row)

        # create table with fewer rows to speed up testing
        schema = {'pkey': pxt.IntType(nullable=False), 'img': pxt.Image, 'category': pxt.String, 'split': pxt.String}
        tbl_name = 'update_test'
        img_t = pxt.create_table(tbl_name, schema, primary_key='pkey')
        img_t.insert(new_rows)
        print(img_t.head())

        with pytest.raises(pxt.Error, match='computed column may not reference the errortype or errormsg'):
            img_t.add_computed_column(emsg=img_t.img.errormsg)

        with pytest.raises(pxt.Error, match='computed column may not reference the errortype or errormsg'):
            img_t.add_computed_column(etype=img_t.img.errortype)

        # Update the first row with a new image
        repl_row = rows[6]
        img_t.update(repl_row, where=img_t.pkey == 0, cascade=True)
        print(img_t.select(img_t.pkey, img_t.img).collect())

        # Update the row, removing the image
        repl_row['img'] = None
        img_t.update(repl_row, where=img_t.pkey == 0, cascade=True)
        print(img_t.select(img_t.pkey, img_t.img).collect())

        # Update the row with a new image
        repl_row = rows[7]
        repl_row['pkey'] = 0
        with pytest.raises(pxt.Error, match='is a media column and cannot be updated'):
            img_t.batch_update([repl_row], cascade=True)
        print(img_t.select(img_t.pkey, img_t.img).collect())

        # Update the row again, looking for an error
        with pytest.raises(pxt.Error, match='is a media column and cannot be updated'):
            img_t.batch_update([repl_row], cascade=True)
        print(img_t.select(img_t.pkey, img_t.img).collect())
=======
        skip_test_if_not_installed('transformers')
        img_t = img_tbl
        rows = list(img_t.select(img=img_t.img.fileurl, category=img_t.category, split=img_t.split).collect())
        # create table with fewer rows to speed up testing
        schema = {'img': pxt.Image, 'category': pxt.String, 'split': pxt.String}
        tbl_name = 'access_test'
        img_t = pxt.create_table(tbl_name, schema)
        img_t.insert(rows[:5])

        # Add computed column based on the other_idx embedding index
        img_t.add_embedding_index(img_t.category, idx_name='cat_idx', string_embed=e5_embed)
        img_t.add_computed_column(ebd_copy=img_t.category.embedding(idx='cat_idx'))
        img_t.insert([rows[6]])

        # Attempt to drop the embedding index
        with pytest.raises(pxt.Error, match='Cannot drop index because the following columns depend on it'):
            img_t.drop_embedding_index(column=img_t.category)

        img_t.add_computed_column(simmy=img_t.category.similarity('red_truck', idx='cat_idx'))
        with pytest.raises(pxt.ExprEvalError, match='cannot be used in a computed column'):
            img_t.insert([rows[7]])

        img_t.drop_column('simmy')
        img_t.drop_column('ebd_copy')
        img_t.drop_embedding_index(column=img_t.category)
>>>>>>> 24480385

    def test_embedding_basic(
        self,
        img_tbl: pxt.Table,
        test_tbl: pxt.Table,
        clip_embed: func.Function,
        e5_embed: func.Function,
        all_mpnet_embed: func.Function,
        reload_tester: ReloadTester,
    ) -> None:
        skip_test_if_not_installed('transformers')
        img_t = img_tbl
        rows = list(img_t.select(img=img_t.img.fileurl, category=img_t.category, split=img_t.split).collect())
        # create table with fewer rows to speed up testing
        schema = {'img': pxt.Image, 'category': pxt.String, 'split': pxt.String}
        tbl_name = 'index_test'
        img_t = pxt.create_table(tbl_name, schema)
        img_t.insert(rows[:30])
        dummy_img_t = pxt.create_table('dummy', schema)
        dummy_img_t.insert(rows[:10])

        with pytest.raises(pxt.Error) as exc_info:
            # cannot pass another table's column reference
            img_t.add_embedding_index(dummy_img_t.img, embedding=clip_embed)
        assert 'unknown column: dummy.img' in str(exc_info.value).lower()

        img_t.add_embedding_index('img', embedding=clip_embed)

        with pytest.raises(pxt.Error) as exc_info:
            # cannot pass another table's column reference
            img_t.drop_embedding_index(column=dummy_img_t.img)
        assert 'unknown column: dummy.img' in str(exc_info.value).lower()

        # predicates on media columns that have both a B-tree and an embedding index still work
        res = img_t.where(img_t.img == rows[0]['img']).collect()
        assert len(res) == 1

        # Direct access to the unnamed embedding column works
        res = img_t.select(img_t.img.embedding()).limit(2).collect()
        assert len(res) == 2
        assert isinstance(res[0, 'img_embedding_'], np.ndarray)

        with pytest.raises(pxt.Error) as exc_info:
            # duplicate name
            img_t.add_embedding_index('img', idx_name='idx0', image_embed=clip_embed)
        assert 'duplicate index name' in str(exc_info.value).lower()
        with pytest.raises(pxt.Error) as exc_info:
            img_t.add_embedding_index(img_t.img, idx_name='idx0', image_embed=clip_embed)
        assert 'duplicate index name' in str(exc_info.value).lower()

        img_t.add_embedding_index(img_t.category, idx_name='cat_idx', string_embed=e5_embed)

        # revert() removes the index
        img_t.revert()
        with pytest.raises(pxt.Error) as exc_info:
            img_t.drop_embedding_index(column='category')
        assert 'does not have an index' in str(exc_info.value).lower()
        with pytest.raises(pxt.Error) as exc_info:
            img_t.drop_embedding_index(column=img_t.category)
        assert 'does not have an index' in str(exc_info.value).lower()

        rows = list(img_t.collect())
        status = img_t.update({'split': 'other'}, where=img_t.split == 'test')
        assert status.num_excs == 0

        status = img_t.delete()
        assert status.num_excs == 0

        # revert delete()
        img_t.revert()
        # revert update()
        img_t.revert()

        # make sure we can still do DML after reloading the metadata
        df = img_t.select()
        _ = reload_tester.run_query(df)
        reload_tester.run_reload_test(clear=True)
        img_t = pxt.get_table(tbl_name)
        status = img_t.insert(rows)
        assert status.num_excs == 0

        status = img_t.update({'split': 'other'}, where=img_t.split == 'test')
        assert status.num_excs == 0

        status = img_t.delete()
        assert status.num_excs == 0

        # revert delete()
        img_t.revert()
        # revert update()
        img_t.revert()

        # multiple indices
        img_t.add_embedding_index(img_t.img, idx_name='other_idx', embedding=clip_embed)
        with pytest.raises(pxt.Error) as exc_info:
            sim = img_t.img.similarity('red truck')
            _ = img_t.order_by(sim, asc=False).limit(1).collect()
        assert "column 'img' has multiple indices" in str(exc_info.value).lower()
        # lookup using the first index, how called idx3
        sim = img_t.img.similarity('red truck', idx='idx3')
        res = img_t.order_by(sim, asc=False).limit(1).collect()
        assert len(res) == 1
        # lookup using the second index
        sim = img_t.img.similarity('red truck', idx='other_idx')
        res = img_t.order_by(sim, asc=False).limit(1).collect()
        assert len(res) == 1

        # Direct access to the new named embedding column works
        r = img_t.select(img_t.img.embedding(idx='other_idx')).limit(2).collect()
        assert len(r) == 2
        assert isinstance(r[0, 'img_embedding_other_idx'], np.ndarray)

        # Direct access to an unnamed embedding column fails when multiple indices are present
        with pytest.raises(pxt.Error, match='has multiple indices'):
            _ = img_t.select(img_t.img.embedding()).collect()

        # Adding an index with an invalid index name fails
        with pytest.raises(pxt.Error, match='Invalid column name'):
            img_t.add_embedding_index(img_t.img, idx_name='BOGUS COL NAME', embedding=clip_embed)

        with pytest.raises(pxt.Error) as exc_info:
            _ = img_t.img.similarity('red truck', idx='doesnotexist')
        assert "index 'doesnotexist' not found" in str(exc_info.value).lower()

        with pytest.raises(pxt.Error) as exc_info:
            img_t.drop_embedding_index(column='img')
        assert "column 'img' has multiple indices" in str(exc_info.value).lower()
        with pytest.raises(pxt.Error) as exc_info:
            img_t.drop_embedding_index(column=img_t.img)
        assert "column 'img' has multiple indices" in str(exc_info.value).lower()
        img_t.drop_embedding_index(idx_name='other_idx')

        with pytest.raises(pxt.Error) as exc_info:
            sim = img_t.img.similarity('red truck', idx='other_idx')
            _ = img_t.order_by(sim, asc=False).limit(1).collect()
        assert "index 'other_idx' not found" in str(exc_info.value).lower()

        img_t.drop_embedding_index(column=img_t.img)
        with pytest.raises(pxt.Error) as exc_info:
            img_t.drop_embedding_index(column=img_t.img)
        assert 'does not have an index' in str(exc_info.value).lower()

        # revert() makes the index reappear
        img_t.revert()
        with pytest.raises(pxt.Error) as exc_info:
            img_t.add_embedding_index('img', idx_name='idx0', image_embed=clip_embed)
        assert 'duplicate index name' in str(exc_info.value).lower()

        # dropping the indexed column also drops indices
        img_t.drop_column('img')
        with pytest.raises(pxt.Error) as exc_info:
            img_t.drop_embedding_index(idx_name='idx0')
        assert 'does not exist' in str(exc_info.value).lower()

        _ = reload_tester.run_query(img_t.select())

        # test that a table with an embedding index can be reloaded
        t = pxt.create_table('t1', {'s': pxt.String})
        sents = get_sentences(3)
        status = t.insert({'s': s} for s in sents)
        t.add_embedding_index('s', string_embed=all_mpnet_embed)
        df = t.select(sim=t.s.similarity(sents[1]))
        res1 = df.collect()
        _ = reload_tester.run_query(t.select())
        _ = reload_tester.run_query(df)

        # test that a view with an embedding index on a base table column can be reloaded
        t = pxt.create_table('t2', {'s': pxt.String})
        status = t.insert({'s': s} for s in sents)
        v = pxt.create_view('v', t)
        v.add_embedding_index('s', string_embed=all_mpnet_embed)
        # should work irrespective of whether the column is passed by name or reference
        v.add_embedding_index(v.s, string_embed=all_mpnet_embed)
        v.add_embedding_index(t.s, string_embed=all_mpnet_embed)
        # Expected to verify the following:
        # df = v.select(sim=v.s.similarity(sents[1]))
        # res2 = df.collect()
        # assert_resultset_eq(res1, res2)
        # and
        # _ = reload_tester.run_query(df)
        #
        # But found a bug, instead. PXT-371 tracks this.
        # RCA: The indexes above are on the view, not the base table.
        # Since they are on a column of the base table, the code
        # initializing the SimilarityExpr is looking for the index in
        # the table in the ColumnRef, which is the base table.
        # So it raises error that there's no index.
        # Fix needs discussion.
        with pytest.raises(pxt.Error, match='No indices found for '):
            df = v.select(sim=v.s.similarity(sents[1]))
        _ = reload_tester.run_query(v.select())

        reload_tester.run_reload_test()

    def test_embedding_errors(self, small_img_tbl: pxt.Table, test_tbl: pxt.Table, clip_embed: func.Function) -> None:
        skip_test_if_not_installed('transformers')
        img_t = small_img_tbl

        with pytest.raises(pxt.Error) as exc_info:
            img_t.add_embedding_index('img', metric='badmetric', image_embed=clip_embed)
        assert 'invalid metric badmetric' in str(exc_info.value).lower()

        with pytest.raises(pxt.Error) as exc_info:
            # unknown column
            img_t.add_embedding_index('does_not_exist', idx_name='idx0', image_embed=clip_embed)
        assert "column 'does_not_exist' unknown" in str(exc_info.value).lower()

        with pytest.raises(pxt.Error) as exc_info:
            # no embedding function specified
            img_t.add_embedding_index('img')
        assert '`embed`, `string_embed`, or `image_embed` must be specified' in str(exc_info.value)

        with pytest.raises(pxt.Error) as exc_info:
            # wrong column type
            test_tbl.add_embedding_index('c2', image_embed=clip_embed)
        assert 'requires string or image column' in str(exc_info.value).lower()

        with pytest.raises(pxt.Error) as exc_info:
            # missing embedding function
            img_t.add_embedding_index('img', string_embed=clip_embed)
        assert 'image embedding function is required' in str(exc_info.value).lower()

        with pytest.raises(pxt.Error) as exc_info:
            # wrong signature
            img_t.add_embedding_index('img', image_embed=clip)
        assert 'must take a single image parameter' in str(exc_info.value).lower()

        with pytest.raises(pxt.Error) as exc_info:
            # missing embedding function
            img_t.add_embedding_index('category', image_embed=clip_embed)
        assert 'text embedding function is required' in str(exc_info.value).lower()

        with pytest.raises(pxt.Error) as exc_info:
            # wrong signature
            img_t.add_embedding_index('category', string_embed=clip)
        assert 'must take a single string parameter' in str(exc_info.value).lower()

        with pytest.raises(pxt.Error) as exc_info:
            # no matching signature
            img_t.add_embedding_index('img', embedding=clip)
        assert 'must take a single string or image parameter' in str(exc_info.value).lower()

        with pytest.raises(pxt.Error) as exc_info:
            img_t.add_embedding_index('category', string_embed=self.bad_embed)
        assert 'must return an array' in str(exc_info.value).lower()

        with pytest.raises(pxt.Error) as exc_info:
            img_t.add_embedding_index('category', string_embed=self.bad_embed2)
        assert 'must return a 1-dimensional array of a specific length' in str(exc_info.value).lower()

        with pytest.raises(pxt.Error) as exc_info:
            img_t.drop_embedding_index()
        assert "exactly one of 'column' or 'idx_name' must be provided" in str(exc_info.value).lower()

        with pytest.raises(pxt.Error, match="Index 'doesnotexist' does not exist"):
            img_t.drop_embedding_index(idx_name='doesnotexist')
        with pytest.raises(pxt.Error, match="Index 'doesnotexist' does not exist"):
            img_t.drop_embedding_index(idx_name='doesnotexist', if_not_exists='error')

        img_t.drop_embedding_index(idx_name='doesnotexist', if_not_exists='ignore')
        with pytest.raises(pxt.Error) as exc_info:
            img_t.drop_embedding_index(idx_name='doesnotexist', if_not_exists='invalid')  # type: ignore[arg-type]
        assert "if_not_exists must be one of: ['error', 'ignore']" in str(exc_info.value).lower()

        with pytest.raises(pxt.Error, match="Column 'doesnotexist' unknown"):
            img_t.drop_embedding_index(column='doesnotexist')
        # when dropping an index via a column, if_not_exists does not
        # apply to non-existent column; it will still raise error.
        with pytest.raises(pxt.Error, match="Column 'doesnotexist' unknown"):
            img_t.drop_embedding_index(column='doesnotexist', if_not_exists='invalid')  # type: ignore[arg-type]
        with pytest.raises(AttributeError) as exc_info:
            img_t.drop_embedding_index(column=img_t.doesnotexist)
        assert "column 'doesnotexist' unknown" in str(exc_info.value).lower()

        with pytest.raises(pxt.Error, match="Column 'img' does not have an index"):
            img_t.drop_embedding_index(column='img')
        with pytest.raises(pxt.Error, match="Column 'img' does not have an index"):
            img_t.drop_embedding_index(column=img_t.img)
        # when dropping an index via a column, if_not_exists applies if
        # the column does not have any index to drop.
        with pytest.raises(pxt.Error, match="Column 'img' does not have an index"):
            img_t.drop_embedding_index(column='img', if_not_exists='error')
        img_t.drop_embedding_index(column=img_t.img, if_not_exists='ignore')

        img_t.add_embedding_index('img', idx_name='embed0', embedding=clip_embed)
        img_t.add_embedding_index('img', idx_name='embed1', embedding=clip_embed)

        with pytest.raises(pxt.Error, match="Column 'img' has multiple indices"):
            img_t.drop_embedding_index(column='img')
        with pytest.raises(pxt.Error, match="Column 'img' has multiple indices"):
            img_t.drop_embedding_index(column=img_t.img)

        with pytest.raises(pxt.Error, match="Column 'img' has multiple indices"):
            sim = img_t.img.similarity('red truck')
            _ = img_t.order_by(sim, asc=False).limit(1).collect()

    def run_btree_test(self, data: list, data_type: Union[type, _GenericAlias]) -> pxt.Table:
        t = pxt.create_table('btree_test', {'data': data_type})
        num_rows = len(data)
        rows = [{'data': value} for value in data]
        validate_update_status(t.insert(rows), expected_rows=num_rows)
        median_value = sorted(data)[num_rows // 2]

        assert t.where(t.data == median_value).count() == 1
        assert t.where(t.data < median_value).count() == num_rows // 2
        assert t.where(t.data <= median_value).count() == num_rows // 2 + 1
        assert t.where(t.data > median_value).count() == num_rows // 2
        assert t.where(t.data >= median_value).count() == num_rows // 2 + 1

        return t

    BTREE_TEST_NUM_ROWS = 10001  # ~10k rows: incentivize Postgres to use the index

    def test_int_btree(self, reset_db) -> None:
        random.seed(1)
        data = [random.randint(0, 2**63 - 1) for _ in range(self.BTREE_TEST_NUM_ROWS)]
        self.run_btree_test(data, pxt.Int)

    def test_float_btree(self, reset_db) -> None:
        random.seed(1)
        data = [random.uniform(0, sys.float_info.max) for _ in range(self.BTREE_TEST_NUM_ROWS)]
        self.run_btree_test(data, pxt.Float)

    def test_string_btree(self, reset_db) -> None:
        def create_random_str(n: int) -> str:
            chars = string.ascii_letters + string.digits
            return ''.join(random.choice(chars) for _ in range(n))

        random.seed(1)
        # create random strings of length 200-300 characters
        data = [create_random_str(200 + i % 100) for i in range(self.BTREE_TEST_NUM_ROWS)]
        t = self.run_btree_test(data, pxt.String)

        # edge cases: strings that are at and above the max length
        sorted_data = sorted(data)
        # the index of the first string of length 255
        idx = next(i for i, s in enumerate(sorted_data) if len(s) == 255)
        s = sorted_data[idx]
        assert t.where(t.data == s).count() == 1
        assert t.where(t.data <= s).count() == idx + 1
        assert t.where(t.data < s).count() == idx
        assert t.where(t.data >= s).count() == self.BTREE_TEST_NUM_ROWS - idx
        assert t.where(t.data > s).count() == self.BTREE_TEST_NUM_ROWS - idx - 1

        with pytest.raises(pxt.Error) as exc_info:
            assert len(data[56]) == 256
            _ = t.where(t.data == data[56]).count()
        assert 'String literal too long' in str(exc_info.value)

        # test that Comparison uses BtreeIndex.MAX_STRING_LEN
        t = pxt.create_table('test_max_str_len', {'data': pxt.String})
        rows = [{'data': s}, {'data': s + 'a'}]
        validate_update_status(t.insert(rows), expected_rows=len(rows))
        assert t.where(t.data >= s).count() == 2
        assert t.where(t.data > s).count() == 1

    def test_timestamp_btree(self, reset_db) -> None:
        random.seed(1)
        start = datetime(2000, 1, 1)
        end = datetime(2020, 1, 1)
        delta = end - start
        delta_secs = int(delta.total_seconds())
        data = [start + timedelta(seconds=random.randint(0, int(delta_secs))) for _ in range(self.BTREE_TEST_NUM_ROWS)]
        self.run_btree_test(data, pxt.Timestamp)<|MERGE_RESOLUTION|>--- conflicted
+++ resolved
@@ -353,11 +353,7 @@
         # sanity check persistence
         reload_tester.run_reload_test()
 
-<<<<<<< HEAD
     def test_update_img(
-=======
-    def test_embedding_access(
->>>>>>> 24480385
         self,
         img_tbl: pxt.Table,
         test_tbl: pxt.Table,
@@ -366,7 +362,6 @@
         all_mpnet_embed: func.Function,
         reload_tester: ReloadTester,
     ) -> None:
-<<<<<<< HEAD
         img_t = img_tbl
         rows = list(img_t.select(img=img_t.img.fileurl, category=img_t.category, split=img_t.split).collect())
         short_rows = rows[:5]
@@ -409,7 +404,16 @@
         with pytest.raises(pxt.Error, match='is a media column and cannot be updated'):
             img_t.batch_update([repl_row], cascade=True)
         print(img_t.select(img_t.pkey, img_t.img).collect())
-=======
+
+    def test_embedding_access(
+        self,
+        img_tbl: pxt.Table,
+        test_tbl: pxt.Table,
+        clip_embed: func.Function,
+        e5_embed: func.Function,
+        all_mpnet_embed: func.Function,
+        reload_tester: ReloadTester,
+    ) -> None:
         skip_test_if_not_installed('transformers')
         img_t = img_tbl
         rows = list(img_t.select(img=img_t.img.fileurl, category=img_t.category, split=img_t.split).collect())
@@ -435,7 +439,6 @@
         img_t.drop_column('simmy')
         img_t.drop_column('ebd_copy')
         img_t.drop_embedding_index(column=img_t.category)
->>>>>>> 24480385
 
     def test_embedding_basic(
         self,
