import glob
import logging
import os
import platform
import subprocess
import sys

import pgserver
import pytest
import sqlalchemy.orm as orm

import pixeltable as pxt
from pixeltable.env import Env
<<<<<<< HEAD
from pixeltable.metadata import SystemInfo
=======
from pixeltable.exprs import FunctionCall
from pixeltable.func import CallableFunction
from pixeltable.metadata import VERSION, SystemInfo
>>>>>>> 23a10dca
from .conftest import clean_db
from .utils import reload_catalog, skip_test_if_not_installed

_logger = logging.getLogger('pixeltable')


class TestMigration:

    @pytest.mark.skipif(platform.system() == 'Windows', reason='Does not run on Windows')
    @pytest.mark.skipif(sys.version_info >= (3, 11), reason='Does not run on Python 3.11+ (due to pickling issue)')
    def test_db_migration(self, init_env) -> None:
        skip_test_if_not_installed('transformers')
        import toml

        env = Env.get()
        pg_package_dir = os.path.dirname(pgserver.__file__)
        pg_restore_binary = f'{pg_package_dir}/pginstall/bin/pg_restore'
        _logger.info(f'Using pg_restore binary at: {pg_restore_binary}')
        dump_files = glob.glob('tests/data/dbdumps/*.dump.gz')
        dump_files.sort()
<<<<<<< HEAD
        assert len(dump_files) > 0

        versions_tested = set()
=======
        versions_found: list[int] = []

>>>>>>> 23a10dca
        for dump_file in dump_files:
            _logger.info(f'Testing migration from DB dump {dump_file}.')
            info_file = dump_file.rstrip('.dump.gz') + '-info.toml'
            with open(info_file, 'r', encoding='utf-8') as fp:
                info = toml.load(fp)
                old_version = info['pixeltable-dump']['metadata-version']
                assert isinstance(old_version, int)
                _logger.info(f'Migrating from version: {old_version} -> {VERSION}')
                versions_found.append(old_version)

            _logger.info(f'DB URL: {env.db_url}')
            clean_db(restore_tables=False)
            with open(dump_file, 'rb') as dump:
                gunzip_process = subprocess.Popen(
                    ["gunzip", "-c"],
                    stdin=dump,
                    stdout=subprocess.PIPE
                )
                subprocess.run(
                    [pg_restore_binary, '-d', env.db_url, '-U', 'postgres'],
                    stdin=gunzip_process.stdout,
                    check=True
                )
<<<<<<< HEAD
            with orm.Session(env.engine, future=True) as session:
                system_info = session.query(SystemInfo).one().md
                md_version = system_info['schema_version']
                versions_tested.add(md_version)
            # TODO(aaron-siegel) This will test that the migration succeeds without raising any exceptions.
            # We should also add some assertions to sanity-check the outcome.
            env._upgrade_metadata()
            reload_catalog()
=======

            with orm.Session(env.engine) as session:
                md = session.query(SystemInfo).one().md
                assert md['schema_version'] == old_version

            env._upgrade_metadata()

            with orm.Session(env.engine) as session:
                md = session.query(SystemInfo).one().md
                assert md['schema_version'] == VERSION

            reload_catalog()

            # TODO(aaron-siegel) We need many more of these sorts of checks.
            if old_version >= 13:
                self._run_v13_tests()
            if old_version >= 14:
                self._run_v14_tests()

        _logger.info(f'Verified DB dumps with versions: {versions_found}')
        assert VERSION in versions_found, \
            f'No DB dump found for current schema version {VERSION}. You can generate one with:\n' \
            f'`python pixeltable/tool/create_test_db_dump.py`\n' \
            f'`mv target/*.dump.gz target/*.toml tests/data/dbdumps`'

    @classmethod
    def _run_v13_tests(cls) -> None:
        """Tests that apply to DB artifacts of version 13+."""
        t = pxt.get_table('views.empty_view')
        # Test that the batched function is properly loaded as batched
        expr = t['batched'].col.value_expr
        assert isinstance(expr, FunctionCall) and isinstance(expr.fn, CallableFunction) and expr.fn.is_batched

    @classmethod
    def _run_v14_tests(cls) -> None:
        """Tests that apply to DB artifacts of version 14+."""
        t = pxt.get_table('views.sample_view')
        # Test that stored batched functions are properly loaded as batched
        expr = t['test_udf_batched'].col.value_expr
        assert isinstance(expr, FunctionCall) and isinstance(expr.fn, CallableFunction) and expr.fn.is_batched
>>>>>>> 23a10dca
<|MERGE_RESOLUTION|>--- conflicted
+++ resolved
@@ -11,13 +11,9 @@
 
 import pixeltable as pxt
 from pixeltable.env import Env
-<<<<<<< HEAD
-from pixeltable.metadata import SystemInfo
-=======
 from pixeltable.exprs import FunctionCall
 from pixeltable.func import CallableFunction
 from pixeltable.metadata import VERSION, SystemInfo
->>>>>>> 23a10dca
 from .conftest import clean_db
 from .utils import reload_catalog, skip_test_if_not_installed
 
@@ -38,14 +34,9 @@
         _logger.info(f'Using pg_restore binary at: {pg_restore_binary}')
         dump_files = glob.glob('tests/data/dbdumps/*.dump.gz')
         dump_files.sort()
-<<<<<<< HEAD
         assert len(dump_files) > 0
-
-        versions_tested = set()
-=======
         versions_found: list[int] = []
 
->>>>>>> 23a10dca
         for dump_file in dump_files:
             _logger.info(f'Testing migration from DB dump {dump_file}.')
             info_file = dump_file.rstrip('.dump.gz') + '-info.toml'
@@ -69,16 +60,6 @@
                     stdin=gunzip_process.stdout,
                     check=True
                 )
-<<<<<<< HEAD
-            with orm.Session(env.engine, future=True) as session:
-                system_info = session.query(SystemInfo).one().md
-                md_version = system_info['schema_version']
-                versions_tested.add(md_version)
-            # TODO(aaron-siegel) This will test that the migration succeeds without raising any exceptions.
-            # We should also add some assertions to sanity-check the outcome.
-            env._upgrade_metadata()
-            reload_catalog()
-=======
 
             with orm.Session(env.engine) as session:
                 md = session.query(SystemInfo).one().md
@@ -118,5 +99,4 @@
         t = pxt.get_table('views.sample_view')
         # Test that stored batched functions are properly loaded as batched
         expr = t['test_udf_batched'].col.value_expr
-        assert isinstance(expr, FunctionCall) and isinstance(expr.fn, CallableFunction) and expr.fn.is_batched
->>>>>>> 23a10dca
+        assert isinstance(expr, FunctionCall) and isinstance(expr.fn, CallableFunction) and expr.fn.is_batched