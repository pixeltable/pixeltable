--- conflicted
+++ resolved
@@ -106,24 +106,8 @@
     @classmethod
     def _run_v15_tests(cls) -> None:
         """Tests that apply to DB artifacts of version 15+."""
-<<<<<<< HEAD
         from pixeltable.io.external_store import MockProject
         from pixeltable.io.label_studio import LabelStudioProject
-        t = pxt.get_table('views.sample_view')
-        # Test that external stores are loaded properly.
-        stores = list(t.tbl_version_path.tbl_version.external_stores.values())
-        assert len(stores) == 2
-        store0 = stores[0]
-        assert isinstance(store0, MockProject)
-        assert store0.get_export_columns() == {'int_field': pxt.IntType()}
-        assert store0.get_import_columns() == {'str_field': pxt.StringType()}
-        assert store0.col_mapping == {'test_udf': 'int_field', 'c1': 'str_field'}
-        store1 = stores[1]
-        assert isinstance(store1, LabelStudioProject)
-        assert store1.project_id == 4171780
-=======
-        from pixeltable.datatransfer.remote import MockRemote
-        from pixeltable.datatransfer.label_studio import LabelStudioProject
 
         v = pxt.get_table('views.view')
         e = pxt.get_table('views.empty_view')
@@ -136,16 +120,14 @@
         expr = v['view_test_udf_batched'].col.value_expr
         assert isinstance(expr, FunctionCall) and isinstance(expr.fn, CallableFunction) and expr.fn.is_batched
 
-        # Test that remotes are loaded properly.
-        remotes = v._get_remotes()
-        assert len(remotes) == 2
-        remotes_iter = iter(remotes.items())
-        remote, col_mapping = next(remotes_iter)
-        assert isinstance(remote, MockRemote)
-        assert remote.get_export_columns() == {'int_field': pxt.IntType()}
-        assert remote.get_import_columns() == {'str_field': pxt.StringType()}
-        assert col_mapping == {'view_test_udf': 'int_field', 'c1': 'str_field'}
-        remote, col_mapping = next(remotes_iter)
-        assert isinstance(remote, LabelStudioProject)
-        assert remote.project_id == 4171780
->>>>>>> 3b6980d6
+        # Test that external stores are loaded properly.
+        stores = list(v.tbl_version_path.tbl_version.external_stores.values())
+        assert len(stores) == 2
+        store0 = stores[0]
+        assert isinstance(store0, MockProject)
+        assert store0.get_export_columns() == {'int_field': pxt.IntType()}
+        assert store0.get_import_columns() == {'str_field': pxt.StringType()}
+        assert store0.col_mapping == {'view_test_udf': 'int_field', 'c1': 'str_field'}
+        store1 = stores[1]
+        assert isinstance(store1, LabelStudioProject)
+        assert store1.project_id == 4171780