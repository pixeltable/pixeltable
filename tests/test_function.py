--- conflicted
+++ resolved
@@ -39,104 +39,6 @@
         # TODO: add Function.exec() and then use that
         assert deserialized.py_fn(1) == 2
 
-<<<<<<< HEAD
-=======
-    @pytest.mark.skip(reason='deprecated')
-    def test_create(self, reset_db) -> None:
-        pxt.create_function('test_fn', self.func)
-        assert self.func.md.fqn == 'test_fn'
-        FunctionRegistry.get().clear_cache()
-        reload_catalog()
-        _ = pxt.list_functions()
-        fn2 = pxt.get_function('test_fn')
-        assert fn2.md.fqn == 'test_fn'
-        assert fn2.py_fn(1) == 2
-
-        with pytest.raises(excs.Error):
-            pxt.create_function('test_fn', self.func)
-        with pytest.raises(excs.Error):
-            pxt.create_function('dir1.test_fn', self.func)
-        with pytest.raises(excs.Error):
-            library_fn = make_library_function(IntType(), [IntType()], __name__, 'dummy_fn')
-            pxt.create_function('library_fn', library_fn)
-
-    @pytest.mark.skip(reason='deprecated')
-    def test_update(self, reset_db, test_tbl: catalog.Table) -> None:
-        t = test_tbl
-        pxt.create_function('test_fn', self.func)
-        res1 = t[self.func(t.c2)].collect().to_pandas()
-
-        # load function from db and make sure it computes the same thing as before
-        FunctionRegistry.get().clear_cache()
-        reload_catalog()
-        fn = pxt.get_function('test_fn')
-        res2 = t[fn(t.c2)].collect().to_pandas()
-        assert res1.col_0.equals(res2.col_0)
-        fn.py_fn = lambda x: x + 2
-        pxt.update_function('test_fn', fn)
-        assert self.func.md.fqn == fn.md.fqn  # fqn doesn't change
-
-        FunctionRegistry.get().clear_cache()
-        reload_catalog()
-        fn = pxt.get_function('test_fn')
-        assert self.func.md.fqn == fn.md.fqn  # fqn doesn't change
-        res3 = t[fn(t.c2)].collect().to_pandas()
-        assert (res2.col_0 + 1).equals(res3.col_0)
-
-        # signature changes
-        with pytest.raises(excs.Error):
-            pxt.update_function('test_fn', make_function(FloatType(), [IntType()], fn.py_fn))
-        with pytest.raises(excs.Error):
-            pxt.update_function('test_fn', make_function(IntType(), [FloatType()], fn.py_fn))
-        with pytest.raises(excs.Error):
-            pxt.update_function('test_fn', self.agg)
-
-    @pytest.mark.skip(reason='deprecated')
-    def test_move(self, reset_db) -> None:
-        pxt.create_function('test_fn', self.func)
-
-        FunctionRegistry.get().clear_cache()
-        reload_catalog()
-        with pytest.raises(excs.Error):
-            pxt.move('test_fn2', 'test_fn')
-        pxt.move('test_fn', 'test_fn2')
-        func = pxt.get_function('test_fn2')
-        assert func.py_fn(1) == 2
-        assert func.md.fqn == 'test_fn2'
-
-        with pytest.raises(excs.Error):
-            _ = pxt.get_function('test_fn')
-
-        # move function between directories
-        pxt.create_dir('functions')
-        pxt.create_dir('functions2')
-        pxt.create_function('functions.func1', self.func)
-        with pytest.raises(excs.Error):
-            pxt.move('functions2.func1', 'functions.func1')
-        pxt.move('functions.func1', 'functions2.func1')
-        func = pxt.get_function('functions2.func1')
-        assert func.md.fqn == 'functions2.func1'
-
-
-        FunctionRegistry.get().clear_cache()
-        reload_catalog()
-        func = pxt.get_function('functions2.func1')
-        assert func.py_fn(1) == 2
-        assert func.md.fqn == 'functions2.func1'
-        with pytest.raises(excs.Error):
-            _ = pxt.get_function('functions.func1')
-
-    @pytest.mark.skip(reason='deprecated')
-    def test_drop(self, reset_db) -> None:
-        pxt.create_function('test_fn', self.func)
-        FunctionRegistry.get().clear_cache()
-        reload_catalog()
-        pxt.drop_function('test_fn')
-
-        with pytest.raises(excs.Error):
-            _ = pxt.get_function('test_fn')
-
->>>>>>> 38ed34af
     def test_list(self, reset_db) -> None:
         _ = FunctionRegistry.get().list_functions()
         print(_)
