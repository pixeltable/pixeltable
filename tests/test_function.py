import re
import typing
from datetime import datetime
from textwrap import dedent
from typing import Optional

import numpy as np
import pytest

import pixeltable as pxt
import pixeltable.exceptions as excs
import pixeltable.functions as pxtf
from pixeltable import catalog, func
from pixeltable.func import Batch, Function, FunctionRegistry

from .utils import SAMPLE_IMAGE_URL, ReloadTester, assert_resultset_eq, reload_catalog, validate_update_status


def dummy_fn(i: int) -> int:
    return i


T = typing.TypeVar('T')


class TestFunction:
    @staticmethod
    @pxt.udf
    def func(x: int) -> int:
        """A UDF."""
        return x + 1

    @pxt.uda
    class agg(pxt.Aggregator):
        """An aggregator."""

        def __init__(self) -> None:
            self.sum = 0

        def update(self, val: int) -> None:
            if val is not None:
                self.sum += val

        def value(self) -> int:
            return self.sum

    def test_serialize_anonymous(self, init_env: None) -> None:
        d = self.func.as_dict()
        FunctionRegistry.get().clear_cache()
        deserialized = Function.from_dict(d)
        assert isinstance(deserialized, func.CallableFunction)
        # TODO: add Function.exec() and then use that
        assert deserialized.py_fn(1) == 2

    def test_list(self, reset_db: None) -> None:
        _ = FunctionRegistry.get().list_functions()
        print(_)

    def test_list_functions(self, init_env: None) -> None:
        _ = pxt.list_functions()
        print(_)

    def test_stored_udf(self, reset_db: None) -> None:
        t = pxt.create_table('test', {'c1': pxt.IntType(), 'c2': pxt.FloatType()})
        rows = [{'c1': i, 'c2': i + 0.5} for i in range(100)]
        status = t.insert(rows)
        assert status.num_rows == len(rows)
        assert status.num_excs == 0

        @pxt.udf(_force_stored=True)
        def f1(a: int, b: float) -> float:
            return a + b

        t.add_computed_column(f1=f1(t.c1, t.c2))

        func.FunctionRegistry.get().clear_cache()
        reload_catalog()
        t = pxt.get_table('test')
        status = t.insert(rows)
        assert status.num_rows == len(rows)
        assert status.num_excs == 0

    @staticmethod
    @pxt.udf
    def f1(a: int, b: float, c: float = 0.0, d: float = 1.0) -> float:
        return a + b + c + d

    @staticmethod
    @pxt.udf
    def f2(a: Optional[int], b: float = 0.0, c: Optional[float] = 1.0) -> float:
        return (0.0 if a is None else a) + b + (0.0 if c is None else c)

    def test_call(self, test_tbl: catalog.Table) -> None:
        t = test_tbl

        r0 = t.select(t.c2, t.c3).collect().to_pandas()
        # positional params with default args
        r1 = t.select(self.f1(t.c2, t.c3)).collect().to_pandas()['f1']
        assert np.all(r1 == r0.c2 + r0.c3 + 1.0)
        # kw args only
        r2 = t.select(self.f1(c=0.0, b=t.c3, a=t.c2)).collect().to_pandas()['f1']
        assert np.all(r1 == r2)
        # overriding default args
        r3 = t.select(self.f1(d=0.0, c=1.0, b=t.c3, a=t.c2)).collect().to_pandas()['f1']
        assert np.all(r2 == r3)
        # overriding default with positional arg
        r4 = t.select(self.f1(t.c2, t.c3, 0.0)).collect().to_pandas()['f1']
        assert np.all(r3 == r4)
        # overriding default with positional arg and kw arg
        r5 = t.select(self.f1(t.c2, t.c3, 1.0, d=0.0)).collect().to_pandas()['f1']
        assert np.all(r4 == r5)
        # d is kwarg
        r6 = t.select(self.f1(t.c2, d=1.0, b=t.c3)).collect().to_pandas()['f1']
        assert np.all(r5 == r6)
        # d is Expr kwarg
        r6 = t.select(self.f1(1, d=t.c3, b=t.c3)).collect().to_pandas()['f1']
        assert np.all(r5 == r6)

        # test handling of Nones
        r0 = t.select(self.f2(1, t.c3)).collect().to_pandas()['f2']
        r1 = t.select(self.f2(None, t.c3, 2.0)).collect().to_pandas()['f2']
        assert np.all(r0 == r1)
        r2 = t.select(self.f2(2, t.c3, None)).collect().to_pandas()['f2']
        assert np.all(r1 == r2)
        # kwarg with None
        r3 = t.select(self.f2(c=None, a=t.c2)).collect().to_pandas()['f2']
        # kwarg with Expr
        r4 = t.select(self.f2(c=t.c3, a=None)).collect().to_pandas()['f2']
        assert np.all(r3 == r4)

        with pytest.raises(TypeError) as exc_info:
            _ = t.select(self.f1(t.c2, c=0.0)).collect()
        assert "'b'" in str(exc_info.value)
        with pytest.raises(TypeError) as exc_info:
            _ = t.select(self.f1(t.c2)).collect()
        assert "'b'" in str(exc_info.value)
        with pytest.raises(TypeError) as exc_info:
            _ = t.select(self.f1(c=1.0, a=t.c2)).collect()
        assert "'b'" in str(exc_info.value)

        # bad default value
        with pytest.raises(excs.Error) as exc_info:

            @pxt.udf
            def f1(a: int, b: float, c: float = '') -> float:  # type: ignore[assignment]
                return a + b + c

        assert 'default value' in str(exc_info.value).lower()
        # missing param type
        with pytest.raises(excs.Error) as exc_info:

            @pxt.udf
            def f1(a: int, b: float, c='') -> float:  # type: ignore[no-untyped-def]
                return a + b + c

        assert "cannot infer pixeltable type for parameter 'c'" in str(exc_info.value).lower()
        # bad parameter name
        with pytest.raises(excs.Error) as exc_info:

            @pxt.udf
            def f1(group_by: int) -> int:
                return group_by

        assert 'reserved' in str(exc_info.value)
        # bad parameter name
        with pytest.raises(excs.Error) as exc_info:

            @pxt.udf
            def f1(order_by: int) -> int:
                return order_by

        assert 'reserved' in str(exc_info.value)

    @staticmethod
    @pxt.udf(is_method=True)
    def increment(n: int) -> int:
        return n + 1

    @staticmethod
    @pxt.udf(is_property=True)
    def successor(n: int) -> int:
        return n + 1

    @staticmethod
    @pxt.udf(is_method=True)
    def append(s: str, suffix: str) -> str:
        return s + suffix

    def test_member_access_udf(self, reset_db: None) -> None:
        t = pxt.create_table('test', {'c1': pxt.String, 'c2': pxt.Int})
        rows = [{'c1': 'a', 'c2': 1}, {'c1': 'b', 'c2': 2}]
        validate_update_status(t.insert(rows))
        result = t.select(t.c2.increment(), t.c2.successor, t.c1.append('x')).collect()
        # properties have a default column name; methods do not
        assert result[0] == {'increment': 2, 'successor': 2, 'append': 'ax'}
        assert result[1] == {'increment': 3, 'successor': 3, 'append': 'bx'}

        with pytest.raises(excs.Error) as exc_info:

            @pxt.udf(is_method=True, is_property=True)
            def udf7(n: int) -> int:
                return n + 1

        assert 'Cannot specify both `is_method` and `is_property` (in function `udf7`)' in str(exc_info.value)

        with pytest.raises(excs.Error) as exc_info:

            @pxt.udf(is_property=True)
            def udf8(a: int, b: int) -> int:
                return a + b

        assert '`is_property=True` expects a UDF with exactly 1 parameter, but `udf8` has 2' in str(exc_info.value)

        with pytest.raises(excs.Error) as exc_info:

            @pxt.udf(is_method=True, _force_stored=True)
            def udf9(n: int) -> int:
                return n + 1

        assert 'Stored functions cannot be declared using `is_method` or `is_property`' in str(exc_info.value)

        with pytest.raises(excs.Error) as exc_info:

            @pxt.udf(is_property=True, _force_stored=True)
            def udf10(n: int) -> int:
                return n + 1

        assert 'Stored functions cannot be declared using `is_method` or `is_property`' in str(exc_info.value)

    def test_query(self, reset_db: None, reload_tester: ReloadTester) -> None:
        t = pxt.create_table('test', {'c1': pxt.Int, 'c2': pxt.Float})
        name = t._name
        rows = [{'c1': i, 'c2': i + 0.5} for i in range(100)]
        validate_update_status(t.insert(rows))

        @pxt.query
        def lt_x(x: int) -> pxt.DataFrame:
            return t.where(t.c2 < x).select(t.c2, t.c1).order_by(t.c1)

        @pxt.query
        def lt_x_with_default(x: int, mult: int = 2) -> pxt.DataFrame:
            return t.where(t.c2 < x * mult).select(t.c2, t.c1).order_by(t.c1)

        @pxt.query
        def lt_x_with_unused_default(x: int, mult: int = 2) -> pxt.DataFrame:
            return t.where(t.c2 < x).select(t.c2, t.c1).order_by(t.c1)

        res1 = reload_tester.run_query(t.select(out=lt_x(t.c1)).order_by(t.c1))
        for i in range(100):
            assert res1[i] == {'out': [{'c2': j + 0.5, 'c1': j} for j in range(i)]}

        res2 = reload_tester.run_query(t.select(out=lt_x_with_default(t.c1)).order_by(t.c1))
        for i in range(100):
            assert res2[i] == {'out': [{'c2': j + 0.5, 'c1': j} for j in range(min(i * 2, 100))]}

        res3 = reload_tester.run_query(t.select(out=lt_x_with_unused_default(t.c1)).order_by(t.c1))
        for i in range(100):
            assert res3[i] == {'out': [{'c2': j + 0.5, 'c1': j} for j in range(i)]}

        # As computed columns
        validate_update_status(t.add_computed_column(query1=lt_x(t.c1)))
        validate_update_status(t.add_computed_column(query2=lt_x_with_default(t.c1)))
        validate_update_status(t.add_computed_column(query3=lt_x_with_unused_default(t.c1)))
        reload_tester.run_query(t.select(t.query1, t.query2, t.query3).order_by(t.c1))

        reload_tester.run_reload_test()

        # insert more rows in order to verify that lt_x() is still executable after catalog reload
        t = pxt.get_table(name)
        validate_update_status(t.insert(rows))

    def test_query2(self, reset_db: None) -> None:
        schema = {'query_text': pxt.String, 'i': pxt.Int}
        queries = pxt.create_table('queries', schema)
        query_rows = [
            {'query_text': 'how much is the stock of AI companies up?', 'i': 1},
            {'query_text': 'what happened to the term machine learning?', 'i': 2},
        ]
        validate_update_status(queries.insert(query_rows), expected_rows=len(query_rows))

        chunks = pxt.create_table('test_doc_chunks', {'text': pxt.String})
        chunks.insert(
            [
                {'text': 'the stock of artificial intelligence companies is up 1000%'},
                {
                    'text': (
                        'the term machine learning has fallen out of fashion now that AI has been '
                        'rehabilitated and is now the new hotness'
                    )
                },
                {'text': 'machine learning is a subset of artificial intelligence'},
                {'text': 'gas car companies are in danger of being left behind by electric car companies'},
            ]
        )

        @pxt.query
        def retrieval(s: str, n: int) -> pxt.DataFrame:
            """simply returns 2 passages from the table"""
            return chunks.select(chunks.text).limit(2)

        res = queries.select(queries.i, out=retrieval(queries.query_text, queries.i)).collect()
        assert all(len(out) == 2 for out in res['out'])
        validate_update_status(queries.add_computed_column(chunks=retrieval(queries.query_text, queries.i)))
        res = queries.select(queries.i, queries.chunks).collect()
        assert all(len(c) == 2 for c in res['chunks'])

        reload_catalog()
        queries = pxt.get_table('queries')
        res = queries.select(queries.chunks).collect()
        assert all(len(c) == 2 for c in res['chunks'])
        validate_update_status(queries.insert(query_rows), expected_rows=len(query_rows))
        res = queries.select(queries.chunks).collect()
        assert all(len(c) == 2 for c in res['chunks'])

    def test_query_over_view(self, reset_db: None) -> None:
        pxt.create_dir('test')
        t = pxt.create_table('test.tbl', {'a': pxt.String})
        v = pxt.create_view('test.view', t, additional_columns={'text': pxt.String})

        @pxt.query
        def retrieve() -> pxt.DataFrame:
            return v.select(v.text).limit(20)

        t = pxt.create_table('test.retrieval', {'n': pxt.Int})
        t.add_computed_column(result=retrieve())

        # This tests a specific edge case where calling drop_dir() as the first action after a catalog reload can lead
        # to a circular initialization failure.
        reload_catalog()
        pxt.drop_dir('test', force=True)

    def test_query_json_mapper(self, reset_db: None, reload_tester: ReloadTester) -> None:
        t = pxt.create_table('test', {'c1': pxt.Int, 'c2': pxt.Float})
        t_rows = [{'c1': i, 'c2': i + 0.5} for i in range(100)]
        validate_update_status(t.insert(t_rows), 100)

        @pxt.query
        def lt_x(x: int) -> pxt.DataFrame:
            return t.where(t.c2 < x).select(t.c2, t.c1).order_by(t.c1)

        u = pxt.create_table('test2', {'c': pxt.Json})
        u.add_computed_column(out=pxtf.map(u.c['*'], lambda x: lt_x(x)))
        u_rows = [{'c': [i, i + 1, i + 2]} for i in range(10)]
        validate_update_status(u.insert(u_rows), len(u_rows))
        _ = u.select(u.out).collect()

    def test_query_errors(self, reset_db: None) -> None:
        schema = {'a': pxt.Int, 'b': pxt.Int}
        t = pxt.create_table('test', schema)
        rows = [{'a': i, 'b': i + 1} for i in range(100)]
        validate_update_status(t.insert(rows), expected_rows=len(rows))

        @pxt.query
        def c(x: int, y: int) -> pxt.DataFrame:
            return t.order_by(t.a).where(t.a > x).select(c=t.a + y).limit(10)

    @staticmethod
    @pxt.udf
    def binding_test_udf(p1: str, p2: str, p3: str, p4: str = 'default') -> str:
        return f'{p1} {p2} {p3} {p4}'

    def test_partial_binding(self, reset_db: None) -> None:
        pb1 = self.binding_test_udf.using(p2='y')
        pb2 = self.binding_test_udf.using(p1='x', p3='z')
        pb3 = self.binding_test_udf.using(p1='x', p2='y', p3='z')
        assert pb1.arity == 3
        assert pb2.arity == 2
        assert pb3.arity == 1
        assert len(pb1.signatures[0].required_parameters) == 2
        assert len(pb2.signatures[0].required_parameters) == 1
        assert len(pb3.signatures[0].required_parameters) == 0
        assert pb2.signatures[0].required_parameters[0].name == 'p2'

        t = pxt.create_table('test', {'c1': pxt.String, 'c2': pxt.String, 'c3': pxt.String})
        t.insert(c1='a', c2='b', c3='c')
        t.add_computed_column(pb1=pb1(t.c1, t.c3))
        t.add_computed_column(pb2=pb2(t.c2))
        t.add_computed_column(pb3=pb3(p4='changed'))
        res = t.select(t.pb1, t.pb2, t.pb3).collect()
        assert res[0] == {'pb1': 'a y c default', 'pb2': 'x b z default', 'pb3': 'x y z changed'}

        with pytest.raises(excs.Error) as exc_info:
            self.binding_test_udf.using(non_param='a')
        assert 'Unknown parameter: non_param' in str(exc_info.value)

        with pytest.raises(excs.Error) as exc_info:
            self.binding_test_udf.using(p1=t.c1)
        assert "Expected a constant value for parameter 'p1' in call to .using()" in str(exc_info.value)

        with pytest.raises(excs.Error) as exc_info:
            self.binding_test_udf.using(p1=5)
        assert "Expected type `String` for parameter 'p1'; got `Int`" in str(exc_info.value)

        with pytest.raises(TypeError) as exc_info:
            _ = pb1(p1='a')
        assert 'missing a required argument' in str(exc_info.value).lower()

    @staticmethod
    @pxt.expr_udf
    def add1(x: int) -> int:
        return x + 1

    @staticmethod
    @pxt.expr_udf
    def add2(x: int, y: int) -> int:
        return x + y

    @staticmethod
    @pxt.expr_udf
    def add2_with_default(x: int, y: int = 1) -> int:
        return x + y

    def test_expr_udf(self, test_tbl: catalog.Table) -> None:
        t = test_tbl
        t.add_computed_column(other_int=t.c2 + 5)

        res1 = t.select(out=self.add1(t.c2)).order_by(t.c2).collect()
        res2 = t.select(t.c2 + 1).order_by(t.c2).collect()
        assert_resultset_eq(res1, res2)

        # return type inferred from expression
        res1 = t.select(out=self.add2(t.c2, t.c2)).order_by(t.c2).collect()
        res2 = t.select(t.c2 * 2).order_by(t.c2).collect()
        assert_resultset_eq(res1, res2)

        # multiple evaluations of the same expr_udf in the same computation
        res1 = t.select(out1=self.add1(t.c2), out2=self.add1(t.other_int)).order_by(t.c2).collect()
        res2 = t.select(t.c2 + 1, t.other_int + 1).order_by(t.c2).collect()
        assert_resultset_eq(res1, res2)

        with pytest.raises(TypeError) as exc_info:
            _ = t.select(self.add1(y=t.c2)).collect()
        assert 'missing a required argument' in str(exc_info.value).lower()

        with pytest.raises(excs.Error) as exc_info:
            # parameter types cannot be inferred
            @pxt.expr_udf
            def add1(x, y) -> int:  # type: ignore[no-untyped-def]
                return x + y

        assert 'cannot infer pixeltable type' in str(exc_info.value).lower()

        with pytest.raises(excs.Error) as exc_info:
            # missing param types
            @pxt.expr_udf(param_types=[pxt.IntType()])
            def add1(x, y) -> int:  # type: ignore[no-untyped-def]
                return x + y

        assert "missing type for parameter 'y'" in str(exc_info.value).lower()

        with pytest.raises(TypeError) as t_exc_info:
            # signature has correct parameter kind
            @pxt.expr_udf
            def add1(*, x: int) -> int:
                return x

            _ = t.select(add1(t.c2)).collect()
        assert 'takes 0 positional arguments' in str(t_exc_info.value).lower()

        res1 = t.select(out=self.add2_with_default(t.c2)).order_by(t.c2).collect()
        res2 = t.select(out=self.add2(t.c2, 1)).order_by(t.c2).collect()
        assert_resultset_eq(res1, res2)

    # Test that various invalid udf definitions generate
    # correct error messages.
    def test_invalid_udfs(self) -> None:
        with pytest.raises(excs.Error) as exc_info:

            @pxt.udf
            def udf1(name: Batch[str]) -> str:
                return ''

        assert 'batched parameters in udf, but no `batch_size` given' in str(exc_info.value).lower()

        with pytest.raises(excs.Error) as exc_info:

            @pxt.udf(batch_size=32)
            def udf2(name: Batch[str]) -> str:
                return ''

        assert 'batch_size is specified; Python return type must be a `Batch`' in str(exc_info.value)

        with pytest.raises(excs.Error) as exc_info:

            @pxt.udf
            def udf3(name: str) -> Optional[np.ndarray]:
                return None

        assert 'cannot infer pixeltable return type' in str(exc_info.value).lower()

        with pytest.raises(excs.Error) as exc_info:

            @pxt.udf
            def udf4(array: np.ndarray) -> str:
                return ''

        assert "cannot infer pixeltable type for parameter 'array'" in str(exc_info.value).lower()

        with pytest.raises(excs.Error) as exc_info:

            @pxt.udf
            def udf5(name: str, untyped) -> str:  # type: ignore[no-untyped-def]
                return ''

        assert "cannot infer pixeltable type for parameter 'untyped'" in str(exc_info.value).lower()

        with pytest.raises(ValueError) as v_exc_info:

            @udf6.conditional_return_type
            def _(wrong_param: str) -> pxt.ColumnType:
                return pxt.StringType()

        assert '`wrong_param` that is not in a signature' in str(v_exc_info.value).lower()

        with pytest.raises(excs.Error) as exc_info:
            from .module_with_duplicate_udf import duplicate_udf
        assert 'A UDF with that name already exists: tests.module_with_duplicate_udf.duplicate_udf' in str(
            exc_info.value
        )

    def test_udf_docstring(self) -> None:
        assert self.func.__doc__ == 'A UDF.'
        assert self.agg.__doc__ == 'An aggregator.'

    @pxt.udf
    def overloaded_udf(x: str, y: str, z: str = 'a') -> str:  # type: ignore[misc]
        return x + y

    @staticmethod
    @overloaded_udf.overload
    def _(x: int, y: int, z: str = 'a') -> int:
        return x + y + 1

    @staticmethod
    @overloaded_udf.overload
    def _(x: float, y: float) -> float:
        return x + y + 2.0

    @pxt.udf(type_substitutions=({T: str}, {T: int}, {T: float}))
    def typevar_udf(x: T, y: T, z: str = 'a') -> T:
        return x + y  # type: ignore[operator]

    def test_overloaded_udf(self, test_tbl: pxt.Table, reload_tester: ReloadTester) -> None:
        t = test_tbl
        fc_str = self.overloaded_udf(t.c1, t.c1)
        fc_int = self.overloaded_udf(t.c2, t.c2)
        fc_float = self.overloaded_udf(t.c3, t.c3)

        # Check that the correct signature is selected for various argument types
        assert len(self.overloaded_udf.signatures) == 3
        assert fc_str.fn.signature == self.overloaded_udf.signatures[0]
        assert fc_str.col_type.is_string_type()
        assert fc_int.fn.signature == self.overloaded_udf.signatures[1]
        assert fc_int.col_type.is_int_type()
        assert fc_float.fn.signature == self.overloaded_udf.signatures[2]
        assert fc_float.col_type.is_float_type()

        from pixeltable.functions.string import format

        # Check that the correct Python function is invoked for each signature
        res = t.select(fc_str, fc_int, fc_float).order_by(t.c2).collect()
        res_direct = t.select(format('{0}{1}', t.c1, t.c1), t.c2 + t.c2 + 1, t.c3 + t.c3 + 2.0).order_by(t.c2).collect()
        assert_resultset_eq(res, res_direct)

        validate_update_status(t.add_computed_column(fc_str=fc_str))
        validate_update_status(t.add_computed_column(fc_int=fc_int))
        validate_update_status(t.add_computed_column(fc_float=fc_float))
        res_cc = reload_tester.run_query(t.select(t.fc_str, t.fc_int, t.fc_float).order_by(t.c2))
        assert_resultset_eq(res_cc, res_direct)

        # Check that .using() works correctly with overloaded UDFs: it should keep only the
        # signatures for which the substitution is valid
        fn = self.overloaded_udf.using(z='b')
        fc_str2 = fn(t.c1, t.c1)
        fc_int2 = fn(t.c2, t.c2)

        assert len(fn.signatures) == 2
        assert fc_str2.fn.signature == fn.signatures[0]
        assert fc_str2.col_type.is_string_type()
        assert fc_int2.fn.signature == fn.signatures[1]
        assert fc_int2.col_type.is_int_type()

        with pytest.raises(excs.Error, match='has no matching signature') as exc_info:
            fn(t.c3, t.c3)

        res = t.select(fc_str2, fc_int2).order_by(t.c2).collect()
        res_direct = t.select(format('{0}{1}', t.c1, t.c1), t.c2 + t.c2 + 1).order_by(t.c2).collect()
        assert_resultset_eq(res, res_direct)

        validate_update_status(t.add_computed_column(fc_str2=fc_str2))
        validate_update_status(t.add_computed_column(fc_int2=fc_int2))
        res_cc = reload_tester.run_query(t.select(t.fc_str2, t.fc_int2).order_by(t.c2))
        assert_resultset_eq(res_cc, res_direct)

        fc_str3 = self.typevar_udf(t.c1, t.c1)
        fc_int3 = self.typevar_udf(t.c2, t.c2)
        fc_float3 = self.typevar_udf(t.c3, t.c3)

        assert len(self.typevar_udf.signatures) == 3
        assert fc_str3.fn.signature == self.typevar_udf.signatures[0]
        assert fc_str3.col_type.is_string_type()
        assert fc_int3.fn.signature == self.typevar_udf.signatures[1]
        assert fc_int3.col_type.is_int_type()
        assert fc_float3.fn.signature == self.typevar_udf.signatures[2]
        assert fc_float3.col_type.is_float_type()

        res = t.select(fc_str3, fc_int3, fc_float3).order_by(t.c2).collect()
        res_direct = t.select(format('{0}{1}', t.c1, t.c1), t.c2 + t.c2, t.c3 + t.c3).order_by(t.c2).collect()
        assert_resultset_eq(res, res_direct)

        validate_update_status(t.add_computed_column(fc_str3=fc_str3))
        validate_update_status(t.add_computed_column(fc_int3=fc_int3))
        validate_update_status(t.add_computed_column(fc_float3=fc_float3))
        res_cc = reload_tester.run_query(t.select(t.fc_str3, t.fc_int3, t.fc_float3).order_by(t.c2))
        assert_resultset_eq(res_cc, res_direct)

        reload_tester.run_reload_test()

    @pxt.uda
    class overloaded_uda(pxt.Aggregator):
        def __init__(self) -> None:
            self.sum = ''

        def update(self, x: str) -> None:
            self.sum += x

        def value(self) -> str:
            return self.sum

    @overloaded_uda.overload
    class _(pxt.Aggregator):  # type: ignore[no-redef]
        def __init__(self) -> None:
            self.sum = 0

        def update(self, x: int) -> None:
            self.sum += x + 1

        def value(self) -> int:
            return self.sum

    @overloaded_uda.overload
    class _(pxt.Aggregator):  # type: ignore[no-redef]
        def __init__(self) -> None:
            self.sum = 0.0

        def update(self, x: float) -> None:
            self.sum += x + 2.0

        def value(self) -> float:
            return self.sum

    @pxt.uda(type_substitutions=({T: str}, {T: int}, {T: float}))  # type: ignore[misc]
    class typevar_uda(pxt.Aggregator, typing.Generic[T]):
        max: Optional[T]

        def __init__(self) -> None:
            self.max = None

        def update(self, x: T) -> None:
            if self.max is None or x > self.max:  # type: ignore[operator]
                self.max = x

        def value(self) -> T:
            return self.max

    def test_overloaded_uda(self, test_tbl: pxt.Table) -> None:
        t = test_tbl
        fc_str = self.overloaded_uda(t.c1)
        fc_int = self.overloaded_uda(t.c2)
        fc_float = self.overloaded_uda(t.c3)

        # Check that the correct signature is selected for various argument types
        assert len(self.overloaded_uda.signatures) == 3
        assert fc_str.fn.signature == self.overloaded_uda.signatures[0]
        assert fc_str.col_type.is_string_type()
        assert fc_int.fn.signature == self.overloaded_uda.signatures[1]
        assert fc_int.col_type.is_int_type()
        assert fc_float.fn.signature == self.overloaded_uda.signatures[2]
        assert fc_float.col_type.is_float_type()

        res = t.order_by(t.c2).select(c1=fc_str, c2=fc_int, c3=fc_float).collect()
        res_direct = t.order_by(t.c2).select(t.c1, t.c2, t.c3).collect()
        assert len(res) == 1
        assert res[0] == {
            'c1': ''.join(res_direct['c1']),
            'c2': sum(res_direct['c2']) + len(res_direct['c2']),
            'c3': sum(res_direct['c3']) + 2.0 * len(res_direct['c3']),
        }

        fc_str2 = self.typevar_uda(t.c1)
        fc_int2 = self.typevar_uda(t.c2)
        fc_float2 = self.typevar_uda(t.c3)

        assert len(self.typevar_uda.signatures) == 3
        assert fc_str2.fn.signature == self.typevar_uda.signatures[0]
        assert fc_str2.col_type.is_string_type()
        assert fc_int2.fn.signature == self.typevar_uda.signatures[1]
        assert fc_int2.col_type.is_int_type()
        assert fc_float2.fn.signature == self.typevar_uda.signatures[2]
        assert fc_float2.col_type.is_float_type()

        res = t.order_by(t.c2).select(c1=fc_str2, c2=fc_int2, c3=fc_float2).collect()
        res_direct = t.order_by(t.c2).select(t.c1, t.c2, t.c3).collect()
        assert len(res) == 1
        assert res[0] == {'c1': max(res_direct['c1']), 'c2': max(res_direct['c2']), 'c3': max(res_direct['c3'])}

    def test_constants(self, reset_db: None) -> None:
        """
        Test UDFs with default values and/or constant arguments that are not JSON serializable.
        """

        @pxt.udf(_force_stored=True)
        def udf_with_timestamp_constants(ts1: datetime, ts2: datetime = datetime.fromtimestamp(0)) -> float:
            return (ts1 - ts2).seconds

        t = pxt.create_table('test1', {'ts1': pxt.Timestamp})
        t.add_computed_column(seconds_since_epoch=udf_with_timestamp_constants(t.ts1))
        t.add_computed_column(seconds_since_2000=udf_with_timestamp_constants(t.ts1, ts2=datetime(2000, 1, 1)))

        @pxt.udf(_force_stored=True)
        def udf_with_array_constants(
            a: pxt.Array[pxt.Float, (6,)], b: pxt.Array[pxt.Float, (6,)] = np.ones(6, dtype=np.float32)
        ) -> pxt.Array[pxt.Float, (6,)]:
            return a + b

        t = pxt.create_table('test2', {'a': pxt.Array[pxt.Float, (6,)]})  # type: ignore[misc]
        t.add_computed_column(add_one=udf_with_array_constants(t.a))
        t.add_computed_column(add_zeros=udf_with_array_constants(t.a, b=np.zeros(6, dtype=np.float32)))

        reload_catalog()

    @pytest.mark.parametrize('as_kwarg', [False, True])
    def test_udf_evolution(self, as_kwarg: bool, reset_db: None) -> None:
        """
        Tests that code changes to UDFs that are backward-compatible with the code pattern in a stored computed
        column are accepted by Pixeltable.

        The test operates by instantiating a computed column with the UDF `evolving_udf`, then repeatedly
        monkey-patching `evolving_udf` with different signatures and checking that they new signatures are
        accepted by Pixeltable.

        The test runs two ways:
        - with the UDF invoked using a positional argument: `evolving_udf(t.c1)`
        - with the UDF invoked using a keyword argument: `evolving_udf(a=t.c1)`

        We also test that backward-incompatible changes raise appropriate warnings and errors. Because the
        error messages are lengthy and complex, we match against the entire fully-baked error string, to ensure
        that they remain comprehensible after future refactorings.
        """
        import tests.test_function

        t = pxt.create_table('test', {'c1': pxt.String})
        t.insert(c1='xyz')

        def mimic(fn: func.CallableFunction) -> None:
            """Monkey-patches `tests.test_function.evolving_udf` with the given function."""
            tests.test_function.evolving_udf = func.CallableFunction(
                fn.signatures, fn.py_fns, 'tests.test_function.evolving_udf'
            )

        def reload_and_validate_table(validation_error: Optional[str] = None) -> None:
            reload_catalog()

            # Ensure a warning is generated when the table is accessed, if appropriate
            if validation_error is None:
                t = pxt.get_table('test')
            else:
                with pytest.warns(pxt.PixeltableWarning, match=warning_regex(validation_error)):
                    t = pxt.get_table('test')
                _ = pxt.get_table('test')  # Ensure the warning is only displayed once

            # Ensure the table can be queried even if there are invalid columns
            assert list(t.head()) == [{'c1': 'xyz', 'result': None}]

            # Ensure that inserting or updating raises an error if there is an invalid column
            if validation_error is None:
                t.insert(c1='abc')
                t.where(t.c1 == 'abc').update({'c1': 'def'})
                t.where(t.c1 == 'def').delete()
            else:
                with pytest.raises(excs.Error, match=insert_error_regex(validation_error)):
                    t.insert(c1='abc')
                with pytest.raises(excs.Error, match=update_error_regex(validation_error)):
                    t.where(t.c1 == 'xyz').update({'c1': 'def'})

        def warning_regex(msg: str) -> str:
            regex = '\n'.join(
                [
                    re.escape("The computed column 'result' in table 'test' is no longer valid."),
                    re.escape(msg),
                    re.escape(
                        'You can continue to query existing data from this column, but evaluating it on new data will raise an error.'
                    ),
                ]
            )
            return '(?s)' + regex

        def insert_error_regex(msg: str) -> str:
            regex = '\n'.join(
                [
                    re.escape(
                        "Data cannot be inserted into the table 'test',\nbecause the column 'result' is currently invalid:"
                    ),
                    re.escape(msg),
                ]
            )
            return '(?s)' + regex

        def update_error_regex(msg: str) -> str:
            regex = '.*'.join(
                [
                    re.escape(
                        "Data cannot be updated in the table 'test',\nbecause the column 'result' is currently invalid:"
                    ),
                    re.escape(msg),
                ]
            )
            return '(?s)' + regex

        db_params = '(a: Optional[String])' if as_kwarg else '(Optional[String])'
        signature_error = dedent(
            f"""
            The signature stored in the database for a UDF call to 'tests.test_function.evolving_udf' no longer
            matches its signature as currently defined in the code. This probably means that the
            code for 'tests.test_function.evolving_udf' has changed in a backward-incompatible way.
            Signature of UDF call in the database: {db_params} -> Optional[Array[Float]]
            Signature of UDF as currently defined in code: {{params}} -> Optional[Array[Float]]
            """
        ).strip()
        return_type_error = dedent(
            """
            The return type stored in the database for a UDF call to 'tests.test_function.evolving_udf' no longer
            matches its return type as currently defined in the code. This probably means that the
            code for 'tests.test_function.evolving_udf' has changed in a backward-incompatible way.
            Return type of UDF call in the database: Optional[Array[Float]]
            Return type of UDF as currently defined in code: {return_type}
            """
        ).strip()

        @pxt.udf(_force_stored=True)
        def udf_base_version(a: str, b: int = 3) -> Optional[pxt.Array[pxt.Float]]:
            return None

        mimic(udf_base_version)
        if as_kwarg:
            t.add_computed_column(result=tests.test_function.evolving_udf(a=t.c1))
        else:
            t.add_computed_column(result=tests.test_function.evolving_udf(t.c1))

        # Change type of an unused optional parameter; this works in all cases
        @pxt.udf(_force_stored=True)
        def udf_version_2(a: str, b: str = 'x') -> Optional[pxt.Array[pxt.Float]]:
            return None

        mimic(udf_version_2)
        reload_and_validate_table()

        # Rename the parameter; this works only if the UDF was invoked with a positional argument
        @pxt.udf(_force_stored=True)
        def udf_version_3(c: str, b: str = 'x') -> Optional[pxt.Array[pxt.Float]]:
            return None

        mimic(udf_version_3)
        if as_kwarg:
            reload_and_validate_table(validation_error=signature_error.format(params='(c: String, b: String)'))
        else:
            reload_and_validate_table()

        # Change the parameter from fixed to variable; this works only if the UDF was invoked with a positional
        # argument
        @pxt.udf(_force_stored=True)
        def udf_version_4(*a: str) -> Optional[pxt.Array[pxt.Float]]:
            return None

        mimic(udf_version_4)
        if as_kwarg:
            reload_and_validate_table(validation_error=signature_error.format(params='(*a)'))
        else:
            reload_and_validate_table()

        # Narrow the return type; this works in all cases
        @pxt.udf(_force_stored=True)
        def udf_version_5(a: str, b: int = 3) -> Optional[pxt.Array[pxt.Float, (512,)]]:
            return None

        mimic(udf_version_5)
        reload_and_validate_table()

        # Change the type of the parameter to something incompatible; this fails in all cases
        @pxt.udf(_force_stored=True)
        def udf_version_6(a: float, b: int = 3) -> Optional[pxt.Array[pxt.Float]]:
            return None

        mimic(udf_version_6)
        reload_and_validate_table(validation_error=signature_error.format(params='(a: Float, b: Int)'))

        # Widen the return type; this fails in all cases
        @pxt.udf(_force_stored=True)
        def udf_version_7(a: str, b: int = 3) -> Optional[pxt.Array]:
            return None

        mimic(udf_version_7)
        reload_and_validate_table(validation_error=return_type_error.format(return_type='Optional[Array]'))

        # Add a poison parameter; this works only if the UDF was invoked with a keyword argument
        @pxt.udf(_force_stored=True)
        def udf_version_8(c: float = 5.0, a: str = '', b: int = 3) -> Optional[pxt.Array[pxt.Float]]:
            return None

        mimic(udf_version_8)
        if as_kwarg:
            reload_and_validate_table()
        else:
            reload_and_validate_table(validation_error=signature_error.format(params='(c: Float, a: String, b: Int)'))

        # Make the function into a non-UDF
        tests.test_function.evolving_udf = lambda x: x  # type: ignore[assignment]
        validation_error = (
            "The UDF 'tests.test_function.evolving_udf' cannot be located, because\n"
            "the symbol 'tests.test_function.evolving_udf' is no longer a UDF. (Was the `@pxt.udf` decorator removed?)"
        )
        reload_and_validate_table(validation_error=validation_error)

        # Remove the function entirely
        del tests.test_function.evolving_udf
        validation_error = (
            "The UDF 'tests.test_function.evolving_udf' cannot be located, because\n"
            "the symbol 'tests.test_function.evolving_udf' no longer exists. (Was the UDF moved or renamed?)"
        )
        reload_and_validate_table(validation_error=validation_error)

    def test_tool_errors(self) -> None:
        with pytest.raises(excs.Error) as exc_info:
            pxt.tools(pxt.functions.sum)  # type: ignore[arg-type]
        assert 'Aggregator UDFs cannot be used as tools' in str(exc_info.value)

<<<<<<< HEAD
    def test_retrieval_tool(self, reset_db) -> None:
        t = pxt.create_table(
            'customers', {'customer_id': pxt.Required[pxt.String], 'name': pxt.Required[pxt.String], 'sales': pxt.Int}
        )
        t.insert(
            [{'customer_id': 'Q371A', 'name': 'Aaron Siegel'}, {'customer_id': 'B117F', 'name': 'Marcel Kornacker'}]
        )
        t.add_computed_column(ref_id=pxtf.string.format('PXT-{0}', t.customer_id))

        fn1 = pxt.retrieval_tool(t)
        assert fn1.name == 'customers'
        assert list(fn1.signature.parameters.keys()) == ['customer_id', 'name', 'sales']
        assert [p.col_type for p in fn1.signature.parameters.values()] == [
            pxt.StringType(),
            pxt.StringType(),
            pxt.IntType(nullable=True),
        ]
        assert fn1.comment() == dedent(
            """
            Retrieves an entry from the dataset 'customers' that matches the given parameters.

            Parameters:
                customer_id: of type `String`
                name: of type `String`
                sales: of type `Int`
            """
        ).strip()  # fmt: skip

        fn2 = pxt.retrieval_tool(t, parameters=['customer_id'], limit=None)
        assert fn2.name == 'customers'
        assert list(fn2.signature.parameters.keys()) == ['customer_id']
        assert [p.col_type for p in fn2.signature.parameters.values()] == [pxt.StringType()]
        assert fn2.comment() == dedent(
            """
            Retrieves an entry from the dataset 'customers' that matches the given parameters.

            Parameters:
                customer_id: of type `String`
            """
        ).strip()  # fmt: skip

        res = t.select(fn2(customer_id='Q371A')).collect()
        assert res[0]['customers'] == [
            {'customer_id': 'Q371A', 'name': 'Aaron Siegel', 'ref_id': 'PXT-Q371A', 'sales': None}
        ]

        fn3 = pxt.retrieval_tool(
            t,
            name='my_customers',
            description="I'm a tool that LLMs can use to do stuff.",
            parameters=['customer_id'],
            limit=1,
        )
        assert fn3.name == 'my_customers'
        assert list(fn3.signature.parameters.keys()) == ['customer_id']
        assert [p.col_type for p in fn3.signature.parameters.values()] == [pxt.StringType()]
        assert fn3.comment() == "I'm a tool that LLMs can use to do stuff."

    def test_from_table(self, reset_db):
=======
    def test_from_table(self, reset_db: None) -> None:
>>>>>>> 174f5873
        schema = {'in1': pxt.Required[pxt.Int], 'in2': pxt.Required[pxt.String], 'in3': pxt.Float, 'in4': pxt.Image}
        t = pxt.create_table('test', schema)
        t.add_computed_column(out1=(t.in1 + 5))
        t.add_computed_column(out2=(t.in3 + t.out1))
        t.add_computed_column(out3=pxtf.string.format('xyz {0}', t.in2))
        t.add_computed_column(out4=pxtf.string.format('{0} {1}', t.in1, t.out3))

        fn = pxt.udf(t)
        assert fn.arity == 4
        assert len(fn.signature.required_parameters) == 2
        assert list(fn.signature.parameters.keys()) == ['in1', 'in2', 'in3', 'in4']
        assert fn.__doc__ == dedent(
            """
            UDF for table 'test'

            Args:
                in1: of type `Int`
                in2: of type `String`
                in3: of type `Optional[Float]`
                in4: of type `Optional[Image]`
            """
        ).strip()  # fmt: skip

        u = pxt.create_table('udf_test', {'a': pxt.String, 'b': pxt.Image})
        u.insert(a='grapefruit')
        u.insert(a='canteloupe')
        u.add_computed_column(result=fn(19, u.a, in3=11.0))
        res = u.select(u.result).collect()['result']
        assert res == [
            {
                'in1': 19,
                'in2': 'grapefruit',
                'in3': 11.0,
                'in4': None,
                'out1': 24,
                'out2': 35.0,
                'out3': 'xyz grapefruit',
                'out4': '19 xyz grapefruit',
            },
            {
                'in1': 19,
                'in2': 'canteloupe',
                'in3': 11.0,
                'in4': None,
                'out1': 24,
                'out2': 35.0,
                'out3': 'xyz canteloupe',
                'out4': '19 xyz canteloupe',
            },
        ]

        # table_as_udf on a view
        v = pxt.create_view('test_view', t)
        v.add_column(in5=pxt.Json)
        v.add_computed_column(out5=(v.out1 + v.in3 + v.in5.number))

        vv = pxt.create_view('test_subview', v, comment='This is an example table comment.')
        vv.add_column(in6=pxt.Json)
        vv.add_computed_column(out6=(vv.out5 + v.out1 + t.in3 + vv.in6.number))

        fn2 = pxt.udf(vv)
        res = u.select(result=fn2(22, 'jackfruit', in3=28.0, in5={'number': 33})).collect()['result']
        assert res == [
            {
                'in1': 22,
                'in2': 'jackfruit',
                'in3': 28.0,
                'in4': None,
                'out1': 27,
                'out2': 55.0,
                'out3': 'xyz jackfruit',
                'out4': '22 xyz jackfruit',
                'in5': {'number': 33},
                'out5': 88.0,
                'in6': None,
                'out6': None,
            },
            {
                'in1': 22,
                'in2': 'jackfruit',
                'in3': 28.0,
                'in4': None,
                'out1': 27,
                'out2': 55.0,
                'out3': 'xyz jackfruit',
                'out4': '22 xyz jackfruit',
                'in5': {'number': 33},
                'out5': 88.0,
                'in6': None,
                'out6': None,
            },
        ]
        assert fn2.__doc__ == dedent(
            """
            This is an example table comment.

            Args:
                in1: of type `Int`
                in2: of type `String`
                in3: of type `Optional[Float]`
                in4: of type `Optional[Image]`
                in5: of type `Optional[Json]`
                in6: of type `Optional[Json]`
            """
        ).strip()  # fmt: skip

        # Explicit return_value and description
        fn3 = pxt.udf(t, return_value=t.out3.upper(), description='An overriden UDF description.')
        res = u.select(result=fn3(22, u.a)).collect()['result']
        assert res == ['XYZ GRAPEFRUIT', 'XYZ CANTELOUPE']
        assert fn3.__doc__ == dedent(
            """
            An overriden UDF description.

            Args:
                in1: of type `Int`
                in2: of type `String`
                in3: of type `Optional[Float]`
                in4: of type `Optional[Image]`
            """
        ).strip()  # fmt: skip

        # return_value is a direct ColumnRef
        fn4 = pxt.udf(t, return_value=t.out3)
        res = u.select(result=fn4(22, u.a)).collect()['result']
        assert res == ['xyz grapefruit', 'xyz canteloupe']

        # return value is a custom dict
        fn5 = pxt.udf(
            t, return_value={'plus_five': t.out1, 'xyz': t.out3, 'abcxyz': pxtf.string.format('abc {0}', t.out3)}
        )
        res = u.select(result=fn5(22, u.a)).collect()['result']
        assert res == [
            {'plus_five': 27, 'xyz': 'xyz grapefruit', 'abcxyz': 'abc xyz grapefruit'},
            {'plus_five': 27, 'xyz': 'xyz canteloupe', 'abcxyz': 'abc xyz canteloupe'},
        ]

        fn6 = pxt.udf(t, return_value=t.in4.rotate(t.in1))
        u.select(fn6(22, 'starfruit', in4=u.b)).collect()


@pxt.udf
def udf6(name: str) -> str:
    return ''


evolving_udf: Optional[func.CallableFunction] = None<|MERGE_RESOLUTION|>--- conflicted
+++ resolved
@@ -934,8 +934,7 @@
             pxt.tools(pxt.functions.sum)  # type: ignore[arg-type]
         assert 'Aggregator UDFs cannot be used as tools' in str(exc_info.value)
 
-<<<<<<< HEAD
-    def test_retrieval_tool(self, reset_db) -> None:
+    def test_retrieval_tool(self, reset_db: None) -> None:
         t = pxt.create_table(
             'customers', {'customer_id': pxt.Required[pxt.String], 'name': pxt.Required[pxt.String], 'sales': pxt.Int}
         )
@@ -993,10 +992,7 @@
         assert [p.col_type for p in fn3.signature.parameters.values()] == [pxt.StringType()]
         assert fn3.comment() == "I'm a tool that LLMs can use to do stuff."
 
-    def test_from_table(self, reset_db):
-=======
     def test_from_table(self, reset_db: None) -> None:
->>>>>>> 174f5873
         schema = {'in1': pxt.Required[pxt.Int], 'in2': pxt.Required[pxt.String], 'in3': pxt.Float, 'in4': pxt.Image}
         t = pxt.create_table('test', schema)
         t.add_computed_column(out1=(t.in1 + 5))
