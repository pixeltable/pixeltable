--- conflicted
+++ resolved
@@ -21,13 +21,8 @@
 from pixeltable.utils.media_store import MediaStore
 
 from .utils import (assert_resultset_eq, create_table_data, get_audio_files, get_documents, get_image_files,
-<<<<<<< HEAD
                     get_multimedia_commons_video_uris, get_video_files, make_tbl, read_data_file, reload_catalog,
-                    skip_test_if_not_installed, strip_lines, validate_update_status)
-=======
-                    get_video_files, make_tbl, read_data_file, reload_catalog, skip_test_if_not_installed, strip_lines,
-                    validate_update_status, get_multimedia_commons_video_uris, ReloadTester)
->>>>>>> c61f0691
+                    skip_test_if_not_installed, strip_lines, validate_update_status, ReloadTester)
 
 
 class TestTable:
