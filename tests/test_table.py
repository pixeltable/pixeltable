import datetime
import math
import os
import random
from typing import Union, _GenericAlias

import av  # type: ignore[import-untyped]
import numpy as np
import pandas as pd
import PIL
import pytest
from jsonschema.exceptions import ValidationError

import pixeltable as pxt
import pixeltable.functions as pxtf
from pixeltable import catalog
from pixeltable import exceptions as excs
from pixeltable.io.external_store import MockProject
from pixeltable.iterators import FrameIterator
from pixeltable.utils.filecache import FileCache
from pixeltable.utils.media_store import MediaStore

from .utils import (assert_resultset_eq, create_table_data, get_audio_files, get_documents, get_image_files,
<<<<<<< HEAD
                    get_multimedia_commons_video_uris, get_video_files, make_tbl, read_data_file, reload_catalog,
                    skip_test_if_not_installed, validate_update_status)
=======
                    get_video_files, make_tbl, read_data_file, reload_catalog, skip_test_if_not_installed, strip_lines,
                    validate_update_status, get_multimedia_commons_video_uris)
>>>>>>> 2297cd78


class TestTable:
    # exc for a % 10 == 0
    @pxt.udf
    def f1(a: int) -> float:
        return a / (a % 10)

    # exception for a == None; this should not get triggered
    @pxt.udf
    def f2(a: float) -> float:
        return a + 1

    @pxt.expr_udf
    def add1(a: int) -> int:
        return a + 1

    @pxt.uda(update_types=[pxt.IntType()], value_type=pxt.IntType(), requires_order_by=True, allows_window=True)
    class window_fn:
        def __init__(self):
            pass

        def update(self, i: int) -> None:
            pass

        def value(self) -> int:
            return 1

    @pxt.expr_udf
    def add1(a: int) -> int:
        return a + 1

    def test_create(self, reset_db: None) -> None:
        pxt.create_dir('dir1')
        schema = {
            'c1': pxt.String,
            'c2': pxt.Int,
            'c3': pxt.Float,
            'c4': pxt.Timestamp,
        }
        tbl = pxt.create_table('test', schema)
        _ = pxt.create_table('dir1.test', schema)

        with pytest.raises(excs.Error):
            _ = pxt.create_table('1test', schema)
        with pytest.raises(excs.Error):
            _ = pxt.create_table('bad name', {'c1': pxt.String})
        with pytest.raises(excs.Error):
            _ = pxt.create_table('test', schema)
        with pytest.raises(excs.Error):
            _ = pxt.create_table('dir2.test2', schema)

        _ = pxt.list_tables()
        _ = pxt.list_tables('dir1')

        with pytest.raises(excs.Error):
            _ = pxt.list_tables('1dir')
        with pytest.raises(excs.Error):
            _ = pxt.list_tables('dir2')

        # test loading with new client
        reload_catalog()

        tbl = pxt.get_table('test')
        assert isinstance(tbl, catalog.InsertableTable)
        tbl.add_column(c5=pxt.Int)
        tbl.drop_column('c1')
        tbl.rename_column('c2', 'c17')

        pxt.move('test', 'test2')

        pxt.drop_table('test2')
        pxt.drop_table('dir1.test')

        with pytest.raises(excs.Error):
            pxt.drop_table('test')
        with pytest.raises(excs.Error):
            pxt.drop_table('dir1.test2')
        with pytest.raises(excs.Error):
            pxt.drop_table('.test2')

        with pytest.raises(excs.Error) as exc_info:
            _ = pxt.create_table('bad_col_name', {'pos': pxt.Int})
        assert "'pos' is a reserved name in pixeltable" in str(exc_info.value).lower()

        with pytest.raises(excs.Error) as exc_info:
            _ = pxt.create_table('test', {'add_column': pxt.Int})
        assert "'add_column' is a reserved name in pixeltable" in str(exc_info.value).lower()

        with pytest.raises(excs.Error) as exc_info:
            _ = pxt.create_table('test', {'insert': pxt.Int})
        assert "'insert' is a reserved name in pixeltable" in str(exc_info.value).lower()

    def test_columns(self, reset_db: None) -> None:  # noqa: PLR6301
        schema = {
            'c1': pxt.String,
            'c2': pxt.Int,
            'c3': pxt.Float,
            'c4': pxt.Timestamp,
        }
        t = pxt.create_table('test', schema)
        assert t.columns == ['c1', 'c2', 'c3', 'c4']

    def test_names(self, reset_db: None) -> None:
        pxt.create_dir('dir')
        pxt.create_dir('dir.subdir')
        for tbl_path, media_val in [('test', 'on_read'), ('dir.test', 'on_write'), ('dir.subdir.test', 'on_read')]:
            tbl = pxt.create_table(tbl_path, {'col': pxt.String}, media_validation=media_val)
            view = pxt.create_view(f'{tbl_path}_view', tbl, media_validation=media_val)
            snap = pxt.create_snapshot(f'{tbl_path}_snap', tbl, media_validation=media_val)
            assert tbl._path == tbl_path
            assert tbl._name == tbl_path.split('.')[-1]
            assert tbl._parent._path == '.'.join(tbl_path.split('.')[:-1])
            for t in (tbl, view, snap):
                assert t.get_metadata() == {
                    'base': None if t._base is None else t._base._path,
                    'comment': t._comment,
                    'is_view': isinstance(t, catalog.View),
                    'is_snapshot': t._tbl_version.is_snapshot,
                    'name': t._name,
                    'num_retained_versions': t._num_retained_versions,
                    'media_validation': media_val,
                    'parent': t._parent._path,
                    'path': t._path,
                    'schema': t._schema,
                    'schema_version': t._tbl_version.schema_version,
                    'version': t._version,
                }

    def test_media_validation(self, reset_db: None) -> None:
        tbl_schema = {
            'img': {'type': pxt.Image, 'media_validation': 'on_write'},
            'video': pxt.Video
        }
        t = pxt.create_table('test', tbl_schema, media_validation='on_read')
        assert t.get_metadata()['media_validation'] == 'on_read'
        assert t.img.col.media_validation == pxt.catalog.MediaValidation.ON_WRITE
        # table default applies
        assert t.video.col.media_validation == pxt.catalog.MediaValidation.ON_READ

        v_schema = {
            'doc': {'type': pxt.Document, 'media_validation': 'on_read'},
            'audio': pxt.Audio
        }
        v = pxt.create_view('test_view', t, additional_columns=v_schema, media_validation='on_write')
        assert v.get_metadata()['media_validation'] == 'on_write'
        assert v.doc.col.media_validation == pxt.catalog.MediaValidation.ON_READ
        # view default applies
        assert v.audio.col.media_validation == pxt.catalog.MediaValidation.ON_WRITE
        # flags for base still apply
        assert v.img.col.media_validation == pxt.catalog.MediaValidation.ON_WRITE
        assert v.video.col.media_validation == pxt.catalog.MediaValidation.ON_READ

        with pytest.raises(excs.Error) as exc_info:
            _ = pxt.create_table(
                'validation_error', {'img': pxt.Image}, media_validation='wrong_value')
        assert "media_validation must be one of: ['on_read', 'on_write']" in str(exc_info.value)

        with pytest.raises(excs.Error) as exc_info:
            _ = pxt.create_table(
                'validation_error', {'img': {'type': pxt.Image, 'media_validation': 'wrong_value'}})
        assert "media_validation must be one of: ['on_read', 'on_write']" in str(exc_info.value)

    def test_validate_on_read(self, reset_db: None) -> None:
        files = get_video_files(include_bad_video=True)
        rows = [{'media': f, 'is_bad_media': f.endswith('bad_video.mp4')} for f in files]
        schema = {'media': pxt.Video, 'is_bad_media': pxt.Bool}

        on_read_tbl = pxt.create_table('read_validated', schema, media_validation='on_read')
        validate_update_status(on_read_tbl.insert(rows), len(rows))
        on_read_res = (
            on_read_tbl.select(
                on_read_tbl.media, on_read_tbl.media.localpath, on_read_tbl.media.errortype, on_read_tbl.media.errormsg,
                on_read_tbl.is_bad_media
            ).collect()
        )

        on_write_tbl = pxt.create_table('write_validated', schema, media_validation='on_write')
        status = on_write_tbl.insert(rows, on_error='ignore')
        assert status.num_excs == 2  # 1 row with exceptions in the media col and the index col
        on_write_res = (
            on_write_tbl.select(
                on_write_tbl.media, on_write_tbl.media.localpath, on_write_tbl.media.errortype,
                on_write_tbl.media.errormsg, on_write_tbl.is_bad_media
            ).collect()
        )
        assert_resultset_eq(on_read_res, on_write_res)

        reload_catalog()
        on_read_tbl = pxt.get_table('read_validated')
        on_read_res = (
            on_read_tbl.select(
                on_read_tbl.media, on_read_tbl.media.localpath, on_read_tbl.media.errortype, on_read_tbl.media.errormsg,
                on_read_tbl.is_bad_media
            ).collect()
        )
        assert_resultset_eq(on_read_res, on_write_res)

    def test_validate_on_read_with_computed_col(self, reset_db: None) -> None:
        files = get_video_files(include_bad_video=True)
        rows = [{'media': f, 'is_bad_media': f.endswith('bad_video.mp4')} for f in files]
        schema = {'media': pxt.Video, 'is_bad_media': pxt.Bool, 'stage': pxt.Required[pxt.Int]}

        # we are testing a nonsensical scenario: a computed column that references a read-validated media column,
        # which forces validation
        on_read_tbl = pxt.create_table('read_validated', schema, media_validation='on_read')
        on_read_tbl.add_column(md=on_read_tbl.media.get_metadata())
        status = on_read_tbl.insert(({**r, 'stage': 0} for r in rows), on_error='ignore')
        assert status.num_excs == 1
        on_read_res_1 = (
            on_read_tbl
            .select(
                on_read_tbl.media, on_read_tbl.media.localpath, on_read_tbl.media.errortype, on_read_tbl.media.errormsg,
                on_read_tbl.is_bad_media, on_read_tbl.md
            )
            .order_by(on_read_tbl.media)
            .collect()
        )

        reload_catalog()
        on_read_tbl = pxt.get_table('read_validated')
        # we can still insert into the table after a catalog reload, and the result is the same
        status = on_read_tbl.insert(({**r, 'stage': 1} for r in rows), on_error='ignore')
        assert status.num_excs == 1
        on_read_res_2 = (
            on_read_tbl
            .where(on_read_tbl.stage == 1)
            .select(
                on_read_tbl.media, on_read_tbl.media.localpath, on_read_tbl.media.errortype, on_read_tbl.media.errormsg,
                on_read_tbl.is_bad_media, on_read_tbl.md
            )
            .order_by(on_read_tbl.media)
            .collect()
        )
        assert_resultset_eq(on_read_res_1, on_read_res_2)

    def test_create_from_df(self, test_tbl: pxt.Table) -> None:
        t = pxt.get_table('test_tbl')
        df1 = t.where(t.c2 >= 50).order_by(t.c2, asc=False).select(t.c2, t.c3, t.c7, t.c2 + 26, t.c1.contains('19'))
        t1 = pxt.create_table('test1', df1)
        assert t1._schema == df1.schema
        assert t1.collect() == df1.collect()

        from pixeltable.functions import sum
        t.add_column(c2mod=t.c2 % 5)
        df2 = t.group_by(t.c2mod).select(t.c2mod, sum(t.c2))
        t2 = pxt.create_table('test2', df2)
        assert t2._schema == df2.schema
        assert t2.collect() == df2.collect()

        with pytest.raises(excs.Error) as exc_info:
            _ = pxt.create_table('test3', ['I am a string.'])
        assert '`schema_or_df` must be either a schema dictionary or a Pixeltable DataFrame' in str(exc_info.value)

    # Test the various combinations of type hints available in schema definitions and validate that they map to the
    # correct ColumnType instances.
    def test_schema_types(self, reset_db: None) -> None:
        test_columns: dict[str, Union[type, _GenericAlias]] = {
            'str_col': pxt.String,
            'req_str_col': pxt.Required[pxt.String],
            'int_col': pxt.Int,
            'req_int_col': pxt.Required[pxt.Int],
            'float_col': pxt.Float,
            'req_float_col': pxt.Required[pxt.Float],
            'bool_col': pxt.Bool,
            'req_bool_col': pxt.Required[pxt.Bool],
            'ts_col': pxt.Timestamp,
            'req_ts_col': pxt.Required[pxt.Timestamp],
            'json_col': pxt.Json,
            'req_json_col': pxt.Required[pxt.Json],
            'array_col': pxt.Array[(5, None, 3), pxt.Int],
            'req_array_col': pxt.Required[pxt.Array[(5, None, 3), pxt.Int]],
            'img_col': pxt.Image,
            'req_img_col': pxt.Required[pxt.Image],
            'spec_img_col': pxt.Image[(300, 300), 'RGB'],
            'req_spec_img_col': pxt.Required[pxt.Image[(300, 300), 'RGB']],
            'video_col': pxt.Video,
            'req_video_col': pxt.Required[pxt.Video],
            'audio_col': pxt.Audio,
            'req_audio_col': pxt.Required[pxt.Audio],
            'doc_col': pxt.Document,
            'req_doc_col': pxt.Required[pxt.Document],
        }

        t = pxt.create_table('test', test_columns)

        # Test all the types with add_column as well
        for col_name, col_type in test_columns.items():
            t.add_column(**{f'added_{col_name}': col_type})

        expected_schema = {
            'str_col': pxt.StringType(nullable=True),
            'req_str_col': pxt.StringType(nullable=False),
            'int_col': pxt.IntType(nullable=True),
            'req_int_col': pxt.IntType(nullable=False),
            'float_col': pxt.FloatType(nullable=True),
            'req_float_col': pxt.FloatType(nullable=False),
            'bool_col': pxt.BoolType(nullable=True),
            'req_bool_col': pxt.BoolType(nullable=False),
            'ts_col': pxt.TimestampType(nullable=True),
            'req_ts_col': pxt.TimestampType(nullable=False),
            'json_col': pxt.JsonType(nullable=True),
            'req_json_col': pxt.JsonType(nullable=False),
            'array_col': pxt.ArrayType((5, None, 3), dtype=pxt.IntType(), nullable=True),
            'req_array_col': pxt.ArrayType((5, None, 3), dtype=pxt.IntType(), nullable=False),
            'img_col': pxt.ImageType(nullable=True),
            'req_img_col': pxt.ImageType(nullable=False),
            'spec_img_col': pxt.ImageType(width=300, height=300, mode='RGB', nullable=True),
            'req_spec_img_col': pxt.ImageType(width=300, height=300, mode='RGB', nullable=False),
            'video_col': pxt.VideoType(nullable=True),
            'req_video_col': pxt.VideoType(nullable=False),
            'audio_col': pxt.AudioType(nullable=True),
            'req_audio_col': pxt.AudioType(nullable=False),
            'doc_col': pxt.DocumentType(nullable=True),
            'req_doc_col': pxt.DocumentType(nullable=False),
        }
        expected_schema.update({
            f'added_{col_name}': col_type for col_name, col_type in expected_schema.items()
        })

        assert t._schema == expected_schema

        expected_strings = [
            'String',
            'Required[String]',
            'Int',
            'Required[Int]',
            'Float',
            'Required[Float]',
            'Bool',
            'Required[Bool]',
            'Timestamp',
            'Required[Timestamp]',
            'Json',
            'Required[Json]',
            'Array[(5, None, 3), Int]',
            'Required[Array[(5, None, 3), Int]]',
            'Image',
            'Required[Image]',
            "Image[(300, 300), 'RGB']",
            "Required[Image[(300, 300), 'RGB']]",
            'Video',
            'Required[Video]',
            'Audio',
            'Required[Audio]',
            'Document',
            'Required[Document]',
        ]
        df = t._col_descriptor()
        assert list(df['Type']) == expected_strings + expected_strings

    def test_empty_table(self, reset_db: None) -> None:
        with pytest.raises(excs.Error) as exc_info:
            pxt.create_table('empty_table', {})
        assert 'Table schema is empty' in str(exc_info.value)

    def test_drop_table(self, test_tbl: pxt.Table) -> None:
        t = pxt.get_table('test_tbl')
        pxt.drop_table('test_tbl')
        with pytest.raises(excs.Error) as exc_info:
            _ = pxt.get_table('test_tbl')
        assert 'no such path: test_tbl' in str(exc_info.value).lower()
        with pytest.raises(excs.Error) as exc_info:
            _ = t.show(1)
        assert 'table test_tbl has been dropped' in str(exc_info.value).lower()

    def test_drop_table_via_handle(self, test_tbl: pxt.Table) -> None:
        t = pxt.create_table('test1', {'c1': pxt.String})
        pxt.drop_table(t)
        with pytest.raises(excs.Error) as exc_info:
            _ = pxt.get_table('test1')
        assert 'no such path: test1' in str(exc_info.value).lower()
        with pytest.raises(excs.Error) as exc_info:
            _ = t.show(1)
        assert 'table test1 has been dropped' in str(exc_info.value).lower()
        t = pxt.create_table('test2', {'c1': pxt.String})
        t = pxt.get_table('test2')
        pxt.drop_table(t)
        with pytest.raises(excs.Error) as exc_info:
            _ = pxt.get_table('test2')
        assert 'no such path: test2' in str(exc_info.value).lower()
        with pytest.raises(excs.Error) as exc_info:
            _ = t.show(1)
        assert 'table test2 has been dropped' in str(exc_info.value).lower()
        t = pxt.create_table('test3', {'c1': pxt.String})
        v = pxt.create_view('view3', t)
        pxt.drop_table(v)
        with pytest.raises(excs.Error) as exc_info:
            _ = pxt.get_table('view3')
        assert 'no such path: view3' in str(exc_info.value).lower()
        with pytest.raises(excs.Error) as exc_info:
            _ = v.show(1)
        assert 'view view3 has been dropped' in str(exc_info.value).lower()
        _ = pxt.get_table('test3')
        v = pxt.create_view('view4', t)
        v = pxt.get_table('view4')
        pxt.drop_table(v)
        with pytest.raises(excs.Error) as exc_info:
            _ = pxt.get_table('view4')
        assert 'no such path: view4' in str(exc_info.value).lower()
        with pytest.raises(excs.Error) as exc_info:
            _ = v.show(1)
        assert 'view view4 has been dropped' in str(exc_info.value).lower()
        _ = pxt.get_table('test3')
        pxt.drop_table(t)

    def test_drop_table_force(self, test_tbl: pxt.Table) -> None:
        t = pxt.get_table('test_tbl')
        v1 = pxt.create_view('v1', t)
        v2 = pxt.create_view('v2', t)
        v3 = pxt.create_view('v3', v1)
        v4 = pxt.create_view('v4', v2)
        v5 = pxt.create_view('v5', t)
        assert len(pxt.list_tables()) == 6
        pxt.drop_table('v2', force=True)  # Drops v2 and v4, but not the others
        assert len(pxt.list_tables()) == 4
        pxt.drop_table('test_tbl', force=True)  # Drops everything else
        assert len(pxt.list_tables()) == 0

    def test_drop_table_force_via_handle(self, test_tbl: pxt.Table) -> None:
        t = pxt.get_table('test_tbl')
        v1 = pxt.create_view('v1', t)
        v2 = pxt.create_view('v2', t)
        v3 = pxt.create_view('v3', v1)
        v4 = pxt.create_view('v4', v2)
        v5 = pxt.create_view('v5', t)
        assert len(pxt.list_tables()) == 6
        pxt.drop_table(v2, force=True)  # Drops v2 and v4, but not the others
        assert len(pxt.list_tables()) == 4
        assert 'v2' not in pxt.list_tables()
        assert 'v4' not in pxt.list_tables()
        pxt.drop_table(t, force=True)  # Drops everything else
        assert len(pxt.list_tables()) == 0


    @pytest.mark.skip(reason='Skip until we figure out the right API for altering table attributes')
    def test_table_attrs(self, reset_db: None) -> None:
        schema = {'c': pxt.String}
        num_retained_versions = 20
        comment = 'This is a table.'
        tbl = pxt.create_table('test_table_attrs', schema, num_retained_versions=num_retained_versions, comment=comment)
        assert tbl._num_retained_versions == num_retained_versions
        assert tbl._comment == comment
        new_num_retained_versions = 30
        new_comment = 'This is an updated table.'
        tbl._num_retained_versions = new_num_retained_versions
        assert tbl._num_retained_versions == new_num_retained_versions
        tbl._comment = new_comment
        assert tbl._comment == new_comment
        tbl.revert()
        assert tbl._comment == comment
        tbl.revert()
        assert tbl._num_retained_versions == num_retained_versions

    def test_image_table(self, reset_db: None) -> None:
        n_sample_rows = 20
        schema = {
            'img': pxt.Image,
            'category': pxt.String,
            'split': pxt.String,
            'img_literal': pxt.Image,
        }
        tbl = pxt.create_table('test', schema)
        assert MediaStore.count(tbl._id) == 0

        rows = read_data_file('imagenette2-160', 'manifest.csv', ['img'])
        sample_rows = random.sample(rows, n_sample_rows)

        # add literal image data and column
        for r in rows:
            with open(r['img'], 'rb') as f:
                r['img_literal'] = f.read()

        tbl.insert(sample_rows)
        assert MediaStore.count(tbl._id) == n_sample_rows

        # compare img and img_literal
        # TODO: make tbl.select(tbl.img == tbl.img_literal) work
        tdf = tbl.select(tbl.img, tbl.img_literal).show()
        pdf = tdf.to_pandas()
        for tup in pdf.itertuples():
            assert tup.img == tup.img_literal

        # Test adding stored image transformation
        tbl.add_column(rotated=tbl.img.rotate(30), stored=True)
        assert MediaStore.count(tbl._id) == 2 * n_sample_rows

        # Test MediaStore.stats()
        stats = list(filter(lambda x: x[0] == tbl._id, MediaStore.stats()))
        assert len(stats) == 2  # Two columns
        assert stats[0][2] == n_sample_rows  # Each column has n_sample_rows associated images
        assert stats[1][2] == n_sample_rows

        # Test that version-specific images are cleared when table is reverted
        tbl.revert()
        assert MediaStore.count(tbl._id) == n_sample_rows

        # Test that all stored images are cleared when table is dropped
        pxt.drop_table('test')
        assert MediaStore.count(tbl._id) == 0

    def test_schema_spec(self, reset_db: None) -> None:
        with pytest.raises(excs.Error) as exc_info:
            pxt.create_table('test', {'c 1': pxt.Int})
        assert 'invalid column name' in str(exc_info.value).lower()

        with pytest.raises(excs.Error) as exc_info:
            pxt.create_table('test', {'c1': {}})
        assert "'type' or 'value' must be specified" in str(exc_info.value)

        with pytest.raises(excs.Error) as exc_info:
            pxt.create_table('test', {'c1': {'xyz': pxt.Int}})
        assert "invalid key 'xyz'" in str(exc_info.value)

        with pytest.raises(excs.Error) as exc_info:
            pxt.create_table('test', {'c1': {'stored': True}})
        assert "'type' or 'value' must be specified" in str(exc_info.value)

        with pytest.raises(excs.Error) as exc_info:
            pxt.create_table('test', {'c1': {'type': 'string'}})
        assert 'must be a type or ColumnType' in str(exc_info.value)

        with pytest.raises(excs.Error) as exc_info:
            pxt.create_table('test', {'c1': {'value': 1, 'type': pxt.String}})
        assert "'type' is redundant" in str(exc_info.value)

        with pytest.raises(excs.Error) as exc_info:
            pxt.create_table('test', {'c1': {'value': pytest}})
        assert 'value must be a Pixeltable expression' in str(exc_info.value)

        with pytest.raises(excs.Error) as exc_info:

            def f() -> float:
                return 1.0

            pxt.create_table('test', {'c1': {'value': f}})
        assert 'value must be a Pixeltable expression' in str(exc_info.value)

        with pytest.raises(excs.Error) as exc_info:
            pxt.create_table('test', {'c1': {'type': pxt.String, 'stored': 'true'}})
        assert '"stored" must be a bool' in str(exc_info.value)

        with pytest.raises(excs.Error) as exc_info:
            pxt.create_table('test', {'c1': pxt.Required[pxt.String]}, primary_key='c2')
        assert 'primary key column c2 not found' in str(exc_info.value).lower()

        with pytest.raises(excs.Error) as exc_info:
            pxt.create_table('test', {'c1': pxt.Required[pxt.String]}, primary_key=['c1', 'c2'])
        assert 'primary key column c2 not found' in str(exc_info.value).lower()

        with pytest.raises(excs.Error) as exc_info:
            pxt.create_table('test', {'c1': pxt.Required[pxt.String]}, primary_key=['c2'])
        assert 'primary key column c2 not found' in str(exc_info.value).lower()

        with pytest.raises(excs.Error) as exc_info:
            pxt.create_table('test', {'c1': pxt.Required[pxt.String]}, primary_key=0)
        assert 'primary_key must be a' in str(exc_info.value).lower()

        with pytest.raises(excs.Error) as exc_info:
            pxt.create_table('test', {'c1': pxt.String}, primary_key='c1')
        assert 'cannot be nullable' in str(exc_info.value).lower()

        for badtype, name, suggestion in [
            (str, 'str', 'pxt.String'),
            (int, 'int', 'pxt.Int'),
            (float, 'float', 'pxt.Float'),
            (bool, 'bool', 'pxt.Bool'),
            (datetime.datetime, 'datetime.datetime', 'pxt.Timestamp'),
            (list, 'list', 'pxt.Json'),
            (dict, 'dict', 'pxt.Json'),
            (PIL.Image.Image, 'PIL.Image.Image', 'pxt.Image'),
        ]:
            with pytest.raises(excs.Error) as exc_info:
                pxt.create_table('test', {'c1': badtype})
            assert f'Standard Python type `{name}` cannot be used here; use `{suggestion}` instead' in str(exc_info.value)

    def check_bad_media(
        self, rows: list[tuple[str, bool]], col_type: type, validate_local_path: bool = True
    ) -> None:
        schema = {
            'media': col_type,
            'is_bad_media': pxt.Bool,
        }
        tbl = pxt.create_table('test', schema)

        assert len(rows) > 0
        total_bad_rows = sum([int(row['is_bad_media']) for row in rows])
        assert total_bad_rows > 0

        # Mode 1: Validation error on bad input (default)
        # we ignore the exact error here, because it depends on the media type
        with pytest.raises(excs.Error):
            tbl.insert(rows, on_error='abort')

        # Mode 2: ignore_errors=True, store error information in table
        status = tbl.insert(rows, on_error='ignore')
        _ = tbl.select(tbl.media, tbl.media.errormsg).show()
        assert status.num_rows == len(rows)
        assert status.num_excs >= total_bad_rows

        # check that we have the right number of bad and good rows
        assert tbl.where(tbl.is_bad_media == True).count() == total_bad_rows
        assert tbl.where(tbl.is_bad_media == False).count() == len(rows) - total_bad_rows

        # check error type is set correctly
        assert tbl.where((tbl.is_bad_media == True) & (tbl.media.errortype == None)).count() == 0
        assert (
            tbl.where((tbl.is_bad_media == False) & (tbl.media.errortype == None)).count() == len(rows) - total_bad_rows
        )

        # check fileurl is set for valid images, and check no file url is set for bad images
        assert tbl.where((tbl.is_bad_media == False) & (tbl.media.fileurl == None)).count() == 0
        assert tbl.where((tbl.is_bad_media == True) & (tbl.media.fileurl != None)).count() == 0

        if validate_local_path:
            # check that tbl.media is a valid local path
            paths = tbl.where(tbl.media != None).select(output=tbl.media).collect()['output']
            for path in paths:
                assert os.path.exists(path) and os.path.isfile(path)

<<<<<<< HEAD
    def test_validate_json(self, reset_db) -> None:
        json_schema = {
            'properties': {
                'a': {'type': 'string'},
                'b': {'type': 'integer'},
                'c': {'type': 'number'},
                'd': {'type': 'boolean'},
            },
            'required': ['a', 'b'],
        }
        
        t = pxt.create_table('test', {
            'json_col': pxt.Json[json_schema]
        })
        t.insert(json_col={'a': 'coconuts', 'b': 1, 'c': 3.0, 'd': True})
        t.update({'json_col': {'a': 'mangoes', 'b': 2}})  # Omit optional properties

        with pytest.raises(ValidationError) as exc_info:
            t.insert(json_col={'a': 'apples', 'b': 'elephant'})  # Wrong type
        assert "'elephant' is not of type 'integer'" in str(exc_info.value)

        with pytest.raises(ValidationError) as exc_info:
            t.insert(json_col={'a': 'apples'})  # Missing required field
        assert "'b' is a required property" in str(exc_info.value)

        with pytest.raises(excs.Error) as exc_info:
            t.update({'json_col': {'a': 'apples'}})  # Validation error on update
        assert "is not compatible with the type of column json_col" in str(exc_info.value)

    def test_validate_image(self, reset_db) -> None:
=======
    def test_validate_image(self, reset_db: None) -> None:
>>>>>>> 2297cd78
        rows = read_data_file('imagenette2-160', 'manifest_bad.csv', ['img'])
        rows = [{'media': r['img'], 'is_bad_media': r['is_bad_image']} for r in rows]
        self.check_bad_media(rows, pxt.Image, validate_local_path=False)

    def test_validate_video(self, reset_db: None) -> None:
        files = get_video_files(include_bad_video=True)
        rows = [{'media': f, 'is_bad_media': f.endswith('bad_video.mp4')} for f in files]
        self.check_bad_media(rows, pxt.Video)

    def test_validate_audio(self, reset_db: None) -> None:
        files = get_audio_files(include_bad_audio=True)
        rows = [{'media': f, 'is_bad_media': f.endswith('bad_audio.mp3')} for f in files]
        self.check_bad_media(rows, pxt.Audio)

    def test_validate_docs(self, reset_db: None) -> None:
        skip_test_if_not_installed('mistune')
        valid_doc_paths = get_documents()
        invalid_doc_paths = [get_video_files()[0], get_audio_files()[0], get_image_files()[0]]
        doc_paths = valid_doc_paths + invalid_doc_paths
        is_valid = [True] * len(valid_doc_paths) + [False] * len(invalid_doc_paths)
        rows = [{'media': f, 'is_bad_media': not is_valid} for f, is_valid in zip(doc_paths, is_valid)]
        self.check_bad_media(rows, pxt.Document)

    def test_validate_external_url(self, reset_db: None) -> None:
        skip_test_if_not_installed('boto3')
        rows = [
            {'media': 's3://open-images-dataset/validation/doesnotexist.jpg', 'is_bad_media': True},
            {'media': 'https://archive.random.org/download?file=2024-01-28.bin', 'is_bad_media': True},  # 403 error
            {'media': 's3://open-images-dataset/validation/3c02ca9ec9b2b77b.jpg', 'is_bad_media': True},  # wrong media
            # test s3 url
            {
                'media': 's3://multimedia-commons/data/videos/mp4/ffe/ff3/ffeff3c6bf57504e7a6cecaff6aefbc9.mp4',
                'is_bad_media': False,
            },
            # test http url
            {
                'media': 'https://raw.githubusercontent.com/pixeltable/pixeltable/d8b91c5/tests/data/videos/bangkok_half_res.mp4',
                'is_bad_media': False,
            },
        ]
        self.check_bad_media(rows, pxt.Video)

    def test_create_s3_image_table(self, reset_db: None) -> None:
        skip_test_if_not_installed('boto3')
        tbl = pxt.create_table('test', {'img': pxt.Image})
        # this is needed because reload_db() doesn't call TableVersion.drop(), which would
        # clear the file cache
        # TODO: change reset_catalog() to drop tables
        FileCache.get().clear()
        cache_stats = FileCache.get().stats()
        assert cache_stats.num_requests == 0, f'{str(cache_stats)} tbl_id={tbl._id}'
        # add computed column to make sure that external files are cached locally during insert
        tbl.add_column(rotated=tbl.img.rotate(30), stored=True)
        urls = [
            's3://open-images-dataset/validation/3c02ca9ec9b2b77b.jpg',
            's3://open-images-dataset/validation/3c13e0015b6c3bcf.jpg',
            's3://open-images-dataset/validation/3ba5380490084697.jpg',
            's3://open-images-dataset/validation/3afeb4b34f90c0cf.jpg',
            's3://open-images-dataset/validation/3b07a2c0d5c0c789.jpg',
        ]

        validate_update_status(tbl.insert({'img': url} for url in urls), expected_rows=len(urls))
        # check that we populated the cache
        cache_stats = FileCache.get().stats()
        assert cache_stats.num_requests == len(urls), f'{str(cache_stats)} tbl_id={tbl._id}'
        assert cache_stats.num_hits == 0
        assert FileCache.get().num_files() == len(urls)
        assert FileCache.get().num_files(tbl._id) == len(urls)
        assert FileCache.get().avg_file_size() > 0

        # query: we read from the cache
        _ = tbl.collect()
        cache_stats = FileCache.get().stats()
        assert cache_stats.num_requests == 2 * len(urls)
        assert cache_stats.num_hits == len(urls)

        # after clearing the cache, we need to re-fetch the files
        FileCache.get().clear()
        _ = tbl.collect()
        cache_stats = FileCache.get().stats()
        assert cache_stats.num_requests == len(urls)
        assert cache_stats.num_hits == 0

        # start with fresh client and FileCache instance to test FileCache initialization with pre-existing files
        reload_catalog()
        FileCache.init()
        t = pxt.get_table('test')
        _ = t.collect()
        cache_stats = FileCache.get().stats()
        assert cache_stats.num_requests == len(urls)
        assert cache_stats.num_hits == len(urls)

        # dropping the table also clears the file cache
        pxt.drop_table('test')
        cache_stats = FileCache.get().stats()
        assert cache_stats.total_size == 0

    def test_video_url(self, reset_db: None) -> None:
        skip_test_if_not_installed('boto3')
        schema = {
            'payload': pxt.Int,
            'video': pxt.Video,
        }
        tbl = pxt.create_table('test', schema)
        url = 's3://multimedia-commons/data/videos/mp4/ffe/ff3/ffeff3c6bf57504e7a6cecaff6aefbc9.mp4'
        tbl.insert(payload=1, video=url)
        row = tbl.select(tbl.video.fileurl, tbl.video.localpath).collect()[0]
        assert row['video_fileurl'] == url
        # row[1] contains valid path to an mp4 file
        local_path = row['video_localpath']
        assert os.path.exists(local_path) and os.path.isfile(local_path)
        with av.open(local_path) as container:
             assert container.streams.video[0].codec_context.name == 'h264'

    def test_create_video_table(self, reset_db: None) -> None:
        skip_test_if_not_installed('boto3')
        tbl = pxt.create_table('test_tbl', {'payload': pxt.Int, 'video': pxt.Video})
        view = pxt.create_view('test_view', tbl, iterator=FrameIterator.create(video=tbl.video, fps=0))
        view.add_column(c1=view.frame.rotate(30), stored=True)
        view.add_column(c2=view.c1.rotate(40), stored=False)
        view.add_column(c3=view.c2.rotate(50), stored=True)
        # a non-materialized column that refers to another non-materialized column
        view.add_column(c4=view.c2.rotate(60), stored=False)

        # cols computed with window functions are stored by default
        view.add_column(c5=self.window_fn(view.frame_idx, 1, group_by=view.video))

        # reload to make sure that metadata gets restored correctly
        reload_catalog()
        tbl = pxt.get_table('test_tbl')
        view = pxt.get_table('test_view')
        # we're inserting only a single row and the video column is not in position 0
        url = 's3://multimedia-commons/data/videos/mp4/ffe/ff3/ffeff3c6bf57504e7a6cecaff6aefbc9.mp4'
        status = tbl.insert(payload=1, video=url)
        assert status.num_excs == 0
        # * 2: we have 2 stored img cols
        assert MediaStore.count(view._id) == view.count() * 2
        # also insert a local file
        tbl.insert(payload=1, video=get_video_files()[0])
        assert MediaStore.count(view._id) == view.count() * 2

        # TODO: test inserting Nulls
        # status = tbl.insert(payload=1, video=None)
        # assert status.num_excs == 0

        # revert() clears stored images
        tbl.revert()
        tbl.revert()
        assert MediaStore.count(view._id) == 0

        with pytest.raises(excs.Error):
            # can't drop frame col
            view.drop_column('frame')
        with pytest.raises(excs.Error):
            # can't drop frame_idx col
            view.drop_column('frame_idx')

        # drop() clears stored images and the cache
        tbl.insert(payload=1, video=get_video_files()[0])
        with pytest.raises(excs.Error) as exc_info:
            pxt.drop_table('test_tbl')
        assert 'has dependents: test_view' in str(exc_info.value)
        pxt.drop_table('test_view')
        pxt.drop_table('test_tbl')
        assert MediaStore.count(view._id) == 0

    def test_video_urls(self, reset_db: None) -> None:
        skip_test_if_not_installed('boto3')
        tbl = pxt.create_table('test', {'video': pxt.Video})

        # create a list of uris with duplicates, to test the duplicate-handling logic of CachePrefetchNode
        uris = get_multimedia_commons_video_uris(n=pxt.exec.CachePrefetchNode.BATCH_SIZE * 2)
        uris = [uri for uri in uris for _ in range(10)]
        random.seed(0)
        random.shuffle(uris)

        # clearing the file cache here makes the tests fail on Windows
        # TODO: investigate why
        #FileCache.get().clear()  # make sure we need to download the files
        validate_update_status(tbl.insert({'video': uri} for uri in uris), expected_rows=len(uris))
        row = tbl.select(tbl.video.fileurl, tbl.video.localpath).head(1)[0]
        assert row['video_fileurl'] == uris[0]
        # tbl.video.localpath contains valid path to an mp4 file
        local_path = row['video_localpath']
        assert os.path.exists(local_path) and os.path.isfile(local_path)
        with av.open(local_path) as container:
            assert container.streams.video[0].codec_context.name == 'h264'

    def test_insert_nulls(self, reset_db: None) -> None:
        schema = {
            'c1': pxt.String,
            'c2': pxt.Int,
            'c3': pxt.Float,
            'c4': pxt.Bool,
            'c5': pxt.Array[(2, 3), pxt.Int],
            'c6': pxt.Json,
            'c7': pxt.Image,
            'c8': pxt.Video,
        }
        t = pxt.create_table('test1', schema)
        status = t.insert(c1='abc')
        assert status.num_rows == 1
        assert status.num_excs == 0

    def test_insert(self, reset_db: None) -> None:
        schema = {
            'c1': pxt.Required[pxt.String],
            'c2': pxt.Required[pxt.Int],
            'c3': pxt.Required[pxt.Float],
            'c4': pxt.Required[pxt.Bool],
            'c5': pxt.Required[pxt.Array[(2, 3), pxt.Int]],
            'c6': pxt.Required[pxt.Json],
            'c7': pxt.Required[pxt.Image],
            'c8': pxt.Required[pxt.Video],
        }
        tbl_name = 'test1'
        t = pxt.create_table(tbl_name, schema)
        rows = create_table_data(t)
        status = t.insert(rows)
        assert status.num_rows == len(rows)
        assert status.num_excs == 0

        # alternate (kwargs) insert syntax
        status = t.insert(
            c1='string',
            c2=91,
            c3=1.0,
            c4=True,
            c5=np.ones((2, 3), dtype=np.dtype(np.int64)),
            c6={'key': 'val'},
            c7=get_image_files()[0],
            c8=get_video_files()[0],
        )
        assert status.num_rows == 1
        assert status.num_excs == 0

        # drop column, then add it back; insert still works
        t.drop_column('c4')
        t.add_column(c4=pxt.Bool)
        reload_catalog()
        t = pxt.get_table(tbl_name)
        status = t.insert(rows)
        assert status.num_rows == len(rows)
        assert status.num_excs == 0

        # empty input
        with pytest.raises(excs.Error) as exc_info:
            t.insert([])
        assert 'empty' in str(exc_info.value)

        # missing column
        with pytest.raises(excs.Error) as exc_info:
            # drop first column
            col_names = list(rows[0].keys())[1:]
            new_rows = [{col_name: row[col_name] for col_name in col_names} for row in rows]
            t.insert(new_rows)
        assert 'Missing' in str(exc_info.value)

        # incompatible schema
        for (col_name, col_type), value_col_name in zip(
            schema.items(), ['c2', 'c3', 'c5', 'c5', 'c6', 'c7', 'c2', 'c2']
        ):
            pxt.drop_table(tbl_name, ignore_errors=True)
            t = pxt.create_table(tbl_name, {col_name: col_type})
            with pytest.raises(excs.Error) as exc_info:
                t.insert({col_name: r[value_col_name]} for r in rows)
            assert 'expected' in str(exc_info.value).lower()

        # rows not list of dicts
        pxt.drop_table(tbl_name, ignore_errors=True)
        t = pxt.create_table(tbl_name, {'c1': pxt.String})
        with pytest.raises(excs.Error) as exc_info:
            t.insert(['1'])
        assert 'list of dictionaries' in str(exc_info.value)

        # bad null value
        pxt.drop_table(tbl_name, ignore_errors=True)
        t = pxt.create_table(tbl_name, {'c1': pxt.Required[pxt.String]})
        with pytest.raises(excs.Error) as exc_info:
            t.insert(c1=None)
        assert 'expected non-None' in str(exc_info.value)

        # bad array literal
        pxt.drop_table(tbl_name, ignore_errors=True)
        t = pxt.create_table(tbl_name, {'c5': pxt.Array[(2, 3), pxt.Int]})
        with pytest.raises(excs.Error) as exc_info:
            t.insert(c5=np.ndarray((3, 2)))
        assert 'expected ndarray((2, 3)' in str(exc_info.value)

        # test that insert skips expression evaluation for
        # any columns that are not part of the current schema.
        @pxt.udf(_force_stored=True)
        def bad_udf(x: str) -> str:
            assert False
        t = pxt.create_table('test', {'str_col': pxt.String})
        t.add_column(bad=bad_udf(t.str_col))  # Succeeds because the table has no data
        t.drop_column('bad')
        t.insert(str_col='Hello there.') # Succeeds because column 'bad' is dropped
        pxt.drop_table('test')

    def test_insert_string_with_null(self, reset_db) -> None:
        t = pxt.create_table('test', {'c1': pxt.String})

        t.insert([{'c1': 'this is a python\x00string'}])
        assert t.count() == 1
        for tup in t.collect():
            assert tup['c1'] == 'this is a python string'

    def test_query(self, reset_db: None) -> None:
        skip_test_if_not_installed('boto3')
        col_names = ['c1', 'c2', 'c3', 'c4', 'c5']
        t = make_tbl('test', col_names)
        rows = create_table_data(t)
        t.insert(rows)
        _ = t.show(n=0)

        # test querying existing table
        reload_catalog()
        t2 = pxt.get_table('test')
        _ = t2.show(n=0)

    def test_batch_update(self, test_tbl: pxt.Table) -> None:
        t = test_tbl
        num_rows = t.count()
        # update existing rows
        validate_update_status(t.batch_update([{'c1': '1', 'c2': 1}, {'c1': '2', 'c2': 2}]), expected_rows=2)
        assert t.count() == num_rows  # make sure we didn't lose any rows
        assert t.where(t.c2 == 1).collect()[0]['c1'] == '1'
        assert t.where(t.c2 == 2).collect()[0]['c1'] == '2'
        # the same, but with _rowid
        validate_update_status(
            t.batch_update([{'c1': 'one', '_rowid': (1,)}, {'c1': 'two', '_rowid': (2,)}]), expected_rows=2
        )
        assert t.count() == num_rows  # make sure we didn't lose any rows
        assert t.where(t.c2 == 1).collect()[0]['c1'] == 'one'
        assert t.where(t.c2 == 2).collect()[0]['c1'] == 'two'

        # unknown primary key: raise error
        with pytest.raises(excs.Error) as exc_info:
            _ = t.batch_update([{'c1': 'eins', 'c2': 1}, {'c1': 'zweihundert', 'c2': 200}], if_not_exists='error')
        assert '1 row(s) not found' in str(exc_info.value).lower()

        # unknown primary key: ignore
        validate_update_status(
            t.batch_update([{'c1': 'eins', 'c2': 1}, {'c1': 'zweihundert', 'c2': 200}], if_not_exists='ignore'),
            expected_rows=1)
        assert t.count() == num_rows  # make sure we didn't lose any rows
        assert t.where(t.c2 == 1).collect()[0]['c1'] == 'eins'
        assert t.where(t.c2 == 200).count() == 0

        # unknown primary key: insert
        validate_update_status(
            t.batch_update([{'c1': 'zwei', 'c2': 2}, {'c1': 'zweihundert', 'c2': 200}], if_not_exists='insert'),
            expected_rows=2)
        assert t.count() == num_rows + 1
        assert t.where(t.c2 == 2).collect()[0]['c1'] == 'zwei'
        assert t.where(t.c2 == 200).collect()[0]['c1'] == 'zweihundert'

        # test composite primary key
        schema = {'c1': pxt.Required[pxt.String], 'c2': pxt.Required[pxt.Int], 'c3': pxt.Float}
        t = pxt.create_table('composite', schema, primary_key=['c1', 'c2'])
        rows = [{'c1': str(i), 'c2': i, 'c3': float(i)} for i in range(10)]
        validate_update_status(t.insert(rows), expected_rows=10)

        validate_update_status(
            t.batch_update([{'c1': '1', 'c2': 1, 'c3': 2.0}, {'c1': '2', 'c2': 2, 'c3': 3.0}]), expected_rows=2
        )
        assert t.count() == len(rows)
        assert t.where(t.c2 == 1).collect()[0]['c3'] == 2.0
        assert t.where(t.c2 == 2).collect()[0]['c3'] == 3.0

        with pytest.raises(excs.Error) as exc_info:
            # can't mix _rowid with primary key
            _ = t.batch_update([{'c1': '1', 'c2': 1, 'c3': 2.0, '_rowid': (1,)}])
        assert 'c1 is a primary key column' in str(exc_info.value).lower()

        with pytest.raises(excs.Error) as exc_info:
            # bad literal
            _ = t.batch_update([{'c2': 1, 'c3': 'a'}])
        assert "'a' is not a valid literal" in str(exc_info.value).lower()

        with pytest.raises(excs.Error) as exc_info:
            # missing primary key column
            t.batch_update([{'c1': '1', 'c3': 2.0}])
        assert 'primary key columns (c2) missing' in str(exc_info.value).lower()

        # table without primary key
        t2 = pxt.create_table('no_pk', schema)
        validate_update_status(t2.insert(rows), expected_rows=10)
        with pytest.raises(excs.Error) as exc_info:
            _ = t2.batch_update([{'c1': '1', 'c2': 1, 'c3': 2.0}])
        assert 'must have primary key for batch update' in str(exc_info.value).lower()

        # updating with _rowid still works
        validate_update_status(
            t2.batch_update([{'c1': 'one', '_rowid': (1,)}, {'c1': 'two', '_rowid': (2,)}]), expected_rows=2
        )
        assert t2.count() == len(rows)
        assert t2.where(t2.c2 == 1).collect()[0]['c1'] == 'one'
        assert t2.where(t2.c2 == 2).collect()[0]['c1'] == 'two'
        with pytest.raises(AssertionError):
            # some rows are missing rowids
            _ = t2.batch_update([{'c1': 'one', '_rowid': (1,)}, {'c1': 'two'}])

    def test_update(self, test_tbl: pxt.Table, small_img_tbl: pxt.Table) -> None:
        t = test_tbl
        # update every type with a literal
        test_cases = [
            ('c1', 'new string'),
            # TODO: ('c1n', None),
            ('c3', -1.0),
            ('c4', True),
            ('c5', datetime.datetime.now()),
            ('c6', [{'x': 1, 'y': 2}]),
        ]
        count = t.count()
        for col_name, literal in test_cases:
            status = t.update({col_name: literal}, where=t.c3 < 10.0, cascade=False)
            assert status.num_rows == 10
            assert status.updated_cols == [f'{t._name}.{col_name}']
            assert t.count() == count
            t.revert()

        # exchange two columns
        t.add_column(float_col=pxt.Float)
        t.update({'float_col': 1.0})
        float_col_vals = t.order_by(t.c2).select(t.float_col).collect().to_pandas()['float_col']
        c3_vals = t.order_by(t.c2).select(t.c3).collect().to_pandas()['c3']
        assert np.all(float_col_vals == pd.Series([1.0] * t.count()))
        t.update({'c3': t.float_col, 'float_col': t.c3})
        assert np.all(t.order_by(t.c2).select(t.c3).collect().to_pandas()['c3'] == float_col_vals)
        assert np.all(t.order_by(t.c2).select(t.float_col).collect().to_pandas()['float_col'] == c3_vals)
        t.revert()

        # update column that is used in computed cols
        t.add_column(computed1=t.c3 + 1)
        t.add_column(computed2=t.computed1 + 1)
        t.add_column(computed3=t.c3 + 3)

        # cascade=False
        computed1 = t.order_by(t.computed1).collect().to_pandas()['computed1']
        computed2 = t.order_by(t.computed2).collect().to_pandas()['computed2']
        computed3 = t.order_by(t.computed3).collect().to_pandas()['computed3']
        assert t.where(t.c3 < 10.0).count() == 10
        assert t.where(t.c3 == 10.0).count() == 1
        # update to a value that also satisfies the where clause
        status = t.update({'c3': 0.0}, where=t.c3 < 10.0, cascade=False)
        assert status.num_rows == 10
        assert status.updated_cols == ['test_tbl.c3']
        assert t.where(t.c3 < 10.0).count() == 10
        assert t.where(t.c3 == 0.0).count() == 10
        # computed cols are not updated
        assert np.all(t.order_by(t.computed1).collect().to_pandas()['computed1'] == computed1)
        assert np.all(t.order_by(t.computed2).collect().to_pandas()['computed2'] == computed2)
        assert np.all(t.order_by(t.computed3).collect().to_pandas()['computed3'] == computed3)

        # revert, then verify that we're back to where we started
        reload_catalog()
        t = pxt.get_table(t._name)
        t.revert()
        assert t.where(t.c3 < 10.0).count() == 10
        assert t.where(t.c3 == 10.0).count() == 1

        # cascade=True
        status = t.update({'c3': 0.0}, where=t.c3 < 10.0, cascade=True)
        assert status.num_rows == 10
        assert set(status.updated_cols) == set(
            ['test_tbl.c3', 'test_tbl.computed1', 'test_tbl.computed2', 'test_tbl.computed3']
        )
        assert t.where(t.c3 < 10.0).count() == 10
        assert t.where(t.c3 == 0.0).count() == 10
        assert np.all(t.order_by(t.computed1).collect().to_pandas()['computed1'][:10] == pd.Series([1.0] * 10))
        assert np.all(t.order_by(t.computed2).collect().to_pandas()['computed2'][:10] == pd.Series([2.0] * 10))
        assert np.all(t.order_by(t.computed3).collect().to_pandas()['computed3'][:10] == pd.Series([3.0] * 10))

        # bad update spec
        with pytest.raises(excs.Error) as excinfo:
            t.update({1: 1})
        assert 'dict key' in str(excinfo.value)

        # unknown column
        with pytest.raises(excs.Error) as excinfo:
            t.update({'unknown': 1})
        assert 'unknown unknown' in str(excinfo.value)

        # incompatible type
        with pytest.raises(excs.Error) as excinfo:
            t.update({'c1': 1})
        assert 'not compatible' in str(excinfo.value)

        # can't update primary key
        with pytest.raises(excs.Error) as excinfo:
            t.update({'c2': 1})
        assert 'primary key' in str(excinfo.value)

        # can't update computed column
        with pytest.raises(excs.Error) as excinfo:
            t.update({'computed1': 1})
        assert 'is computed' in str(excinfo.value)

        # non-expr
        with pytest.raises(excs.Error) as excinfo:
            t.update({'c3': lambda c3: math.sqrt(c3)})
        assert 'not a recognized' in str(excinfo.value)

        # non-Predicate filter
        with pytest.raises(excs.Error) as excinfo:
            t.update({'c3': 1.0}, where=lambda c2: c2 == 10)
        assert 'predicate' in str(excinfo.value)

        img_t = small_img_tbl

        # filter not expressible in SQL
        with pytest.raises(excs.Error) as excinfo:
            img_t.update({'split': 'train'}, where=img_t.img.width > 100)
        assert 'not expressible' in str(excinfo.value)

    def test_cascading_update(self, test_tbl: pxt.InsertableTable) -> None:
        t = test_tbl
        t.add_column(d1=t.c3 - 1)
        # add column that can be updated
        t.add_column(c10=pxt.Float)
        t.update({'c10': t.c3})
        # computed column that depends on two columns: exercise duplicate elimination during query construction
        t.add_column(d2=t.c3 - t.c10)
        r1 = t.where(t.c2 < 5).select(t.c3 + 1.0, t.c10 - 1.0, t.c3, 2.0).order_by(t.c2).collect()
        t.update({'c4': True, 'c3': t.c3 + 1.0, 'c10': t.c10 - 1.0}, where=t.c2 < 5, cascade=True)
        r2 = t.where(t.c2 < 5).select(t.c3, t.c10, t.d1, t.d2).order_by(t.c2).collect()
        assert_resultset_eq(r1, r2)

    def test_delete(self, test_tbl: pxt.Table, small_img_tbl: pxt.Table) -> None:
        t = test_tbl

        cnt = t.where(t.c3 < 10.0).count()
        assert cnt == 10
        cnt = t.where(t.c3 == 10.0).count()
        assert cnt == 1
        status = t.delete(where=t.c3 < 10.0)
        assert status.num_rows == 10
        cnt = t.where(t.c3 < 10.0).count()
        assert cnt == 0
        cnt = t.where(t.c3 == 10.0).count()
        assert cnt == 1

        # revert, then verify that we're back where we started
        reload_catalog()
        t = pxt.get_table(t._name)
        t.revert()
        cnt = t.where(t.c3 < 10.0).count()
        assert cnt == 10
        cnt = t.where(t.c3 == 10.0).count()
        assert cnt == 1

        # non-Predicate filter
        with pytest.raises(excs.Error) as excinfo:
            t.delete(where=lambda c2: c2 == 10)
        assert 'predicate' in str(excinfo.value)

        img_t = small_img_tbl

        # filter not expressible in SQL
        with pytest.raises(excs.Error) as excinfo:
            img_t.delete(where=img_t.img.width > 100)
        assert 'not expressible' in str(excinfo.value)

    def test_computed_cols(self, reset_db: None) -> None:
        schema = {'c1': pxt.Int, 'c2': pxt.Float, 'c3': pxt.Json}
        t: pxt.InsertableTable = pxt.create_table('test', schema)
        status = t.add_column(c4=t.c1 + 1)
        assert status.num_excs == 0
        status = t.add_column(c5=t.c4 + 1)
        assert status.num_excs == 0
        status = t.add_column(c6=t.c1 / t.c2)
        assert status.num_excs == 0
        status = t.add_column(c7=t.c6 * t.c2)
        assert status.num_excs == 0
        status = t.add_column(c8=t.c3.detections['*'].bounding_box)
        assert status.num_excs == 0
        status = t.add_column(c9=t.c2.apply(math.sqrt, col_type=pxt.Float))
        assert status.num_excs == 0

        # unstored cols that compute window functions aren't currently supported
        with pytest.raises(excs.Error):
            t.add_column(c10=pxtf.sum(t.c1, group_by=t.c1), stored=False)

        # Column.dependent_cols are computed correctly
        assert len(t.c1.col.dependent_cols) == 3
        assert len(t.c2.col.dependent_cols) == 4
        assert len(t.c3.col.dependent_cols) == 1
        assert len(t.c4.col.dependent_cols) == 2
        assert len(t.c5.col.dependent_cols) == 1
        assert len(t.c6.col.dependent_cols) == 2
        assert len(t.c7.col.dependent_cols) == 1
        assert len(t.c8.col.dependent_cols) == 0

        rows = create_table_data(t, ['c1', 'c2', 'c3'], num_rows=10)
        t.insert(rows)
        _ = t.show()

        # not allowed to pass values for computed cols
        with pytest.raises(excs.Error):
            rows2 = create_table_data(t, ['c1', 'c2', 'c3', 'c4'], num_rows=10)
            t.insert(rows2)

        # test loading from store
        reload_catalog()
        t2 = pxt.get_table('test')
        t2_columns = t2._tbl_version_path.columns()
        assert len(t2_columns) == len(t2.columns)
        t_columns = t._tbl_version_path.columns()
        assert len(t_columns) == len(t2_columns)
        for i in range(len(t_columns)):
            if t_columns[i].value_expr is not None:
                assert t_columns[i].value_expr.equals(t2_columns[i].value_expr)

        # make sure we can still insert data and that computed cols are still set correctly
        status = t.insert(rows)
        assert status.num_excs == 0
        res = t.collect()
        tbl_df = t.collect().to_pandas()

        # can't drop c4: c5 depends on it
        with pytest.raises(excs.Error):
            t.drop_column('c4')
        t.drop_column('c5')
        # now it works
        t.drop_column('c4')

    def test_expr_udf_computed_cols(self, reset_db: None) -> None:
        t = pxt.create_table('test', {'c1': pxt.Int})
        rows = [{'c1': i} for i in range(100)]
        status = t.insert(rows)
        assert status.num_rows == len(rows)
        status = t.add_column(c2=t.c1 + 1)
        assert status.num_excs == 0
        # call with positional arg
        status = t.add_column(c3=self.add1(t.c1))
        assert status.num_excs == 0
        # call with keyword arg
        status = t.add_column(c4=self.add1(a=t.c1))
        assert status.num_excs == 0

        # TODO: how to verify the output?
        describe_output = repr(t)
        # 'add1' didn't get swallowed/the expr udf is still visible in the column definition
        assert 'add1' in describe_output

        def check(t: pxt.Table) -> None:
            assert_resultset_eq(t.select(t.c1 + 1).order_by(t.c1).collect(), t.select(t.c2).order_by(t.c1).collect())
            assert_resultset_eq(t.select(t.c1 + 1).order_by(t.c1).collect(), t.select(t.c3).order_by(t.c1).collect())

        check(t)
        # test loading from store
        reload_catalog()
        t = pxt.get_table('test')
        check(t)

        # make sure we can still insert data and that computed cols are still set correctly
        status = t.insert(rows)
        assert status.num_excs == 0
        check(t)

    def test_computed_col_exceptions(self, reset_db: None, test_tbl: catalog.Table) -> None:
        # exception during insert()
        schema = {'c2': pxt.Int}
        rows = list(test_tbl.select(test_tbl.c2).collect())
        t = pxt.create_table('test_insert', schema)
        status = t.add_column(add1=self.f2(self.f1(t.c2)))
        assert status.num_excs == 0
        status = t.insert(rows, on_error='ignore')
        assert status.num_excs >= 10
        assert 'test_insert.add1' in status.cols_with_excs
        assert t.where(t.add1.errortype != None).count() == 10

        # exception during add_column()
        t = pxt.create_table('test_add_column', schema)
        status = t.insert(rows)
        assert status.num_rows == 100
        assert status.num_excs == 0

        with pytest.raises(excs.Error) as exc:
            t.add_column(add1=self.f2(self.f1(t.c2)))
        assert 'division by zero' in str(exc.value)

        # on_error='abort' is the default
        with pytest.raises(excs.Error) as exc:
            t.add_column(add1=self.f2(self.f1(t.c2)), on_error='abort')
        assert 'division by zero' in str(exc.value)

        # on_error='ignore' stores the exception in errortype/errormsg
        status = t.add_column(add1=self.f2(self.f1(t.c2)), on_error='ignore')
        assert status.num_excs == 10
        assert 'test_add_column.add1' in status.cols_with_excs
        assert t.where(t.add1.errortype != None).count() == 10
        msgs = t.select(msg=t.add1.errormsg).collect()['msg']
        assert sum('division by zero' in msg for msg in msgs if msg is not None) == 10

    def _test_computed_img_cols(self, t: catalog.Table, stores_img_col: bool) -> None:
        rows = read_data_file('imagenette2-160', 'manifest.csv', ['img'])
        rows = [{'img': r['img']} for r in rows[:20]]
        status = t.insert(rows)
        assert status.num_rows == 20
        _ = t.count()
        _ = t.show()
        assert MediaStore.count(t._id) == t.count() * stores_img_col

        # test loading from store
        reload_catalog()
        t2 = pxt.get_table(t._name)
        assert len(t.columns) == len(t2.columns)
        t_columns = t._tbl_version_path.columns()
        t2_columns = t2._tbl_version_path.columns()
        assert len(t_columns) == len(t2_columns)
        for i in range(len(t_columns)):
            if t_columns[i].value_expr is not None:
                assert t_columns[i].value_expr.equals(t2_columns[i].value_expr)

        # make sure we can still insert data and that computed cols are still set correctly
        t2.insert(rows)
        assert MediaStore.count(t2._id) == t2.count() * stores_img_col
        res = t2.collect()
        tbl_df = t2.collect().to_pandas()

        # revert also removes computed images
        t2.revert()
        assert MediaStore.count(t2._id) == t2.count() * stores_img_col

    @pxt.udf
    def img_fn_with_exc(img: PIL.Image.Image) -> PIL.Image.Image:
        raise RuntimeError

    def test_computed_img_cols(self, reset_db: None) -> None:
        schema = {'img': pxt.Image}
        t = pxt.create_table('test', schema)
        t.add_column(c2=t.img.width)
        # c3 is not stored by default
        t.add_column(c3=t.img.rotate(90), stored=False)
        self._test_computed_img_cols(t, stores_img_col=False)

        t = pxt.create_table('test2', schema)
        # c3 is now stored
        t.add_column(c3=t.img.rotate(90))
        self._test_computed_img_cols(t, stores_img_col=True)
        _ = t[t.c3.errortype].collect()

        # computed img col with exceptions
        t = pxt.create_table('test3', schema)
        t.add_column(c3=self.img_fn_with_exc(t.img))
        rows = read_data_file('imagenette2-160', 'manifest.csv', ['img'])
        rows = [{'img': r['img']} for r in rows[:20]]
        t.insert(rows, on_error='ignore')
        _ = t[t.c3.errortype].collect()

    def test_computed_window_fn(self, reset_db: None, test_tbl: catalog.Table) -> None:
        t = test_tbl
        # backfill
        t.add_column(c9=pxtf.sum(t.c2, group_by=t.c4, order_by=t.c3))

        schema = {'c2': pxt.Int, 'c3': pxt.Float, 'c4': pxt.Bool}
        new_t = pxt.create_table('insert_test', schema)
        new_t.add_column(c5=t.c2.apply(lambda x: x * x, col_type=pxt.Int))
        new_t.add_column(c6=pxtf.sum(new_t.c5, group_by=new_t.c4, order_by=new_t.c3))
        rows = list(t.select(t.c2, t.c4, t.c3).collect())
        new_t.insert(rows)
        _ = new_t.collect()

    def test_revert(self, reset_db: None) -> None:
        t1 = make_tbl('test1', ['c1', 'c2'])
        assert t1._version == 0
        rows1 = create_table_data(t1)
        t1.insert(rows1)
        assert t1.count() == len(rows1)
        assert t1._version == 1
        rows2 = create_table_data(t1)
        t1.insert(rows2)
        assert t1.count() == len(rows1) + len(rows2)
        assert t1._version == 2
        t1.revert()
        assert t1.count() == len(rows1)
        assert t1._version == 1
        t1.insert(rows2)
        assert t1.count() == len(rows1) + len(rows2)
        assert t1._version == 2

        # can't revert past version 0
        t1.revert()
        t1.revert()
        with pytest.raises(excs.Error) as excinfo:
            t1.revert()
        assert 'version 0' in str(excinfo.value)

    def test_add_column(self, test_tbl: catalog.Table) -> None:
        t = test_tbl
        num_orig_cols = len(t.columns)
        t.add_column(add1=pxt.Int)
        # Make sure that `name` and `id` are allowed, i.e., not reserved as system names
        t.add_column(name=pxt.String)
        t.add_column(id=pxt.String)
        assert len(t.columns) == num_orig_cols + 3

        with pytest.raises(excs.Error) as exc_info:
            _ = t.add_column(add2=pxt.Required[pxt.Int])
        assert 'cannot add non-nullable' in str(exc_info.value).lower()

        with pytest.raises(excs.Error) as exc_info:
            _ = t.add_column(add2=pxt.Int, add3=pxt.String)
        assert 'requires exactly one keyword argument' in str(exc_info.value).lower()

        with pytest.raises(excs.Error) as exc_info:
            _ = t.add_column(pos=pxt.String)
        assert "'pos' is a reserved name in pixeltable" in str(exc_info.value).lower()

        with pytest.raises(excs.Error) as excs_info:
            _ = t.add_column(add_column=pxt.Int)
        assert "'add_column' is a reserved name in pixeltable" in str(excs_info.value).lower()

        with pytest.raises(excs.Error) as excs_info:
            _ = t.add_column(insert=pxt.Int)
        assert "'insert' is a reserved name in pixeltable" in str(excs_info.value).lower()

        with pytest.raises(excs.Error) as exc_info:
            _ = t.add_column(add2=pxt.Int, stored=False)
        assert 'stored=false only applies' in str(exc_info.value).lower()

        # duplicate name
        with pytest.raises(excs.Error) as exc_info:
            _ = t.add_column(c1=pxt.Int)
        assert 'duplicate column name' in str(exc_info.value).lower()

        # 'stored' kwarg only applies to computed image columns
        with pytest.raises(excs.Error):
            _ = t.add_column(c5=pxt.Int, stored=False)
        with pytest.raises(excs.Error):
            _ = t.add_column(c5=pxt.Image, stored=False)
        with pytest.raises(excs.Error):
            _ = t.add_column(c5=(t.c2 + t.c3), stored=False)

        # make sure this is still true after reloading the metadata
        reload_catalog()
        t = pxt.get_table(t._name)
        assert len(t.columns) == num_orig_cols + 3

        # revert() works
        t.revert()
        t.revert()
        t.revert()
        assert len(t.columns) == num_orig_cols

        # make sure this is still true after reloading the metadata once more
        reload_catalog()
        t = pxt.get_table(t._name)
        assert len(t.columns) == num_orig_cols

    def test_add_column_setitem(self, test_tbl: catalog.Table) -> None:
        t = test_tbl
        num_orig_cols = len(t.columns)
        t['add1'] = pxt.Int
        assert len(t.columns) == num_orig_cols + 1
        t['computed1'] = t.c2 + 1
        assert len(t.columns) == num_orig_cols + 2

        with pytest.raises(excs.Error) as exc_info:
            _ = t['pos'] = pxt.String
        assert "'pos' is a reserved name in pixeltable" in str(exc_info.value).lower()

        with pytest.raises(excs.Error) as exc_info:
            _ = t['add_column'] = pxt.String
        assert "'add_column' is a reserved name in pixeltable" in str(exc_info.value).lower()

        with pytest.raises(excs.Error) as exc_info:
            _ = t[2] = pxt.String
        assert 'must be a string' in str(exc_info.value).lower()

        with pytest.raises(excs.Error) as exc_info:
            _ = t['add 2'] = pxt.String
        assert 'invalid column name' in str(exc_info.value).lower()

        with pytest.raises(excs.Error) as exc_info:
            _ = t['add2'] = {'value': t.c2 + 1, 'type': pxt.String}
        assert 'column spec must be a columntype, expr, or type' in str(exc_info.value).lower()

        # duplicate name
        with pytest.raises(excs.Error) as exc_info:
            _ = t['c1'] = pxt.Int
        assert 'duplicate column name' in str(exc_info.value).lower()

        # make sure this is still true after reloading the metadata
        reload_catalog()
        t = pxt.get_table(t._name)
        assert len(t.columns) == num_orig_cols + 2

        # revert() works
        t.revert()
        t.revert()
        assert len(t.columns) == num_orig_cols

        # make sure this is still true after reloading the metadata once more
        reload_catalog()
        t = pxt.get_table(t._name)
        assert len(t.columns) == num_orig_cols

    def test_drop_column(self, test_tbl: catalog.Table) -> None:
        t = test_tbl
        num_orig_cols = len(t.columns)
        t.drop_column('c1')
        assert len(t.columns) == num_orig_cols - 1
        assert 'c1' not in t.columns
        with pytest.raises(AttributeError) as exc_info:
            _ = t.c1
        assert 'column c1 unknown' in str(exc_info.value).lower()
        with pytest.raises(excs.Error) as exc_info:
            _ = t.drop_column('c1')
        assert "column 'c1' unknown" in str(exc_info.value).lower()

        assert 'unknown' not in t.columns
        with pytest.raises(excs.Error) as exc_info:
            t.drop_column('unknown')
        assert "column 'unknown' unknown" in str(exc_info.value).lower()
        with pytest.raises(AttributeError) as exc_info:
            t.drop_column(t.unknown)
        assert 'column unknown unknown' in str(exc_info.value).lower()

        # make sure this is still true after reloading the metadata
        reload_catalog()
        t = pxt.get_table(t._name)
        assert len(t.columns) == num_orig_cols - 1

        # revert() works
        t.revert()
        assert len(t.columns) == num_orig_cols
        assert 'c1' in t.columns
        _ = t.c1

        # make sure this is still true after reloading the metadata once more
        reload_catalog()
        t = pxt.get_table(t._name)
        assert len(t.columns) == num_orig_cols
        assert 'c1' in t.columns
        _ = t.c1

    def test_drop_column_via_reference(self, reset_db) -> None:
        t1 = pxt.create_table('test1', {'c1': pxt.String, 'c2': pxt.String})
        t1.insert([{'c1': 'a1', 'c2': 'b1'}, {'c1': 'a2', 'c2': 'b2'}])
        t2 = pxt.create_table('test2', {'c1': pxt.String, 'c2': pxt.String})

        # cannot pass another table's column reference
        with pytest.raises(excs.Error) as exc_info:
            t1.drop_column(t2.c2)
        assert 'unknown column: test2.c2' in str(exc_info.value).lower()
        assert 'c2' in t1.columns
        assert 'c2' in t2.columns
        _ = t1.c2
        _ = t2.c2

        t1.drop_column(t1.c2)
        assert 'c2' not in t1.columns
        with pytest.raises(AttributeError) as exc_info:
            _ = t1.c2
        assert 'column c2 unknown' in str(exc_info.value).lower()
        with pytest.raises(AttributeError) as exc_info:
            t1.drop_column(t1.c2)
        assert 'column c2 unknown' in str(exc_info.value).lower()
        assert 'c2' in t2.columns
        pxt.drop_table(t1)
        pxt.drop_table(t2)

    def test_rename_column(self, test_tbl: catalog.Table) -> None:
        t = test_tbl
        num_orig_cols = len(t.columns)
        t.rename_column('c1', 'c1_renamed')
        assert len(t.columns) == num_orig_cols

        def check_rename(t: pxt.Table, known: str, unknown: str) -> None:
            with pytest.raises(AttributeError) as exc_info:
                _ = t.select(t[unknown]).collect()
            assert 'unknown' in str(exc_info.value).lower()
            _ = t.select(t[known]).collect()

        check_rename(t, 'c1_renamed', 'c1')

        # unknown column
        with pytest.raises(excs.Error):
            t.rename_column('unknown', 'unknown_renamed')
        # bad name
        with pytest.raises(excs.Error):
            t.rename_column('c2', 'bad name')
        # existing name
        with pytest.raises(excs.Error):
            t.rename_column('c2', 'c3')

        # make sure this is still true after reloading the metadata
        reload_catalog()
        t = pxt.get_table(t._name)
        check_rename(t, 'c1_renamed', 'c1')

        # revert() works
        _ = t.select(t.c1_renamed).collect()
        t.revert()
        _ = t.select(t.c1).collect()
        # check_rename(t, 'c1', 'c1_renamed')

        # make sure this is still true after reloading the metadata once more
        reload_catalog()
        t = pxt.get_table(t._name)
        check_rename(t, 'c1', 'c1_renamed')

    def test_add_computed_column(self, test_tbl: catalog.Table) -> None:
        t = test_tbl
        status = t.add_column(add1=t.c2 + 10)
        assert status.num_excs == 0
        _ = t.show()

        # TODO(aaron-siegel): This has to be commented out. See explanation in test_exprs.py.
        # with pytest.raises(excs.Error):
        #     t.add_column(add2=(t.c2 - 10) / (t.c3 - 10))

        # with exception in Python for c6.f2 == 10
        status = t.add_column(add2=(t.c6.f2 - 10) / (t.c6.f2 - 10), on_error='ignore')
        assert status.num_excs == 1
        result = t.where(t.add2.errortype != None).select(t.c6.f2, t.add2, t.add2.errortype, t.add2.errormsg).show()
        assert len(result) == 1

        # test case: exceptions in dependencies prevent execution of dependent exprs
        status = t.add_column(add3=self.f2(self.f1(t.c2)), on_error='ignore')
        assert status.num_excs == 10
        result = t.where(t.add3.errortype != None).select(t.c2, t.add3, t.add3.errortype, t.add3.errormsg).show()
        assert len(result) == 10

    def test_computed_column_types(self, reset_db: None) -> None:
        t = pxt.create_table(
            'test',
            {
                'c1': pxt.Int,
                'c1_r': pxt.Required[pxt.Int],
                'c2': pxt.String,
                'c2_r': pxt.Required[pxt.String],
            }
        )

        # Ensure that arithmetic and (non-nullable) function call expressions inherit nullability from their arguments
        t.add_column(arith=t.c1 + 1)
        t.add_column(arith_r=t.c1_r + 1)
        t.add_column(func=t.c2.upper())
        t.add_column(func_r=t.c2_r.upper())

        assert t.get_metadata()['schema'] == {
            'c1': pxt.IntType(nullable=True),
            'c1_r': pxt.IntType(nullable=False),
            'c2': pxt.StringType(nullable=True),
            'c2_r': pxt.StringType(nullable=False),
            'arith': pxt.IntType(nullable=True),
            'arith_r': pxt.IntType(nullable=False),
            'func': pxt.StringType(nullable=True),
            'func_r': pxt.StringType(nullable=False),
        }

    def test_repr(self, test_tbl: catalog.Table) -> None:
        skip_test_if_not_installed('sentence_transformers')

        v = pxt.create_view('test_view', test_tbl)
        pxt.create_dir('test_dir')
        v2 = pxt.create_view('test_subview', v, comment='This is an intriguing table comment.')
        fn = lambda x: np.full((3, 4), x)
        v2.add_column(computed1=v2.c2.apply(fn, col_type=pxt.Array[(3, 4), pxt.Int]))
        v2.add_embedding_index(
            'c1',
            string_embed=pxt.functions.huggingface.sentence_transformer.using(model_id='all-mpnet-base-v2')
        )
        v2._link_external_store(MockProject.create(v2, 'project', {}, {}))
        v2.describe()

        r = repr(v2)
        assert strip_lines(r) == strip_lines(
            '''View
            'test_subview'
            (of 'test_view', 'test_tbl')

            Column Name                          Type           Computed With
              computed1  Required[Array[(3, 4), Int]]            <lambda>(c2)
                     c1              Required[String]
                    c1n                        String
                     c2                 Required[Int]
                     c3               Required[Float]
                     c4                Required[Bool]
                     c5           Required[Timestamp]
                     c6                Required[Json]
                     c7                Required[Json]
                     c8  Required[Array[(2, 3), Int]]  [[1, 2, 3], [4, 5, 6]]

            Index Name Column  Metric                                          Embedding
                  idx0     c1  cosine  sentence_transformer(sentence, model_id='all-m...

            External Store         Type
                   project  MockProject

            COMMENT: This is an intriguing table comment.'''
        )
        _ = v2._repr_html_()  # TODO: Is there a good way to test this output?

        c = repr(v2.c1)
        assert strip_lines(c) == strip_lines(
            '''Column
            'c1'
            (of table 'test_tbl')

            Column Name              Type Computed With
                     c1  Required[String]'''
        )
        _ = v2.c1._repr_html_()

    def test_common_col_names(self, reset_db: None) -> None:
        """Make sure that commonly used column names don't collide with Table member vars"""
        names = ['id', 'name', 'version', 'comment']
        schema = {name: pxt.Int for name in names}
        tbl = pxt.create_table('test', schema)
        status = tbl.insert({name: id for name in names} for id in range(10))
        assert status.num_rows == 10
        assert status.num_excs == 0
        assert tbl.count() == 10
        # we can create references to those column via __getattr__
        _ = tbl.select(tbl.id, tbl._name).collect()

    def test_table_api_on_dropped_table(self, reset_db: None) -> None:
        t = pxt.create_table('test', {'c1': pxt.Int, 'c2': pxt.String})
        pxt.drop_table('test')

        # confirm the _check_is_dropped() method raises the expected exception
        with pytest.raises(excs.Error) as exc_info:
            t._check_is_dropped()
        assert 'table test has been dropped' in str(exc_info.value).lower()
        expected_err_msg = 'table test has been dropped'

        # verify that all the user facing APIs acting on a table handle
        # of a dropped table, raised the above exception gracefully
        # before SQL execution.

        # verify basic table properties/methods.
        # A _check_is_dropped() call in these helps to catch the error
        # for many other user facing APIs that go via them to SQL execution.
        with pytest.raises(excs.Error) as exc_info:
            _ = t.columns
        assert expected_err_msg in str(exc_info.value).lower()
        with pytest.raises(excs.Error) as exc_info:
            _ = t._df()
        assert expected_err_msg in str(exc_info.value).lower()
        with pytest.raises(excs.Error) as exc_info:
            _ = t._schema
        assert expected_err_msg in str(exc_info.value).lower()
        with pytest.raises(excs.Error) as exc_info:
            _ = t._tbl_version
        assert expected_err_msg in str(exc_info.value).lower()
        with pytest.raises(excs.Error) as exc_info:
            _ = t._version
        assert expected_err_msg in str(exc_info.value).lower()
        # earlier this returned the column reference object
        with pytest.raises(excs.Error) as exc_info:
            _ = t.c1
        assert expected_err_msg in str(exc_info.value).lower()

        # verify DML APIs. These were failing with error during
        # SQL execution before.
        with pytest.raises(excs.Error) as exc_info:
            _ = t.delete(t.c1 > 3)
        assert expected_err_msg in str(exc_info.value).lower()
        with pytest.raises(excs.Error) as exc_info:
            _ = t.insert([{'c1': 1, 'c2': 'abc'}])
        assert expected_err_msg in str(exc_info.value).lower()
        with pytest.raises(excs.Error) as exc_info:
            _ = t.update({'c1': 2})
        assert expected_err_msg in str(exc_info.value).lower()
        with pytest.raises(excs.Error) as exc_info:
            _ = t.batch_update([{'c1': 2, 'c2': 'f'}])
        assert expected_err_msg in str(exc_info.value).lower()

        # verify DDL APIs. Most of these already had the check.
        with pytest.raises(excs.Error) as exc_info:
            _ = t.add_column(c2=pxt.Int)
        assert expected_err_msg in str(exc_info.value).lower()
        with pytest.raises(excs.Error) as exc_info:
            _ = t.add_columns({'c2': pxt.Int})
        assert expected_err_msg in str(exc_info.value).lower()
        with pytest.raises(excs.Error) as exc_info:
            _ = t.add_computed_column(c3=t.c1 +10)
        assert expected_err_msg in str(exc_info.value).lower()
        with pytest.raises(excs.Error) as exc_info:
            _ = t.add_embedding_index('c2', string_embed=str.split)
        assert expected_err_msg in str(exc_info.value).lower()
        with pytest.raises(excs.Error) as exc_info:
            _ = t.drop_embedding_index(column='c2')
        assert expected_err_msg in str(exc_info.value).lower()
        with pytest.raises(excs.Error) as exc_info:
            _ = t.drop_index(column='c2')
        assert expected_err_msg in str(exc_info.value).lower()
        with pytest.raises(excs.Error) as exc_info:
            _ = t.drop_column('c1')
        assert expected_err_msg in str(exc_info.value).lower()
        with pytest.raises(excs.Error) as exc_info:
            _ = t.rename_column('c1', 'c1_renamed')
        assert expected_err_msg in str(exc_info.value).lower()

        # verify df/query APIs. Most of these won't fail until
        # materialized via collect/show/count before, and
        # were failing with error during SQL execution.
        with pytest.raises(excs.Error) as exc_info:
            _ = t.group_by(t.c1)
        assert expected_err_msg in str(exc_info.value).lower()
        with pytest.raises(excs.Error) as exc_info:
            _ = t.select(t.c1)
        assert expected_err_msg in str(exc_info.value).lower()
        with pytest.raises(excs.Error) as exc_info:
            _ = t.where(t.c1 > 3)
        assert expected_err_msg in str(exc_info.value).lower()
        with pytest.raises(excs.Error) as exc_info:
            _ = t.order_by(t.c1)
        assert expected_err_msg in str(exc_info.value).lower()
        # RESOLVE: the t.queries and t.query() APIs dont seem to work.
        # hits an assrtion failure in the code.
        #t.query('select c1 from test')
        #t.queries(['select c1 from test', 'select c2 from test'])

        with pytest.raises(excs.Error) as exc_info:
            _ = t.collect()
        assert expected_err_msg in str(exc_info.value).lower()
        with pytest.raises(excs.Error) as exc_info:
            _ = t.count()
        assert expected_err_msg in str(exc_info.value).lower()
        with pytest.raises(excs.Error) as exc_info:
            _ = t.head()
        assert expected_err_msg in str(exc_info.value).lower()
        with pytest.raises(excs.Error) as exc_info:
            _ = t.limit(1)
        assert expected_err_msg in str(exc_info.value).lower()
        with pytest.raises(excs.Error) as exc_info:
            _ = t.tail()
        assert expected_err_msg in str(exc_info.value).lower()
        with pytest.raises(excs.Error) as exc_info:
            _ = t.show()
        assert expected_err_msg in str(exc_info.value).lower()

        # verify metadata-ish APIs. Many of these would return
        # results and not error out before. Some of these were
        # failing with error during SQL execution.
        with pytest.raises(excs.Error) as exc_info:
            _ = t.describe()
        assert expected_err_msg in str(exc_info.value).lower()
        with pytest.raises(excs.Error) as exc_info:
            _ = t.get_metadata()
        assert expected_err_msg in str(exc_info.value).lower()
        with pytest.raises(excs.Error) as exc_info:
            _ = t.list_views()
        assert expected_err_msg in str(exc_info.value).lower()
        with pytest.raises(excs.Error) as exc_info:
            _ = t.__repr__()
        assert expected_err_msg in str(exc_info.value).lower()
        with pytest.raises(excs.Error) as exc_info:
            _ = t._repr_html_()
        assert expected_err_msg in str(exc_info.value).lower()
        with pytest.raises(excs.Error) as exc_info:
            _ = t.external_stores()
        assert expected_err_msg in str(exc_info.value).lower()
        with pytest.raises(excs.Error) as exc_info:
            _ = t.unlink_external_stores()
        assert expected_err_msg in str(exc_info.value).lower()

        with pytest.raises(excs.Error) as exc_info:
            _ = t.sync()
        assert expected_err_msg in str(exc_info.value).lower()

        # verify dataset APIs. These were failing with error during
        # SQL execution before.
        with pytest.raises(excs.Error) as exc_info:
            _ = t.to_coco_dataset()
        assert expected_err_msg in str(exc_info.value).lower()
        # Earlier raised a psycopg.errors.UndefinedTable exception
        with pytest.raises(excs.Error) as exc_info:
            _ = t.to_pytorch_dataset()
        assert expected_err_msg in str(exc_info.value).lower()

        # verify transaction APIs. We cannot revert a drop table operation.
        with pytest.raises(excs.Error) as exc_info:
            t.revert()
        assert expected_err_msg in str(exc_info.value).lower()
<|MERGE_RESOLUTION|>--- conflicted
+++ resolved
@@ -21,13 +21,8 @@
 from pixeltable.utils.media_store import MediaStore
 
 from .utils import (assert_resultset_eq, create_table_data, get_audio_files, get_documents, get_image_files,
-<<<<<<< HEAD
                     get_multimedia_commons_video_uris, get_video_files, make_tbl, read_data_file, reload_catalog,
-                    skip_test_if_not_installed, validate_update_status)
-=======
-                    get_video_files, make_tbl, read_data_file, reload_catalog, skip_test_if_not_installed, strip_lines,
-                    validate_update_status, get_multimedia_commons_video_uris)
->>>>>>> 2297cd78
+                    skip_test_if_not_installed, strip_lines, validate_update_status)
 
 
 class TestTable:
@@ -648,7 +643,6 @@
             for path in paths:
                 assert os.path.exists(path) and os.path.isfile(path)
 
-<<<<<<< HEAD
     def test_validate_json(self, reset_db) -> None:
         json_schema = {
             'properties': {
@@ -659,7 +653,7 @@
             },
             'required': ['a', 'b'],
         }
-        
+
         t = pxt.create_table('test', {
             'json_col': pxt.Json[json_schema]
         })
@@ -678,10 +672,7 @@
             t.update({'json_col': {'a': 'apples'}})  # Validation error on update
         assert "is not compatible with the type of column json_col" in str(exc_info.value)
 
-    def test_validate_image(self, reset_db) -> None:
-=======
     def test_validate_image(self, reset_db: None) -> None:
->>>>>>> 2297cd78
         rows = read_data_file('imagenette2-160', 'manifest_bad.csv', ['img'])
         rows = [{'media': r['img'], 'is_bad_media': r['is_bad_image']} for r in rows]
         self.check_bad_media(rows, pxt.Image, validate_local_path=False)
@@ -1963,4 +1954,4 @@
         # verify transaction APIs. We cannot revert a drop table operation.
         with pytest.raises(excs.Error) as exc_info:
             t.revert()
-        assert expected_err_msg in str(exc_info.value).lower()
+        assert expected_err_msg in str(exc_info.value).lower()